--- conflicted
+++ resolved
@@ -46,19 +46,11 @@
         "inquirer": "8.2.2",
         "json-to-table": "4.2.1",
         "mustache": "4.2.0",
-<<<<<<< HEAD
-        "prettier": "2.6.2",
-        "semver": "7.3.7",
-        "sfmc-sdk": "0.5.1",
-        "simple-git": "3.6.0",
-        "sql-formatter-plus": "1.3.6",
-=======
         "prettier": "2.6.1",
         "prettier-plugin-sql": "0.6.0",
         "semver": "7.3.5",
         "sfmc-sdk": "0.5.1",
         "simple-git": "3.5.0",
->>>>>>> 0435ddd6
         "toposort": "2.0.2",
         "update-notifier": "5.1.0",
         "winston": "3.7.2",
@@ -82,13 +74,7 @@
         "mock-fs": "5.1.2",
         "npm-check": "5.9.2",
         "npm-run-all": "4.1.5",
-<<<<<<< HEAD
-        "nyc": "15.1.0",
-        "prettier-eslint": "13.0.0",
-        "sinon": "13.0.2"
-=======
         "prettier-eslint": "13.0.0"
->>>>>>> 0435ddd6
     },
     "lint-staged": {
         "*.{js,jsx,ts,tsx}": ["eslint --fix"]
