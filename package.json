--- conflicted
+++ resolved
@@ -90,12 +90,8 @@
         "eslint-plugin-jsdoc": "40.0.0",
         "eslint-plugin-mocha": "10.1.0",
         "eslint-plugin-prettier": "4.2.1",
-<<<<<<< HEAD
-        "eslint-plugin-unicorn": "45.0.2",
+        "eslint-plugin-unicorn": "46.0.0",
         "fast-xml-parser": "4.1.3",
-=======
-        "eslint-plugin-unicorn": "46.0.0",
->>>>>>> 1ca68fb6
         "husky": "8.0.3",
         "jsdoc-to-markdown": "8.0.0",
         "lint-staged": "13.2.0",
