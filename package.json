--- conflicted
+++ resolved
@@ -71,13 +71,8 @@
         "p-limit": "4.0.0",
         "prettier": "2.8.8",
         "prettier-plugin-sql": "0.14.0",
-<<<<<<< HEAD
         "semver": "7.5.1",
         "sfmc-sdk": "2.0.0",
-=======
-        "semver": "7.5.0",
-        "sfmc-sdk": "1.0.1",
->>>>>>> 97c7fb3f
         "simple-git": "3.18.0",
         "toposort": "2.0.2",
         "update-notifier": "6.0.2",
@@ -90,11 +85,7 @@
         "chai": "4.3.7",
         "chai-files": "1.4.0",
         "eslint": "8.41.0",
-<<<<<<< HEAD
         "eslint-config-prettier": "8.8.0",
-=======
-        "eslint-config-prettier": "8.7.0",
->>>>>>> 97c7fb3f
         "eslint-config-ssjs": "1.1.11",
         "eslint-plugin-jsdoc": "45.0.0",
         "eslint-plugin-mocha": "10.1.0",
