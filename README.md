# Accenture SFMC DevTools

<a id="markdown-accenture-sfmc-devtools" name="accenture-sfmc-devtools"></a>

[![NPM](https://nodei.co/npm/mcdev.png?downloads=true&downloadRank=true&stars=true)](https://www.npmjs.com/package/mcdev)

Accenture Salesforce Marketing Cloud DevTools (mcdev) is a rapid deployment/rollout, backup and development tool for Salesforce Marketing Cloud. It allows you to retrieve and deploy configuration and code across Business Units and instances.

<!-- TOC -->

- [1. Changelog](#1-changelog)
- [2. Getting Started](#2-getting-started)
  - [2.1. Pre-requisites](#21-pre-requisites)
    - [2.1.1. Install Node.js with npm](#211-install-nodejs-with-npm)
    - [2.1.2. Install the Git Command Line](#212-install-the-git-command-line)
  - [2.2. Install Accenture SFMC DevTools](#22-install-accenture-sfmc-devtools)
  - [2.3. Initial project setup](#23-initial-project-setup)
  - [2.4. Joining a project that was set up before](#24-joining-a-project-that-was-set-up-before)
  - [2.5. Recommended additional installs](#25-recommended-additional-installs)
- [3. Updating Accenture SFMC DevTools](#3-updating-accenture-sfmc-devtools)
- [4. Troubleshoot Install/Update](#4-troubleshoot-installupdate)
  - [4.1. Installing specific version](#41-installing-specific-version)
  - [4.2. Using custom CLIs](#42-using-custom-clis)
  - [4.3. Missing write access to...on MacOS](#43-missing-write-access-toon-macos)
  - [4.4. ...running scripts is disabled on this system](#44-running-scripts-is-disabled-on-this-system)
  - [4.5. Operation not permitted OR No such file or directory](#45-operation-not-permitted-or-no-such-file-or-directory)
- [5. Metadata Type Support](#5-metadata-type-support)
- [6. Command Overview](#6-command-overview)
  - [6.1. Maintenance and setup commands](#61-maintenance-and-setup-commands)
    - [6.1.1. init](#611-init)
    - [6.1.2. upgrade](#612-upgrade)
    - [6.1.3. reloadBUs](#613-reloadbus)
    - [6.1.4. badKeys](#614-badkeys)
    - [6.1.5. document](#615-document)
    - [6.1.6. selectTypes](#616-selecttypes)
    - [6.1.7. explainTypes](#617-explaintypes)
  - [6.2. Operational commands](#62-operational-commands)
    - [6.2.1. retrieve](#621-retrieve)
    - [6.2.2. deploy](#622-deploy)
    - [6.2.3. delete](#623-delete)
    - [6.2.4. retrieveAsTemplate](#624-retrieveastemplate)
    - [6.2.5. buildDefinition](#625-builddefinition)
    - [6.2.6. buildDefinitionBulk](#626-builddefinitionbulk)
    - [6.2.7. createDeltaPkg](#627-createdeltapkg)
- [7. Advanced Configuration](#7-advanced-configuration)
  - [7.1. Config Options](#71-config-options)
  - [7.2. Metadata specific settings & options](#72-metadata-specific-settings--options)
    - [7.2.1. Retention Policy fields in Data Extensions](#721-retention-policy-fields-in-data-extensions)
<<<<<<< HEAD
    - [7.2.2. Adding/Updating Fields on existing Data Extensions](#722-addingupdating-fields-on-existing-data-extensions)
=======
    - [7.2.2. Renaming fields of a Data Extensions](#722-renaming-fields-of-a-data-extensions)
  - [7.3. Market Configuration](#73-market-configuration)
  - [7.4. Market List Configuration](#74-market-list-configuration)
>>>>>>> 67a5a211
- [8. Examples](#8-examples)
  - [8.1. Retrieve and deploy Data Extension](#81-retrieve-and-deploy-data-extension)
  - [8.2. Metadata Retrieving/Backup](#82-metadata-retrievingbackup)
  - [8.3. Automation Deployment](#83-automation-deployment)
- [9. Contribute](#9-contribute)
  - [9.1. Install Guide for Developers](#91-install-guide-for-developers)
  - [9.2. Local install](#92-local-install)
  - [9.3. NPM Scripts](#93-npm-scripts)
  - [9.4. Developer Documentation](#94-developer-documentation)

<!-- /TOC -->

## 1. Changelog

<a id="markdown-changelog" name="changelog"></a>

Find info on the latest changes in our [Changelog](CHANGELOG.md).

## 2. Getting Started

<a id="markdown-getting-started" name="getting-started"></a>

Accenture SFMC DevTools can be installed as Node.JS package. The following guide will demonstrate how you can get started within 10 minutes or less.

<a name="pre-requisites"></a>

### 2.1. Pre-requisites

<a id="markdown-pre-requisites" name="pre-requisites"></a>

#### 2.1.1. Install Node.js with npm

<a id="markdown-install-node.js-with-npm" name="install-node.js-with-npm"></a>

1. To check if it is already installed, at the OS command prompt, type: `node --version`
   - If this command reports Node version 14.16.x or later, you’re done—proceed to the next installation. If the reported version is earlier than 14.16.x, continue to step 2.
   - If you get a “command not found” error message, continue to step 2.
2. In a web browser, go to [nodejs.org](https://nodejs.org)
3. Download and run the latest **LTS** installer for your operating system.
4. When the installer finishes, try step 1 again. If it fails, please restart your terminal. If it still does not work, reboot your computer and try the version check then.

#### 2.1.2. Install the Git Command Line

<a id="markdown-install-the-git-command-line" name="install-the-git-command-line"></a>

1. To check if git is already installed, at the OS command prompt, type: `git version`
   - If this command reports a git version such as “git version 2.31.0” (or "git version 2.31.0.windows.1" on Windows), you’re done. Proceed to native Android or iOS environment setup.
   - If you get a “command not found” error message, continue to step 2.
2. Go to [git-scm.com/downloads](https://git-scm.com/downloads).
3. Under Downloads, click the icon for your operating system.
4. Run the installer.
5. When the installer finishes, try step 1 again. If it fails, please restart your terminal. If it still does not work, reboot your computer and try the version check then.

<a name="install-mcdev"></a>

### 2.2. Install Accenture SFMC DevTools

<a id="markdown-install-accenture-sfmc-devtools" name="install-accenture-sfmc-devtools"></a>

If you experience issues installing Accenture SFMC DevTools, please check out the [Troubleshoot Install/Update](#troubleshoot-installupdate) section in this manual.

**How to:**

1. Install Accenture SFMC DevTools by running `npm install -g mcdev` (prefix with `sudo` on MacOS)
   - If you get an error, please see the below troubleshooting section.

When completed you will see `+ mcdev@3.0.0` printed to your screen (or the current version of it respectively).

> **_Side note for proud nerds_:**
>
> The `-g` part behind `npm install` triggers a so-called "global installation". This is a term coined by Package Managers, in this case Node's package manager (npm) and it means that Accenture SFMC DevTools is installed on your computer and usable across projects. The alternative is a "local installation" would install Accenture SFMC DevTools only for the current project folder. This local install is a technique used to ensure everyone in the team is using the same version of a tool. Nevertheless, we strongly recommend going with the global installation to be able to use the full feature-set of Accenture SFMC DevTools.
>
> You may choose to install mcdev globally or locally. Global install runs faster and allows you to initialize new projects by running `mcdev init` in any directory. If your project does require a local installation, please refer to the [Local Install Guide](#local-install).

### 2.3. Initial project setup

<a id="markdown-initial-project-setup" name="initial-project-setup"></a>

After the successful installation, you will now need to setup the connection to your Marketing Cloud instance.

1. In your Marketing Cloud instance
   1. Ensure that you **selected** your **Parent/Global Business Unit**.
   2. Go to `Setup -> Apps -> Installed Packages`.
   3. Create a new installed package and name it "Accenture SFMC DevTools Deployment Tool"
      > Note: On some older SFMC instances it will ask you if you want the enhanced version. Please enable this option.
   4. Click on the _Add Component_ button and select `API Integration` with `Server-To-Server` mode.
   5. Make sure you grant all available rights.
   6. Go to the access tab and grant it access to all Business Units that you want to use it for, but ensure that the Parent/Global Business Unit is among these.
      - _Why?_ Shared Data Extensions, roles, users, Business Unit info and some other metadata is internally stored solely on the parent Business Unit and hence can only be retrieved and updated via that BU.
   7. Note down _Client Id_, _Client Secret_ and _Authentication Base URI_.
2. In your project folder
   1. Open a CLI in your project folder (e.g. `C:\repos\MyProject\` on Windows or `~/repos/MyProject/` on Mac)
   2. Run `mcdev init` to start the interactive setup wizard.
      1. If not found yet, default configuration files will be copied into your project folder, copied by initializing an npm project and a local Git repository.
      2. The wizard will ask you to name your credential. The name you choose here will be used by all team members because the config is shared via Git.
         > Being specific here reduces the chance of deploying to the wrong server (instance) in stressful situations. We suggest you use something like `ClientName`, or `ClientName-ProjectName` if you have multiple projects with the same client. In case your project uses multiples instances you might like to use something like `Client-ProjectName-Sandbox` and `Client-ProjectName-PROD`.
      3. It will then continue to ask for the client ID, client secret and Authentication Base URI.
      4. The credentials will be automatically tested & your list of BUs downloaded until finally the central configuration file `.mcdevrc.json` gets created in your project folder.
      5. Last step is to download an initial backup and commit it into git. No worries - the wizard does that for you!
   3. If this is the first time you set up Accenture SFMC DevTools or you recently upgraded Accenture SFMC DevTools, please restart VS Code now! A pop-up will likely appear in the lower right corner prompting you to install recommended extensions.
   4. Done.
3. Sharing the project with your team
   1. Make sure you have a Git repo (Bitbucket, GitHub, GitLab) set up somewhere. Usually your client will have to do this for you. Sometimes, we host client repos in our own Innersource, which is instance of Bitbucket.
      > While running `mcdev init`, the tool already made sure to set up a local Git repo for you. Now, you need to upload ("push") it to the online repo:
   2. Open the URL of your online repo and find the "CLONE" button. This will likely show you a normal URL, ending on ".git"
   3. Add this as your repository remote named "origin". If you use a GUI based tool, that should be fairly simple, otherwise execute `git remote add origin YOUR-URL` in your project folder.
   4. Now run `git push -u origin master` to actually start the upload.

### 2.4. Joining a project that was set up before

<a id="markdown-joining-a-project-that-was-set-up-before" name="joining-a-project-that-was-set-up-before"></a>

If Accenture SFMC DevTools was already used to set up the project by somebody in your team, including all of the steps in the above chapter [Initial project configuration](#initial-project-setup), then basically you are in luck. Things are much faster from here on:

1. Make sure you went through the chapters [Pre-requisites](#pre-requisites) and [Install Accenture SFMC DevTools](#install-mcdev). Do skip [Initial project configuration](#initial-project-setup)!
2. Acquire the URL to your Git repo and Clone it to your computer. It should end on `.git`. Also ask your team lead for `Client ID`, `Client Secret` and the `Authentication Base URI`. You will need this later.
   > We recommend you create a folder like `C:\repos\` and clone the repo for your current project into that. By default, the repo name will be suggested as a sub-folder name which you should keep in place. That way you will always have one folder in which all your projects can be found in with their respective sub-folders.
3. Open your main repo folder (e.g. `C:\repos\`) in the CLI of your choice (e.g. PowerShell on Windows)
4. now execute `git clone YOUR-REPO-URL`. This will create a sub-folder with the name of the repo and download everything for you into it (e.g. `C:\repos\YOUR-REPO\`)
5. Still in the command prompt, execute `cd YOUR-REPO`. This will switch your current folder (visible before the command prompt) to the new repo folder (`C:\repos\YOUR-REPO\`).
6. Assuming you installed Accenture SFMC DevTools globally (recommended!), now execute `mcdev init`.
7. At this point the system will recognize the previously set up project and ask you for `Client ID`, `Client Secret` and the `Authentication Base URI`.
8. Done.

### 2.5. Recommended additional installs

<a id="markdown-recommended-additional-installs" name="recommended-additional-installs"></a>

The following seeks to enhance your daily process. Our guide assumes that you are using [Visual Studio Code](https://code.visualstudio.com/download) to develop, backup and deploy your project. For smooth operations we highly recommend the following Marketing Cloud specific plugins for it.

Nevertheless, Accenture SFMC DevTools will run without them and is not associated with the development of these publicly available apps & plugins.

> **Note:** The following lists are automatically installed when you run `mcdev init` or `mcdev upgrade`.

**Visual Studio Code extensions:**

When you run `mcdev init` or `mcdev upgrade` we add/update the file `.vscode/extensions.json` in your project directory with a list of recommended VSCode extensions that will help your daily workflow with Salesforce Marketing Cloud.

Restart VS Code after cloning a prepared repo or after you've run `init` / `upgrade` and VS Code will prompt you in the lower right corner with:

![Recommended extension prompt](img/README.md/vscode-recommendations-1.png)

Click on `Install All` to quickly get things ready or review the recommendations first via `Show Recommendations`. If you opt for the second option, be aware that there are 2 kinds of recommendations:

![Recommended extension prompt](img/README.md/vscode-recommendations-2.png)

The "Workspace Recommendations" were defined by Accenture SFMC DevTools. Clicking on the little cloud icon will install all at once. The "Other Recommendations" are auto-generated by VS Code and are not controlled by Accenture SFMC DevTools. You _may_ look through those as well, but they might also be completely irrelevant for you.

**Node modules:**

- [eslint](https://npmjs.com/package/eslint): code linting
- [eslint-config-prettier](http://npmjs.com/package/eslint-config-prettier): ensures that prettier and eslint dont have conflicting rules
- [eslint-config-ssjs](http://npmjs.com/package/eslint-config-ssjs): allows you to have accurate code linting in \*.SSJS files
- [eslint-plugin-jsdoc](http://npmjs.com/package/eslint-plugin-jsdoc): will help you write proper jsdoc comments in your SSJS code
- [eslint-plugin-prettier](http://npmjs.com/package/eslint-plugin-prettier): runs prettier and eslint together
- [prettier](https://prettier.io): opinionated code formatter
- [npm-check](http://npmjs.com/package/npm-check): makes it easier to keep your node modules up-to-date
- [sfmc-boilerplate](http://npmjs.com/package/sfmc-boilerplate): build tool for your more complex email, cloudpage and automation code.

Please note that Visual Studio Code might warn you about using the local installation of ESLint with a pop up like the following. Please confirm this with `Allow` or, if you are certain about what you are doing, with `Allow Everywhere`. Inside of Accenture SFMC DevTools project folders this warning is normal, because we ask to install the VSCode extension and the node module for ESLint.

![VSCode Eslint install warning](img/README.md/vscode-eslint-allow_everywhere.jpg)

<a name="updating-mcdev"></a>

## 3. Updating Accenture SFMC DevTools

<a id="markdown-updating-accenture-sfmc-devtools" name="updating-accenture-sfmc-devtools"></a>

If you have mcdev already installed you can update your installation in a simplified way:

```bash
npm update -g mcdev
```

<a name="troubleshoot-installupdate"></a>

## 4. Troubleshoot Install/Update

<a id="markdown-troubleshoot-install%2Fupdate" name="troubleshoot-install%2Fupdate"></a>

### 4.1. Installing specific version

<a id="markdown-installing-specific-version" name="installing-specific-version"></a>

To work with our **developer-version** or to install a **specific older version** you can select any branch or tag from our git repository during install to do so:

```bash
// most recent developer version (using the branch name)
npm install -g mcdev@develop

// install specific version (using a tag)
npm install -g mcdev@3.0.0
```

**Warning**: When you used the above method to install Accenture SFMC DevTools for a specific version or tag, trying to [update Accenture SFMC DevTools](#updating-mcdev) might not download the most recently published official version but instead stay on the version or branch you previously selected (in the above examples: develop, 3.0.0)!

If you opted for `@develop` you will continue to get the latest developer udates. If, however, you opted for a version, you will have to use the install command again to overwrite whatever version you used before.

> **Note**: The version is currently _not_ updated on the developer branch until a new release is published. Hence, you will not see a change if you run `mcdev --version`.

### 4.2. Using custom CLIs

<a id="markdown-using-custom-clis" name="using-custom-clis"></a>

Some users of Accenture SFMC DevTools prefer to use git bash or other CLIs instead of the operating system's default. Please note that some of the functionality of Accenture SFMC DevTools but also of other tools like the Node package manager (npm) do not necessarily function properly in these.

If you encounter problems, we strongly recommend to first try it in the default CLI.

<a name="missing-write-access-toon-macos"></a>

### 4.3. Missing write access to...on MacOS

<a id="markdown-missing-write-access-to...on-macos" name="missing-write-access-to...on-macos"></a>

Depending on your setup, the default global installs & updates might error out with "Missing write access to /usr/local/lib/node_modules". In this case prefix your command with `sudo`:

```bash
sudo npm install -g mcdev
```

```bash
sudo npm update -g mcdev
```

![Mac sudo](img/README.md/troubleshoot-mac-sudo.png)

### 4.4. ...running scripts is disabled on this system

<a id="markdown-...running-scripts-is-disabled-on-this-system" name="...running-scripts-is-disabled-on-this-system"></a>

If you see the below error then your system's security settings are rather strict.

![Execution Policy](img/README.md/troubleshoot-execution_policy.jpg)

Steps to solve this:

1. Start Windows PowerShell with the "Run as Administrator" option.
2. Input the following and then hit ENTER: `set-executionpolicy remotesigned`
3. This will likely show a lenghty message with a question to confirm the change (screenshot below). Please type `y` (="yes") and confirm with `Enter`.

![Execution Policy](img/README.md/troubleshoot-execution_policy-2.png)

Please note that this change is global and not just for your current folder.

### 4.5. Operation not permitted OR No such file or directory

<a id="markdown-operation-not-permitted-or-no-such-file-or-directory" name="operation-not-permitted-or-no-such-file-or-directory"></a>

If you encounter out of the 3 following errors you will have to completely remove Node.JS and install it again afterwards.

**Error 1:** Cannot find module index.js

![index.js not found](img/README.md/troubleshoot-nodejs-index.jpg)

**Error 2:** Cannot find module postinstall.js

![postinstall.js not found](img/README.md/troubleshoot-nodejs-postinstall.jpg)

**Error 3:** Operation not permitted

![operation not permitted](img/README.md/troubleshoot-nodejs-permission.jpg)

**How to completely remove Node.js from Windows:**

1. Run npm cache clean --force

2. Uninstall it via the system's `Add or remove programs` (find it by searching in the start menu).

3. Reboot your computer.

4. Look for these folders and remove them (and their contents) if any still exist. Depending on the version you installed, UAC settings, and CPU architecture, these may or may not exist:

   - C:\Program Files (x86)\Nodejs
   - C:\Program Files\Nodejs
   - C:\Users\\{User}\AppData\Roaming\npm
     - (or %appdata%\npm)
   - C:\Users\\{User}\AppData\Roaming\npm-cache
     - (or %appdata%\npm-cache)
   - C:\Users\\{User}\.npmrc (and possibly check for that without the . prefix too)
   - C:\Users\\{User}\npmrc
   - C:\Users\\{User}\AppData\Local\Temp\npm-\*

5. Check your %PATH% environment variable to ensure no references to Nodejs or npm exist.

6. If it's still not uninstalled, type `where node` at the command prompt and you'll see where it resides -- delete that (and probably the parent directory) too.

7. Reboot again!

**Re-install Node.js and Accenture SFMC DevTools:**

Now, please follow the guides above in the [Pre-requisites](#pre-requisites) section to Install Node.js again and afterwards try again to [install Accenture SFMC DevTools](#install-mcdev).

<a name="metadata-type-support"></a>

## 5. Metadata Type Support

<a id="markdown-metadata-type-support" name="metadata-type-support"></a>

The following metadata types are currently supported:

| MetadataType                       | CLI Argument              | Retrieve | Deploy     | Template   | Retrieved by Default | Description |
| -- | -- | -- | -- | -- | -- | -- |
| API Discovery                      | `discovery`               | Yes      | -          | -          | -                    | Description of all API endpoints accessible via REST API; only relevant for developers of Accenture SFMC DevTools. |
| Asset                              | `asset`                   | Yes      | Yes        | Yes        | Yes                  | Assets from Content Builder grouped into subtypes.                                                                 |
| Automation                         | `automation`              | Yes      | Yes        | Yes        | Yes                  | Used via Automation Studio directly - or indirectly via Journey Builder & MC Connect.                              |
| Automation: Data Extract Activity  | `dataExtract`             | Yes      | Yes        | Yes        | Yes                  | Creates zipped files in your FTP directory or convert XML into CSV.                                                |
| Automation: File Transfer Activity | `fileTransfer`            | Yes      | Yes        | Yes        | Yes                  | Unzip, decrypt a file or move a file from secure location into FTP directory.                                      |
| Automation: Filter Activity        | `filter`                  | Beta     | in backlog | in backlog | -                    | Part of how filtered Data Extensions are created. Depends on type "FilterDefinitions".                             |
| Automation: Import File Activity   | `importFile`              | Yes      | Yes        | Yes        | Yes                  | Reads files in FTP directory for further processing.                                                               |
| Automation: SQL Query Activity     | `query`                   | Yes      | Yes        | Yes        | Yes                  | Select & transform data using SQL.                                                                                 |
| Automation: Script Activity        | `script`                  | Yes      | Yes        | Yes        | Yes                  | Execute more complex tasks via SSJS or AMPScript.                                                                  |
| Campaign Tag                       | `campaign`                | Yes      | in backlog | in backlog | Yes                  | Way of tagging/categorizing emails, journeys and alike.                                                            |
| Content Area (Classic)             | `contentArea`             | Yes      | -          | -          | -                    | **DEPRECATED**: Old way of saving Content Blocks; please migrate these to new Content Blocks (`Asset: ...`).       |
| Data Designer Attribute Groups     | `attributeGroup`          | Beta     | in backlog | in backlog | -                    | Groupings of Set Definitions (Data Extensions) in Data Designer.                                                   |
| Data Designer Set Definitions      | `setDefinition`           | Beta     | in backlog | in backlog | -                    | Data Extensions linked to Attribute Groups in Data Designer.                                                       |
| Data Extension                     | `dataExtension`           | Yes      | Yes        | Yes        | Yes                  | Database table schemas.                                                                                            |
| Data Extension Template            | `dataExtensionTemplate`   | Yes      | -          | -          | -                    | OOTB Database table schemas used for special cases like Transactional Journeys.                                    |
| Data Extract Type                  | `dataExtractType`         | Yes      | -          | -          | -                    | Types of Data Extracts enabled for a specific business unit. This normally should not be stored.                   |
| E-Mail (Classic)                   | `email`                   | Yes      | -          | -          | -                    | **DEPRECATED**: Old way of saving E-Mails; please migrate these to new E-Mail (`Asset: message`).                  |
| E-Mail Send Definition             | `emailSendDefinition`     | Yes      | Yes        | in backlog | Yes                  | Mainly used in Automations as "Send Email Activity".                                                               |
| Folder                             | `folder`                  | Yes      | Yes        | in backlog | -                    | Used to structure all kinds of other metadata.                                                                     |
| FTPLocation                        | `ftpLocation`             | Yes      | -          | -          | Yes                  | A File Location which can be used for export or import of files to/from Marketing Cloud.                           |
| Journey                            | `interaction`             | Yes      | in backlog | in backlog | -                    | Journey from Builder (internally called "Interaction").                                                            |
| Journey: Entry Event Definition    | `eventDefinition`         | Yes      | Yes        | in backlog | -                    | Used in Journeys (Interactions) to define Entry Events.                                                            |
| List                               | `list`                    | Yes      | in backlog | -          | Yes                  | Old way of storing data. Still used for central Email Subscriber DB.                                               |
| Role                               | `role`                    | Yes      | Yes        | -          | Yes                  | User Roles define groups that are used to grant users access to SFMC systems.                                      |
| Triggered Send                     | `triggeredSendDefinition` | Yes      | Yes        | -          | Yes                  | **DEPRECATED**: Sends emails via API or DataExtension Event.                                                       |

## 6. Command Overview

<a id="markdown-command-overview" name="command-overview"></a>

If you installed mcdev globally as described above you can run mcdev in any directory. See our [install Accenture SFMC DevTools](#install-mcdev) chapter for more details.

_Example (global install):_

```bash
mcdev retrieve
```

If you installed Accenture SFMC DevTools as a local dependency (**not recommended**) to the current directory then you will have to add `npx` in front of each command. See our [Local install](#local-install) chapter for more details.

_Example (local install):_

```bash
npx mcdev retrieve
```

The following description will assume a global installation for simplicity reasons.

_Note:_ Parameters listed below in between square brackets = `[...]` are optional parameters. Required parameters are listed in between less-than / greater-than signs = `<...>`.

_Note:_ Credentials and Business Unit names can always be selected interactively. Try inputing a questionmark = `?` in their place if more parameters follow, or omit them completely if no other parameters are required for a command.

### 6.1. Maintenance and setup commands

<a id="markdown-maintenance-and-setup-commands" name="maintenance-and-setup-commands"></a>

#### 6.1.1. init

<a id="markdown-init" name="init"></a>

_Command:_ `mcdev init`

_Alias:_ -

Creates the basic configuration file `.mcdevrc.json` and `.mcdev-auth.json` in your project directory. You may add more credentials by re-running the same command again, e.g. to add produciton and sandbox credentials next to each other.

In addition, it initializes an npm package for your, installs recommended npm dependencies and places our default IDE configuration files for ESLint, Prettier, Git and VSCode into your project directory.

The initialization ends with the creation of your Git repository and a first backup of your SFMC instance.

_Example - initialize project / add additional credentials:_

```bash
mcdev init
```

_Example - update credentials:_

```bash
mcdev init yourCredentialName
```

The interactive setup will ask you for a `Client ID` and `Client Secret` of an enhanced installed package (default since August 2019). It also asks for the `Authentication Base Uri`. Each installed package on a given SFMC instance shares the same tenant sub-domain and always shows you 3 domains (Auth, REST and SOAP).

Example url: `https://mcg123abcysykllg-0321cbs8bbt64.auth.marketingcloudapis.com`

> **Note to CLI experts:**
>
> You can run this command without the interactive wizard asking questions using the `--skipInteraction` (or short`--yes`/`--y`) flag. In this case, you need to provide a few values in the command:
>
> ```bash
> mcdev init --y.credentialsName "yourCustomCredentialName" --y.clientId "yourClientIdHere" --y.clientSecret "yourClientSecretHere" --y.tenant "yourTenantSubdomainHere" --y.gitRemoteUrl "https://my.git.server.com/myrepo.git"
> ```
>
> To get the tenant subdomain, please take the Authentication Base Uri and extract the part after `https://` and before `.auth.marketingcloudapis.com`. In the above example this would therefore be `mcg123abcysykllg-0321cbs8bbt64`.

#### 6.1.2. upgrade

<a id="markdown-upgrade" name="upgrade"></a>

_Command:_ `mcdev upgrade`

_Alias:_ `mcdev up`

This upgrades older Accenture SFMC DevTools projects to the newest standard: Outdated Accenture SFMC DevTools configuration files are upgraded and the right npm dependencies are installed. It also copies in the right IDE configuration files. See [init](#init) for more details.

_Example:_

```bash
mcdev upgrade
```

#### 6.1.3. reloadBUs

<a id="markdown-reloadbus" name="reloadbus"></a>

_Command:_ `mcdev reloadBUs [credential]`

_Alias:_ `mcdev rb`

Use this to synchronize your local list of available Business Units for a given credential. This is useful if you've added, deleted or renamed Business Units on your SFMC instance and want to make sure that your local setup reflects that - or if you accidentally changed your config file and want to restore it.

_Example:_

```bash
mcdev reloadBUs MyProject
```

#### 6.1.4. badKeys

<a id="markdown-badkeys" name="badkeys"></a>

_Command:_ `mcdev badKeys [business unit]`

_Alias:_ -

Lists all metadata for which the External key is not in synch with the name to enable you to update them quickly.

_Example:_

```bash
mcdev badKeys MyProject/DEV
```

#### 6.1.5. document

<a id="markdown-document" name="document"></a>

_Command:_ `mcdev document <TYPE> <business unit>`

_Alias:_ `mcdev doc`

Creates human readable documentation for your metadata. This command is executed by default unless you changed your config manually to set `options.documentOnRetrieve : false`. Therefore, running it manually is typically not required. You can choose to generate **HTML** (`html`) or **Markdown** (`md`) docs via `options.documentType`.

The default format is set to `md` as Markdown renders nicely in Git as well as in VSCode's Markdown preview and can be copied from there into Confluence and other applications without losing the formatting.

Currently supported types:

| Name           | CLI Argument    |
| -------------- | --------------- |
| Data Extension | `dataExtension` |
| Role           | `role`          |

_Example:_

```bash
mcdev document role myServer
```

#### 6.1.6. selectTypes

<a id="markdown-selecttypes" name="selecttypes"></a>

_Command:_ `mcdev selectTypes`

_Alias:_ `mcdev st`

Allows you to interactive select which metadata is retrieved when you run the `retrieve` command. Try out `explainTypes` first to understand what each type means.

_Example:_

```bash
mcdev selectTypes
```

_Note:_ You may select non-standard types if you run `mcdev selectTypes --debug`. This may be needed in edge cases but is not recommended in most situations.

#### 6.1.7. explainTypes

<a id="markdown-explaintypes" name="explaintypes"></a>

_Command:_ `mcdev explainTypes`

_Alias:_ `mcdev et`

A helper command for `selectTypes` that prints out a table that defines what the various types actually are.

Types marked as not-default should be ignored. These are either under development or merely meant to support contributing to Accenture SFMC DevTools.

_Example:_

```bash
mcdev explainTypes
```

### 6.2. Operational commands

<a id="markdown-operational-commands" name="operational-commands"></a>

#### 6.2.1. retrieve

<a id="markdown-retrieve" name="retrieve"></a>

_Command:_ `mcdev retrieve [business unit] [metadata type]`

_Alias:_ `mcdev r`

Retrieves all metadata from the specified Business Unit. You can limit what types are retrieved by default using the `selectTypes` command or by changing the list in the config file directly.

_Example:_

```bash
mcdev retrieve MyProject/DEV
```

You can ommit the Business Unit which will trigger and interactive mode based on your config:

_Example:_

```bash
mcdev retrieve
```

If you already know the credentials name but want to only select the Business Unit interactively try this
_Example:_

```bash
mcdev retrieve MyProject
```

**retrieve specific type:**

If you want to retrieve only a certain metadata type, let's say `script`, then pass this type in as a second parameter. The other types will remain untouched and in place, if you've previously retrieved them.

_Example:_

```bash
mcdev retrieve MyProject/DEV script
```

**retrieve all BUs:**

A special variant of this command allows you to retrieve all Business Units of a given credential at once.
_Example:_

```bash
mcdev retrieve MyProject/*
```

or even

```bash
mcdev retrieve "*"
```

> Note: retrieve-all will fail in some CLIs if you do not wrap the asterix (\*) in quotes. This is due to the special meaning of \* as a parameter in these CLIs.

#### 6.2.2. deploy

<a id="markdown-deploy" name="deploy"></a>

_Command:_ `mcdev deploy [business unit] [metadata type]`

_Alias:_ `mcdev d`

Deploys metadata to the specified Business Unit.
_Example:_

```bash
mcdev deploy MyProject/DEV
```

Only metadata that you copied into the **deploy** directory will be deployed. Please keek in mind that the folder structure needs to be similar to what the retrieve command creates in the retrieve folder, including the credentials and Business Unit name.

Similarly to `mcdev retrieve` you can also use the interactive mode to select credential and/or Business Unit.

**deploy sepcific type:**

If you want to deploy only a certain metadata type, let's say `dataExtension`, then pass this type in as a second parameter. If there are other types in the current BU's deploy folder, these will be ignored and hence _not_ uploaded.

_Example:_

```bash
mcdev deploy MyProject/DEV dataExtension
```

**deploy all BUs:**

A special variant of this command allows you to dpeloy all Business Units of a given credential at once.
_Example:_

```bash
mcdev deploy MyProject/*
```

or even

```bash
mcdev deploy "*"
```

> Note: deploy-all will fail in some CLIs if you do not wrap the asterix (\*) in quotes. This is due to the special meaning of \* as a parameter in these CLIs.

#### 6.2.3. delete

<a id="markdown-delete" name="delete"></a>

_Command:_ `mcdev delete <business unit> <type> <external key>`

_Alias:_ `mcdev del`

Deletes the given metadata from your server. This needs to be run with care as any **data** stored in the deleted _meta_-data **will be lost**.

Currently supported types:

| Name           | CLI Argument    |
| -------------- | --------------- |
| Data Extension | `dataExtension` |

_Example:_

```bash
mcdev delete MyProject/_ParentBU_ dataExtension MyUserTable
```

#### 6.2.4. retrieveAsTemplate

<a id="markdown-retrieveastemplate" name="retrieveastemplate"></a>

_Command:_ `mcdev retrieveAsTemplate <business unit> <type> <name> <market>`

_Alias:_ `mcdev rt`

The `rt` command retrieves metadata from the server and uses your `market` configuration in `.mcdevrc.json` to replace strings with variables. The result is then stored in your `template/` folder. Please note that files stored here will keep their original name, despite this possibly containing market-specific suffixes or similar. Also note, that contrary to the deploy & retrieve folders, you will not see credential- or Business Unit-sub-folders here.

This command is a prerequisite for the `buildDefintion` command. Alternatively though, you can copy-paste retrieved metadata from your `retrieve/` folder to your `template/` folder and update it manually - or even create it from scratch.

> **Note**: Before using this command, you need to configure your markets first! Check out our guide on [Market Configuration](#market-configuration) to understand how to use templating and prepare your market config.

Currently supported types: Check out [Metadata Type Support](#metadata-type-support).

_Example:_

```bash
mcdev rt MyProject/DEV dataExtension MyUserTable pilotMarketDEV1
```

This will result in `MyUserTable.dataExtension-meta.json` being created in your `template/` directory:

**retrieveAsTemplate for multiple sources:**

You can also create multiple templates with multiple sources at once. Simply specify them in a comma-separated list and put that list in quotes:

```bash
mcdev rt MyProject/DEV dataExtension "table1,table2,table3" pilotMarketDEV1
```

This will result in the following files being created in your `template/` directory:

- `table1.dataExtension-meta.json`
- `table2.dataExtension-meta.json`
- `table3.dataExtension-meta.json`

#### 6.2.5. buildDefinition

<a id="markdown-builddefinition" name="builddefinition"></a>

_Command:_ `mcdev buildDefinition <business unit> <type> <name> <market>`

_Alias:_ `mcdev bd`

The `buildDefinition` command allows to prepare deployments to one or multiple targets based on templates and [Market Configuration](#market-configuration).
After you have created your templates via `retrieveAsTemplate` (or manually) in your `template/dataExtension/` folder run this command to create the final deployable files in your respective `retrieve/<business unit>/` folder.

This allows you to double-check if you actually changed something by comparing the before and after using your favorite Git client. You then have to manually copy files you want to deploy into the respective `deploy/` folder.

> **Note**: Before using this command, you need to configure your markets first! Check out our guide on [Market Configuration](#market-configuration) to understand how to use templating and prepare your market config.

Currently supported types: Check out [Metadata Type Support](#metadata-type-support).

_Example:_

```bash
mcdev bd MyProject/QA dataExtension MyUserTable pilotMarketQA1
```

This will result in the following files being created in your `retrieve/MyProject/QA/dataExtension/` directory:

- `MyUserTable.dataExtension-meta.json`

**buildDefinition for multiple sources:**

You can also create defintions based on multiple templates at once. Simply specify them in a comma-separated list and put that list in quotes:

```bash
mcdev bd MyProject/QA dataExtension "table1,table2,table3" pilotMarketDEV1
```

This will result in the following files being created in your `retrieve/MyProject/QA/dataExtension/` directory:

- `table1.dataExtension-meta.json`
- `table2.dataExtension-meta.json`
- `table3.dataExtension-meta.json`

#### 6.2.6. buildDefinitionBulk

<a id="markdown-builddefinitionbulk" name="builddefinitionbulk"></a>

_Command:_ `mcdev buildDefinitionBulk <list name> <type> <name>`

_Alias:_ `mcdev bdb`

With `buildDefinitionBulk` you get a very powerful command that wraps around `buildDefinition`, which it executes internally. It allows you to create the definitions for multiple Business Units and multiple markets at once.

Instead of passing in the name of credentials, Business Units and markets, you simply refer to a pre-defined market list in your `.mcdevrc.json`. This enables you to re-use the same configs over and over again, across multiple deployments and share it with your team.

**Note**: Before using this command, you need to configure your markets first! Check out our guide on [Market List Configuration](#market-list-configuration) and [Market Configuration](#market-configuration) to understand how to use **bulk** templating and prepare your market config.

_Example:_

```bash
mcdev bdb pilotMarketsQA dataExtension MyUserTable
```

#### 6.2.7. createDeltaPkg

<a id="markdown-createdeltapkg" name="createdeltapkg"></a>

_Command:_ `mcdev createDeltaPkg [range] [filter]`

_Alias:_ `mcdev cdp`

This command is rather versitile and hence can be used in multiple ways. The most powerful option presents itself when you configure `options.deployment.sourceTargetMapping` to point to a source `marketList` (usually for DEV-BU with a DEV market) and a target `marketList` (e.g. to a QA BU-market combo and a Production BU-market combo). Given this is configured, it can create all deployable files using Accenture SFMC DevTools's templating engine on the fly for you.

The **minimum configuration** you need to have in your config could look something like the following:

> Note: the following example does not show all necessary parts of the config, just those that are needed for createDeltaPkg.
>
> The example tells createDeltaPkg that the source BU is called `MyProject/DEV` and that the there are two target for deployment, `MyProject/QA` and `MyProject/PROD`. Furthermore it associates the markets `dev`, `qa` and `prod` to these BUs to ensure templating is applied - however, the markets in this example are empty which means no actual string replacement will occur. This is normal for most basic cases in which you would expect 1:1 copies on DEV, QA and PROD.
>
> When MC Connect is used, one would expect to see the External Keys of the Synchronized DataExtensions to be mentioned in the markets for easy auto-replacement.

```json
{
  "credentials": {
    "MyProject": {
      "businessUnits": {
        "DEV": "1235",
        "QA": "1236",
        "PROD": "1237"
      }
    }
  },
  "options": {
    "deployment": {
      "commitHistory": 10,
      "sourceTargetMapping": {
        "deployment-source": "deployment-target"
      }
    }
  },
  "directories": {
    "deltaPackage": "docs/deltaPackage/",
    "deploy": "deploy/",
    "retrieve": "retrieve/",
    "template": "template/",
    "templateBuilds": ["retrieve/", "deploy/"]
  },
  "markets": {
    "dev": {},
    "qa": {},
    "prod": {}
  },
  "marketList": {
    "deployment-source": {
      "description": "Define one 1:1 BU-Market combo here to as source for automated creation of deployment packages; you can create more than one source market list",
      "MyProject/DEV": "dev"
    },
    "deployment-target": {
      "description": "Define n BU-Market combo here to as target for automated creation of deployment packages; you can create more than one target market list and they can be as complex as you like",
      "MyProject/QA": "qa",
      "MyProject/PROD": "prod"
    }
  }
}
```

> **Detailed Background infos:** `createDeltaPkg` internally first compares the 2 commits in Git to find the differences, then executes `retrieveAsTemplate` for all of these found differences, which creates files in your `template/` directory. Finally, it runs `buildDefinitionBulk` for everything, updating your `retrieve/` directory as well as, optionally, your `deploy/` directory, depending on your Accenture SFMC DevTools config's `directories.templateBuilds` value. The update to the first folder enables you to update you branch, while the second folder gives you the right files to immediately deploy to your BUs afterwards (not part of `createDeltaPkg).

**Interactive commit selection:**

This allows you to compare your latest commit (**not** what's still only unstaged/staged) with previous commits. This approach is especially useful if you are a in charge of the deployment and simply want to compare the latest commits to your master / release branch with the commit that was last deployed.

> **Important**: Make sure you are on the branch corresponding to the environment you want to deploy to, e.g. the master branch.

```bash
mcdev createDeltaPkg
```

The output will look something like this:

![interactive commit selection](img/README.md/cdp-1.jpg)

> _Note: The amount of displayed past commits depends on your Accenture SFMC DevTools configs settings in `options.deployment.commitHistory`. The default value is 10._

**Manual commit selection:**

This is what you would do when you work on a feature branch and want to include the proposed changes for the target BUs already in the branch.

```bash
# Option 1 - RECOMMENDED
# compare based on what you last committed
# you just committed all your changes and want to create the deployment package for master/Production;
# Recommendation: run this before creating a pull request to include the changes in your PR.

mcdev createDeltaPkg master # resolves to master..HEAD
```

Alternatives:

```bash
# the same example with another branch name:
mcdev createDeltaPkg "release/sprint-14" # resolves to release/sprint-14..HEAD

# or even use a commit ID instead of a branch name
mcdev createDeltaPkg d21b4221  # resolves to d21b4221..HEAD


# Option 2 - full git range
# Treat this option with caution because createDeltaPkg always runs retrieveAsTemplate and hence downloads from your DEV BU, not from the git branch.
mcdev createDeltaPkg master..develop
```

**Manual commit selection without templating:**

If you don't want to use templating, you may instead provide the optional `filter` parameter. This will limit

```bash
mcdev createDeltaPkg d21b4221..HEAD 'MyProject/BU1'
```

Range and multiple filters (without templating):

```bash
mcdev createDeltaPkg d21b4221..HEAD 'MyProject/BU1,MyProject/BU3'
```

> **Note to CLI experts:**
>
> If you provide a range you can run this command without the interactive wizard asking questions using the `--skipInteraction` (or short`--yes`/`--y`) flag. This will automatically empty your deploy folder before adding new files. Your command will look like this:
>
> ```bash
> mcdev createDeltaPkg <range> [filter] --y
> ```

## 7. Advanced Configuration

<a id="markdown-advanced-configuration" name="advanced-configuration"></a>

The tools confiuration can be changed in the file `.mcdevrc.json` located in the root of your project folder.

It contains [Market Configuration](#market-configuration) (`markets: { ... }`), [Market List Configuration](#market-list-configuration) (`marketList: { ... }`) the list of usable Business Units per credentials, `directories`, as well as other `options`.

You will also find the configuration for what metadata shall be retrieved here in `metaDataTypes.retrieve: [ ... ]`.

You will also find a secondary file named `.mcdev-auth.json` containing your credentials. **Do not commit this to your repository!** You should only commit `.mcdevrc.json` as this file contains project wide settings that do not compromise security.

### 7.1. Config Options

<a id="markdown-config-options" name="config-options"></a>

The central config in `.mcdevrc.json` holds multiple adjustable settings:

```json
{
  "options": {
    "deployment": {
      "commitHistory": 10,
      "sourceTargetMapping": {
        "deployment-source": "deployment-target"
      },
      "targetBranchBuMapping": {
        "release/*": "MySandbox/QA-DE",
        "master": ["MyProduction/PROD-DE", "MyProduction/PROD-NL"]
      }
    },
    "documentType": "md",
    "exclude": {
      "role": {
        "CustomerKey": ["excludedRoleKey","excludedOtherRoleKey"]
      }
    },
    "include": {
      "asset": {
        "r__folder_Path": ["Content Builder/only/assets/in/here"]
      },
    },
    "serverTimeOffset": -6
  },
  "directories": {
    "badKeys": "docs/badKeys/",
    "businessUnits": "businessUnits/",
    "dataExtension": "docs/dataExtension/",
    "deltaPackage": "docs/deltaPackage/",
    "deploy": "deploy/",
    "retrieve": "retrieve/",
    "roles": "docs/roles/",
    "template": "template/",
    "templateBuilds": ["retrieve/", "deploy/"]
  },
  "metaDataTypes": {
    "documentOnRetrieve": ["role", "dataExtension"],
    "retrieve": [...]
  }
}
```

| Setting | Default | Description |
| -- | -- | -- |
| options.deployment.commitHistory         | 10                                           | Configures how many commits `createDeltaPkg` will display if no parameters are given |
| options.deployment.sourceTargetMapping   | `{"deployment-source": "deployment-target"}` | Configuration of 1 or many source-target marketList combos for `mcdev createDeltaPkg` |
| options.deployment.targetBranchBuMapping | `{"release/*": "...","master": ["..."]}`     | Can be used by CI/CD pipelines to know what BUs shall be deployed to upon a merge into one of the specified branches |
| options.documentType                     | 'md'                                         | Defines the format for documentation ('md', 'html', 'both') |
| options.exclude.`type`.`field`           | []                                           | Allows you to filter out metadata on retrieve based on their field values, e.g. CustomerKey (previously `options.filter`) |
| options.include.`type`.`field`           | []                                           | Allows you to filter out metadata on retrieve based on their field values, e.g. CustomerKey |
| options.serverTimeOffset                 | -6                                           | Used to work around quirks in how SFMC handles timezones; For stack4: set to -7 (US Mountain time); others: -6 (US Central) |
| directories.badKeys                      | 'docs/badKeys/'                              | Where the documentation for bad key-name combos is stored on retrieve |
| directories.businessUnits                | 'businessUnits/'                             | Directory to save BU base details in |
| directories.dataExtension                | 'docs/dataExtension/'                        | Directory for `document dataExtension` output |
| directories.deltaPackage                 | 'docs/deltaPackage/'                         | Where `createDeltaPkg` stores its log |
| directories.deploy                       | 'deploy/'                                    | Where `deploy` searches for files to deploy |
| directories.retrieve                     | 'retrieve/'                                  | Where `retrieve` stores downloaded files |
| directories.roles                        | 'docs/roles/'                                | Directory for `document role` output |
| directories.template                     | 'template/'                                  | Where `rt` stores downloaded templates & `bd` retrieves them from |
| directories.templateBuilds               | ['retrieve/','deploy/']                      | Where `bd` saves final deployment versions in. This can hold multiple directories, e.g. ['retrieve/','deploy/'] |
| metaDataTypes.documentOnRetrieve         | ['role','dataExtension']                     | automatically executes `document` for selected types |
| metaDataTypes.retrieve                   | _changes with each release_                  | check [Metadata Type Support](#metadata-type-support) for current list |

### 7.2. Metadata specific settings & options

<a id="markdown-metadata-specific-settings" name="metadata-specific-settings"></a>

#### 7.2.1. Retention Policy fields in Data Extensions

<a id="markdown-retention-policy-fields-in-data-extensions" name="retention-policy-fields-in-data-extensions"></a>

The way retention policy is saved is a bit misleading and hence we wanted to provide a bit of guidance if you ever need to do a deep dive here.

<<<<<<< HEAD
| Field                                | Description                                                                                                                                                                                                                                                                                                                        | Values                                                                 |
| ------------------------------------ | ---------------------------------------------------------------------------------------------------------------------------------------------------------------------------------------------------------------------------------------------------------------------------------------------------------------------------------- | ---------------------------------------------------------------------- | 
| **DataRetentionPeriod**              | this field should print the value of the unit of measure but it unfortunately is off by one (e.g. showing "weeks" instead of "months"). Also, it seems to have no impact on what's stored.<br> We therefore excluded it from retrieve/deploy                                                                                       | -                                                                      |
| **DataRetentionPeriodUnitOfMeasure** | represents drop down for "period after" selection                                                                                                                                                                                                                                                                                  | 6: years<br>5: months<br>4: weeks<br>2: days                           |
| **DataRetentionPeriodLength**        | represents number field for "period after" selection                                                                                                                                                                                                                                                                               | min: 1<br>max: 999                                                     |
| **RowBasedRetention**                | only true if "delete individual records" is selected, otherwise false                                                                                                                                                                                                                                                              | true / false                                                           |
| **ResetRetentionPeriodOnImport**     | true if "Reset period on import" is checked.                                                                                                                                                                                                                                                                                       | This option is always false if "delete individual records" is selected | true / false |
| **DeleteAtEndOfRetentionPeriod**     | true if "delete all records" is selected, otherwise false                                                                                                                                                                                                                                                                          | true / false                                                           |
| **RetainUntil**                      | Normally, this should only be filled if a date, rather than a period was set.<br><br>This is empty for "delete individual records", but filled with a (calculated) date for the other 2 delete options even if "period after" was used.<br> Warning: trying to update a DE is denied when "period after" fields & this is provided | ""<br>or date in US format (m/d/Y H:m:s") "12/6/2021 12:00:00 AM")     |
=======
| Field | Description | Values |
| -- | -- | -- |
| **DataRetentionPeriod** | this field should print the value of the unit of measure but it unfortunately is off by one (e.g. showing "weeks" instead of "months"). Also, it seems to have no impact on what's stored.<br> We therefore excluded it from retrieve/deploy | - |
| **DataRetentionPeriodUnitOfMeasure** | represents drop down for "period after" selection | 6: years<br>5: months<br>4: weeks<br>2: days |
| **DataRetentionPeriodLength** | represents number field for "period after" selection | min: 1<br>max: 999 |
| **RowBasedRetention** | only true if "delete individual records" is selected, otherwise false | true / false |
| **ResetRetentionPeriodOnImport** | true if "Reset period on import" is checked. | This option is always false if "delete individual records" is selected | true / false |
| **DeleteAtEndOfRetentionPeriod** | true if "delete all records" is selected, otherwise false | true / false |
| **RetainUntil** | Normally, this should only be filled if a date, rather than a period was set.<br><br>This is empty for "delete individual records", but filled with a (calculated) date for the other 2 delete options even if "period after" was used.<br> Warning: trying to update a DE is denied when "period after" fields & this is provided | ""<br>or date in US format (m/d/Y H:m:s") "12/6/2021 12:00:00 AM") |
>>>>>>> 67a5a211

To **disable retention completely**, ensure that you have the 3 booleans set to false, RetainUntil set to an empty string and no DataRetentionPeriod set (=those 2 attributes not present in file).

To enable "delete All records and data extensions" you have to set RowBasedRetention:false and DeleteAtEndOfRetentionPeriod:false while at the same time providing a date in RetainUntil field or a DataRetentionPeriod via the 2 associated fields.

It seems the 2 other modes were added on top later and hence "all records and data extension" is the default retention mode.

<<<<<<< HEAD
#### 7.2.2. Adding/Updating Fields on existing Data Extensions

<a id="markdown-8-examples" name="8-examples"></a>

There are a few rules to keep in mind when playing with Data Extensions fields:

- The `FieldType` cannot be changed on existing fields; the API returns in error is the attribute is even provided unchanged during an update
- `MaxLength` can be increased or kept on the same value but never decreased during an update
- A Non-Required/Nullable field cannot be set to be required during an UPDATE
- When new fields are added, they can be required, but then also have to have a `DefaultValue` set
- The value for `IsRequired` should be 'true' or 'false'
- The value for `IsPrimary` should be 'true' or 'false'

## 8. Examples

<a id="markdown-81-retrieve-and-deploy-data-extension" name="81-retrieve-and-deploy-data-extension"></a>
=======
#### 7.2.2. Renaming fields of a Data Extensions
>>>>>>> 67a5a211

With a small addition to the Data Extension's JSON it is possible to rename fields via MC DevTools. Imagine the following Data Extension:

```json
{
    "CustomerKey": "Account",
    "Name": "Account",
    "Description": "",
    "IsSendable": "false",
    "IsTestable": "false",
    "Fields": [
        {
            "Name": "BillingCity",
            "Scale": "0",
            "DefaultValue": "",
            "MaxLength": "40",
            "IsRequired": "false",
            "IsPrimaryKey": "true",
            "FieldType": "Text"
        },
        {
            "Name": "BillingCountry",
            "Scale": "0",
            "DefaultValue": "",
            "MaxLength": "80",
            "IsRequired": "false",
            "IsPrimaryKey": "false",
            "FieldType": "Text"
        }
    ],
    "r__folder_Path": "Data Extensions"
}
```

Imagine you wanted to rename `BillingCountry` to `BillingZip` for some reason. Previously, you could either go into the GUI or delete & recreate the field. Now, MC DevTools allows you to specify `Name_new` on the field and the tool will take care of the rest during **deployment**:

```json
{
    "CustomerKey": "Account",
    "Name": "Account",
    "Description": "",
    "IsSendable": "false",
    "IsTestable": "false",
    "Fields": [
        {
            "Name": "BillingCity",
            "Scale": "0",
            "DefaultValue": "",
            "MaxLength": "40",
            "IsRequired": "false",
            "IsPrimaryKey": "true",
            "FieldType": "Text"
        },
        {
            "Name": "BillingCountry", /* old name, keep here for reference during the update! */
            "Name_new": "BillingZip", /* new name */
            "Scale": "0",
            "DefaultValue": "",
            "MaxLength": "80",
            "IsRequired": "false",
            "IsPrimaryKey": "false",
            "FieldType": "Text"
        }
    ],
    "r__folder_Path": "Data Extensions"
}
```

All you have to do is deploy the data extension again with Name_new specified for each field that needs to be renamed.

### 7.3. Market Configuration

<a id="markdown-market-configuration" name="market-configuration"></a>

You will want to setup configs for variable parts that change inbetween Business Units. We advise starting this _after_ you've first run the `retrieveAsTemplate` command. This might sound counterintuitive but when you review what was copied into your template folder you will likely spot these variable parts the fastest and can then start setting up your market config. Please consider this an iterative process as you will likely run `rt` followed by another update of your config multiple times until you got it right.

We advise clustering your logical approach into variable things on the **instance parent** (=`_ParentBU_` in Accenture SFMC DevTools), the **environment parent** (under which you cluster your child Business Units for DEV, QA and PROD respectively), and **child Business Units**. Ideally, the instance parent is only used to deploy _Shared Data Extensions_, the environent parent is used for integrations with external services and to separate incoming data via Automations into the respective _Shared Data Extensions_. The child Business Units are then reserved for everything that is run on a market-by-market basis.

_Note:_ We do see it often that instance parent and environment parent are one and the same. This is depending on your client's setup, since Business Units are not for free and clients sometimes decide to save the extra money. Sometimes, you even end up with only one BU for DEV activities, no QA environment - and share the instance parent between DEV and production... This is not the recommnded approach for multiple reasons, including security, but it is the reality in some of our projects.

Here a simple example with one DEV BU, 1 QA BU and 2 PROD BUs:

```json
// example market config in your .mcdevrc.json
"markets": {
        "DEV-NL": {
            "mid": "12345",
            "buName": "DEV - Child NL",
            "sharedFolder": "/Shared Data Extensions/DEV/NL",
            "suffix": "_DEV_NL",
            "countryCodeIn": "'NL'"
        },
        "QA-DE": {
            "mid": "12346",
            "buName": "QA - Child DE",
            "sharedFolder": "/Shared Data Extensions/QA/DE",
            "suffix": "_QA_DE",
            "countryCodeIn": "'DE'"
        },
        "PROD-DE": {
            "mid": "12349",
            "buName": "DE - Germany",
            "sharedFolder": "/Shared Data Extensions/DE - Germany",
            "suffix": "_DE",
            "countryCodeIn": "'DE'"
        },
        "PROD-NL": {
            "mid": "12351",
            "buName": "NL - Netherlands",
            "sharedFolder": "/Shared Data Extensions/NL - Netherlands",
            "suffix": "_NL",
            "countryCodeIn": "'NL'"
        }
}
```

Way more complex example with dedicated "Parent" BUs per enviroment (DEV, QA, PROD) and multiple country-specific BUs for QA and for PROD:

```json
// example market config in your .mcdevrc.json
"markets": {
    "DEV-Parent": {
        "Account_Salesforce": "Account_Salesforce_1",
        "suffix": "_DEV"
    },
    "DEV-NL": {
        "mid": "12345",
        "buName": "DEV - Child NL",
        "sharedFolder": "Shared Items/Shared Data Extensions/DEV/NL",
        "suffix": "_DEV_NL",
        "countryCodeIn": "'NL'"
    },
    "QA-Parent": {
        "Account_Salesforce": "Account_Salesforce_2",
        "suffix": "_QA"
    },
    "QA-DE": {
        "mid": "12346",
        "buName": "QA - Child DE",
        "sharedFolder": "Shared Items/Shared Data Extensions/QA/DE",
        "suffix": "_QA_DE",
        "countryCodeIn": "'DE'"
    },
    "QA-GULF": {
        "mid": "12347",
        "buName": "QA - Child GULF",
        "sharedFolder": "Shared Items/Shared Data Extensions/QA/GULF",
        "suffix": "_QA_GULF",
        "countryCodeIn": "'AE', 'BH', 'IQ', 'KW', 'OM', 'QA', 'SA'"
    },
    "PROD-Parent": {
        "Account_Salesforce": "Account_Salesforce",
        "suffix": ""
    },
    "PROD-AT": {
        "mid": "123458",
        "buName": "AT - Austria",
        "sharedFolder": "Shared Items/Shared Data Extensions/AT - Austria",
        "suffix": "_AT",
        "countryCodeIn": "'AT'"
    },
    "PROD-DE": {
        "mid": "12349",
        "buName": "DE - Germany",
        "sharedFolder": "Shared Items/Shared Data Extensions/DE - Germany",
        "suffix": "_DE",
        "countryCodeIn": "'DE'"
    },
    "PROD-CH": {
        "mid": "12352",
        "buName": "CH - Switzerland",
        "sharedFolder": "Shared Items/Shared Data Extensions/CH - Switzerland",
        "suffix": "_CH",
        "countryCodeIn": "'CH'"
    },
    "PROD-GULF": {
        "mid": "12350",
        "buName": "GULF - Arab states of the Persian Gulf",
        "sharedFolder": "Shared Items/Shared Data Extensions/GULF - Arab states of the Persian Gulf",
        "suffix": "_IC_GULF",
        "countryCodeIn": "'AE', 'BH', 'IQ', 'KW', 'OM', 'QA', 'SA'"
    },
    "PROD-NL": {
        "mid": "12351",
        "buName": "NL - Netherlands",
        "sharedFolder": "Shared Items/Shared Data Extensions/NL - Netherlands",
        "suffix": "_NL",
        "countryCodeIn": "'NL'"
    }
}
```

<a name="market-list-configuration"></a>

### 7.4. Market List Configuration

<a id="markdown-market-list-configuration" name="market-list-configuration"></a>

Market Lists are very powerful and you will quickly notice how much time they can safe you during your deployment preparation.
Let's first look at an example list config:

```json
// this is a market-list-config based on the example market-config listed above!
"markets": {...},
"marketList": {
    "deployment-source": {
        "description": "Define one 1:1 BU-Market combo here to as source for automated creation of deployment packages; you can create more than one source market list",
        "MySandbox/DEV-NL": "DEV-NL"
    },
    "deployment-target": {
        "description": "Define n BU-Market combo here to as target for automated creation of deployment packages; you can create more than one target market list and they can be as complex as you like",
        "MySandbox/QA-DE": "QA-DE",
        "MyProduction/PROD-DE": "PROD-DE",
        "MyProduction/PROD-NL": "PROD-NL"
    }
}
```

The above can be used together with `createDeltaPkg` command.

Way more complex example:

```json
// this is a market-list-config based on the example market-config listed above!
"markets": {...},
"marketList": {
    "Parent-shared": {
        "description": "used to deploy shared data extensions",
        "MySandbox/_ParentBU_": ["QA-DE", "QA-GULF"],
        "MyProduction/_ParentBU_": ["PROD-AT", "PROD-CH", "PROD-DE", "PROD-GULF", "PROD-NL"]
    },
    "Parent-medium": {
        "description": "if you use the instance's parent BU also for imports",
        "MySandbox/_ParentBU_": "QA-Parent",
        "MyProduction/_ParentBU_": "PROD-Parent"
    },
    "Parent-large": {
        "description": "very large projects often decide against using the instance parent to get more order into the chaos and define their own 'parents' instead",
        "MySandbox/QA-_Parent_": "QA-Parent",
        "MyProduction/ProjectX-_Parent_": "PROD-Parent"
    },
    "Parent-medium-multi": {
        "description": "equal to Parent-shared"
    },
    "Parent-large-multi": {
        "description": "use to deploy market-adapted queries to your parent BUs",
        "MySandbox/QA-_Parent_": ["QA-DE", "QA-GULF"],
        "MyProduction/ProjectX-_Parent_": [
            "PROD-AT",
            "PROD-CH",
            "PROD-DE",
            "PROD-GULF",
            "PROD-NL"
        ]
    },
    "Children": {
        "description": "use this to deploy to your market BUs",
        "MySandbox/QA-DE": "QA-DE",
        "MySandbox/QA-GULF": "QA-GULF",
        "MyProduction/PROD-Child_AT": "PROD-AT",
        "MyProduction/PROD-Child_CH": "PROD-CH",
        "MyProduction/PROD-Child_DE": "PROD-DE",
        "MyProduction/PROD-Child_GULF": "PROD-GULF",
        "MyProduction/PROD-Child_NL": "PROD-NL"
    }
}
```

First off, we don't see DEV in here. If you have more than one market in DEV then this might deviate but in general, you don't want to bulk-deploy to DEV as this is your single source of truth.

Apart from that we can see 4 types of lists here:

1. `Parent-shared` (_instance parent_): This would be used to deploy the Shared Data Extensions to the instance parent. The child-configs are listed in an array to ensure we end up with one file per child in our parent BU folder.
2. `Parent-medium`/`Parent-large` (medium:_instance parent_; large:_environment parent_): A 1:1 config that handles automations and the part of your solution that only runs on the parent.
3. `Parent-medium-multi`/`Parent-large-multi` (medium:_instance parent_; large:_environment parent_): Any scripts, queries, automations that are executed on the parent but require one per child (e.g. query to fill country-specific Shared Data Extensions)
4. `Children` (_child BUs_): everything that is needed on the market specific Business Units.

## 8. Examples

<a id="markdown-examples" name="examples"></a>

### 8.1. Retrieve and deploy Data Extension

<a id="markdown-retrieve-and-deploy-data-extension" name="retrieve-and-deploy-data-extension"></a>

1. Retrieve metadata by running `mcdev retrieve <BU>` (where the BU corresponds to a credential-Business Unit combo in the **.mcdevrc.json**)
2. Create a directory called `deploy/` in the root directory
3. Create a directory called `dataExtension/` in the `deploy/` directory
4. Copy a single dataExtension directory from the `retrieve/<credential>/<BU-Name>/dataExtension/` directory into `deploy/<credential>/<BU-Name>/dataExtension/`
5. Run `mcdev deploy <BU>` to deploy everything in the **deploy** folder to the specified Business Unit

### 8.2. Metadata Retrieving/Backup

<a id="markdown-metadata-retrieving%2Fbackup" name="metadata-retrieving%2Fbackup"></a>

Metadata of a Business Unit can be retrieved by running the following command:

`mcdev retrieve <BU>`

where `<BU>` needs to be replaced with `credentialName/businessUnit-Name` that is defined in **.mcdevrc.json**.

Run this command for each of your defined Business Units and this will result in a **retrieve** directory with a sub-directory for each Business Unit. Each sub-directory contains the metadata from this Business Unit that is currently supported to **retrieve**.

This folder structure can be commited into a git repository and used as backup.

### 8.3. Automation Deployment

<a id="markdown-automation-deployment" name="automation-deployment"></a>

Now we want to deploy an Automation with it's related metadata. Select a retrieved Automation and copy it into the deploy folder. (`deploy/<credential>/<BU-Name>/automation/myAutomation.meta-automation.json`)

Copy all related activity metadata of this automation into the deploy folder. (_Example:_ `deploy/<credential>/<BU-Name>/query/myquery.meta-query.json` and `deploy/<credential>/<BU-Name>/query/myquery.meta-query.sql`)

To start the deployment run the following command:

`mcdev deploy <BU>`

## 9. Contribute

<a id="markdown-contribute" name="contribute"></a>

If you want to enhance Accenture SFMC DevTools you are welcome to fork the repo and create a pull request. Please understand that we will have to conduct a code review before accepting your changes.

### 9.1. Install Guide for Developers

<a id="markdown-install-guide-for-developers" name="install-guide-for-developers"></a>

Instead of installing Accenture SFMC DevTools as a npm dependency from our git repo, we recommend cloning our repo and then linking it locally:

Assuming you cloned Accenture SFMC DevTools into `C:\repos\sfmc-devtools\` (or `~/repos/sfmc-devtools/` on Mac) you can then go into your project directory, open a terminal there and run:

_Local install:_

```bash
npm install --save-dev "C:\repos\sfmc-devtools"
```

or

_Global install **(recommended)**:_

```bash
npm install -g "C:\repos\sfmc-devtools"
```

This should tell npm to create a symlink to your cloned local directoty, allowing you to see updates you make in your mcdev repo instantly.

> Note: on MacOS you might need to prepend `sudo` to elevate your command.

**Local vs. Global developer installation:**

If you use Accenture SFMC DevTools in your team it is recommended to install your developer version **globally**, while the project's package.json should point to our Git repo in its devDependency section. Otherwise other team members would have trouble due to potentially different paths.

If you do need to install it locally, make sure you don't commit your project's package.json with this change or you might break mcdev for other developers in your team that either didn't clone the Accenture SFMC DevTools repo or stored in a different directory.

To test your new **global** developer setup, run `mcdev --version` in CLI which should return the current version (e.g. `3.0.0`). Then, go into your mcdev repo and update the version with the suffix `-dev`, e.g. to `3.0.0-dev` and then run `mcdev --version` again to verify that your change propagates instantly.

<a name="local-install"></a>

### 9.2. Local install

<a id="markdown-local-install" name="local-install"></a>

> **Warning:** local installation (leading to the use of [npx](https://github.com/npm/npx#readme)) causes issues when spaces are used in keys/names and is therefore not recommended.
> You will also make setting up projects much harder if you choose the local installation as you cannot use `mcdev init` to automatically setup your entire project.

The following explains how you _could_ install it locally for certain edge cases:

1. Create a new folder for your upcoming SFMC project. Let's assume you named it `MyProject/`
   > _Note:_ It is best practice to create a separate project folder for each of your client projects to avoid accidentally overwriting the wrong BU.
2. Now, open a command line interface (CLI) for that folder.
   - In Windows, you can easily do that by pressing SHIFT + Right click into that folder and then selecting the option "Open PowerShell window here".
   - Alternatively, you could use any other CLI. We recommend opting for [Visual Studio Code](https://code.visualstudio.com/download)'s "Terminal" as you can benefit from this later.
   - Your CLI prompt should look something like `PS C:\repos\MyProject>` on Windows or `~/repos/MyProject/` on Mac.
3. Initialize your new SFMC project by running `npm init`.
   > _Note:_ npm is the "package manager" of Node.js and we use it to bundle Accenture SFMC DevTools together with other tools.
   >
   > If you are not familiar with node-projects or npm yet, we found this [blog post on nodesource.com](https://nodesource.com/blog/an-absolute-beginners-guide-to-using-npm/) to be helpful for beginners.
   > In short, a package manager provides you with an easy name-based way of installing and updating tools you want to use as a team and ensuring that you are all using the same version.
4. Afterwards, install Accenture SFMC DevTools by running `npm install --save-dev mcdev`
   - If you get an error, please see the below troubleshooting section.

When completed you will see `+ mcdev@3.0.0` printed to your screen (or the current version of it respectively).

### 9.3. NPM Scripts

<a id="markdown-npm-scripts" name="npm-scripts"></a>

- `start`: Main entry point
- `mcdev`: alias for `start`
- `build`: Runs documentation and linting scripts
- `debug`: start debugging session
- `docs`: Generates jsdocs API documentation as markdown
- `lint`: Runs eslint with autofix and prettier
- `test`: Runs mocha tests - outdated
- `upgrade`: run npm-check to test for updated depdencies

### 9.4. Developer Documentation

<a id="markdown-developer-documentation" name="developer-documentation"></a>

- [Link to API Documentation](docs/dist/documentation.md)
- [Link to Considerations & Findings Documentation](docs/dist/considerations.md)<|MERGE_RESOLUTION|>--- conflicted
+++ resolved
@@ -46,13 +46,10 @@
   - [7.1. Config Options](#71-config-options)
   - [7.2. Metadata specific settings & options](#72-metadata-specific-settings--options)
     - [7.2.1. Retention Policy fields in Data Extensions](#721-retention-policy-fields-in-data-extensions)
-<<<<<<< HEAD
     - [7.2.2. Adding/Updating Fields on existing Data Extensions](#722-addingupdating-fields-on-existing-data-extensions)
-=======
-    - [7.2.2. Renaming fields of a Data Extensions](#722-renaming-fields-of-a-data-extensions)
+    - [7.2.3. Renaming fields of a Data Extensions](#723-renaming-fields-of-a-data-extensions)
   - [7.3. Market Configuration](#73-market-configuration)
   - [7.4. Market List Configuration](#74-market-list-configuration)
->>>>>>> 67a5a211
 - [8. Examples](#8-examples)
   - [8.1. Retrieve and deploy Data Extension](#81-retrieve-and-deploy-data-extension)
   - [8.2. Metadata Retrieving/Backup](#82-metadata-retrievingbackup)
@@ -1014,17 +1011,6 @@
 
 The way retention policy is saved is a bit misleading and hence we wanted to provide a bit of guidance if you ever need to do a deep dive here.
 
-<<<<<<< HEAD
-| Field                                | Description                                                                                                                                                                                                                                                                                                                        | Values                                                                 |
-| ------------------------------------ | ---------------------------------------------------------------------------------------------------------------------------------------------------------------------------------------------------------------------------------------------------------------------------------------------------------------------------------- | ---------------------------------------------------------------------- | 
-| **DataRetentionPeriod**              | this field should print the value of the unit of measure but it unfortunately is off by one (e.g. showing "weeks" instead of "months"). Also, it seems to have no impact on what's stored.<br> We therefore excluded it from retrieve/deploy                                                                                       | -                                                                      |
-| **DataRetentionPeriodUnitOfMeasure** | represents drop down for "period after" selection                                                                                                                                                                                                                                                                                  | 6: years<br>5: months<br>4: weeks<br>2: days                           |
-| **DataRetentionPeriodLength**        | represents number field for "period after" selection                                                                                                                                                                                                                                                                               | min: 1<br>max: 999                                                     |
-| **RowBasedRetention**                | only true if "delete individual records" is selected, otherwise false                                                                                                                                                                                                                                                              | true / false                                                           |
-| **ResetRetentionPeriodOnImport**     | true if "Reset period on import" is checked.                                                                                                                                                                                                                                                                                       | This option is always false if "delete individual records" is selected | true / false |
-| **DeleteAtEndOfRetentionPeriod**     | true if "delete all records" is selected, otherwise false                                                                                                                                                                                                                                                                          | true / false                                                           |
-| **RetainUntil**                      | Normally, this should only be filled if a date, rather than a period was set.<br><br>This is empty for "delete individual records", but filled with a (calculated) date for the other 2 delete options even if "period after" was used.<br> Warning: trying to update a DE is denied when "period after" fields & this is provided | ""<br>or date in US format (m/d/Y H:m:s") "12/6/2021 12:00:00 AM")     |
-=======
 | Field | Description | Values |
 | -- | -- | -- |
 | **DataRetentionPeriod** | this field should print the value of the unit of measure but it unfortunately is off by one (e.g. showing "weeks" instead of "months"). Also, it seems to have no impact on what's stored.<br> We therefore excluded it from retrieve/deploy | - |
@@ -1034,7 +1020,6 @@
 | **ResetRetentionPeriodOnImport** | true if "Reset period on import" is checked. | This option is always false if "delete individual records" is selected | true / false |
 | **DeleteAtEndOfRetentionPeriod** | true if "delete all records" is selected, otherwise false | true / false |
 | **RetainUntil** | Normally, this should only be filled if a date, rather than a period was set.<br><br>This is empty for "delete individual records", but filled with a (calculated) date for the other 2 delete options even if "period after" was used.<br> Warning: trying to update a DE is denied when "period after" fields & this is provided | ""<br>or date in US format (m/d/Y H:m:s") "12/6/2021 12:00:00 AM") |
->>>>>>> 67a5a211
 
 To **disable retention completely**, ensure that you have the 3 booleans set to false, RetainUntil set to an empty string and no DataRetentionPeriod set (=those 2 attributes not present in file).
 
@@ -1042,7 +1027,6 @@
 
 It seems the 2 other modes were added on top later and hence "all records and data extension" is the default retention mode.
 
-<<<<<<< HEAD
 #### 7.2.2. Adding/Updating Fields on existing Data Extensions
 
 <a id="markdown-8-examples" name="8-examples"></a>
@@ -1056,12 +1040,7 @@
 - The value for `IsRequired` should be 'true' or 'false'
 - The value for `IsPrimary` should be 'true' or 'false'
 
-## 8. Examples
-
-<a id="markdown-81-retrieve-and-deploy-data-extension" name="81-retrieve-and-deploy-data-extension"></a>
-=======
-#### 7.2.2. Renaming fields of a Data Extensions
->>>>>>> 67a5a211
+#### 7.2.3. Renaming fields of a Data Extensions
 
 With a small addition to the Data Extension's JSON it is possible to rename fields via MC DevTools. Imagine the following Data Extension:
 
