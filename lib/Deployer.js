--- conflicted
+++ resolved
@@ -52,16 +52,11 @@
      */
     static async deploy(businessUnit, selectedTypesArr, keyArr, fromRetrieve) {
         Util.logger.info('mcdev:: Deploy');
-<<<<<<< HEAD
 
         const properties = await config.getProperties();
-
-=======
-        const properties = File.loadConfigFile();
         if (fromRetrieve) {
             properties.directories.deploy = properties.directories.retrieve;
         }
->>>>>>> 12cb622c
         if (Array.isArray(selectedTypesArr)) {
             // types and keys can be provided but for each type all provided keys are applied as filter
             for (const selectedType of selectedTypesArr) {
@@ -169,10 +164,6 @@
     static async _deployBU(cred, bu, properties, typeArr, keyArr, fromRetrieve) {
         const buPath = `${cred}/${bu}`;
         Util.logger.info(`::Deploying ${buPath}`);
-<<<<<<< HEAD
-        const properties = await config.getProperties();
-=======
->>>>>>> 12cb622c
         const buObject = await Cli.getCredentialObject(properties, buPath, null, true);
         if (buObject !== null) {
             cache.initCache(buObject);
