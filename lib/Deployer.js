--- conflicted
+++ resolved
@@ -19,12 +19,7 @@
      *
      * @param {object} properties General configuration to be used in retrieve
      * @param {object} properties.directories Directories to be used when interacting with FS
-<<<<<<< HEAD
-     * @param {Util.BuObject} buObject properties for auth
-=======
      * @param {TYPE.BuObject} buObject properties for auth
-     * @param {Util.SDK} client fuel client
->>>>>>> 6f1b2348
      * @param {string} [type] limit deployment to given metadata type
      */
     constructor(properties, buObject, type) {
