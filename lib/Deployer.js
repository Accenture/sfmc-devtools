--- conflicted
+++ resolved
@@ -20,13 +20,12 @@
      *
      * @param {TYPE.Mcdevrc} properties General configuration to be used in retrieve
      * @param {TYPE.BuObject} buObject properties for auth
-     * @param {boolean} [fromRetrieve] optionally deploy whats defined via selectedTypesArr + keyArr directly from retrieve folder instead of from deploy folder
-     */
-    constructor(properties, buObject, fromRetrieve) {
+     */
+    constructor(properties, buObject) {
         this.buObject = buObject;
         this.properties = properties;
         this.deployDir = File.normalizePath([
-            fromRetrieve ? properties.directories.retrieve : properties.directories.deploy,
+            properties.directories.deploy,
             buObject.credential,
             buObject.businessUnit,
         ]);
@@ -80,17 +79,13 @@
         if (businessUnit === '*') {
             // all credentials and all BUs shall be deployed to
             const deployFolders = await File.readDirectories(
-                fromRetrieve ? properties.directories.retrieve : properties.directories.deploy,
+                properties.directories.deploy,
                 2,
                 false
             );
             for (const buPath of deployFolders.filter((r) => r.includes(path.sep))) {
                 const [cred, bu] = buPath.split(path.sep);
-<<<<<<< HEAD
-                await this._deployBU(cred, bu, selectedTypesArr, keyArr, fromRetrieve);
-=======
                 await this._deployBU(cred, bu, properties, selectedTypesArr, keyArr, fromRetrieve);
->>>>>>> 1dc2677a
                 counter_credBu++;
                 Util.logger.info('');
                 Util.restartLogger();
@@ -125,19 +120,11 @@
                 let counter_credBu = 0;
                 // for (const bu in properties.credentials[cred].businessUnits) {
                 const deployFolders = await File.readDirectories(
-                    File.normalizePath([
-                        fromRetrieve
-                            ? properties.directories.retrieve
-                            : properties.directories.deploy,
-                        cred,
-                    ]),
+                    File.normalizePath([properties.directories.deploy, cred]),
                     1,
                     false
                 );
                 for (const buPath of deployFolders) {
-<<<<<<< HEAD
-                    await this._deployBU(cred, buPath, selectedTypesArr, keyArr, fromRetrieve);
-=======
                     await this._deployBU(
                         cred,
                         buPath,
@@ -146,7 +133,6 @@
                         keyArr,
                         fromRetrieve
                     );
->>>>>>> 1dc2677a
                     counter_credBu++;
                     Util.logger.info('');
                     Util.restartLogger();
@@ -154,11 +140,7 @@
                 Util.logger.info(`\n               :: ${counter_credBu} BUs for ${cred}\n`);
             } else {
                 // either bad credential or specific BU or no BU given
-<<<<<<< HEAD
-                await this._deployBU(cred, bu, selectedTypesArr, keyArr, fromRetrieve);
-=======
                 await this._deployBU(cred, bu, properties, selectedTypesArr, keyArr, fromRetrieve);
->>>>>>> 1dc2677a
                 counter_credBu++;
             }
         }
@@ -177,32 +159,13 @@
      * @param {boolean} [fromRetrieve] optionally deploy whats defined via selectedTypesArr + keyArr directly from retrieve folder instead of from deploy folder
      * @returns {Promise} ensure that BUs are worked on sequentially
      */
-<<<<<<< HEAD
-    static async _deployBU(cred, bu, typeArr, keyArr, fromRetrieve) {
-        const buPath = `${cred}/${bu}`;
-        Util.logger.info(`::Deploying ${buPath}`);
-        const properties = File.loadConfigFile();
-        if (
-            fromRetrieve &&
-            (!typeArr ||
-                !Array.isArray(typeArr) ||
-                !typeArr.length ||
-                !keyArr ||
-                !Array.isArray(keyArr) ||
-                !keyArr.length)
-        ) {
-            Util.logger.error('type & key need to be defined to deploy from retrieve folder');
-            return;
-        }
-=======
     static async _deployBU(cred, bu, properties, typeArr, keyArr, fromRetrieve) {
         const buPath = `${cred}/${bu}`;
         Util.logger.info(`::Deploying ${buPath}`);
->>>>>>> 1dc2677a
         const buObject = await Cli.getCredentialObject(properties, buPath, null, true);
         if (buObject !== null) {
             cache.initCache(buObject);
-            const deployer = new Deployer(properties, buObject, fromRetrieve);
+            const deployer = new Deployer(properties, buObject);
             try {
                 // await is required or the calls end up conflicting
                 await deployer._deploy(typeArr, keyArr, fromRetrieve);
