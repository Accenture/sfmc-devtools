--- conflicted
+++ resolved
@@ -315,21 +315,12 @@
         const folderMetadata = {};
         for (const metadataType of metadataTypeArr) {
             if (!MetadataTypeInfo[metadataType].definition.dependencies.includes('folder')) {
-<<<<<<< HEAD
                 Util.logger.debug(` ☇ skipping ${metadataType}: folder not a dependency`);
-                return;
+                continue;
             }
             if (!MetadataTypeInfo[metadataType].definition.folderType) {
                 Util.logger.debug(` ☇ skipping ${metadataType}: folderType not set`);
-                return;
-=======
-                Util.logger.debug(`☇ skipping ${metadataType}: folder not a dependency`);
                 continue;
-            }
-            if (!MetadataTypeInfo[metadataType].definition.folderType) {
-                Util.logger.debug(`☇ skipping ${metadataType}: folderType not set`);
-                continue;
->>>>>>> 1f875d8e
             }
             if (
                 !MetadataTypeInfo.folder.definition.deployFolderTypes.includes(
