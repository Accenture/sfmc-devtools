--- conflicted
+++ resolved
@@ -63,13 +63,6 @@
                     type: 'string',
                     describe: 'metadata key that shall be exclusively uploaded',
                 })
-<<<<<<< HEAD
-=======
-                .group(
-                    ['changeKeyField', 'changeKeyValue', 'fromRetrieve', 'refresh', 'execute'],
-                    'Options for deploy:'
-                )
->>>>>>> d77fbc21
                 .option('changeKeyField', {
                     type: 'string',
                     group: 'Options for deploy:',
@@ -95,6 +88,7 @@
                 })
                 .option('execute', {
                     type: 'boolean',
+                    group: 'Options for deploy:',
                     describe: 'optional for query: runs execute after deploy',
                 });
         },
