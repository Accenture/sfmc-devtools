#!/usr/bin/env node

/**
 * CLI entry for SFMC DevTools
 */

import { Util } from './util/util.js';

import yargs from 'yargs';
import { hideBin } from 'yargs/helpers';
import Mcdev from './index.js';

// use this instead of setting "true" directly to more easily find deprecated commands in this file
const isDeprecated = true;
/**
 * @typedef {import('../types/mcdev.d.js').TypeKeyCombo} TypeKeyCombo
 */
yargs(hideBin(process.argv))
    .scriptName('mcdev')
    .usage('$0 <command> [options]')
    .command(
        ['retrieve [BU] [TYPE] [KEY]', 'r'],
        'retrieves metadata of a business unit',
        (yargs) =>
            yargs
                .positional('BU', {
                    type: 'string',
                    describe:
                        'the business unit to retrieve from (in format "credential name/BU name")',
                })
                .positional('TYPE', {
                    type: 'string',
                    describe: 'metadata type that shall be exclusively downloaded',
                })
                .positional('KEY', {
                    type: 'string',
                    describe: 'metadata keys that shall be exclusively downloaded',
                })
                .option('metadata', {
                    type: 'string',
                    alias: 'm',
                    group: 'Options for retrieve:',
                    describe:
                        'type or type:key or type:i:id or type:n:name to retrieve; if not provided, all metadata will be retrieved',
                })
                .option('like', {
                    type: 'string',
                    group: 'Options for retrieve:',
                    describe:
                        'filter metadata components (can include % as wildcard or _ for a single character)',
                }),
        (argv) => {
            Mcdev.setOptions(argv);
            const typeKeyCombo = Mcdev.metadataToTypeKey(argv.metadata);
            if ('undefined' === typeof typeKeyCombo) {
                Mcdev.retrieve(argv.BU, csvToArray(argv.TYPE), csvToArray(argv.KEY));
            } else {
                Mcdev.retrieve(argv.BU, typeKeyCombo);
            }
        }
    )
    .command(
        ['deploy [BU] [TYPE] [KEY]', 'd'],
        'deploys local metadata to a business unit',
        (yargs) =>
            yargs
                .positional('BU', {
                    type: 'string',
                    describe:
                        'the business unit to deploy to (in format "credential name/BU name")',
                })
                .positional('TYPE', {
                    type: 'string',
                    describe: 'metadata type that shall be exclusively uploaded',
                })
                .positional('KEY', {
                    type: 'string',
                    describe: 'metadata key that shall be exclusively uploaded',
                })
                .option('metadata', {
                    type: 'string',
                    alias: 'm',
                    group: 'Options for deploy:',
                    describe:
                        'type or type:key or type:i:id or type:n:name to deploy; if not provided, all metadata will be deploy',
                })
                .option('keySuffix', {
                    type: 'string',
                    alias: 'ks',
                    group: 'Options for deploy:',
                    describe:
                        'allows you to add a suffix to the key of the metadata to be deployed',
                })
                .option('noMidSuffix', {
                    type: 'boolean',
                    group: 'Options for deploy:',
                    describe:
                        'for asset: disables the automatic addition of the MID to the key of the deployed metadata when deploying cross-BU. Should be used with --keySuffix or with templating-based suffixes',
                })
                .option('changeKeyField', {
                    type: 'string',
                    alias: 'ckf',
                    group: 'Options for deploy:',
                    describe:
                        'enables updating the key of the deployed metadata with the value in provided field (e.g. c__newKey). Can be used to sync name and key fields.',
                })
                .option('changeKeyValue', {
                    type: 'string',
                    alias: 'ckv',
                    group: 'Options for deploy:',
                    describe:
                        'allows updating the key of the metadata to the provided value. Only available if a single type and key is deployed',
                })
                .option('fromRetrieve', {
                    type: 'boolean',
                    alias: 'fr',
                    group: 'Options for deploy:',
                    describe: 'deploy from retrieve folder',
                })
                .option('refresh', {
                    type: 'boolean',
                    alias: 'r',
                    group: 'Options for deploy:',
                    describe:
                        'for asset-message: runs refresh command for related triggeredSends after deploy',
                })
                .option('execute', {
                    type: 'boolean',
                    alias: 'e',
                    group: 'Options for deploy:',
                    describe: 'executes item after deploy; this will run the item once immediately',
                })
                .option('schedule', {
                    type: 'boolean',
                    alias: 's',
                    group: 'Options for deploy:',
                    describe:
                        'start existing schedule instead of running item once immediately (only works for automations)',
                })
                .option('fixShared', {
                    group: 'Options for deploy:',
                    describe:
                        "ensure that updates to shared DataExtensions become visible in child BU's data designer (SF Known issue W-11031095)",
                }),
        (argv) => {
            Mcdev.setOptions(argv);

            const typeKeyCombo = Mcdev.metadataToTypeKey(argv.metadata);
            if ('undefined' === typeof typeKeyCombo) {
                Mcdev.deploy(argv.BU, csvToArray(argv.TYPE), csvToArray(argv.KEY));
            } else {
                Mcdev.deploy(argv.BU, typeKeyCombo);
            }
        }
    )
    .command(
        ['init [credentialsName]'],
        `creates '${Util.configFileName}' in your root or adds additional credentials to the existing one`,
        (yargs) =>
            yargs.positional('credentialsName', {
                type: 'string',
                describe: 'name of your installed package',
            }),
        (argv) => {
            Mcdev.setOptions(argv);
            Mcdev.initProject(argv.credentialsName);
        }
    )
    .command(['join'], `clones an existing project from git`, {}, (argv) => {
        Mcdev.setOptions(argv);
        Mcdev.joinProject();
    })
    .command(
        ['reloadBUs [credentialsName]', 'rb', 'refreshBUs'],
        'loads the list of available BUs from the server and saves it to your config',
        (yargs) =>
            yargs.positional('credentialsName', {
                type: 'string',
                describe: 'name of your installed package',
            }),
        (argv) => {
            Mcdev.setOptions(argv);
            Mcdev.findBUs(argv.credentialsName);
        }
    )
    .command(
        ['badKeys [BU]'],
        'lists metadata with random API names in specified Business Unit directory',
        (yargs) =>
            yargs.positional('BU', {
                type: 'string',
                describe: 'the business unit to deploy to',
            }),
        (argv) => {
            Mcdev.setOptions(argv);
            Mcdev.badKeys(argv.BU);
        }
    )
    .command(
        ['document <BU> <TYPE>', 'doc'],
        'Creates Markdown or HTML documentation for the selected type',
        (yargs) =>
            yargs
                .positional('BU', {
                    type: 'string',
                    describe:
                        'the business unit to generate docs for (in format "credential name/BU name")',
                })
                .positional('TYPE', {
                    type: 'string',
                    describe:
                        'metadata type to generate docs for; currently supported: dataExtension, role',
                }),
        (argv) => {
            Mcdev.setOptions(argv);
            Mcdev.document(argv.BU, argv.TYPE);
        }
    )
    .command(
        ['delete <BU> [TYPE] [KEY]', 'del'],
        'deletes metadata of selected type and external key',
        (yargs) =>
            yargs
                .positional('BU', {
                    type: 'string',
                    describe:
                        'the business unit to delete from (in format "credential name/BU name")',
                })
                .positional('TYPE', {
                    type: 'string',
                    describe: 'metadata type to delete from;',
                })
                .positional('KEY', {
                    type: 'string',
                    describe: 'the key to delete',
                })
                .option('metadata', {
                    type: 'string',
                    alias: 'm',
<<<<<<< HEAD
                    group: 'Options for retrieve:',
                    describe:
                        'type or type:key or type:i:id or type:n:name to retrieve; if not provided, all metadata will be retrieved',
                }),
        (argv) => {
=======
                    group: 'Options for delete:',
                    describe: 'type or type:key or type:i:id or type:n:name to delete',
                });
        },
        handler: (argv) => {
>>>>>>> 04f2af52
            Mcdev.setOptions(argv);
            const typeKeyCombo = Mcdev.metadataToTypeKey(argv.metadata, ['key', 'id']);
            if ('undefined' === typeof typeKeyCombo) {
                if (argv.TYPE && argv.KEY) {
                    Mcdev.deleteByKey(argv.BU, argv.TYPE, csvToArray(argv.KEY));
                }
            } else {
                Mcdev.deleteByKey(argv.BU, typeKeyCombo, null);
            }
        }
    )
    .command(
        ['resolveId <BU> <TYPE> <ID>', 'rid'],
        'resolves metadata key by ID',
        (yargs) =>
            yargs
                .positional('BU', {
                    type: 'string',
                    describe:
                        'the business unit to search in (in format "credential name/BU name")',
                })
                .positional('TYPE', {
                    type: 'string',
                    describe: 'metadata type to search in; currently supported: asset',
                })
                .positional('ID', {
                    type: 'string',
                    describe: 'the id to resolve',
                })
                .option('json', {
                    type: 'boolean',
                    group: 'Options for resolveId:',
                    describe: 'optionaly return info in json format',
                }),
        // TODO: add option --metadata
        (argv) => {
            Mcdev.setOptions(argv);
            Mcdev.resolveId(argv.BU, argv.TYPE, argv.ID);
        }
    )
    .command(
        ['retrieveAsTemplate <BU> <TYPE> <NAME> <MARKET>', 'rt'],
        '[DEPRECATED] Retrieves a specific metadata file by name from the server for templating',
        (yargs) =>
            yargs
                .positional('BU', {
                    type: 'string',
                    describe:
                        'the business unit to deploy to (in format "credential name/BU name")',
                })
                .positional('TYPE', {
                    type: 'string',
                    describe: 'metadata type',
                })
                .positional('NAME', {
                    type: 'string',
                    describe: 'name of the metadata component',
                })
                .positional('MARKET', {
                    type: 'string',
                    describe: 'market used for reverse building template',
                }),

        (argv) => {
            Mcdev.setOptions(argv);
            Mcdev.retrieveAsTemplate(argv.BU, argv.TYPE, csvToArray(argv.NAME), argv.MARKET);
        },
        [],
        isDeprecated
    )
    .command(
        ['build'],
        'runs buildTemplate followed by buildDefinition',
        (yargs) =>
            yargs
                .option('metadata', {
                    type: 'string',
                    alias: 'm',
                    group: 'Required parameters for build:',
                    describe: 'type:key combos to build template for',
                    demandOption: true,
                })
                .option('buFrom', {
                    type: 'string',
                    alias: 'bf',
                    group: 'Required parameters for build:',
                    describe:
                        'the business unit to create the templates from (in format "credential name/BU name")',
                    demandOption: true,
                })
                .option('buTo', {
                    type: 'string',
                    alias: 'bt',
                    group: 'Required parameters for build:',
                    describe: 'the business unit to deploy to; required unless --bulk is set',
                })
                .option('marketFrom', {
                    type: 'string',
                    alias: 'mf',
                    group: 'Required parameters for build:',
                    describe: 'market used for reverse building template',
                    demandOption: true,
                })
                .option('marketTo', {
                    type: 'string',
                    alias: 'mt',
                    group: 'Required parameters for build:',
                    describe: 'market used for building deployable definition',
                    demandOption: true,
                })
                .option('bulk', {
                    type: 'boolean',
                    group: 'Optional parameters for build:',
                    describe:
                        'if defined, the marketTo parameter has to be a marketList and buildDefinitionBulk is executed',
                    demandOption: true,
                }),
        (argv) => {
            Mcdev.setOptions(argv);
            const typeKeyCombo = Mcdev.metadataToTypeKey(argv.metadata);
            if ('undefined' !== typeof typeKeyCombo) {
                Mcdev.build(
                    argv.buFrom,
                    argv.buTo,
                    typeKeyCombo,
                    argv.marketFrom,
                    argv.marketTo,
                    argv.bulk
                );
            }
        }
    )
    .command(
        ['buildTemplate <BU> [TYPE] [KEY] [MARKET]', 'bt'],
        'builds a template out of a specific metadata file already in your retrieve folder',
        (yargs) =>
            yargs
                .positional('BU', {
                    type: 'string',
                    describe:
                        'the business unit to create the templates from (in format "credential name/BU name")',
                })
                .positional('TYPE', {
                    type: 'string',
                    describe: 'metadata type',
                })
                .positional('KEY', {
                    type: 'string',
                    describe: 'key(s) of the metadata component(s)',
                })
                .positional('MARKET', {
                    type: 'string',
                    describe: 'market used for reverse building template',
                })
                .option('metadata', {
                    type: 'string',
                    alias: 'm',
                    group: 'Options for buildTemplate:',
                    describe: 'type:key combos to build template for',
                })
                .option('market', {
                    type: 'string',
                    group: 'Options for buildTemplate:',
                    describe: 'market used for reverse building template',
                }),
        (argv) => {
            Mcdev.setOptions(argv);
            const typeKeyCombo = Mcdev.metadataToTypeKey(argv.metadata);
            if ('undefined' === typeof typeKeyCombo) {
                Mcdev.buildTemplate(
                    argv.BU,
                    argv.TYPE,
                    csvToArray(argv.KEY),
                    argv.MARKET || argv.market
                );
            } else {
                Mcdev.buildTemplate(argv.BU, typeKeyCombo, null, argv.MARKET || argv.market);
            }
        }
    )
    .command(
        ['buildDefinition <BU> [TYPE] [FILENAME] [MARKET]', 'bd'],
        'builds metadata definition based on template',
        (yargs) =>
            yargs
                .positional('BU', {
                    type: 'string',
                    describe: 'the business unit to deploy to',
                })
                .positional('TYPE', {
                    type: 'string',
                    describe: 'metadata type',
                })
                .positional('FILENAME', {
                    type: 'string',
                    describe: 'File name of the metadata template without the extension',
                })
                .positional('MARKET', {
                    type: 'string',
                    describe: 'market used for building deployable definition',
                })
                .option('metadata', {
                    type: 'string',
                    alias: 'm',
                    group: 'Options for buildDefinition:',
                    describe: 'type:templateName combos to build template for',
                })
                .option('market', {
                    type: 'string',
                    group: 'Options for buildDefinition:',
                    describe: 'market used for building deployable definition',
                }),
        (argv) => {
            Mcdev.setOptions(argv);
            const typeKeyCombo = Mcdev.metadataToTypeKey(argv.metadata);
            if ('undefined' === typeof typeKeyCombo) {
                Mcdev.buildDefinition(
                    argv.BU,
                    argv.TYPE,
                    csvToArray(argv.FILENAME),
                    argv.MARKET || argv.market
                );
            } else {
                Mcdev.buildDefinition(argv.BU, typeKeyCombo, null, argv.MARKET || argv.market);
            }
        }
    )
    .command(
        ['buildDefinitionBulk <LISTNAME> [TYPE] [FILENAME]', 'bdb'],
        'builds metadata definition based on template en bulk',
        (yargs) =>
            yargs
                .positional('LISTNAME', {
                    type: 'string',
                    describe: 'name of list of BU-market combos',
                })
                .positional('TYPE', {
                    type: 'string',
                    describe: 'metadata type',
                })
                .positional('FILENAME', {
                    type: 'string',
                    describe: 'File name of the metadata template without the extension',
                })
                .option('metadata', {
                    type: 'string',
                    alias: 'm',
                    group: 'Options for buildDefinitionBulk:',
                    describe: 'type:templateName combos to build template for',
                }),
        (argv) => {
            Mcdev.setOptions(argv);
            const typeKeyCombo = Mcdev.metadataToTypeKey(argv.metadata);
            if ('undefined' === typeof typeKeyCombo) {
                Mcdev.buildDefinitionBulk(argv.LISTNAME, argv.TYPE, csvToArray(argv.FILENAME));
            } else {
                Mcdev.buildDefinitionBulk(argv.LISTNAME, typeKeyCombo);
            }
        }
    )
    .command(
        ['selectTypes', 'st'],
        'lets you choose what metadata types to retrieve',
        {},
        (argv) => {
            Mcdev.setOptions(argv);
            Mcdev.selectTypes();
        }
    )
    .command(
        ['explainTypes', 'et'],
        'explains metadata types that can be retrieved',
        (yargs) =>
            yargs.option('json', {
                type: 'boolean',
                group: 'Options for explainTypes:',
                describe: 'optionaly return info in json format',
            }),
        (argv) => {
            Mcdev.setOptions(argv);
            Mcdev.explainTypes();
        }
    )
    .command(
        ['createDeltaPkg [range]', 'cdp'],
        'Copies commit-based file delta into deploy folder',
        (yargs) =>
            yargs
                .positional('range', {
                    type: 'string',
                    describe: 'Pull Request target branch or git commit range',
                })
                .option('filter', {
                    type: 'string',
                    group: 'Options for createDeltaPkg:',
                    describe:
                        'Disable templating & instead filter by the specified BU path (comma separated), can include subtype, will be prefixed with "retrieve/"',
                })
                .option('commitHistory', {
                    type: 'number',
                    group: 'Options for createDeltaPkg:',
                    describe: 'Number of commits to look back for changes (supersedes config)',
                }),
        (argv) => {
            Mcdev.setOptions(argv);
            Mcdev.createDeltaPkg(argv);
        }
    )
    .command(
        ['getFilesToCommit <BU> <TYPE> <KEY>', 'fc'],
        'returns a list of relative paths to files one needs to include in a commit',
        (yargs) =>
            yargs
                .positional('BU', {
                    type: 'string',
                    describe:
                        'the business unit to deploy to (in format "credential name/BU name")',
                })
                .positional('TYPE', {
                    type: 'string',
                    describe: 'metadata type',
                })
                .positional('KEY', {
                    type: 'string',
                    describe: 'key(s) of the metadata component(s)',
                }),
        // TODO: add option --metadata
        (argv) => {
            Mcdev.setOptions(argv);
            Mcdev.getFilesToCommit(argv.BU, argv.TYPE, csvToArray(argv.KEY));
        }
    )
    .command(
        ['refresh <BU> [TYPE] [KEY]', 're'],
        'ensures that updates are properly published',
        (yargs) =>
            yargs
                .positional('BU', {
                    type: 'string',
                    describe: 'the business unit to execute the refresh on',
                })
                .positional('TYPE', {
                    type: 'string',
                    describe: 'metadata type',
                })
                .positional('KEY', {
                    type: 'string',
                    describe: 'key(s) of the metadata component(s)',
                }),
        // TODO: add option --metadata
        (argv) => {
            Mcdev.setOptions(argv);
            Mcdev.refresh(argv.BU, argv.TYPE, csvToArray(argv.KEY));
        }
    )
    .command(
        ['execute <BU> <TYPE> [KEY]', 'exec', 'start'],
        'executes the entity (query/journey/automation etc.)',
        (yargs) =>
            yargs
                .positional('BU', {
                    type: 'string',
                    describe: 'the business unit where to start an item',
                })
                .positional('TYPE', {
                    type: 'string',
                    describe: 'metadata type',
                })
                .positional('KEY', {
                    type: 'string',
                    describe: 'key(s) of the metadata component(s)',
                })
                .option('like', {
                    type: 'string',
                    group: 'Options for execute:',
                    describe:
                        'filter metadata components (can include % as wildcard or _ for a single character)',
                })
                .option('schedule', {
                    type: 'boolean',
                    group: 'Options for execute:',
                    describe:
                        'optionally start existing schedule instead of running item once immediately (only works for automations)',
                }),
        // TODO: add option --metadata
        (argv) => {
            Mcdev.setOptions(argv);
            // ! do not allow multiple types to be passed in here via csvToArray
            Mcdev.execute(argv.BU, argv.TYPE, csvToArray(argv.KEY));
        }
    )
    .command(
        ['schedule <BU> <TYPE> [KEY]', 'sched'],
        'starts the predefined schedule of the item (shortcut for running execute --schedule)',
        (yargs) =>
            yargs
                .positional('BU', {
                    type: 'string',
                    describe: 'the business unit where to start an item',
                })
                .positional('TYPE', {
                    type: 'string',
                    describe: 'metadata type',
                })
                .positional('KEY', {
                    type: 'string',
                    describe: 'key(s) of the metadata component(s)',
                })
                .option('like', {
                    type: 'string',
                    group: 'Options for execute:',
                    describe:
                        'filter metadata components (can include % as wildcard or _ for a single character)',
                }),
        // TODO: add option --metadata
        (argv) => {
            Mcdev.setOptions(argv);
            // ! do not allow multiple types to be passed in here via csvToArray
            Mcdev.schedule(argv.BU, argv.TYPE, csvToArray(argv.KEY));
        }
    )
    .command(
        ['pause <BU> <TYPE> [KEY]', 'p', 'stop'],
        'pauses the entity (automation etc.)',
        (yargs) =>
            yargs
                .positional('BU', {
                    type: 'string',
                    describe: 'the business unit where to start an item',
                })
                .positional('TYPE', {
                    type: 'string',
                    describe: 'metadata type',
                })
                .positional('KEY', {
                    type: 'string',
                    describe: 'key(s) of the metadata component(s)',
                })
                .option('like', {
                    type: 'string',
                    group: 'Options for pause:',
                    describe:
                        'filter metadata components (can include % as wildcard or _ for a single character)',
                }),
        // TODO: add option --metadata
        (argv) => {
            Mcdev.setOptions(argv);
            // ! do not allow multiple types to be passed in here via csvToArray
            Mcdev.pause(argv.BU, argv.TYPE, csvToArray(argv.KEY));
        }
    )
    .command(
        ['fixKeys <BU> [TYPE] [KEY]', 'fx'],
        'changes the key of the items to match the name',
        (yargs) =>
            yargs
                .positional('BU', {
                    type: 'string',
                    describe: 'the business unit where to fix keys',
                })
                .positional('TYPE', {
                    type: 'string',
                    describe: 'metadata type',
                })
                .positional('KEY', {
                    type: 'string',
                    describe: 'key(s) of the metadata component(s)',
                })
                .option('metadata', {
                    type: 'string',
                    alias: 'm',
                    group: 'Options for fixKeys:',
                    describe: 'type or type:key or type:i:id or type:n:name to fix',
                })
                .option('like', {
                    type: 'string',
                    group: 'Options for fixKeys:',
                    describe:
                        'filter metadata components (can include % as wildcard or _ for a single character)',
                })
                .option('keySuffix', {
                    type: 'string',
                    alias: 'ks',
                    group: 'Options for fixKeys:',
                    describe:
                        'allows you to add a suffix to the key of the metadata to be deployed.',
                })
                .option('execute', {
                    type: 'boolean',
                    alias: 'e',
                    group: 'Options for fixKeys:',
                    describe:
                        'optional: executes item after deploy; this will run the item once immediately',
                })
                .option('schedule', {
                    type: 'boolean',
                    alias: 's',
                    group: 'Options for fixKeys:',
                    describe:
                        'optionally start existing schedule instead of running item once immediately (only works for automations)',
                }),
        (argv) => {
            Mcdev.setOptions(argv);
            const typeKeyCombo = Mcdev.metadataToTypeKey(argv.metadata);
            if ('undefined' === typeof typeKeyCombo) {
                Mcdev.fixKeys(argv.BU, csvToArray(argv.TYPE), csvToArray(argv.KEY));
            } else {
                Mcdev.fixKeys(argv.BU, typeKeyCombo);
            }
        }
    )
    .command(
        ['replaceContentBlock', 'rcb'],
        'Replaces ContentBlockById, ContentBlockByKey or ContentBlockByName functions with each other in AMPscript',
        (yargs) =>
            yargs
                .option('bu', {
                    type: 'string',
                    group: 'Required parameters for replaceContentBlock:',
                    describe:
                        'the business unit on which to perform the operation (in format "credential name/BU name")',
                    demandOption: true,
                })
                .option('to', {
                    type: 'string',
                    alias: 't',
                    choices: ['key', 'name', 'id'],
                    group: 'Required parameters for replaceContentBlock:',
                    describe: 'what ampscript function to replace it with (key, name, id)',
                    demandOption: true,
                })
                .option('metadata', {
                    type: 'string',
                    alias: 'm',
                    group: 'Optional parameters for replaceContentBlock:',
                    describe: 'type or type:key or type:i:id or type:n:name to fix',
                })
                .option('from', {
                    type: 'string',
                    alias: 'f',
                    choices: ['key', 'name', 'id'],
                    array: true,
                    group: 'Optional parameters for replaceContentBlock:',
                    describe:
                        'what ampscript function to search for (key, name, id); automatically set to values not used by --to if not provided',
                })
                .option('skipRetrieve', {
                    type: 'boolean',
                    group: 'Optional parameters for replaceContentBlock:',
                    describe:
                        'if you have already just downloaded the metadata and want to skip the retrieve step',
                })
                .option('skipDeploy', {
                    type: 'boolean',
                    group: 'Optional parameters for replaceContentBlock:',
                    describe:
                        'if you have want to carefully examine the changed files in your retrieve folder you can run this dry-run mode which skips the deploy step at the end',
                })
                .option('refresh', {
                    type: 'boolean',
                    alias: 'r',
                    group: 'Optional parameters for replaceContentBlock:',
                    describe:
                        'for asset-message: runs refresh command for related triggeredSends after deploy',
                })
                .check((argv) => {
                    if (argv.from) {
                        for (const from of argv.from) {
                            if (from == argv.to) {
                                throw new Error('Error: --from and --to cannot be the same');
                            }
                        }
                    }
                    return true;
                }),
        (argv) => {
            Mcdev.setOptions(argv);
            const typeKeyCombo = Mcdev.metadataToTypeKey(argv.metadata);
            Mcdev.replaceCbReference(argv.bu, typeKeyCombo, argv.to, argv.from);
        }
    )
    .command(
        ['upgrade', 'up'],
        'Add NPM dependencies and IDE configuration files to your project',
        {},
        (argv) => {
            Mcdev.setOptions(argv);
            Mcdev.upgrade();
        }
    )
    .option('verbose', {
        type: 'boolean',
        description: 'Run with verbose CLI output',
    })
    .option('debug', {
        type: 'boolean',
        description: 'Enable developer & edge-case features',
    })
    .option('silent', {
        type: 'boolean',
        description: 'Only output errors to CLI',
    })
    .option('noLogColors', {
        type: 'boolean',
        description: 'do not use color codes in CLI log output',
    })
    .option('noLogFile', {
        type: 'boolean',
        description: 'Only output log to CLI but not to files',
    })
    .option('skipInteraction', {
        alias: ['yes', 'y'],
        description: 'Interactive questions where possible and go with defaults instead',
    })
    .option('api', {
        choices: ['log', 'cli'],
        description: 'Print API calls to log',
    })
    .option('errorLog', {
        type: 'boolean',
        description: 'Create a second log file that only contains error messages',
    })
    .demandCommand(1, 'Please enter a valid command')
    .strict()
    .recommendCommands()
    .wrap(yargs(hideBin(process.argv)).terminalWidth())
    .epilog(
        'Copyright 2024. Accenture. Get support at https://github.com/Accenture/sfmc-devtools/issues'
    )
    .help().argv;

/**
 * helper to convert CSVs into an array. if only one value was given, it's also returned as an array
 *
 * @param {string} csv potentially comma-separated value or null
 * @returns {string[]} values split into an array.
 */
function csvToArray(csv) {
    // eslint-disable-next-line unicorn/no-negated-condition
    return !csv
        ? null
        : csv.includes(',')
          ? csv
                .split(',')
                .map((item) =>
                    // allow whitespace in comma-separated lists
                    item.trim()
                )
                // make sure trailing commas are ignored
                .filter(Boolean)
          : [csv.trim()].filter(Boolean);
}<|MERGE_RESOLUTION|>--- conflicted
+++ resolved
@@ -237,19 +237,10 @@
                 .option('metadata', {
                     type: 'string',
                     alias: 'm',
-<<<<<<< HEAD
-                    group: 'Options for retrieve:',
-                    describe:
-                        'type or type:key or type:i:id or type:n:name to retrieve; if not provided, all metadata will be retrieved',
-                }),
-        (argv) => {
-=======
                     group: 'Options for delete:',
                     describe: 'type or type:key or type:i:id or type:n:name to delete',
-                });
-        },
-        handler: (argv) => {
->>>>>>> 04f2af52
+                }),
+        (argv) => {
             Mcdev.setOptions(argv);
             const typeKeyCombo = Mcdev.metadataToTypeKey(argv.metadata, ['key', 'id']);
             if ('undefined' === typeof typeKeyCombo) {
