#!/usr/bin/env node
'use strict';

/**
 * CLI entry for SFMC DevTools
 */

const Util = require('./util/util');
const yargs = require('yargs');
const Mcdev = require('./index');

yargs
    .scriptName('mcdev')
    .usage('$0 <command> [options]')
    .command({
        command: 'retrieve [BU] [TYPE] [KEY]',
        aliases: ['r'],
        desc: 'retrieves metadata of a business unit',
        // @ts-ignore
        builder: (yargs) => {
            yargs
                .positional('BU', {
                    type: 'string',
                    describe:
                        'the business unit to retrieve from (in format "credential name/BU name")',
                })
                .positional('TYPE', {
                    type: 'string',
                    describe: 'metadata type that shall be exclusively downloaded',
                })
                .positional('KEY', {
                    type: 'string',
                    describe: 'metadata keys that shall be exclusively downloaded',
                });
        },
        handler: (argv) => {
            Mcdev.setSkipInteraction(argv.skipInteraction);
            Mcdev.setLoggingLevel(argv);
            Mcdev.retrieve(argv.BU, csvToArray(argv.TYPE), csvToArray(argv.KEY));
        },
    })
    .command({
        command: 'deploy [BU] [TYPE] [KEY]',
        aliases: ['d'],
        desc: 'deploys local metadata to a business unit',
        builder: (yargs) => {
            yargs
                .positional('BU', {
                    type: 'string',
                    describe:
                        'the business unit to deploy to (in format "credential name/BU name")',
                })
                .positional('TYPE', {
                    type: 'string',
                    describe: 'metadata type that shall be exclusively uploaded',
                })
                .positional('KEY', {
                    type: 'string',
                    describe: 'metadata key that shall be exclusively uploaded',
                });
        },
        handler: (argv) => {
            Mcdev.setSkipInteraction(argv.skipInteraction);
            Mcdev.setLoggingLevel(argv);
            Mcdev.deploy(argv.BU, csvToArray(argv.TYPE), csvToArray(argv.KEY));
        },
    })
    .command({
        command: 'init [credentialName]',
        desc: `creates '${Util.configFileName}' in your root or adds additional credentials to the existing one`,
        builder: (yargs) => {
            yargs.positional('credentialName', {
                type: 'string',
                describe: 'name of your installed package',
            });
        },
        handler: (argv) => {
<<<<<<< HEAD
            Mcdev.setSkipInteraction(!!argv.skipInteraction);
            Util.setLoggingLevel(argv);
            Mcdev.initProject(argv.credentialName, argv.skipInteraction);
=======
            Mcdev.setSkipInteraction(argv.skipInteraction);
            Mcdev.setLoggingLevel(argv);
            Mcdev.initProject(argv.credentialsName, argv.skipInteraction);
>>>>>>> 7b11e0c8
        },
    })
    .command({
        command: 'reloadBUs [credentialName]',
        aliases: ['rb'],
        desc: 'loads the list of available BUs from the server and saves it to your config',
        builder: (yargs) => {
            yargs.positional('credentialName', {
                type: 'string',
                describe: 'name of your installed package',
            });
        },
        handler: (argv) => {
<<<<<<< HEAD
            Mcdev.setSkipInteraction(!!argv.skipInteraction);
            Util.setLoggingLevel(argv);
            Mcdev.findBUs(argv.credentialName);
=======
            Mcdev.setSkipInteraction(argv.skipInteraction);
            Mcdev.setLoggingLevel(argv);
            Mcdev.findBUs(argv.credentialsName);
>>>>>>> 7b11e0c8
        },
    })
    .command({
        command: 'badKeys [BU]',
        desc: 'lists metadata with random API names in specified Business Unit directory',
        builder: (yargs) => {
            yargs.positional('BU', {
                type: 'string',
                describe: 'the business unit to deploy to',
            });
        },
        handler: (argv) => {
            Mcdev.setSkipInteraction(argv.skipInteraction);
            Mcdev.setLoggingLevel(argv);
            Mcdev.badKeys(argv.BU);
        },
    })
    .command({
        command: 'document <BU> <TYPE>',
        aliases: ['doc'],
        desc: 'Creates Markdown or HTML documentation for the selected type',
        builder: (yargs) => {
            yargs
                .positional('BU', {
                    type: 'string',
                    describe:
                        'the business unit to generate docs for (in format "credential name/BU name")',
                })
                .positional('TYPE', {
                    type: 'string',
                    describe:
                        'metadata type to generate docs for; currently supported: dataExtension, role',
                });
        },
        handler: (argv) => {
            Mcdev.setSkipInteraction(argv.skipInteraction);
            Mcdev.setLoggingLevel(argv);
            Mcdev.document(argv.BU, argv.TYPE);
        },
    })
    .command({
        command: 'delete <BU> <TYPE> <EXTERNALKEY>',
        aliases: ['del'],
        desc: 'deletes metadata of selected type and external key',
        builder: (yargs) => {
            yargs
                .positional('BU', {
                    type: 'string',
                    describe:
                        'the business unit to delete from (in format "credential name/BU name")',
                })
                .positional('TYPE', {
                    type: 'string',
                    describe: 'metadata type to delete from; currently supported: dataExtension',
                })
                .positional('EXTERNALKEY', {
                    type: 'string',
                    describe: 'the key to delete',
                });
        },
        handler: (argv) => {
            Mcdev.setSkipInteraction(argv.skipInteraction);
            Mcdev.setLoggingLevel(argv);
            Mcdev.deleteByKey(argv.BU, argv.TYPE, argv.EXTERNALKEY);
        },
    })
    .command({
        command: 'retrieveAsTemplate <BU> <TYPE> <NAME> <MARKET>',
        aliases: ['rt'],
        desc: 'Retrieves a specific metadata file by name from the server for templating',
        builder: (yargs) => {
            yargs
                .positional('BU', {
                    type: 'string',
                    describe:
                        'the business unit to deploy to (in format "credential name/BU name")',
                })
                .positional('TYPE', {
                    type: 'string',
                    describe: 'metadata type',
                })
                .positional('NAME', {
                    type: 'string',
                    describe: 'name of the metadata component',
                })
                .positional('MARKET', {
                    type: 'string',
                    describe: 'market used for reverse building template',
                });
        },
        handler: (argv) => {
            Mcdev.setSkipInteraction(argv.skipInteraction);
            Mcdev.setLoggingLevel(argv);
            Mcdev.retrieveAsTemplate(argv.BU, argv.TYPE, csvToArray(argv.NAME), argv.MARKET);
        },
    })
    .command({
        command: 'buildTemplate <BU> <TYPE> <KEY> <MARKET>',
        aliases: ['bt'],
        desc: 'builds a template out of a specific metadata file already in your retrieve folder',
        builder: (yargs) => {
            yargs
                .positional('BU', {
                    type: 'string',
                    describe:
                        'the business unit to deploy to (in format "credential name/BU name")',
                })
                .positional('TYPE', {
                    type: 'string',
                    describe: 'metadata type',
                })
                .positional('KEY', {
                    type: 'string',
                    describe: 'key(s) of the metadata component(s)',
                })
                .positional('MARKET', {
                    type: 'string',
                    describe: 'market used for reverse building template',
                });
        },
        handler: (argv) => {
            Mcdev.setSkipInteraction(argv.skipInteraction);
            Mcdev.setLoggingLevel(argv);
            const keyArr = csvToArray(argv.KEY);

            Mcdev.buildTemplate(argv.BU, argv.TYPE, keyArr, argv.MARKET);
        },
    })
    .command({
        command: 'buildDefinition <BU> <TYPE> <NAME> <MARKET>',
        aliases: ['bd'],
        desc: 'builds metadata definition based on template',
        builder: (yargs) => {
            yargs
                .positional('BU', {
                    type: 'string',
                    describe: 'the business unit to deploy to',
                })
                .positional('TYPE', {
                    type: 'string',
                    describe: 'metadata type',
                })
                .positional('NAME', {
                    type: 'string',
                    describe: 'name of the metadata component',
                })
                .positional('MARKET', {
                    type: 'string',
                    describe: 'the business unit to deploy to',
                });
        },
        handler: (argv) => {
            Mcdev.setSkipInteraction(argv.skipInteraction);
            Mcdev.setLoggingLevel(argv);
            Mcdev.buildDefinition(argv.BU, argv.TYPE, argv.NAME, argv.MARKET);
        },
    })
    .command({
        command: 'buildDefinitionBulk <LISTNAME> <TYPE> <NAME>',
        aliases: ['bdb'],
        desc: 'builds metadata definition based on template en bulk',
        builder: (yargs) => {
            yargs
                .positional('LISTNAME', {
                    type: 'string',
                    describe: 'name of list of BU-market combos',
                })
                .positional('TYPE', {
                    type: 'string',
                    describe: 'metadata type',
                })
                .positional('NAME', {
                    type: 'string',
                    describe: 'name of the metadata component',
                });
        },
        handler: (argv) => {
            Mcdev.setSkipInteraction(argv.skipInteraction);
            Mcdev.setLoggingLevel(argv);
            Mcdev.buildDefinitionBulk(argv.LISTNAME, argv.TYPE, argv.NAME);
        },
    })
    .command({
        command: 'selectTypes',
        aliases: ['st'],
        desc: 'lets you choose what metadata types to retrieve',
        handler: (argv) => {
            Mcdev.setSkipInteraction(argv.skipInteraction);
            Mcdev.setLoggingLevel(argv);
            Mcdev.selectTypes();
        },
    })
    .command({
        command: 'explainTypes',
        aliases: ['et'],
        desc: 'explains metadata types that can be retrieved',
        handler: (argv) => {
            Mcdev.setSkipInteraction(argv.skipInteraction);
            Mcdev.setLoggingLevel(argv);
            Mcdev.explainTypes();
        },
    })
    .command({
        command: 'createDeltaPkg [range] [filter]',
        aliases: ['cdp'],
        desc: 'Copies commit-based file delta into deploy folder',
        builder: (yargs) => {
            yargs
                .positional('range', {
                    type: 'string',
                    describe: 'Pull Request target branch or git commit range',
                })
                .positional('filter', {
                    type: 'string',
                    describe:
                        'Disable templating & instead filter by the specified file path (comma separated)',
                });
        },
        handler: (argv) => {
            Mcdev.setSkipInteraction(argv.skipInteraction);
            Mcdev.setLoggingLevel(argv);
            Mcdev.createDeltaPkg(argv);
        },
    })
    .command({
        command: 'getFilesToCommit <BU> <TYPE> <KEY>',
        aliases: ['fc'],
        desc: 'returns a list of relative paths to files one needs to include in a commit',
        builder: (yargs) => {
            yargs
                .positional('BU', {
                    type: 'string',
                    describe:
                        'the business unit to deploy to (in format "credential name/BU name")',
                })
                .positional('TYPE', {
                    type: 'string',
                    describe: 'metadata type',
                })
                .positional('KEY', {
                    type: 'string',
                    describe: 'key(s) of the metadata component(s)',
                });
        },
        handler: (argv) => {
            Mcdev.setSkipInteraction(argv.skipInteraction);
            Mcdev.setLoggingLevel(argv);
            const keyArr = csvToArray(argv.KEY);

            Mcdev.getFilesToCommit(argv.BU, argv.TYPE, keyArr);
        },
    })
    .command({
        command: 'upgrade',
        aliases: ['up'],
        desc: 'Add NPM dependencies and IDE configuration files to your project',
        handler: (argv) => {
            Mcdev.setSkipInteraction(argv.skipInteraction);
            Mcdev.setLoggingLevel(argv);
            Mcdev.upgrade(argv.skipInteraction);
        },
    })
    .option('verbose', {
        type: 'boolean',
        description: 'Run with verbose CLI output',
    })
    .option('debug', {
        type: 'boolean',
        description: 'Enable developer & edge-case features',
    })
    .option('silent', {
        type: 'boolean',
        description: 'Only output errors to CLI',
    })
    .option('skipInteraction', {
        alias: ['yes', 'y'],
        description: 'Interactive questions where possible and go with defaults instead',
    })
    .demandCommand(1, 'Please enter a valid command')
    .strict()
    .recommendCommands()
    .wrap(yargs.terminalWidth())
    .epilog(
        'Copyright 2022. Accenture. Get support at https://github.com/Accenture/sfmc-devtools/issues'
    )
    .help().argv;

/**
 * helper to convert CSVs into an array. if only one value was given, it's also returned as an array
 *
 * @param {string} csv potentially comma-separated value or null
 * @returns {string[]} values split into an array.
 */
function csvToArray(csv) {
    return !csv
        ? null
        : csv.includes(',')
        ? csv.split(',').map((item) =>
              // allow whitespace in comma-separated lists
              item.trim()
          )
        : [csv.trim()];
}<|MERGE_RESOLUTION|>--- conflicted
+++ resolved
@@ -75,15 +75,9 @@
             });
         },
         handler: (argv) => {
-<<<<<<< HEAD
-            Mcdev.setSkipInteraction(!!argv.skipInteraction);
-            Util.setLoggingLevel(argv);
-            Mcdev.initProject(argv.credentialName, argv.skipInteraction);
-=======
             Mcdev.setSkipInteraction(argv.skipInteraction);
             Mcdev.setLoggingLevel(argv);
             Mcdev.initProject(argv.credentialsName, argv.skipInteraction);
->>>>>>> 7b11e0c8
         },
     })
     .command({
@@ -97,15 +91,9 @@
             });
         },
         handler: (argv) => {
-<<<<<<< HEAD
-            Mcdev.setSkipInteraction(!!argv.skipInteraction);
-            Util.setLoggingLevel(argv);
-            Mcdev.findBUs(argv.credentialName);
-=======
             Mcdev.setSkipInteraction(argv.skipInteraction);
             Mcdev.setLoggingLevel(argv);
             Mcdev.findBUs(argv.credentialsName);
->>>>>>> 7b11e0c8
         },
     })
     .command({
