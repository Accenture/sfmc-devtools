--- conflicted
+++ resolved
@@ -66,11 +66,7 @@
         handler: async (argv) => {
             Mcdev.setSkipInteraction(argv.skipInteraction);
             Mcdev.setLoggingLevel(argv);
-<<<<<<< HEAD
-            await Mcdev.deploy(argv.BU, csvToArray(argv.TYPE), csvToArray(argv.KEY));
-=======
             Mcdev.deploy(argv.BU, csvToArray(argv.TYPE), csvToArray(argv.KEY), argv.fromRetrieve);
->>>>>>> 12cb622c
         },
     })
     .command({
