--- conflicted
+++ resolved
@@ -115,18 +115,14 @@
                             type,
                             result.map((element) => element.metadata)
                         );
+                        if (metadataTypes.includes(type) || metadataTypes.includes(metadataType)) {
+                            retrieveChangelog[type] = result.map((element) => element.metadata);
+                        }
                     } else {
-<<<<<<< HEAD
                         cache.setMetadata(type, result.metadata);
                         if (metadataTypes.includes(type) || metadataTypes.includes(metadataType)) {
                             retrieveChangelog[type] = result.metadata;
                         }
-=======
-                        this.metadata[type] = result.metadata;
-                    }
-                    if (metadataTypes.includes(type) || metadataTypes.includes(metadataType)) {
-                        retrieveChangelog[type] = this.metadata[type];
->>>>>>> d4abf76c
                     }
                 }
             } catch (ex) {
