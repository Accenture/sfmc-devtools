'use strict';

const MetadataTypeInfo = require('./MetadataTypeInfo');
const Util = require('./util/util');
const File = require('./util/file');
const cache = require('./util/cache');
const auth = require('./util/auth');
/**
 * Retrieves metadata from a business unit and saves it to the local filesystem.
 */
class Retriever {
    /**
     * Creates a Retriever, uses v2 auth if v2AuthOptions are passed.
     *
<<<<<<< HEAD
     * @param {Object} properties General configuration to be used in retrieve
     * @param {Object} properties.directories Directories to be used when interacting with FS
     * @param {Util.BuObject} buObject properties for auth
=======
     * @param {object} properties General configuration to be used in retrieve
     * @param {object} properties.directories Directories to be used when interacting with FS
     * @param {object} buObject properties for auth
     * @param {string} buObject.clientId clientId for FuelSDK auth
     * @param {string} buObject.clientSecret clientSecret for FuelSDK auth
     * @param {object} buObject.credential clientId for FuelSDK auth
     * @param {string} buObject.tenant v2 Auth Tenant Information
     * @param {string} [buObject.mid] ID of Business Unit to authenticate with
     * @param {string} [buObject.businessUnit] name of Business Unit to authenticate with
     * @param {Util.SDK} client fuel client
>>>>>>> 32be5cf0
     */
    constructor(properties, buObject) {
        this.buObject = buObject;
        this.properties = properties;
        this.retrieveDir = properties.directories.retrieve;
        this.templateDir = properties.directories.template;
        this.savePath = File.normalizePath([
            properties.directories.retrieve,
            buObject.credential,
            buObject.businessUnit,
        ]);
    }

    /**
     * Retrieve metadata of specified types into local file system and Retriever.metadata
     *
     * @param {string[]} metadataTypes String list of metadata types to retrieve
     * @param {string} [name] name of Metadata to retrieve (in case of templating)
     * @param {object} [templateVariables] Object of values which can be replaced (in case of templating)
     * @param {boolean} [changelogOnly] skip saving, only create json in memory
     * @returns {Promise<Util.MultiMetadataTypeList>} Promise of a list of retrieved items grouped by type {automation:[...], query:[...]}
     */
    async retrieve(metadataTypes, name, templateVariables, changelogOnly) {
        /**
         * @type {Util.MultiMetadataTypeList}
         */
        const retrieveChangelog = {};
        for (const metadataType of Util.getMetadataHierachy(metadataTypes)) {
            const [type, subType] = metadataType.split('-');
            // add client to metadata process class instead of passing every time
            MetadataTypeInfo[type].client = auth.getSDK(this.buObject);
            MetadataTypeInfo[type].properties = this.properties;
            MetadataTypeInfo[type].buObject = this.buObject;
            try {
                let result;
                if (!metadataTypes.includes(type) && !metadataTypes.includes(metadataType)) {
                    if (changelogOnly) {
                        // no extra caching needed for list view
                        continue;
                    }
                    Util.logger.info(`Caching dependent Metadata: ${metadataType}`);
                    result = await MetadataTypeInfo[type].retrieveForCache(this.buObject, subType);
                } else if (templateVariables) {
                    Util.logger.info(`Retrieving as Template: ${metadataType}`);
                    let nameArr;
                    if (name.includes(',')) {
                        nameArr = name.split(',').map((item) =>
                            // allow whitespace in comma-separated lists
                            item.trim()
                        );
                    } else {
                        nameArr = [name.trim()];
                    }

                    result = await Promise.all(
                        nameArr.map((name) => {
                            // with npx and powershell spaces are not parsed correctly as part of a string
                            // we hence require users to put %20 in their stead and have to convert that back
                            name = name.split('%20').join(' ');

                            return MetadataTypeInfo[type].retrieveAsTemplate(
                                this.templateDir,
                                name,
                                templateVariables,
                                subType
                            );
                        })
                    );
                } else {
                    Util.logger.info('Retrieving: ' + metadataType);
                    if (changelogOnly) {
                        result = await MetadataTypeInfo[type].retrieveChangelog(
                            null,
                            this.buObject,
                            subType
                        );
                    } else {
                        result = await MetadataTypeInfo[type].retrieve(
                            this.savePath,
                            null,
                            this.buObject,
                            subType
                        );
                    }
                }
                if (result) {
                    if (templateVariables && Array.isArray(result)) {
                        // so far we are only doing this for templates, hence the above if-check
                        cache.setMetadata(
                            this.buObject.mid,
                            type,
                            result.map((element) => element.metadata)
                        );
                        if (metadataTypes.includes(type) || metadataTypes.includes(metadataType)) {
                            retrieveChangelog[type] = result.map((element) => element.metadata);
                        }
                    } else {
                        cache.setMetadata(type, result.metadata);
                        if (metadataTypes.includes(type) || metadataTypes.includes(metadataType)) {
                            retrieveChangelog[type] = result.metadata;
                        }
                    }
                }
            } catch (ex) {
                console.log(ex);
                Util.logger.errorStack(ex, `Retrieving ${metadataType} failed`);
                // do not continue retrieving if one type failed. simply skip processing the rest of the for-loop
                break;
            }
        }
        return retrieveChangelog;
    }
}

module.exports = Retriever;<|MERGE_RESOLUTION|>--- conflicted
+++ resolved
@@ -12,22 +12,9 @@
     /**
      * Creates a Retriever, uses v2 auth if v2AuthOptions are passed.
      *
-<<<<<<< HEAD
-     * @param {Object} properties General configuration to be used in retrieve
-     * @param {Object} properties.directories Directories to be used when interacting with FS
-     * @param {Util.BuObject} buObject properties for auth
-=======
      * @param {object} properties General configuration to be used in retrieve
      * @param {object} properties.directories Directories to be used when interacting with FS
-     * @param {object} buObject properties for auth
-     * @param {string} buObject.clientId clientId for FuelSDK auth
-     * @param {string} buObject.clientSecret clientSecret for FuelSDK auth
-     * @param {object} buObject.credential clientId for FuelSDK auth
-     * @param {string} buObject.tenant v2 Auth Tenant Information
-     * @param {string} [buObject.mid] ID of Business Unit to authenticate with
-     * @param {string} [buObject.businessUnit] name of Business Unit to authenticate with
-     * @param {Util.SDK} client fuel client
->>>>>>> 32be5cf0
+     * @param {Util.BuObject} buObject properties for auth
      */
     constructor(properties, buObject) {
         this.buObject = buObject;
