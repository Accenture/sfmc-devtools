--- conflicted
+++ resolved
@@ -33,21 +33,11 @@
      * @param {Object} templateVariables variables to be replaced in the metadata
      * @returns {Promise} Promise
      */
-<<<<<<< HEAD
-    static async retrieveAsTemplate(templateDir, name, variables) {
+    static async retrieveAsTemplate(templateDir, name, templateVariables) {
         const res = await this.client.rest.get(
             '/automation/v1/filetransfers/?$filter=name%20eq%20' + encodeURIComponent(name)
         );
         if (res && Array.isArray(res.items) && res.items.length) {
-=======
-    static async retrieveAsTemplate(templateDir, name, templateVariables) {
-        const options = {
-            uri: '/automation/v1/filetransfers/?$filter=name%20eq%20' + name.split(' ').join('%20'),
-        };
-
-        const res = await this.client.RestClient.get(options);
-        if (res.body && Array.isArray(res.body.items) && res.body.items.length) {
->>>>>>> bf321920
             // eq-operator returns a similar, not exact match and hence might return more than 1 entry
             const [metadata] = res.items.filter((item) => item.name === name);
             if (!metadata) {
@@ -56,19 +46,13 @@
             }
 
             // get full definition
-<<<<<<< HEAD
             const extended = await this.client.rest.get(
                 '/automation/v1/filetransfers/' + metadata.id
             );
-=======
-            const extended = await this.client.RestClient.get({
-                uri: '/automation/v1/filetransfers/' + metadata.id,
-            });
-            const originalKey = extended.body[this.definition.keyField];
->>>>>>> bf321920
+            const originalKey = extended[this.definition.keyField];
             const val = JSON.parse(
                 Util.replaceByObject(
-                    JSON.stringify(this.parseMetadata(extended.body)),
+                    JSON.stringify(this.parseMetadata(extended)),
                     templateVariables
                 )
             );
@@ -84,13 +68,13 @@
                 `FileTransfer.retrieveAsTemplate:: Written Metadata to filesystem (${name})`
             );
             return { metadata: val, type: this.definition.type };
-        } else if (res.body && res.body.items) {
+        } else if (res && res.items) {
             Util.logger.error(`No ${this.definition.typeName} found with name "${name}"`);
         } else {
             throw new Error(
                 `Encountered unknown error when retrieveing ${
                     this.definition.typeName
-                } "${name}": ${JSON.stringify(res.body)}`
+                } "${name}": ${JSON.stringify(res)}`
             );
         }
     }
