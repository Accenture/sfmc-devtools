--- conflicted
+++ resolved
@@ -815,53 +815,6 @@
         if (File.existsSync(mdFile)) {
             File.unlinkSync(mdFile);
         }
-<<<<<<< HEAD
-=======
-        const config = {
-            props: { CustomerKey: customerKey },
-        };
-
-        client.dataExtension(config).delete((error, response) => {
-            if (error?.results?.[0]) {
-                if (error.results[0].ErrorCode === '310007') {
-                    Util.logger.error(
-                        'mcdev.deleteDE:: It seems the DataExtension you were trying to delete does not exist on the given BU or its External Key was changed.'
-                    );
-                } else {
-                    Util.logger.error('mcdev.deleteDE:: ' + error.results[0].StatusMessage);
-                }
-            } else if (error) {
-                Util.logger.error('mcdev.deleteDE:: ' + JSON.stringify(error));
-            } else if (response?.Results?.[0]) {
-                Util.logger.info(
-                    `mcdev.deleteDE:: Success: ${response.Results[0].StatusMessage} (${customerKey})`
-                );
-                // delete local copy: retrieve/cred/bu/dataExtension/...json
-                const jsonFile = File.normalizePath([
-                    this.properties.directories.retrieve,
-                    buObject.credential,
-                    buObject.businessUnit,
-                    this.definition.type,
-                    `${customerKey}.${this.definition.type}-meta.json`,
-                ]);
-                if (File.existsSync(jsonFile)) {
-                    File.unlinkSync(jsonFile);
-                }
-                // delete local copy: doc/dataExtension/cred/bu/...md
-                const mdFile = File.normalizePath([
-                    this.properties.directories.dataExtension,
-                    buObject.credential,
-                    buObject.businessUnit,
-                    `${customerKey}.${this.definition.type}.md`,
-                ]);
-                if (File.existsSync(mdFile)) {
-                    File.unlinkSync(mdFile);
-                }
-            } else {
-                Util.logger.info('mcdev.deleteDE:: Success: ' + JSON.stringify(response));
-            }
-        });
->>>>>>> bc461245
     }
 
     /**
