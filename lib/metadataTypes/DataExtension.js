--- conflicted
+++ resolved
@@ -26,11 +26,7 @@
  * @property {string} [r__dataExtensionTemplate_Name] name of optionally associated DE template
  * @property {object} [Template] -
  * @property {string} [Template.CustomerKey] key of optionally associated DE teplate
-<<<<<<< HEAD
- * @typedef {Object<string, DataExtensionItem>} DataExtensionMap
-=======
  * @typedef {object.<string, DataExtensionItem>} DataExtensionMap
->>>>>>> 0435ddd6
  */
 
 /**
