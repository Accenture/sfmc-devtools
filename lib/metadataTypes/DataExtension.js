'use strict';

const jsonToTable = require('json-to-table');
const MetadataType = require('./MetadataType');
const DataExtensionField = require('./DataExtensionField');
const Folder = require('./Folder');
const Util = require('../util/util');
const File = require('../util/file');

/**
 * @typedef {Object} DataExtensionItem
 * @property {string} CustomerKey key
 * @property {string} Name name
 * @property {string} Description -
 * @property {'true'|'false'} IsSendable -
 * @property {'true'|'false'} IsTestable -
 * @property {Object} SendableDataExtensionField -
 * @property {string} SendableDataExtensionField.Name -
 * @property {Object} SendableSubscriberField -
 * @property {string} SendableSubscriberField.Name -
 * @property {DataExtensionField.DataExtensionFieldItem[]} Fields list of DE fields
 * @property {'dataextension'|'salesforcedataextension'|'synchronizeddataextension'|'shared_dataextension'|'shared_salesforcedataextension'} r__folder_ContentType retrieved from associated folder
 * @property {string} r__folder_Path folder path in which this DE is saved
 * @property {string} [CategoryID] holds folder ID, replaced with r__folder_Path during retrieve
 * @property {string} [r__dataExtensionTemplate_Name] name of optionally associated DE template
 * @property {Object} [Template] -
 * @property {string} [Template.CustomerKey] key of optionally associated DE teplate
 *
 * @typedef {Object.<string, DataExtensionItem>} DataExtensionMap
 */

/**
 * DataExtension MetadataType
 * @augments MetadataType
 */
class DataExtension extends MetadataType {
    /**
     * Upserts dataExtensions after retrieving them from source and target to compare
     * if create or update operation is needed.
     * @param {DataExtensionMap} desToDeploy dataExtensions mapped by their customerKey
     * @param {Object} _ -
     * @param {Util.BuObject} buObject properties for auth
     * @returns {Promise} Promise
     */
    static async upsert(desToDeploy, _, buObject) {
        Util.logger.info('- Retrieve target metadata for comparison with deploy metadata');
        const results = await this.retrieveForCache(buObject, null, true);
        const targetMetadata = results.metadata;
        Util.logger.info('- Retrieved target metadata');
        /** @type {Promise[]} */
        const deCreatePromises = [];
        /** @type {Promise[]} */
        const deUpdatePromises = [];
        for (const dataExtension in desToDeploy) {
            if (desToDeploy[dataExtension].Name.startsWith('_')) {
                Util.logger.warn(
                    '- Cannot Upsert Strongly Typed Data Extensions - skipping ' +
                        desToDeploy[dataExtension].Name
                );
                continue;
            }
            if (
                buObject.eid !== buObject.mid &&
                desToDeploy[dataExtension].r__folder_Path.startsWith('Shared Items')
            ) {
                // this needs to be run before executing preDeployTasks()
                Util.logger.warn(
                    `- Cannot Create/Update a Shared Data Extension from the Child BU - skipping ${desToDeploy[dataExtension].Name}`
                );
                continue;
            }
            if (
                desToDeploy[dataExtension].r__folder_Path.startsWith('Synchronized Data Extensions')
            ) {
                // this needs to be run before executing preDeployTasks()
                Util.logger.warn(
                    `- Cannot Create/Update a Synchronized Data Extension. Please use Contact Builder to maintain these - skipping ${desToDeploy[dataExtension].Name}`
                );
                continue;
            }
            try {
                desToDeploy[dataExtension] = await this.preDeployTasks(desToDeploy[dataExtension]);
            } catch (ex) {
                // problem with retrieving folder for this DE found
                // output error & remove from deploy list
                Util.logger.error(
                    `- dataExtension ${desToDeploy[dataExtension].Name}: ${ex.message}`
                );
                delete desToDeploy[dataExtension];
                // skip rest of handling for this DE
                continue;
            }
            if (targetMetadata[dataExtension]) {
                // data extension already exists in target and needs to be updated
                deUpdatePromises.push(DataExtension.update(desToDeploy[dataExtension]));
            } else {
                // data extension does not exist in target and has to be created
                deCreatePromises.push(DataExtension.create(desToDeploy[dataExtension]));
            }
        }
        if (deUpdatePromises.length) {
            Util.logger.info(
                '- Please note that Data Retention Policies can only be set during creation, not during update.'
            );
        }

        const createResults = (await Promise.allSettled(deCreatePromises)).filter(
            this._filterUpsertResults
        );
        const updateResults = (await Promise.allSettled(deUpdatePromises)).filter(
            this._filterUpsertResults
        );

        const successfulResults = [...createResults, ...updateResults];

        Util.metadataLogger(
            'info',
            this.definition.type,
            'upsert',
            `${createResults.length} of ${deCreatePromises.length} created / ${updateResults.length} of ${deUpdatePromises.length} updated`
        );
        if (successfulResults.length > 0) {
            const metadataResults = successfulResults
                .map((r) => r.value.Results[0].Object)
                .map((r) => {
                    // if only one fields added will return object otherwise array
                    if (r.Fields && r.Fields.Field && Array.isArray(r.Fields.Field)) {
                        r.Fields = r.Fields.Field;
                    } else if (r.Fields && r.Fields.Field) {
                        r.Fields = [r.Fields.Field];
                    }
                    return r;
                });
            return super.parseResponseBody({ Results: metadataResults });
        } else {
            return {};
        }
    }

    /**
     * helper for upsert()
     * @param {Object} res -
     * @returns {Boolean} true: keep, false: discard
     */
    static _filterUpsertResults(res) {
        if (res.status === 'rejected') {
            // promise rejects, whole request failed
            Util.logger.error('- error upserting dataExtension: ' + res.reason);
            return false;
        } else if (res.value && res.value.Results && res.value.Results[0].StatusCode != 'OK') {
            Util.logger.error(
                '- error upserting dataExtension: ' +
                    (res.value.Results[0].Object ? res.value.Results[0].Object.Name : '') +
                    '. ' +
                    res.value.Results[0].StatusMessage
            );
            return false;
        } else if (res.status === 'fulfilled' && res.value && res.value.faultstring) {
            // can happen that the promise does not reject, but that it resolves an error
            Util.logger.error('- error upserting dataExtension: ' + res.value.faultstring);
            return false;
        } else {
            return true;
        }
    }

    /**
     * Create a single dataExtension. Also creates their columns in 'dataExtension.columns'
     * @param {DataExtensionItem} metadata single metadata entry
     * @returns {Promise} Promise
     */
    static async create(metadata) {
<<<<<<< HEAD
        this.removeNotCreateableFields(metadata);
        this._cleanupRetentionPolicyFields(metadata);

        metadata.Fields = {
            Field: metadata.Fields,
        };
        try {
            const res = await this.client.soap.create('DataExtension', metadata, {});
            Util.logger.info('- created dataExtension: ' + metadata.CustomerKey);
            return res;
        } catch (ex) {
            Util.logger.error('- error creating dataExtension: ' + metadata.CustomerKey);
        }
=======
        this._cleanupRetentionPolicyFields(metadata);

        // convert simple array into object.Array.object format to cope with how the XML body in the SOAP call needs to look like:
        // <Fields>
        //   <Field>
        //     <CustomerKey>SubscriberKey</CustomerKey>
        //      ..
        //   </Field>
        // </Fields>
        metadata.Fields = { Field: metadata.Fields };

        return super.createSOAP(metadata);
>>>>>>> 5afb78fb
    }

    /**
     * SFMC saves a date in "RetainUntil" under certain circumstances even
     * if that field duplicates whats in the period fields
     * during deployment, that extra value is not accepted by the APIs which is why it needs to be removed
     * @private
     * @param {DataExtensionItem} metadata single metadata entry
     * @returns {void}
     */
    static _cleanupRetentionPolicyFields(metadata) {
        if (
            metadata.DataRetentionPeriodLength &&
            metadata.DataRetentionPeriodUnitOfMeasure &&
            metadata.RetainUntil !== ''
        ) {
            metadata.RetainUntil = '';
            Util.logger.warn(
                `RetainUntil date was reset automatically because RetentionPeriod info was found in: ${metadata.CustomerKey}`
            );
        }
    }
    /**
     * Updates a single dataExtension. Also updates their columns in 'dataExtension.columns'
     * @param {DataExtensionItem} metadata single metadata entry
     * @returns {Promise} Promise
     */
    static async update(metadata) {
<<<<<<< HEAD
        // retrieve exsiting fields
        const fieldsObj = await this._retrieveFields(['Name'], {
            filter: {
                leftOperand: 'DataExtension.CustomerKey',
                operator: 'equals',
                rightOperand: metadata.CustomerKey,
            },
        });
        const existingFieldNames = Object.keys(fieldsObj).map((key) => fieldsObj[key].Name);
        this.removeNotUpdateableFields(metadata);
        metadata.Fields = {
            Field: metadata.Fields.filter((a) => !existingFieldNames.includes(a.Name)),
        };
        try {
            const res = await this.client.soap.update('DataExtension', metadata, {});
            Util.logger.info('- updated dataExtension: ' + metadata.CustomerKey);
            return res;
        } catch (ex) {
            Util.logger.error('- error updating dataExtension: ' + metadata.CustomerKey);
=======
        // Update dataExtension + Columns if they already exist; Create them if not
        // Modify columns for update call
        DataExtensionField.cache = this.metadata;
        DataExtensionField.client = this.client;
        DataExtensionField.properties = this.properties;
        DataExtension.oldFields = DataExtension.oldFields || {};
        DataExtension.oldFields[metadata.CustomerKey] =
            await DataExtensionField.prepareDeployColumnsOnUpdate(
                metadata.Fields,
                metadata.CustomerKey
            );

        // convert simple array into object.Array.object format to cope with how the XML body in the SOAP call needs to look like:
        // <Fields>
        //   <Field>
        //     <CustomerKey>SubscriberKey</CustomerKey>
        //      ..
        //   </Field>
        // </Fields>

        metadata.Fields = { Field: metadata.Fields };
        return super.updateSOAP(metadata);
    }
    /**
     * Gets executed after deployment of metadata type
     * @param {DataExtensionMap} upsertedMetadata metadata mapped by their keyField
     * @returns {void}
     */
    static postDeployTasks(upsertedMetadata) {
        if (!DataExtension.oldFields) {
            // only run postDeploy if we are in update mode
            return;
        }
        // somewhat of a workardoun but it ensures we get the field list from the server rather than whatever we might have in cache got returned during update/add. This ensures a complete and correctly ordered field list
        for (const key in upsertedMetadata) {
            const item = upsertedMetadata[key];
            const isUpdate =
                this.cache &&
                this.cache.dataExtension &&
                this.cache.dataExtension[item.CustomerKey];
            if (isUpdate) {
                const cachedVersion = this.cache.dataExtension[item.CustomerKey];
                // restore retention values that are typically not returned by the update call
                item.RowBasedRetention = cachedVersion.RowBasedRetention;
                item.ResetRetentionPeriodOnImport = cachedVersion.ResetRetentionPeriodOnImport;
                item.DeleteAtEndOfRetentionPeriod = cachedVersion.DeleteAtEndOfRetentionPeriod;
                item.RetainUntil = cachedVersion.RetainUntil;

                // ensure we have th
                const existingFields = DataExtension.oldFields[item[this.definition.nameField]];
                if (item.Fields !== '' && existingFields) {
                    // TODO should be replaced by a manual sort using existingFields
                    // ! this is inefficient because it triggers a new download of the fields during the saveResults() step
                    item.Fields.length = 0;
                }
                // sort Fields entry to the end of the object for saving in .json
                const fieldsBackup = item.Fields;
                delete item.Fields;
                item.Fields = fieldsBackup;
            }
>>>>>>> 5afb78fb
        }
    }

    /**
     * Retrieves dataExtension metadata. Afterwards starts retrieval of dataExtensionColumn metadata retrieval
     * @param {string} retrieveDir Directory where retrieved metadata directory will be saved
     * @param {string[]} [additionalFields] Returns specified fields even if their retrieve definition is not set to true
     * @param {Util.BuObject} buObject properties for auth
     * @param {void} [_] -
     * @param {boolean} [isDeploy] used to signal that fields shall be retrieve in caching mode
     * @returns {Promise<{metadata:DataExtensionMap,type:string}>} Promise of item map
     */
    static async retrieve(retrieveDir, additionalFields, buObject, _, isDeploy) {
        let metadata = await this._retrieveAll(additionalFields);
        // in case of cache dont get fields
        if (isDeploy || (metadata && retrieveDir)) {
            // get fields from API
            const fieldsObj = await this._retrieveFields(null, additionalFields);
            const fieldKeys = Object.keys(fieldsObj);
            // add fields to corresponding DE
            fieldKeys.forEach((key) => {
                const field = fieldsObj[key];
                if (metadata[field?.DataExtension?.CustomerKey]) {
                    metadata[field.DataExtension.CustomerKey].Fields.push(field);
                } else {
                    Util.logger.warn(`Issue retrieving data extension fields. key='${key}'`);
                }
            });

            // sort fields by Ordinal value (API returns field unsorted)
            for (const metadataEntry in metadata) {
                metadata[metadataEntry].Fields.sort(DataExtensionField.sortDeFields);
            }

            // remove attributes that we do not want to retrieve
            // * do this after sorting on the DE's field list
            fieldKeys.forEach((key) => {
                DataExtensionField.postRetrieveTasks(fieldsObj[key], true);
            });
        }
        if (!retrieveDir && buObject.eid !== buObject.mid) {
            // for caching, we want to retrieve shared DEs as well from the instance parent BU
            Util.logger.info('- Caching dependent Metadata: dataExtension (shared via _ParentBU_)');
            /** @type {Util.BuObject} */
            const buObjectParentBu = {
                clientId: this.properties.credentials[buObject.credential].clientId,
                clientSecret: this.properties.credentials[buObject.credential].clientSecret,
                tenant: this.properties.credentials[buObject.credential].tenant,
                eid: this.properties.credentials[buObject.credential].eid,
                mid: this.properties.credentials[buObject.credential].eid,
                businessUnit: Util.parentBuName,
                credential: buObject.credential,
            };
            const clientBackup = this.client;
            try {
                this.client = await Util.getETClient(buObjectParentBu);
            } catch (ex) {
                Util.logger.error(ex.message);
                return;
            }
            const metadataParentBu = await this._retrieveAll(additionalFields);

            // get shared folders to match our shared / synched Data Extensions
            Util.logger.info('- Caching dependent Metadata: folder (shared via _ParentBU_)');
            Folder.cache = {};
            Folder.client = this.client;
            Folder.properties = this.properties;
            const result = await Folder.retrieveForCache(buObjectParentBu);
            const parentCache = {
                folder: result.metadata,
            };

            // get the types and clean out non-shared ones
            const folderTypesFromParent = require('../MetadataTypeDefinitions').folder
                .folderTypesFromParent;
            for (const metadataEntry in metadataParentBu) {
                try {
                    // get the data extension type from the folder
                    const folderContentType = Util.getFromCache(
                        parentCache,
                        'folder',
                        metadataParentBu[metadataEntry].CategoryID,
                        'ID',
                        'ContentType'
                    );
                    if (!folderTypesFromParent.includes(folderContentType)) {
                        Util.logger.verbose(
                            `removing ${metadataEntry} because r__folder_ContentType '${folderContentType}' identifies this DE as not being shared`
                        );
                        delete metadataParentBu[metadataEntry];
                    }
                } catch (ex) {
                    Util.logger.debug(
                        `removing ${metadataEntry} because of error while retrieving r__folder_ContentType: ${ex.message}`
                    );
                    delete metadataParentBu[metadataEntry];
                }
            }

            // revert client to current default
            this.client = clientBackup;
            Folder.client = clientBackup;
            Folder.cache = this.cache;

            // make sure to overwrite parent bu DEs with local ones
            metadata = { ...metadataParentBu, ...metadata };
        }

        if (retrieveDir) {
            const savedMetadata = await this.saveResults(metadata, retrieveDir, null);
            Util.logger.info(
                `Downloaded: ${this.definition.type} (${Object.keys(savedMetadata).length})`
            );
            if (this.properties.metaDataTypes.documentOnRetrieve.includes(this.definition.type)) {
                await this.document(buObject, savedMetadata);
            }
        }
        return { metadata: metadata, type: 'dataExtension' };
    }
    /**
     * Retrieves dataExtension metadata. Afterwards starts retrieval of dataExtensionColumn metadata retrieval
     * @param {string[]} [additionalFields] Returns specified fields even if their retrieve definition is not set to true
     * @returns {Promise<{metadata:DataExtensionMap,type:string}>} Promise of item map
     */
    static async retrieveChangelog(additionalFields) {
        const metadata = await this._retrieveAll(additionalFields);
        return { metadata: metadata, type: 'dataExtension' };
    }
    /**
     * manages post retrieve steps
     * @param {DataExtensionItem} metadata a single dataExtension
     * @param {string} [_] unused
     * @param {boolean} [isTemplating] signals that we are retrieving templates
     * @returns {DataExtensionItem} metadata
     */
    static async postRetrieveTasks(metadata, _, isTemplating) {
        if (!metadata.Fields || !metadata.Fields.length) {
            // assume we were in deploy mode. retrieve fields.
            const tempList = {};
            tempList[metadata[this.definition.keyField]] = metadata;
            await this._retrieveFieldsForSingleDe(tempList, metadata[this.definition.keyField]);
        }
        // if retrieving template, replace the name with customer key if that wasn't already the case
        if (isTemplating) {
            const warningMsg =
                'Ensure that Queries that write into this DE are updated with the new key before deployment.';
            this.overrideKeyWithName(metadata, warningMsg);
        }
        // Error during deploy if SendableSubscriberField.Name = '_SubscriberKey' even though it is retrieved like that
        // Therefore map it to 'Subscriber Key'. Retrieving afterward still results in '_SubscriberKey'
        if (
            metadata.SendableSubscriberField &&
            metadata.SendableSubscriberField.Name === '_SubscriberKey'
        ) {
            metadata.SendableSubscriberField.Name = 'Subscriber Key';
        }
        return this._parseMetadata(JSON.parse(JSON.stringify(metadata)));
    }

    /**
     * Helper to retrieve Data Extension Fields
     * @private
     * @param {Object} [options] options (e.g. continueRequest)
     * @param {string[]} [additionalFields] Returns specified fields even if their retrieve definition is not set to true
     * @returns {Promise<DataExtensionField.DataExtensionFieldMap>} Promise of items
     */
    static async _retrieveFields(options, additionalFields) {
        if (!options) {
            // dont print this during updates or templating which retrieves fields DE-by-DE
            Util.logger.info('- Caching dependent Metadata: dataExtensionField');
        }
        DataExtensionField.cache = this.metadata;
        DataExtensionField.client = this.client;
        DataExtensionField.properties = this.properties;

        const response = await DataExtensionField.retrieveForCache(options, additionalFields);
        return response.metadata;
    }
    /**
     * helps retrieving fields during templating and deploy where we dont want the full list
     * @private
     * @param {DataExtensionMap} metadata list of DEs
     * @param {string} customerKey external key of single DE
     * @returns {Promise<void>} updates are made directly to `metadata`
     */
    static async _retrieveFieldsForSingleDe(metadata, customerKey) {
        const fieldOptions = {
            filter: {
                leftOperand: 'DataExtension.CustomerKey',
                operator: 'equals',
                rightOperand: customerKey,
            },
        };
        const fieldsObj = await this._retrieveFields(fieldOptions);

        DataExtensionField.cache = this.metadata;
        DataExtensionField.client = this.client;
        DataExtensionField.properties = this.properties;
        const fieldArr = DataExtensionField.convertToSortedArray(fieldsObj);

        // remove attributes that we do not want to retrieve
        // * do this after sorting on the DE's field list
        fieldArr.forEach((field) => {
            DataExtensionField.postRetrieveTasks(field, true);
        });

        metadata[customerKey].Fields = fieldArr;
    }

    /**
     * prepares a DataExtension for deployment
     * @param {DataExtensionItem} metadata a single data Extension
     * @returns {Promise<DataExtensionItem>} Promise of updated single DE
     */
    static async preDeployTasks(metadata) {
        // folder
        metadata.CategoryID = Util.getFromCache(
            this.cache,
            'folder',
            metadata.r__folder_Path,
            'Path',
            'ID'
        );
        delete metadata.r__folder_Path;

        // DataExtensionTemplate
        if (metadata.r__dataExtensionTemplate_Name) {
            // remove templated fields
            for (const templateField of this.definition.templateFields[
                metadata.r__dataExtensionTemplate_Name
            ]) {
                for (let index = 0; index < metadata.Fields.length; index++) {
                    const element = metadata.Fields[index];
                    if (element.Name === templateField) {
                        metadata.Fields.splice(index, 1);
                        Util.logger.debug(`Removed template field: ${templateField}`);
                        break;
                    }
                }
            }

            // get template's CustomerKey
            try {
                metadata.Template = {
                    CustomerKey: Util.getFromCache(
                        this.cache,
                        'dataExtensionTemplate',
                        metadata.r__dataExtensionTemplate_Name,
                        'Name',
                        'CustomerKey'
                    ),
                };
                delete metadata.r__dataExtensionTemplate_Name;
            } catch (ex) {
                Util.logger.debug(ex.message);
                // It is assumed that non-supported types would not have been converted to r__dataExtensionTemplate_Name upon retrieve.
                // Deploying to same BU therefore still works!
                // A workaround for cross-BU deploy exists but it's likely not beneficial to explain to users:
                // Create a DE based on the not-supported template on the target BU, retrieve it, copy the Template.CustomerKey into the to-be-deployed DE (or use mcdev-templating), done
                throw new Error(
                    `Skipping DataExtension '${
                        metadata[this.definition.nameField]
                    }': Could not find specified DataExtension Template. Please note that DataExtensions based on SMSMessageTracking and SMSSubscriptionLog cannot be deployed automatically across BUs at this point.`
                );
            }
        }

        // contenttype
        delete metadata.r__folder_ContentType;

        // Error if SendableSubscriberField.Name = '_SubscriberKey' even though it is retrieved like that
        // Therefore map it to 'Subscriber Key'. Retrieving afterward still results in '_SubscriberKey'
        // TODO remove from preDeploy with release of version 4, keep until then to help with migration of old metadata
        if (
            metadata.SendableSubscriberField &&
            metadata.SendableSubscriberField.Name === '_SubscriberKey'
        ) {
            metadata.SendableSubscriberField.Name = 'Subscriber Key';
        }

        return metadata;
    }

    /**
     * Saves json content to a html table in the local file system. Will create the parent directory if it does not exist.
     * The json's first level of keys must represent the rows and the secend level the columns
     * @private
     * @param {DataExtensionItem} json single dataextension
     * @param {Array} tabled prepped array for output in tabular format
     * @returns {string} file content
     */
    static _generateDocHtml(json, tabled) {
        let output =
            '<html> <head> <style> html, table { font-family: arial, sans-serif; border-collapse: collapse; width: 100%; } td, th { border: 1px solid #dddddd; text-align: left; padding: 8px; } tbody>tr:hover { background-color: #EBECF0; } </style> </head> <body></body>';

        output += `<h2>${json.CustomerKey}</h2>`;
        if (json.CustomerKey !== json.Name) {
            output += `<p><b>Error - Name not equal to External Key:</b> ${json.Name}</p>`;
        }

        output += `<p><b>Description:</b> ${json.Description || 'n/a'}</p>`;
        output += `<p><b>Folder:</b> ${
            json.r__folder_Path
                ? json.r__folder_Path
                : '<i>Hidden! Could not find folder with ID ' + json.CategoryID + '</i>'
        }</p>`;
        output += `<p><b>Fields in table:</b> ${tabled.length - 1}</p>`;
        output += '<p><b>Sendable:</b> ';
        if (json.IsSendable === 'true') {
            output +=
                'Yes (<i>' +
                json.SendableDataExtensionField.Name +
                '</i> to <i>' +
                json.SendableSubscriberField.Name +
                '</i>)</p>\n\n';
        } else {
            output += `No</p>\n\n`;
        }
        output += `<p><b>Testable:</b> ${json.IsTestable === 'true' ? 'Yes' : 'No'}</p>\n\n`;
        if (json.r__dataExtensionTemplate_Name) {
            output += `<p><b>Template:</b> ${json.r__dataExtensionTemplate_Name}</p>`;
        }

        output += '<table><thead><tr>';
        tabled[0].forEach((element) => {
            output += '<th>' + element + '</th>';
        });
        output += '</tr><thead><tbody>';
        for (let i = 1; i < tabled.length; i++) {
            output += '<tr>';
            tabled[i].forEach((field) => {
                output += `<td>${field}</td>`;
            });
            output += '</tr>';
        }
        output += '</tbody></table>';
        return output;
    }

    /**
     * Experimental: Only working for DataExtensions:
     * Saves json content to a html table in the local file system. Will create the parent directory if it does not exist.
     * The json's first level of keys must represent the rows and the secend level the columns
     * @private
     * @param {DataExtensionItem} json dataextension
     * @param {Array} tabled prepped array for output in tabular format
     * @returns {string} file content
     */
    static _generateDocMd(json, tabled) {
        let output = `## ${json.CustomerKey}\n\n`;
        if (json.CustomerKey !== json.Name) {
            output += `**Name** (not equal to External Key)**:** ${json.Name}\n\n`;
        }

        output +=
            `**Description:** ${json.Description || 'n/a'}\n\n` +
            `**Folder:** ${
                json.r__folder_Path
                    ? json.r__folder_Path
                    : '_Hidden! Could not find folder with ID ' + json.CategoryID + '_'
            }/\n\n` +
            `**Fields in table:** ${tabled.length - 1}\n\n`;
        output += '**Sendable:** ';
        if (json.IsSendable === 'true') {
            output +=
                'Yes (`' +
                json.SendableDataExtensionField.Name +
                '` to `' +
                json.SendableSubscriberField.Name +
                '`)\n\n';
        } else {
            output += `No\n\n`;
        }
        output += `**Testable:** ${json.IsTestable === 'true' ? 'Yes' : 'No'}\n\n`;
        if (json.r__dataExtensionTemplate_Name) {
            output += `**Template:** ${json.r__dataExtensionTemplate_Name}\n\n`;
        }

        let tableSeparator = '';
        tabled[0].forEach((column) => {
            output += `| ${column} `;
            tableSeparator += '| --- ';
        });
        output += `|\n${tableSeparator}|\n`;
        for (let i = 1; i < tabled.length; i++) {
            tabled[i].forEach((field) => {
                output += `| ${field} `;
            });
            output += '|\n';
        }
        return output;
    }

    /**
     * Saves json content to a html table in the local file system. Will create the parent directory if it does not exist.
     * The json's first level of keys must represent the rows and the secend level the columns
     * @private
     * @param {string} directory directory the file will be written to
     * @param {string} filename name of the file without '.json' ending
     * @param {DataExtensionItem} json dataextension.columns
     * @param {'html'|'md'} mode html or md
     * @param {string[]} [fieldsToKeep] list of keys(columns) to show. This will also specify
     * @returns {Promise<boolean>} Promise of success of saving the file
     */
    static async _writeDoc(directory, filename, json, mode, fieldsToKeep) {
        if (!File.existsSync(directory)) {
            File.mkdirpSync(directory);
        }
        let fieldsJson = Object.values(json.Fields);
        if (fieldsToKeep) {
            const newJson = [];
            fieldsJson.forEach((element) => {
                const newJsonElement = {};
                fieldsToKeep.forEach((field) => {
                    newJsonElement[field] = element[field];
                });
                newJson.push(newJsonElement);
            });
            fieldsJson = newJson;
        }
        const tabled = jsonToTable(fieldsJson);
        let output;
        if (mode === 'html') {
            output = DataExtension._generateDocHtml(json, tabled);
        } else if (mode === 'md') {
            output = DataExtension._generateDocMd(json, tabled);
        }
        try {
            // write to disk
            await File.writeToFile(directory, filename + '.dataExtension', mode, output);
        } catch (ex) {
            Util.logger.error(`DataExtension.writeDeToX(${mode}):: error | ` + ex.message);
        }
    }
    /**
     * Parses metadata into a readable Markdown/HTML format then saves it
     * @param {Util.BuObject} buObject properties for auth
     * @param {DataExtensionMap} [metadata] a list of dataExtension definitions
     * @param {boolean} [isDeploy] used to skip non-supported message during deploy
     * @returns {Promise<void>} -
     */
    static async document(buObject, metadata, isDeploy) {
        if (!metadata) {
            metadata = this.readBUMetadataForType(
                File.normalizePath([
                    this.properties.directories.retrieve,
                    buObject.credential,
                    buObject.businessUnit,
                ]),
                true
            ).dataExtension;
        }
        const docPath = File.normalizePath([
            this.properties.directories.dataExtension,
            buObject.credential,
            buObject.businessUnit,
        ]);
        if (!metadata || !Object.keys(metadata).length) {
            // as part of retrieve & manual execution we could face an empty folder
            return;
        }
        if (!isDeploy) {
            File.removeSync(docPath);
        }
        const columnsToIterateThrough = ['IsNullable', 'IsPrimaryKey'];
        const columnsToPrint = [
            'Name',
            'FieldType',
            'MaxLength',
            'IsPrimaryKey',
            'IsNullable',
            'DefaultValue',
        ];
        for (const customerKey in metadata) {
            if (metadata[customerKey].Fields && metadata[customerKey].Fields.length) {
                metadata[customerKey].Fields.forEach((field) => {
                    field.IsNullable = (!(field.IsRequired === 'true')).toString();
                    columnsToIterateThrough.forEach((key) => {
                        if (field[key] === 'true') {
                            field[key] = '+';
                        } else if (field[key] === 'false') {
                            field[key] = '-';
                        }
                    });
                });

                if (['html', 'both'].includes(this.properties.options.documentType)) {
                    this._writeDoc(
                        docPath + '/',
                        customerKey,
                        metadata[customerKey],
                        'html',
                        columnsToPrint
                    );
                }
                if (['md', 'both'].includes(this.properties.options.documentType)) {
                    this._writeDoc(
                        docPath + '/',
                        customerKey,
                        metadata[customerKey],
                        'md',
                        columnsToPrint
                    );
                }
            }
        }
        if (['html', 'both'].includes(this.properties.options.documentType)) {
            Util.logger.info(`Created ${docPath}/*.dataExtension.html`);
        }
        if (['md', 'both'].includes(this.properties.options.documentType)) {
            Util.logger.info(`Created ${docPath}/*.dataExtension.md`);
        }
    }

    /**
     * Delete a data extension from the specified business unit
     * @param {Object} buObject references credentials
     * @param {string} customerKey Identifier of data extension
     * @returns {Promise<void>} -
     */
    static async deleteByKey(buObject, customerKey) {
        let client;
        try {
            client = await Util.getETClient(buObject);
        } catch (ex) {
            Util.logger.error(ex.message);
            return;
        }
        const config = {
            props: { CustomerKey: customerKey },
        };

        client.dataExtension(config).delete((error, response) => {
            if (error && error.results && error.results[0]) {
                if (error.results[0].ErrorCode === '310007') {
                    Util.logger.error(
                        'mcdev.deleteDE:: It seems the DataExtension you were trying to delete does not exist on the given BU or its External Key was changed.'
                    );
                } else {
                    Util.logger.error('mcdev.deleteDE:: ' + error.results[0].StatusMessage);
                }
            } else if (error) {
                Util.logger.error('mcdev.deleteDE:: ' + JSON.stringify(error));
            } else if (response && response && response.Results && response.Results[0]) {
                Util.logger.info(
                    `mcdev.deleteDE:: Success: ${response.Results[0].StatusMessage} (${customerKey})`
                );
                // delete local copy: retrieve/cred/bu/dataExtension/...json
                const jsonFile = File.normalizePath([
                    this.properties.directories.retrieve,
                    buObject.credential,
                    buObject.businessUnit,
                    this.definition.type,
                    `${customerKey}.${this.definition.type}-meta.json`,
                ]);
                if (File.existsSync(jsonFile)) {
                    File.unlinkSync(jsonFile);
                }
                // delete local copy: doc/dataExtension/cred/bu/...md
                const mdFile = File.normalizePath([
                    this.properties.directories.dataExtension,
                    buObject.credential,
                    buObject.businessUnit,
                    `${customerKey}.${this.definition.type}.md`,
                ]);
                if (File.existsSync(mdFile)) {
                    File.unlinkSync(mdFile);
                }
            } else {
                Util.logger.info('mcdev.deleteDE:: Success: ' + JSON.stringify(response));
            }
        });
    }

    /**
     * Retrieves folder metadata into local filesystem. Also creates a uniquePath attribute for each folder.
     * @param {Object} buObject properties for auth
     * @param {void} [_] -
     * @param {boolean} [isDeploy] used to signal that fields shall be retrieve in caching mode
     * @returns {Promise} Promise
     */
    static async retrieveForCache(buObject, _, isDeploy) {
        return this.retrieve(null, ['ObjectID', 'CustomerKey', 'Name'], buObject, null, isDeploy);
    }
    /**
     * Retrieves dataExtension metadata in template format.
     * @param {string} templateDir Directory where retrieved metadata directory will be saved
     * @param {string} name name of the metadata item
     * @param {Util.TemplateMap} variables variables to be replaced in the metadata
     * @returns {Promise<{metadata:DataExtensionMap,type:string}>} Promise of items
     */
    static async retrieveAsTemplate(templateDir, name, variables) {
        const options = {
            filter: {
                leftOperand: 'Name',
                operator: 'equals',
                rightOperand: name,
            },
        };
        /** @type DataExtensionMap */
        // const metadata = super.parseResponseBody(response.body);
        const metadata = await this._retrieveAll(null, options);

        if (!Object.keys(metadata).length) {
            Util.logger.error(`${this.definition.type} '${name}' not found on server.`);
            Util.logger.info('Downloaded: dataExtension (0)');
            return { metadata: {}, type: 'dataExtension' };
        }
        const customerKey = Object.keys(metadata)[0];
        await this._retrieveFieldsForSingleDe(metadata, customerKey);

        for (const key in metadata) {
            try {
                // API returns field unsorted
                metadata[key].Fields.sort((a, b) => a.Ordinal - b.Ordinal);

                const metadataCleaned = JSON.parse(
                    JSON.stringify(await this.postRetrieveTasks(metadata[key], null, !!variables))
                );

                this.keepTemplateFields(metadataCleaned);
                const metadataTemplated = JSON.parse(
                    Util.replaceByObject(JSON.stringify(metadataCleaned), variables)
                );
                File.writeJSONToFile(
                    [templateDir, this.definition.type].join('/'),
                    metadataTemplated[this.definition.keyField] +
                        '.' +
                        this.definition.type +
                        '-meta',
                    metadataTemplated
                );
            } catch (ex) {
                Util.metadataLogger('error', this.definition.type, 'retrieve', ex, key);
            }
        }

        Util.logger.info(
            `DataExtension.retrieveAsTemplate:: All records written to filesystem (${customerKey})`
        );
        return { metadata: metadata, type: 'dataExtension' };
    }

    /**
     * parses retrieved Metadata before saving
     * @private
     * @param {DataExtensionItem} metadata a single dataExtension definition
     * @returns {DataExtensionItem} a single dataExtension definition
     */
    static _parseMetadata(metadata) {
        let error = false;
        let verbose = false;
        // data extension type (from folder)
        try {
            metadata.r__folder_ContentType = Util.getFromCache(
                this.cache,
                'folder',
                metadata.CategoryID,
                'ID',
                'ContentType'
            );
        } catch (ex) {
            if (/(_Salesforce)(_\d\d?\d?)?$/.test(metadata.Name)) {
                verbose = true;
                metadata.r__folder_ContentType = 'synchronizeddataextension';
            } else {
                error = true;
                Util.logger.warn(`Data Extension '${metadata.Name}': ${ex.message}`);
            }
        }
        // folder
        try {
            metadata.r__folder_Path = Util.getFromCache(
                this.cache,
                'folder',
                metadata.CategoryID,
                'ID',
                'Path'
            );
            delete metadata.CategoryID;
        } catch (ex) {
            if (/(_Salesforce)(_\d\d?\d?)?$/.test(metadata.Name)) {
                metadata.r__folder_Path = 'Synchronized Data Extensions';
                delete metadata.CategoryID;

                if (!verbose) {
                    Util.logger.verbose(
                        `Synchronized Data Extension of other BU found: '${metadata.Name}'. Setting folder to 'Synchronized Data Extensions'`
                    );
                }
            } else if (!error) {
                Util.logger.error(`Data Extension '${metadata.Name}': ${ex.message}`);
            }
        }
        // DataExtensionTemplate
        if (metadata.Template && metadata.Template.CustomerKey) {
            try {
                metadata.r__dataExtensionTemplate_Name = Util.getFromCache(
                    this.cache,
                    'dataExtensionTemplate',
                    metadata.Template.CustomerKey,
                    'CustomerKey',
                    'Name'
                );
                delete metadata.Template;
            } catch (ex) {
                Util.logger.debug(ex.message);
                // Let's allow retrieving such DEs but warn that they cannot be deployed to another BU.
                // Deploying to same BU  still works!
                // A workaround exists but it's likely not beneficial to explain to users:
                // Create a DE based on the not-supported template on the target BU, retrieve it, copy the Template.CustomerKey into the to-be-deployed DE (or use mcdev-templating), done
                Util.logger.warn(
                    `Issue with DataExtension '${
                        metadata[this.definition.nameField]
                    }': Could not find specified DataExtension Template. Please note that DataExtensions based on SMSMessageTracking and SMSSubscriptionLog cannot be deployed automatically across BUs at this point.`
                );
            }
        }

        return metadata;
    }

    /**
     * Retrieves dataExtension metadata and cleans it
     * @private
     * @param {string[]} [additionalFields] Returns specified fields even if their retrieve definition is not set to true
     * @param {Object} [options] e.g. filter
     * @returns {Promise<DataExtensionMap>} keyField => metadata map
     */
    static async _retrieveAll(additionalFields, options) {
        const metadata = (await super.retrieveSOAPgeneric(null, null, options, additionalFields))
            .metadata;
        for (const key in metadata) {
            // some system data extensions do not have CategoryID which throws errors in other places. These do not need to be parsed
            if (!metadata[key].CategoryID) {
                delete metadata[key];
            } else {
                metadata[key].Fields = [];
            }
        }
        return metadata;
    }
}

// Assign definition to static attributes
DataExtension.definition = require('../MetadataTypeDefinitions').dataExtension;
/**
 * @type {Util.ET_Client}
 */
DataExtension.client = undefined;
DataExtension.cache = {};

module.exports = DataExtension;<|MERGE_RESOLUTION|>--- conflicted
+++ resolved
@@ -170,21 +170,6 @@
      * @returns {Promise} Promise
      */
     static async create(metadata) {
-<<<<<<< HEAD
-        this.removeNotCreateableFields(metadata);
-        this._cleanupRetentionPolicyFields(metadata);
-
-        metadata.Fields = {
-            Field: metadata.Fields,
-        };
-        try {
-            const res = await this.client.soap.create('DataExtension', metadata, {});
-            Util.logger.info('- created dataExtension: ' + metadata.CustomerKey);
-            return res;
-        } catch (ex) {
-            Util.logger.error('- error creating dataExtension: ' + metadata.CustomerKey);
-        }
-=======
         this._cleanupRetentionPolicyFields(metadata);
 
         // convert simple array into object.Array.object format to cope with how the XML body in the SOAP call needs to look like:
@@ -197,7 +182,6 @@
         metadata.Fields = { Field: metadata.Fields };
 
         return super.createSOAP(metadata);
->>>>>>> 5afb78fb
     }
 
     /**
@@ -226,27 +210,6 @@
      * @returns {Promise} Promise
      */
     static async update(metadata) {
-<<<<<<< HEAD
-        // retrieve exsiting fields
-        const fieldsObj = await this._retrieveFields(['Name'], {
-            filter: {
-                leftOperand: 'DataExtension.CustomerKey',
-                operator: 'equals',
-                rightOperand: metadata.CustomerKey,
-            },
-        });
-        const existingFieldNames = Object.keys(fieldsObj).map((key) => fieldsObj[key].Name);
-        this.removeNotUpdateableFields(metadata);
-        metadata.Fields = {
-            Field: metadata.Fields.filter((a) => !existingFieldNames.includes(a.Name)),
-        };
-        try {
-            const res = await this.client.soap.update('DataExtension', metadata, {});
-            Util.logger.info('- updated dataExtension: ' + metadata.CustomerKey);
-            return res;
-        } catch (ex) {
-            Util.logger.error('- error updating dataExtension: ' + metadata.CustomerKey);
-=======
         // Update dataExtension + Columns if they already exist; Create them if not
         // Modify columns for update call
         DataExtensionField.cache = this.metadata;
@@ -307,7 +270,6 @@
                 delete item.Fields;
                 item.Fields = fieldsBackup;
             }
->>>>>>> 5afb78fb
         }
     }
 
@@ -1055,7 +1017,7 @@
 // Assign definition to static attributes
 DataExtension.definition = require('../MetadataTypeDefinitions').dataExtension;
 /**
- * @type {Util.ET_Client}
+ * @type {Util.SDK}
  */
 DataExtension.client = undefined;
 DataExtension.cache = {};
