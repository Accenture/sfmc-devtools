--- conflicted
+++ resolved
@@ -1,9 +1,9 @@
 'use strict';
 
-<<<<<<< HEAD
 import jsonToTable from 'json-to-table';
 import TYPE from '../../types/mcdev.d.js';
 import MetadataType from './MetadataType.js';
+import AttributeSet from './AttributeSet.js';
 import DataExtensionField from './DataExtensionField.js';
 import Folder from './Folder.js';
 import { Util } from '../util/util.js';
@@ -11,20 +11,7 @@
 import auth from '../util/auth.js';
 import cache from '../util/cache.js';
 import pLimit from 'p-limit';
-=======
-const jsonToTable = require('json-to-table');
-const TYPE = require('../../types/mcdev.d');
-const MetadataType = require('./MetadataType');
-const DataExtensionField = require('./DataExtensionField');
-const Folder = require('./Folder');
-const AttributeSet = require('./AttributeSet');
-const Util = require('../util/util');
-const File = require('../util/file');
-const auth = require('../util/auth');
-const cache = require('../util/cache');
-const pLimit = require('p-limit');
-const inquirer = require('inquirer');
->>>>>>> 6eb4373e
+import inquirer from 'inquirer';
 
 /**
  * DataExtension MetadataType
@@ -778,70 +765,7 @@
             await this.#attachFields(metadata, fieldOptions, additionalFields);
         }
         if (!retrieveDir && this.buObject.eid !== this.buObject.mid) {
-<<<<<<< HEAD
-            // for caching, we want to retrieve shared DEs as well from the instance parent BU
-            Util.logger.info(
-                ' - Caching dependent Metadata: dataExtension (shared via _ParentBU_)'
-            );
-            /** @type {TYPE.BuObject} */
-            const buObjectParentBu = {
-                eid: this.properties.credentials[this.buObject.credential].eid,
-                mid: this.properties.credentials[this.buObject.credential].eid,
-                businessUnit: Util.parentBuName,
-                credential: this.buObject.credential,
-            };
-            try {
-                this.client = auth.getSDK(buObjectParentBu);
-            } catch (ex) {
-                Util.logger.error(ex.message);
-                return;
-            }
-            const metadataParentBu = await this._retrieveAll(additionalFields);
-
-            // get shared folders to match our shared / synched Data Extensions
-            const subTypeArr = this.definition.dependencies
-                .filter((item) => item.startsWith('folder-'))
-                .map((item) => item.slice(7));
-            Util.logger.info(' - Caching dependent Metadata: folder (shared via _ParentBU_)');
-            Util.logSubtypes(subTypeArr);
-            Folder.client = this.client;
-            Folder.buObject = buObjectParentBu;
-            Folder.properties = this.properties;
-            const result = await Folder.retrieveForCache(null, subTypeArr);
-            cache.mergeMetadata('folder', result.metadata, this.buObject.eid);
-
-            // get the types and clean out non-shared ones
-            const folderTypesFromParent = MetadataTypeDefinitions.folder.folderTypesFromParent;
-            for (const metadataEntry in metadataParentBu) {
-                try {
-                    // get the data extension type from the folder
-                    const folderContentType = cache.searchForField(
-                        'folder',
-                        metadataParentBu[metadataEntry].CategoryID,
-                        'ID',
-                        'ContentType',
-                        this.buObject.eid
-                    );
-                    if (!folderTypesFromParent.includes(folderContentType)) {
-                        Util.logger.verbose(
-                            `removing ${metadataEntry} because r__folder_ContentType '${folderContentType}' identifies this DE as not being shared`
-                        );
-                        delete metadataParentBu[metadataEntry];
-                    }
-                } catch (ex) {
-                    Util.logger.debug(
-                        `removing ${metadataEntry} because of error while retrieving r__folder_ContentType: ${ex.message}`
-                    );
-                    delete metadataParentBu[metadataEntry];
-                }
-            }
-
-            // revert client to current default
-            this.client = auth.getSDK(this.buObject);
-            Folder.client = auth.getSDK(this.buObject);
-=======
             const metadataParentBu = await this.retrieveSharedForCache(additionalFields);
->>>>>>> 6eb4373e
 
             // make sure to overwrite parent bu DEs with local ones
             metadata = { ...metadataParentBu, ...metadata };
@@ -898,8 +822,7 @@
         cache.mergeMetadata('folder', result.metadata, this.buObject.eid);
 
         // get the types and clean out non-shared ones
-        const folderTypesFromParent = require('../MetadataTypeDefinitions').folder
-            .folderTypesFromParent;
+        const folderTypesFromParent = MetadataTypeDefinitions.folder.folderTypesFromParent;
         for (const metadataEntry in metadataParentBu) {
             try {
                 // get the data extension type from the folder
