'use strict';

<<<<<<< HEAD
import jsonToTable from 'json-to-table';
import TYPE from '../../types/mcdev.d.js';
import MetadataType from './MetadataType.js';
import DataExtensionField from './DataExtensionField.js';
import Folder from './Folder.js';
import { Util } from '../util/util.js';
import File from '../util/file.js';
import auth from '../util/auth.js';
import cache from '../util/cache.js';
=======
const jsonToTable = require('json-to-table');
const TYPE = require('../../types/mcdev.d');
const MetadataType = require('./MetadataType');
const DataExtensionField = require('./DataExtensionField');
const Folder = require('./Folder');
const Util = require('../util/util');
const File = require('../util/file');
const auth = require('../util/auth');
const cache = require('../util/cache');
const pLimit = require('p-limit');
>>>>>>> 8fafdd76

/**
 * DataExtension MetadataType
 * @augments MetadataType
 */
class DataExtension extends MetadataType {
    /**
     * Upserts dataExtensions after retrieving them from source and target to compare
     * if create or update operation is needed.
<<<<<<< HEAD
     * @param {TYPE.DataExtensionMap} desToDeploy dataExtensions mapped by their customerKey
=======
     *
     * @param {TYPE.DataExtensionMap} metadataMap dataExtensions mapped by their customerKey
>>>>>>> 8fafdd76
     * @returns {Promise} Promise
     */
    static async upsert(metadataMap) {
        // get existing DE-fields for DE-keys in deployment package to properly handle add/update/delete of fields
        const fieldOptions = {};
        for (const key of Object.keys(metadataMap)) {
            fieldOptions.filter = fieldOptions.filter
                ? {
                      leftOperand: {
                          leftOperand: 'DataExtension.CustomerKey',
                          operator: 'equals',
                          rightOperand: key,
                      },
                      operator: 'OR',
                      rightOperand: fieldOptions.filter,
                  }
                : {
                      leftOperand: 'DataExtension.CustomerKey',
                      operator: 'equals',
                      rightOperand: key,
                  };
        }
        Util.logger.info(` - Caching dependent Metadata: dataExtensionField`);
        await this._attachFields(metadataMap, fieldOptions);

        /** @type {object[]} */
        const metadataToCreate = [];
        /** @type {object[]} */
        const metadataToUpdate = [];
        let filteredByPreDeploy = 0;
        for (const metadataKey in metadataMap) {
            try {
                metadataMap[metadataKey] = await this.preDeployTasks(metadataMap[metadataKey]);
            } catch (ex) {
                // output error & remove from deploy list
                Util.logger.error(
                    ` ☇ skipping ${this.definition.type} ${
                        metadataMap[this.definition.keyField]
                    } / ${metadataMap[this.definition.nameField]}: ${ex.message}`
                );
                delete metadataMap[metadataKey];
                // skip rest of handling for this DE
                filteredByPreDeploy++;
                continue;
            }
            await this.createOrUpdate(
                metadataMap,
                metadataKey,
                false,
                metadataToUpdate,
                metadataToCreate
            );
        }
        if (metadataToUpdate.length) {
            Util.logger.info(
                ' - Please note that Data Retention Policies can only be set during creation, not during update.'
            );
        }
        const createLimit = pLimit(10);
        const createResults = (
            await Promise.allSettled(
                metadataToCreate
                    .filter((r) => r !== undefined && r !== null)
                    .map((metadataEntry) => createLimit(() => this.create(metadataEntry)))
            )
        )
            .filter((r) => r !== undefined && r !== null)
            .filter(this.#filterUpsertResults);

        const updateLimit = pLimit(10);
        const updateResults = (
            await Promise.allSettled(
                metadataToUpdate
                    .filter((r) => r !== undefined && r !== null)
                    .map((metadataEntry) =>
                        updateLimit(() => this.update(metadataEntry.after, metadataEntry.before))
                    )
            )
        )
            .filter((r) => r !== undefined && r !== null)
            .filter(this.#filterUpsertResults);

        const successfulResults = [...createResults, ...updateResults];
        Util.logger.info(
            `${this.definition.type} upsert: ${createResults.length} of ${metadataToCreate.length} created / ${updateResults.length} of ${metadataToUpdate.length} updated` +
                (filteredByPreDeploy > 0 ? ` / ${filteredByPreDeploy} filtered` : '')
        );
        let upsertResults;
        if (successfulResults.length > 0) {
            const metadataResults = successfulResults
                .map((r) => r.value.Results[0].Object)
                .map((r) => {
                    // if only one fields added will return object otherwise array
                    if (Array.isArray(r?.Fields?.Field)) {
                        r.Fields = r.Fields.Field;
                    } else if (r?.Fields?.Field) {
                        r.Fields = [r.Fields.Field];
                    }
                    return r;
                });
            upsertResults = super.parseResponseBody({ Results: metadataResults });
        } else {
            upsertResults = {};
        }
        await this.postDeployTasks(upsertResults, metadataMap, {
            created: createResults.length,
            updated: updateResults.length,
        });
        return upsertResults;
    }

    /**
     * helper for {@link MetadataType.upsert}
     *
     * @param {TYPE.MetadataTypeMap} metadataMap list of metadata
     * @param {string} metadataKey key of item we are looking at
     * @param {boolean} hasError error flag from previous code
     * @param {TYPE.MetadataTypeItemDiff[]} metadataToUpdate list of items to update
     * @param {TYPE.MetadataTypeItem[]} metadataToCreate list of items to create
     * @returns {'create' | 'update' | 'skip'} action to take
     */
    static async createOrUpdate(
        metadataMap,
        metadataKey,
        hasError,
        metadataToUpdate,
        metadataToCreate
    ) {
        const action = await super.createOrUpdate(
            metadataMap,
            metadataKey,
            hasError,
            metadataToUpdate,
            metadataToCreate
        );

        if (action === 'update') {
            // Update dataExtension + Columns if they already exist; Create them if not
            // Modify columns for update call
            DataExtensionField.client = this.client;
            DataExtensionField.properties = this.properties;
            DataExtension.oldFields ||= {};
            DataExtension.oldFields[metadataMap[metadataKey][this.definition.keyField]] =
                await DataExtensionField.prepareDeployColumnsOnUpdate(
                    metadataMap[metadataKey].Fields,
                    metadataKey
                );

            if (
                metadataMap[metadataKey][this.definition.keyField] !== metadataKey &&
                metadataMap[metadataKey].Fields.length
            ) {
                // changeKeyValue / changeKeyField used
                Util.logger.warn(
                    ` - ${this.definition.type} ${metadataKey}: Cannot change fields while updating the key. Skipping field update in favor of key update.`
                );
                metadataMap[metadataKey].Fields.length = 0;
            }

            // convert simple array into object.Array.object format to cope with how the XML body in the SOAP call needs to look like:
            // <Fields>
            //   <Field>
            //     <CustomerKey>SubscriberKey</CustomerKey>
            //      ..
            //   </Field>
            // </Fields>
            metadataMap[metadataKey].Fields = { Field: metadataMap[metadataKey].Fields };
        } else if (action === 'create') {
            this.#cleanupRetentionPolicyFields(metadataMap[metadataKey]);

            // convert simple array into object.Array.object format to cope with how the XML body in the SOAP call needs to look like:
            // <Fields>
            //   <Field>
            //     <CustomerKey>SubscriberKey</CustomerKey>
            //      ..
            //   </Field>
            // </Fields>
            metadataMap[metadataKey].Fields = { Field: metadataMap[metadataKey].Fields };
        }
    }
    /**
     * helper for {@link upsert}
<<<<<<< HEAD
=======
     *
     * @private
>>>>>>> 8fafdd76
     * @param {object} res -
     * @returns {boolean} true: keep, false: discard
     */
    static #filterUpsertResults(res) {
        if (res.status === 'rejected') {
            // promise rejects, whole request failed
            Util.logger.error('- error upserting dataExtension: ' + res.reason);
            return false;
        } else if (res.value == undefined || Object.keys(res.value).length === 0) {
            // in case of returning empty result handle gracefully
            // TODO: consider if SOAP handler for this should really return empty object
            return false;
        } else if (res.value.results) {
            Util.logger.error(
                '- error upserting dataExtension: ' +
                    (res.value.Results[0].Object ? res.value.Results[0].Object.Name : '') +
                    '. ' +
                    res.value.Results[0].StatusMessage
            );
            return false;
        } else if (res.status === 'fulfilled' && res?.value?.faultstring) {
            // can happen that the promise does not reject, but that it resolves an error
            Util.logger.error('- error upserting dataExtension: ' + res.value.faultstring);
            return false;
        } else {
            return true;
        }
    }

    /**
     * Create a single dataExtension. Also creates their columns in 'dataExtension.columns'
     * @param {TYPE.DataExtensionItem} metadata single metadata entry
     * @returns {Promise} Promise
     */
    static async create(metadata) {
        return super.createSOAP(metadata);
    }

    /**
     * SFMC saves a date in "RetainUntil" under certain circumstances even
     * if that field duplicates whats in the period fields
     * during deployment, that extra value is not accepted by the APIs which is why it needs to be removed
     * @private
     * @param {TYPE.DataExtensionItem} metadata single metadata entry
     * @returns {void}
     */
    static #cleanupRetentionPolicyFields(metadata) {
        if (
            metadata.DataRetentionPeriodLength &&
            metadata.DataRetentionPeriodUnitOfMeasure &&
            metadata.RetainUntil !== ''
        ) {
            metadata.RetainUntil = '';
            Util.logger.warn(
                ` - RetainUntil date was reset automatically because RetentionPeriod info was found in: ${metadata.CustomerKey}`
            );
        }
    }
    /**
     * Updates a single dataExtension. Also updates their columns in 'dataExtension.columns'
     * @param {TYPE.DataExtensionItem} metadata single metadata entry
     * @returns {Promise} Promise
     */
    static async update(metadata) {
        return super.updateSOAP(metadata);
    }
    /**
     * Gets executed after deployment of metadata type
     * @param {TYPE.DataExtensionMap} upsertedMetadata metadata mapped by their keyField
     * @param {TYPE.DataExtensionMap} originalMetadata metadata to be updated (contains additioanl fields)
     * @param {{created: number, updated: number}} createdUpdated counter representing successful creates/updates
     * @returns {void}
     */
    static postDeployTasks(upsertedMetadata, originalMetadata, createdUpdated) {
        for (const key in upsertedMetadata) {
            const item = upsertedMetadata[key];

            const oldKey = Util.changedKeysMap?.[this.definition.type]?.[key] || key;
            delete Util.changedKeysMap?.[this.definition.type]?.[key];

            const cachedVersion = createdUpdated.updated
                ? cache.getByKey(this.definition.type, oldKey)
                : null;
            if (cachedVersion) {
                // UPDATE
                // restore retention values that are typically not returned by the update call
                item.RowBasedRetention = cachedVersion.RowBasedRetention;
                item.ResetRetentionPeriodOnImport = cachedVersion.ResetRetentionPeriodOnImport;
                item.DeleteAtEndOfRetentionPeriod = cachedVersion.DeleteAtEndOfRetentionPeriod;
                item.RetainUntil = cachedVersion.RetainUntil;

                const existingFields = DataExtension.oldFields[item[this.definition.keyField]];

                if (item.Fields === '') {
                    // if no fields were updated, we need to set Fields to "empty string" for the API to work
                    // reset here to get the correct field list
                    item.Fields = Object.keys(existingFields)
                        .map((el) => existingFields[el])
                        .sort((a, b) => a.Ordinal - b.Ordinal);
                } else if (existingFields) {
                    // get list of updated fields
                    /** @type {TYPE.DataExtensionFieldItem[]} */
                    const updatedFieldsArr = originalMetadata[oldKey].Fields.Field.filter(
                        (field) => field.ObjectID && field.ObjectID !== ''
                    );
                    // convert existing fields obj into array and sort
                    /** @type {TYPE.DataExtensionFieldItem[]} */
                    const finalFieldsArr = Object.keys(existingFields)
                        .map((el) => {
                            /** @type {TYPE.DataExtensionFieldItem} */
                            const existingField = existingFields[el];
                            // check if the current field was updated and then override with it. otherwise use existing value
                            const field =
                                updatedFieldsArr.find(
                                    (field) => field.ObjectID === existingField.ObjectID
                                ) || existingField;
                            // field does not have a ordinal value because we rely on array order
                            field.Ordinal = existingField.Ordinal;
                            // updating FieldType is not supported by API and hence removed
                            field.FieldType = existingField.FieldType;
                            return field;
                        })
                        .sort((a, b) => a.Ordinal - b.Ordinal);

                    // get list of new fields
                    /** @type {TYPE.DataExtensionFieldItem[]} */
                    const newFieldsArr = originalMetadata[oldKey].Fields.Field.filter(
                        (field) => !field.ObjectID
                    );
                    // push new fields to end of list
                    if (newFieldsArr.length) {
                        finalFieldsArr.push(...newFieldsArr);
                    }

                    // sort Fields entry to the end of the object for saving in .json
                    delete item.Fields;
                    item.Fields = finalFieldsArr;
                }
            }
            // UPDATE + CREATE
            for (const field of item.Fields) {
                DataExtensionField.postRetrieveTasks(field, true);
            }
        }
    }

    /**
     * Retrieves dataExtension metadata. Afterwards starts retrieval of dataExtensionColumn metadata retrieval
     * @param {string} retrieveDir Directory where retrieved metadata directory will be saved
     * @param {string[]} [additionalFields] Returns specified fields even if their retrieve definition is not set to true
     * @param {void} [_] unused parameter
     * @param {string} [key] customer key of single item to retrieve
     * @returns {Promise.<{metadata: TYPE.DataExtensionMap, type: string}>} Promise of item map
     */
    static async retrieve(retrieveDir, additionalFields, _, key) {
        /** @type {TYPE.SoapRequestParams} */
        let requestParams = null;
        /** @type {TYPE.SoapRequestParams} */
        let fieldOptions = null;
        if (key) {
            requestParams = {
                filter: {
                    leftOperand: 'CustomerKey',
                    operator: 'equals',
                    rightOperand: key,
                },
            };
            fieldOptions = {
                filter: {
                    leftOperand: 'DataExtension.CustomerKey',
                    operator: 'equals',
                    rightOperand: key,
                },
            };
        }
        let metadata = await this._retrieveAll(additionalFields, requestParams);
        // in case of cache dont get fields
        if (metadata && retrieveDir) {
            // get fields from API
            await this._attachFields(metadata, fieldOptions, additionalFields);
        }
        if (!retrieveDir && this.buObject.eid !== this.buObject.mid) {
            // for caching, we want to retrieve shared DEs as well from the instance parent BU
            Util.logger.info(
                ' - Caching dependent Metadata: dataExtension (shared via _ParentBU_)'
            );
            /** @type {TYPE.BuObject} */
            const buObjectParentBu = {
                eid: this.properties.credentials[this.buObject.credential].eid,
                mid: this.properties.credentials[this.buObject.credential].eid,
                businessUnit: Util.parentBuName,
                credential: this.buObject.credential,
            };
            try {
                this.client = auth.getSDK(buObjectParentBu);
            } catch (ex) {
                Util.logger.error(ex.message);
                return;
            }
            const metadataParentBu = await this._retrieveAll(additionalFields);

            // get shared folders to match our shared / synched Data Extensions
            const subTypeArr = this.definition.dependencies
                .filter((item) => item.startsWith('folder-'))
                .map((item) => item.slice(7));
            Util.logger.info(' - Caching dependent Metadata: folder (shared via _ParentBU_)');
            Util.logSubtypes(subTypeArr);
            Folder.client = this.client;
            Folder.buObject = buObjectParentBu;
            Folder.properties = this.properties;
            const result = await Folder.retrieveForCache(null, subTypeArr);
            cache.mergeMetadata('folder', result.metadata, this.buObject.eid);

            // get the types and clean out non-shared ones
            const folderTypesFromParent = MetadataTypeDefinitions.folder.folderTypesFromParent;
            for (const metadataEntry in metadataParentBu) {
                try {
                    // get the data extension type from the folder
                    const folderContentType = cache.searchForField(
                        'folder',
                        metadataParentBu[metadataEntry].CategoryID,
                        'ID',
                        'ContentType',
                        this.buObject.eid
                    );
                    if (!folderTypesFromParent.includes(folderContentType)) {
                        Util.logger.verbose(
                            `removing ${metadataEntry} because r__folder_ContentType '${folderContentType}' identifies this DE as not being shared`
                        );
                        delete metadataParentBu[metadataEntry];
                    }
                } catch (ex) {
                    Util.logger.debug(
                        `removing ${metadataEntry} because of error while retrieving r__folder_ContentType: ${ex.message}`
                    );
                    delete metadataParentBu[metadataEntry];
                }
            }

            // revert client to current default
            this.client = auth.getSDK(this.buObject);
            Folder.client = auth.getSDK(this.buObject);

            // make sure to overwrite parent bu DEs with local ones
            metadata = { ...metadataParentBu, ...metadata };
        }
        if (retrieveDir) {
            const savedMetadata = await super.saveResults(metadata, retrieveDir, null);
            Util.logger.info(
                `Downloaded: ${this.definition.type} (${Object.keys(savedMetadata).length})` +
                    Util.getKeysString(key)
            );
            if (this.properties.metaDataTypes.documentOnRetrieve.includes(this.definition.type)) {
                await this.document(savedMetadata);
            }
        }
        return { metadata: metadata, type: 'dataExtension' };
    }

    /**
     * helper to retrieve all dataExtension fields and attach them to the dataExtension metadata
     * @private
     * @param {TYPE.DataExtensionMap} metadata already cached dataExtension metadata
     * @param {TYPE.SoapRequestParams} [fieldOptions] optionally filter results
     * @param {string[]} [additionalFields] Returns specified fields even if their retrieve definition is not set to true
     * @returns {Promise.<void>} -
     */
    static async _attachFields(metadata, fieldOptions, additionalFields) {
        const fieldsObj = await this._retrieveFields(fieldOptions, additionalFields);
        const fieldKeys = Object.keys(fieldsObj);
        // add fields to corresponding DE
        for (const key of fieldKeys) {
            const field = fieldsObj[key];
            if (metadata[field?.DataExtension?.CustomerKey]) {
                metadata[field.DataExtension.CustomerKey].Fields.push(field);
            } else {
                Util.logger.warn(` - Issue retrieving data extension fields. key='${key}'`);
            }
        }

        // sort fields by Ordinal value (API returns field unsorted)
        for (const metadataEntry in metadata) {
            metadata[metadataEntry].Fields.sort(DataExtensionField.sortDeFields);
        }

        // remove attributes that we do not want to retrieve
        // * do this after sorting on the DE's field list
        for (const key of fieldKeys) {
            DataExtensionField.postRetrieveTasks(fieldsObj[key], true);
        }
    }

    /**
     * Retrieves dataExtension metadata. Afterwards starts retrieval of dataExtensionColumn metadata retrieval
     * @param {string[]} [additionalFields] Returns specified fields even if their retrieve definition is not set to true
     * @returns {Promise.<{metadata: TYPE.DataExtensionMap, type: string}>} Promise of item map
     */
    static async retrieveChangelog(additionalFields) {
        const metadata = await this._retrieveAll(additionalFields);
        return { metadata: metadata, type: 'dataExtension' };
    }
    /**
     * manages post retrieve steps
     * @param {TYPE.DataExtensionItem} metadata a single dataExtension
     * @returns {TYPE.DataExtensionItem} metadata
     */
    static async postRetrieveTasks(metadata) {
        // Error during deploy if SendableSubscriberField.Name = '_SubscriberKey' even though it is retrieved like that
        // Therefore map it to 'Subscriber Key'. Retrieving afterward still results in '_SubscriberKey'
        if (metadata.SendableSubscriberField?.Name === '_SubscriberKey') {
            metadata.SendableSubscriberField.Name = 'Subscriber Key';
        }
        this.setFolderPath(metadata);

        // DataExtensionTemplate
        if (metadata.Template?.CustomerKey) {
            try {
                metadata.r__dataExtensionTemplate_Name = cache.searchForField(
                    'dataExtensionTemplate',
                    metadata.Template.CustomerKey,
                    'CustomerKey',
                    'Name'
                );
                delete metadata.Template;
            } catch (ex) {
                Util.logger.debug(ex.message);
                // Let's allow retrieving such DEs but warn that they cannot be deployed to another BU.
                // Deploying to same BU  still works!
                // A workaround exists but it's likely not beneficial to explain to users:
                // Create a DE based on the not-supported template on the target BU, retrieve it, copy the Template.CustomerKey into the to-be-deployed DE (or use mcdev-templating), done
                Util.logger.warn(
                    ` - Issue with dataExtension '${
                        metadata[this.definition.nameField]
                    }': Could not find specified DataExtension Template. Please note that DataExtensions based on SMSMessageTracking and SMSSubscriptionLog cannot be deployed automatically across BUs at this point.`
                );
            }
        }
        // remove the date fields manually here because we need them in the changelog but not in the saved json
        delete metadata.CreatedDate;
        delete metadata.ModifiedDate;

        return metadata;
    }

    /**
     * Helper to retrieve Data Extension Fields
     * @private
     * @param {TYPE.SoapRequestParams} [options] options (e.g. continueRequest)
     * @param {string[]} [additionalFields] Returns specified fields even if their retrieve definition is not set to true
     * @returns {Promise.<TYPE.DataExtensionFieldMap>} Promise of items
     */
    static async _retrieveFields(options, additionalFields) {
        if (!options) {
            // dont print this during updates or templating which retrieves fields DE-by-DE
            Util.logger.info(' - Caching dependent Metadata: dataExtensionField');
        }
        DataExtensionField.client = this.client;
        DataExtensionField.properties = this.properties;

        const response = await DataExtensionField.retrieveForCache(options, additionalFields);
        return response.metadata;
    }
    /**
     * helps retrieving fields during templating and deploy where we dont want the full list
     * @private
     * @param {TYPE.DataExtensionMap} metadata list of DEs
     * @param {string} customerKey external key of single DE
     * @returns {Promise.<void>} -
     */
    static async _retrieveFieldsForSingleDe(metadata, customerKey) {
        const fieldOptions = {
            filter: {
                leftOperand: 'DataExtension.CustomerKey',
                operator: 'equals',
                rightOperand: customerKey,
            },
        };
        const fieldsObj = await this._retrieveFields(fieldOptions);

        DataExtensionField.client = this.client;
        DataExtensionField.properties = this.properties;
        const fieldArr = DataExtensionField.convertToSortedArray(fieldsObj);

        // remove attributes that we do not want to retrieve
        // * do this after sorting on the DE's field list
        for (const field of fieldArr) {
            DataExtensionField.postRetrieveTasks(field, true);
        }

        metadata[customerKey].Fields = fieldArr;
    }
    /**
     * helper for {@link super.updateREST} and {@link super.updateSOAP} that removes old files after the key was changed
     *
     * @private
     * @param {TYPE.MetadataTypeItem} metadataEntry a single metadata Entry
     * @returns {void}
     */
    static async _postChangeKeyTasks(metadataEntry) {
        super._postChangeKeyTasks(metadataEntry, true);
    }

    /**
     * prepares a DataExtension for deployment
     * @param {TYPE.DataExtensionItem} metadata a single data Extension
     * @returns {Promise.<TYPE.DataExtensionItem>} Promise of updated single DE
     */
    static async preDeployTasks(metadata) {
        if (metadata.Name.startsWith('_')) {
            throw new Error(`Cannot Upsert Strongly Typed Data Extensions`);
        }
        if (
            this.buObject.eid !== this.buObject.mid &&
            metadata.r__folder_Path.startsWith('Shared Items')
        ) {
            throw new Error(`Cannot Create/Update a Shared Data Extension from the Child BU`);
        }
        if (metadata.r__folder_Path.startsWith('Synchronized Data Extensions')) {
            throw new Error(
                `Cannot Create/Update a Synchronized Data Extension. Please use Contact Builder to maintain these`
            );
        }

        // folder
        super.setFolderId(metadata);

        // DataExtensionTemplate
        if (metadata.r__dataExtensionTemplate_Name) {
            // remove templated fields
            for (const templateField of this.definition.templateFields[
                metadata.r__dataExtensionTemplate_Name
            ]) {
                for (let index = 0; index < metadata.Fields.length; index++) {
                    const element = metadata.Fields[index];
                    if (element.Name === templateField) {
                        metadata.Fields.splice(index, 1);
                        Util.logger.debug(`Removed template field: ${templateField}`);
                        break;
                    }
                }
            }

            // get template's CustomerKey
            try {
                metadata.Template = {
                    CustomerKey: cache.searchForField(
                        'dataExtensionTemplate',
                        metadata.r__dataExtensionTemplate_Name,
                        'Name',
                        'CustomerKey'
                    ),
                };
                delete metadata.r__dataExtensionTemplate_Name;
            } catch (ex) {
                Util.logger.debug(ex.message);
                // It is assumed that non-supported types would not have been converted to r__dataExtensionTemplate_Name upon retrieve.
                // Deploying to same BU therefore still works!
                // A workaround for cross-BU deploy exists but it's likely not beneficial to explain to users:
                // Create a DE based on the not-supported template on the target BU, retrieve it, copy the Template.CustomerKey into the to-be-deployed DE (or use mcdev-templating), done
                throw new Error(
                    `Could not find specified DataExtension Template. Please note that DataExtensions based on SMSMessageTracking and SMSSubscriptionLog cannot be deployed automatically across BUs at this point.`
                );
            }
        }

        // contenttype
        delete metadata.r__folder_ContentType;

        // Error if SendableSubscriberField.Name = '_SubscriberKey' even though it is retrieved like that
        // Therefore map it to 'Subscriber Key'. Retrieving afterward still results in '_SubscriberKey'
        // TODO remove from preDeploy with release of version 4, keep until then to help with migration of old metadata
        if (
            metadata.SendableSubscriberField &&
            metadata.SendableSubscriberField.Name === '_SubscriberKey'
        ) {
            metadata.SendableSubscriberField.Name = 'Subscriber Key';
        }

        return metadata;
    }

    /**
     * Saves json content to a html table in the local file system. Will create the parent directory if it does not exist.
     * The json's first level of keys must represent the rows and the secend level the columns
     * @private
     * @param {TYPE.DataExtensionItem} json single dataextension
     * @param {object[][]} tabled prepped array for output in tabular format
     * @returns {string} file content
     */
    static _generateDocHtml(json, tabled) {
        let output =
            '<html> <head> <style> html, table { font-family: arial, sans-serif; border-collapse: collapse; width: 100%; } td, th { border: 1px solid #dddddd; text-align: left; padding: 8px; } tbody>tr:hover { background-color: #EBECF0; } </style> </head> <body></body>';

        output += `<h2>${json.CustomerKey}</h2>`;
        if (json.CustomerKey !== json.Name) {
            output += `<p><b>Error - Name not equal to External Key:</b> ${json.Name}</p>`;
        }

        output += `<p><b>Description:</b> ${json.Description || 'n/a'}</p>`;
        output += `<p><b>Folder:</b> ${
            json.r__folder_Path ||
            '<i>Hidden! Could not find folder with ID ' + json.CategoryID + '</i>'
        }</p>`;
        output += `<p><b>Fields in table:</b> ${tabled.length - 1}</p>`;
        output += '<p><b>Sendable:</b> ';
        output +=
            json.IsSendable === true
                ? 'Yes (<i>' +
                  json.SendableDataExtensionField.Name +
                  '</i> to <i>' +
                  json.SendableSubscriberField.Name +
                  '</i>)</p>\n\n'
                : `No</p>\n\n`;
        output += `<p><b>Testable:</b> ${json.IsTestable === true ? 'Yes' : 'No'}</p>\n\n`;
        if (json.r__dataExtensionTemplate_Name) {
            output += `<p><b>Template:</b> ${json.r__dataExtensionTemplate_Name}</p>`;
        }

        output += '<table><thead><tr>';
        for (const element of tabled[0]) {
            output += '<th>' + element + '</th>';
        }
        output += '</tr><thead><tbody>';
        for (let i = 1; i < tabled.length; i++) {
            output += '<tr>';
            for (const field of tabled[i]) {
                output += `<td>${field}</td>`;
            }
            output += '</tr>';
        }
        output += '</tbody></table>';
        return output;
    }

    /**
     * Experimental: Only working for DataExtensions:
     * Saves json content to a html table in the local file system. Will create the parent directory if it does not exist.
     * The json's first level of keys must represent the rows and the secend level the columns
     * @private
     * @param {TYPE.DataExtensionItem} json dataextension
     * @param {object[][]} tabled prepped array for output in tabular format
     * @returns {string} file content
     */
    static _generateDocMd(json, tabled) {
        let output = `## ${json.CustomerKey}\n\n`;
        if (json.CustomerKey !== json.Name) {
            output += `**Name** (not equal to External Key)**:** ${json.Name}\n\n`;
        }

        output +=
            `**Description:** ${json.Description || 'n/a'}\n\n` +
            `**Folder:** ${
                json.r__folder_Path ||
                '_Hidden! Could not find folder with ID ' + json.CategoryID + '_'
            }/\n\n` +
            `**Fields in table:** ${tabled.length - 1}\n\n`;
        output += '**Sendable:** ';
        output +=
            json.IsSendable === true
                ? 'Yes (`' +
                  json.SendableDataExtensionField.Name +
                  '` to `' +
                  json.SendableSubscriberField.Name +
                  '`)\n\n'
                : `No\n\n`;
        output += `**Testable:** ${json.IsTestable === true ? 'Yes' : 'No'}\n\n`;
        if (json.r__dataExtensionTemplate_Name) {
            output += `**Template:** ${json.r__dataExtensionTemplate_Name}\n\n`;
        }

        let tableSeparator = '';
        for (const column of tabled[0]) {
            output += `| ${column} `;
            tableSeparator += '| --- ';
        }
        output += `|\n${tableSeparator}|\n`;
        for (let i = 1; i < tabled.length; i++) {
            for (const field of tabled[i]) {
                output += `| ${field} `;
            }
            output += '|\n';
        }
        return output;
    }

    /**
     * Saves json content to a html table in the local file system. Will create the parent directory if it does not exist.
     * The json's first level of keys must represent the rows and the secend level the columns
     * @private
     * @param {string} directory directory the file will be written to
     * @param {string} filename name of the file without '.json' ending
     * @param {TYPE.DataExtensionItem} json dataextension.columns
     * @param {'html'|'md'} mode html or md
     * @param {string[]} [fieldsToKeep] list of keys(columns) to show. This will also specify
     * @returns {Promise.<boolean>} Promise of success of saving the file
     */
    static async _writeDoc(directory, filename, json, mode, fieldsToKeep) {
        let fieldsJson = Object.values(json.Fields);
        if (fieldsToKeep) {
            const newJson = [];
            for (const element of fieldsJson) {
                const newJsonElement = {};
                for (const field of fieldsToKeep) {
                    newJsonElement[field] = element[field];
                }
                newJson.push(newJsonElement);
            }
            fieldsJson = newJson;
        }
        const tabled = jsonToTable(fieldsJson);
        let output;
        if (mode === 'html') {
            output = DataExtension._generateDocHtml(json, tabled);
        } else if (mode === 'md') {
            output = DataExtension._generateDocMd(json, tabled);
        }
        try {
            // write to disk
            await File.writeToFile(directory, filename + '.dataExtension-doc', mode, output);
        } catch (ex) {
            Util.logger.error(`DataExtension.writeDeToX(${mode}):: error | ` + ex.message);
        }
    }
    /**
     * Parses metadata into a readable Markdown/HTML format then saves it
<<<<<<< HEAD
     * @param {TYPE.DataExtensionMap} [metadata] a list of dataExtension definitions
=======
     *
     * @param {TYPE.DataExtensionMap} [metadataMap] a list of dataExtension definitions
>>>>>>> 8fafdd76
     * @returns {Promise.<void>} -
     */
    static async document(metadataMap) {
        try {
            if (!metadataMap) {
                metadataMap = this.readBUMetadataForType(
                    File.normalizePath([
                        this.properties.directories.retrieve,
                        this.buObject.credential,
                        this.buObject.businessUnit,
                    ]),
                    true
                ).dataExtension;
            }
        } catch (ex) {
            Util.logger.error(ex.message);
            return;
        }
        const docPath = File.normalizePath([
            this.properties.directories.retrieve,
            this.buObject.credential,
            this.buObject.businessUnit,
            this.definition.type,
        ]);
        if (!metadataMap || !Object.keys(metadataMap).length) {
            // as part of retrieve & manual execution we could face an empty folder
            return;
        }
        const columnsToIterateThrough = ['IsNullable', 'IsPrimaryKey'];
        const columnsToPrint = [
            'Name',
            'FieldType',
            'MaxLength',
            'IsPrimaryKey',
            'IsNullable',
            'DefaultValue',
        ];
        return Promise.all(
            Object.keys(metadataMap).map((key) => {
                if (metadataMap[key]?.Fields?.length) {
                    for (const field of metadataMap[key].Fields) {
                        field.IsNullable = !Util.isTrue(field.IsRequired);
                        for (const prop of columnsToIterateThrough) {
                            if (Util.isTrue(field[prop])) {
                                field[prop] = '+';
                            } else if (Util.isFalse(field[prop])) {
                                field[prop] = '-';
                            }
                        }
                    }

                    if (['html', 'both'].includes(this.properties.options.documentType)) {
                        return this._writeDoc(
                            docPath + '/',
                            key,
                            metadataMap[key],
                            'html',
                            columnsToPrint
                        );
                    }
                    if (['md', 'both'].includes(this.properties.options.documentType)) {
                        return this._writeDoc(
                            docPath + '/',
                            key,
                            metadataMap[key],
                            'md',
                            columnsToPrint
                        );
                    }
                }
            })
        );
    }

    /**
     * Delete a metadata item from the specified business unit
     * @param {string} customerKey Identifier of data extension
     * @returns {Promise.<boolean>} deletion success status
     */
    static deleteByKey(customerKey) {
        return super.deleteByKeySOAP(customerKey);
    }

    /**
     * clean up after deleting a metadata item
     * @param {string} customerKey Identifier of metadata item
     * @returns {Promise.<void>} - promise
     */
    static async postDeleteTasks(customerKey) {
        // delete local copy: retrieve/cred/bu/dataExtension/...-meta.json
        // delete local copy: doc/dataExtension/cred/bu/...md
        await super.postDeleteTasks(customerKey, [`${this.definition.type}-doc.md`]);
    }

    /**
     * Retrieves folder metadata into local filesystem. Also creates a uniquePath attribute for each folder.
     * @returns {Promise.<{metadata: TYPE.DataExtensionMap, type: string}>} Promise
     */
    static async retrieveForCache() {
        return this.retrieve(null, ['ObjectID', 'CustomerKey', 'Name'], this.buObject, null, null);
    }
    /**
     * Retrieves dataExtension metadata in template format.
     * @param {string} templateDir Directory where retrieved metadata directory will be saved
     * @param {string} name name of the metadata item
     * @param {TYPE.TemplateMap} templateVariables variables to be replaced in the metadata
     * @returns {Promise.<{metadata: TYPE.DataExtensionMap, type: string}>} Promise of items
     */
    static async retrieveAsTemplate(templateDir, name, templateVariables) {
        const options = {
            filter: {
                leftOperand: 'Name',
                operator: 'equals',
                rightOperand: name,
            },
        };

        const metadata = await this._retrieveAll(null, options);

        if (!Object.keys(metadata).length) {
            Util.logger.error(`${this.definition.type} '${name}' not found on server.`);
            Util.logger.info('Downloaded: dataExtension (0)');
            return { metadata: {}, type: 'dataExtension' };
        }
        const customerKey = Object.keys(metadata)[0];
        await this._retrieveFieldsForSingleDe(metadata, customerKey);

        for (const key in metadata) {
            try {
                // API returns field unsorted
                metadata[key].Fields.sort((a, b) => a.Ordinal - b.Ordinal);

                const originalKey = key;
                const metadataCleaned = JSON.parse(
                    JSON.stringify(await this.postRetrieveTasks(metadata[key]))
                );

                this.keepTemplateFields(metadataCleaned);
                const metadataTemplated = JSON.parse(
                    Util.replaceByObject(JSON.stringify(metadataCleaned), templateVariables)
                );
                await File.writeJSONToFile(
                    [templateDir, this.definition.type].join('/'),
                    originalKey + '.' + this.definition.type + '-meta',
                    metadataTemplated
                );
            } catch (ex) {
                Util.metadataLogger('error', this.definition.type, 'retrieve', ex, key);
            }
        }
        Util.logger.info(`- templated ${this.definition.type}: ${customerKey}`);

        return { metadata: metadata[customerKey], type: 'dataExtension' };
    }
    /**
     * dataExtension logic that retrieves the folder path from cache and updates the given metadata with it after retrieve
     * it also sets the content type which is basically the subtype
     * @param {TYPE.MetadataTypeItem} metadata a single script activity definition
     */
    static setFolderPath(metadata) {
        let error = false;
        let verbose = false;
        // data extension type (from folder)
        try {
            metadata.r__folder_ContentType = cache.searchForField(
                'folder',
                metadata[this.definition.folderIdField],
                'ID',
                'ContentType'
            );
        } catch (ex) {
            if (/(_Salesforce)(_\d\d?\d?)?$/.test(metadata.Name)) {
                verbose = true;
                metadata.r__folder_ContentType = 'synchronizeddataextension';
            } else {
                error = true;
                Util.logger.warn(
                    ` - ${this.definition.type} '${metadata[this.definition.nameField]}' (${
                        metadata[this.definition.keyField]
                    }): Could not find folder (${ex.message})`
                );
            }
        }
        // folder
        try {
            metadata.r__folder_Path = cache.searchForField(
                'folder',
                metadata[this.definition.folderIdField],
                'ID',
                'Path'
            );
            delete metadata[this.definition.folderIdField];
        } catch (ex) {
            if (/(_Salesforce)(_\d\d?\d?)?$/.test(metadata.Name)) {
                metadata.r__folder_Path = 'Synchronized Data Extensions';
                delete metadata[this.definition.folderIdField];

                if (!verbose) {
                    Util.logger.verbose(
                        `Synchronized Data Extension of other BU found: '${metadata.Name}'. Setting folder to 'Synchronized Data Extensions'`
                    );
                }
            } else if (!error) {
                Util.logger.warn(
                    ` - ${this.definition.type} '${metadata[this.definition.nameField]}' (${
                        metadata[this.definition.keyField]
                    }): ${ex.message}`
                );
            }
        }
    }
<<<<<<< HEAD
    /**
     * parses retrieved Metadata before saving
     * @private
     * @param {TYPE.DataExtensionItem} metadata a single dataExtension definition
     * @returns {TYPE.DataExtensionItem} a single dataExtension definition
     */
    static _parseMetadata(metadata) {
        this.setFolderPath(metadata);

        // DataExtensionTemplate
        if (metadata.Template?.CustomerKey) {
            try {
                metadata.r__dataExtensionTemplate_Name = cache.searchForField(
                    'dataExtensionTemplate',
                    metadata.Template.CustomerKey,
                    'CustomerKey',
                    'Name'
                );
                delete metadata.Template;
            } catch (ex) {
                Util.logger.debug(ex.message);
                // Let's allow retrieving such DEs but warn that they cannot be deployed to another BU.
                // Deploying to same BU  still works!
                // A workaround exists but it's likely not beneficial to explain to users:
                // Create a DE based on the not-supported template on the target BU, retrieve it, copy the Template.CustomerKey into the to-be-deployed DE (or use mcdev-templating), done
                Util.logger.warn(
                    ` - Issue with dataExtension '${
                        metadata[this.definition.nameField]
                    }': Could not find specified DataExtension Template. Please note that DataExtensions based on SMSMessageTracking and SMSSubscriptionLog cannot be deployed automatically across BUs at this point.`
                );
            }
        }
        // remove the date fields manually here because we need them in the changelog but not in the saved json
        delete metadata.CreatedDate;
        delete metadata.ModifiedDate;

        return metadata;
    }
=======
>>>>>>> 8fafdd76

    /**
     * Retrieves dataExtension metadata and cleans it
     * @private
     * @param {string[]} [additionalFields] Returns specified fields even if their retrieve definition is not set to true
     * @param {TYPE.SoapRequestParams} [options] e.g. filter
     * @returns {Promise.<TYPE.DataExtensionMap>} keyField => metadata map
     */
    static async _retrieveAll(additionalFields, options) {
        const { metadata } = await super.retrieveSOAP(null, options, null, additionalFields);
        for (const key in metadata) {
            // some system data extensions do not have CategoryID which throws errors in other places. These do not need to be parsed
            if (metadata[key].CategoryID) {
                metadata[key].Fields = [];
            } else {
                delete metadata[key];
            }
        }
        return metadata;
    }
    /**
     * should return only the json for all but asset, query and script that are saved as multiple files
     * additionally, the documentation for dataExtension and automation should be returned
     * @param {string[]} keyArr customerkey of the metadata
     * @returns {string[]} list of all files that need to be committed in a flat array ['path/file1.ext', 'path/file2.ext']
     */
    static getFilesToCommit(keyArr) {
        if (this.properties.metaDataTypes.documentOnRetrieve.includes(this.definition.type)) {
            // document dataExtension is active. assume we want to commit the MD file as well
            const path = File.normalizePath([
                this.properties.directories.retrieve,
                this.buObject.credential,
                this.buObject.businessUnit,
                this.definition.type,
            ]);

            const fileList = keyArr.flatMap((key) => [
                File.normalizePath([path, `${key}.${this.definition.type}-meta.json`]),
                File.normalizePath([path, `${key}.${this.definition.type}-doc.md`]),
            ]);
            return fileList;
        } else {
            // document dataExtension is not active upon retrieve, run default method instead
            return super.getFilesToCommit(keyArr);
        }
    }
}

// Assign definition to static attributes
import MetadataTypeDefinitions from '../MetadataTypeDefinitions.js';
DataExtension.definition = MetadataTypeDefinitions.dataExtension;

export default DataExtension;<|MERGE_RESOLUTION|>--- conflicted
+++ resolved
@@ -1,6 +1,5 @@
 'use strict';
 
-<<<<<<< HEAD
 import jsonToTable from 'json-to-table';
 import TYPE from '../../types/mcdev.d.js';
 import MetadataType from './MetadataType.js';
@@ -10,33 +9,20 @@
 import File from '../util/file.js';
 import auth from '../util/auth.js';
 import cache from '../util/cache.js';
-=======
-const jsonToTable = require('json-to-table');
-const TYPE = require('../../types/mcdev.d');
-const MetadataType = require('./MetadataType');
-const DataExtensionField = require('./DataExtensionField');
-const Folder = require('./Folder');
-const Util = require('../util/util');
-const File = require('../util/file');
-const auth = require('../util/auth');
-const cache = require('../util/cache');
-const pLimit = require('p-limit');
->>>>>>> 8fafdd76
+import pLimit from 'p-limit';
 
 /**
  * DataExtension MetadataType
+ *
  * @augments MetadataType
  */
 class DataExtension extends MetadataType {
     /**
      * Upserts dataExtensions after retrieving them from source and target to compare
      * if create or update operation is needed.
-<<<<<<< HEAD
+     *
      * @param {TYPE.DataExtensionMap} desToDeploy dataExtensions mapped by their customerKey
-=======
-     *
-     * @param {TYPE.DataExtensionMap} metadataMap dataExtensions mapped by their customerKey
->>>>>>> 8fafdd76
+     * @param metadataMap
      * @returns {Promise} Promise
      */
     static async upsert(metadataMap) {
@@ -219,11 +205,8 @@
     }
     /**
      * helper for {@link upsert}
-<<<<<<< HEAD
-=======
      *
      * @private
->>>>>>> 8fafdd76
      * @param {object} res -
      * @returns {boolean} true: keep, false: discard
      */
@@ -255,6 +238,7 @@
 
     /**
      * Create a single dataExtension. Also creates their columns in 'dataExtension.columns'
+     *
      * @param {TYPE.DataExtensionItem} metadata single metadata entry
      * @returns {Promise} Promise
      */
@@ -266,6 +250,7 @@
      * SFMC saves a date in "RetainUntil" under certain circumstances even
      * if that field duplicates whats in the period fields
      * during deployment, that extra value is not accepted by the APIs which is why it needs to be removed
+     *
      * @private
      * @param {TYPE.DataExtensionItem} metadata single metadata entry
      * @returns {void}
@@ -284,6 +269,7 @@
     }
     /**
      * Updates a single dataExtension. Also updates their columns in 'dataExtension.columns'
+     *
      * @param {TYPE.DataExtensionItem} metadata single metadata entry
      * @returns {Promise} Promise
      */
@@ -292,6 +278,7 @@
     }
     /**
      * Gets executed after deployment of metadata type
+     *
      * @param {TYPE.DataExtensionMap} upsertedMetadata metadata mapped by their keyField
      * @param {TYPE.DataExtensionMap} originalMetadata metadata to be updated (contains additioanl fields)
      * @param {{created: number, updated: number}} createdUpdated counter representing successful creates/updates
@@ -372,6 +359,7 @@
 
     /**
      * Retrieves dataExtension metadata. Afterwards starts retrieval of dataExtensionColumn metadata retrieval
+     *
      * @param {string} retrieveDir Directory where retrieved metadata directory will be saved
      * @param {string[]} [additionalFields] Returns specified fields even if their retrieve definition is not set to true
      * @param {void} [_] unused parameter
@@ -485,6 +473,7 @@
 
     /**
      * helper to retrieve all dataExtension fields and attach them to the dataExtension metadata
+     *
      * @private
      * @param {TYPE.DataExtensionMap} metadata already cached dataExtension metadata
      * @param {TYPE.SoapRequestParams} [fieldOptions] optionally filter results
@@ -518,6 +507,7 @@
 
     /**
      * Retrieves dataExtension metadata. Afterwards starts retrieval of dataExtensionColumn metadata retrieval
+     *
      * @param {string[]} [additionalFields] Returns specified fields even if their retrieve definition is not set to true
      * @returns {Promise.<{metadata: TYPE.DataExtensionMap, type: string}>} Promise of item map
      */
@@ -527,6 +517,7 @@
     }
     /**
      * manages post retrieve steps
+     *
      * @param {TYPE.DataExtensionItem} metadata a single dataExtension
      * @returns {TYPE.DataExtensionItem} metadata
      */
@@ -570,6 +561,7 @@
 
     /**
      * Helper to retrieve Data Extension Fields
+     *
      * @private
      * @param {TYPE.SoapRequestParams} [options] options (e.g. continueRequest)
      * @param {string[]} [additionalFields] Returns specified fields even if their retrieve definition is not set to true
@@ -588,6 +580,7 @@
     }
     /**
      * helps retrieving fields during templating and deploy where we dont want the full list
+     *
      * @private
      * @param {TYPE.DataExtensionMap} metadata list of DEs
      * @param {string} customerKey external key of single DE
@@ -628,6 +621,7 @@
 
     /**
      * prepares a DataExtension for deployment
+     *
      * @param {TYPE.DataExtensionItem} metadata a single data Extension
      * @returns {Promise.<TYPE.DataExtensionItem>} Promise of updated single DE
      */
@@ -708,6 +702,7 @@
     /**
      * Saves json content to a html table in the local file system. Will create the parent directory if it does not exist.
      * The json's first level of keys must represent the rows and the secend level the columns
+     *
      * @private
      * @param {TYPE.DataExtensionItem} json single dataextension
      * @param {object[][]} tabled prepped array for output in tabular format
@@ -762,6 +757,7 @@
      * Experimental: Only working for DataExtensions:
      * Saves json content to a html table in the local file system. Will create the parent directory if it does not exist.
      * The json's first level of keys must represent the rows and the secend level the columns
+     *
      * @private
      * @param {TYPE.DataExtensionItem} json dataextension
      * @param {object[][]} tabled prepped array for output in tabular format
@@ -812,6 +808,7 @@
     /**
      * Saves json content to a html table in the local file system. Will create the parent directory if it does not exist.
      * The json's first level of keys must represent the rows and the secend level the columns
+     *
      * @private
      * @param {string} directory directory the file will be written to
      * @param {string} filename name of the file without '.json' ending
@@ -849,12 +846,9 @@
     }
     /**
      * Parses metadata into a readable Markdown/HTML format then saves it
-<<<<<<< HEAD
+     *
      * @param {TYPE.DataExtensionMap} [metadata] a list of dataExtension definitions
-=======
-     *
-     * @param {TYPE.DataExtensionMap} [metadataMap] a list of dataExtension definitions
->>>>>>> 8fafdd76
+     * @param metadataMap
      * @returns {Promise.<void>} -
      */
     static async document(metadataMap) {
@@ -931,6 +925,7 @@
 
     /**
      * Delete a metadata item from the specified business unit
+     *
      * @param {string} customerKey Identifier of data extension
      * @returns {Promise.<boolean>} deletion success status
      */
@@ -940,6 +935,7 @@
 
     /**
      * clean up after deleting a metadata item
+     *
      * @param {string} customerKey Identifier of metadata item
      * @returns {Promise.<void>} - promise
      */
@@ -951,6 +947,7 @@
 
     /**
      * Retrieves folder metadata into local filesystem. Also creates a uniquePath attribute for each folder.
+     *
      * @returns {Promise.<{metadata: TYPE.DataExtensionMap, type: string}>} Promise
      */
     static async retrieveForCache() {
@@ -958,6 +955,7 @@
     }
     /**
      * Retrieves dataExtension metadata in template format.
+     *
      * @param {string} templateDir Directory where retrieved metadata directory will be saved
      * @param {string} name name of the metadata item
      * @param {TYPE.TemplateMap} templateVariables variables to be replaced in the metadata
@@ -1012,6 +1010,7 @@
     /**
      * dataExtension logic that retrieves the folder path from cache and updates the given metadata with it after retrieve
      * it also sets the content type which is basically the subtype
+     *
      * @param {TYPE.MetadataTypeItem} metadata a single script activity definition
      */
     static setFolderPath(metadata) {
@@ -1066,50 +1065,10 @@
             }
         }
     }
-<<<<<<< HEAD
-    /**
-     * parses retrieved Metadata before saving
-     * @private
-     * @param {TYPE.DataExtensionItem} metadata a single dataExtension definition
-     * @returns {TYPE.DataExtensionItem} a single dataExtension definition
-     */
-    static _parseMetadata(metadata) {
-        this.setFolderPath(metadata);
-
-        // DataExtensionTemplate
-        if (metadata.Template?.CustomerKey) {
-            try {
-                metadata.r__dataExtensionTemplate_Name = cache.searchForField(
-                    'dataExtensionTemplate',
-                    metadata.Template.CustomerKey,
-                    'CustomerKey',
-                    'Name'
-                );
-                delete metadata.Template;
-            } catch (ex) {
-                Util.logger.debug(ex.message);
-                // Let's allow retrieving such DEs but warn that they cannot be deployed to another BU.
-                // Deploying to same BU  still works!
-                // A workaround exists but it's likely not beneficial to explain to users:
-                // Create a DE based on the not-supported template on the target BU, retrieve it, copy the Template.CustomerKey into the to-be-deployed DE (or use mcdev-templating), done
-                Util.logger.warn(
-                    ` - Issue with dataExtension '${
-                        metadata[this.definition.nameField]
-                    }': Could not find specified DataExtension Template. Please note that DataExtensions based on SMSMessageTracking and SMSSubscriptionLog cannot be deployed automatically across BUs at this point.`
-                );
-            }
-        }
-        // remove the date fields manually here because we need them in the changelog but not in the saved json
-        delete metadata.CreatedDate;
-        delete metadata.ModifiedDate;
-
-        return metadata;
-    }
-=======
->>>>>>> 8fafdd76
 
     /**
      * Retrieves dataExtension metadata and cleans it
+     *
      * @private
      * @param {string[]} [additionalFields] Returns specified fields even if their retrieve definition is not set to true
      * @param {TYPE.SoapRequestParams} [options] e.g. filter
@@ -1130,6 +1089,7 @@
     /**
      * should return only the json for all but asset, query and script that are saved as multiple files
      * additionally, the documentation for dataExtension and automation should be returned
+     *
      * @param {string[]} keyArr customerkey of the metadata
      * @returns {string[]} list of all files that need to be committed in a flat array ['path/file1.ext', 'path/file2.ext']
      */
