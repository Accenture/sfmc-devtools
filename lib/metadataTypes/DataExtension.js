'use strict';

const jsonToTable = require('json-to-table');
const MetadataType = require('./MetadataType');
const DataExtensionField = require('./DataExtensionField');
const Folder = require('./Folder');
const Util = require('../util/util');
const File = require('../util/file');

/**
 * @typedef {Object} DataExtensionItem
 * @property {string} CustomerKey key
 * @property {string} Name name
 * @property {string} Description -
 * @property {'true'|'false'} IsSendable -
 * @property {'true'|'false'} IsTestable -
 * @property {Object} SendableDataExtensionField -
 * @property {string} SendableDataExtensionField.Name -
 * @property {Object} SendableSubscriberField -
 * @property {string} SendableSubscriberField.Name -
 * @property {DataExtensionField.DataExtensionFieldItem[]} Fields list of DE fields
 * @property {'dataextension'|'salesforcedataextension'|'synchronizeddataextension'|'shared_dataextension'|'shared_salesforcedataextension'} r__folder_ContentType retrieved from associated folder
 * @property {string} r__folder_Path folder path in which this DE is saved
 * @property {string} [CategoryID] holds folder ID, replaced with r__folder_Path during retrieve
 * @property {string} [r__dataExtensionTemplate_Name] name of optionally associated DE template
 * @property {Object} [Template] -
 * @property {string} [Template.CustomerKey] key of optionally associated DE teplate
 *
 * @typedef {Object.<string, DataExtensionItem>} DataExtensionMap
 */

/**
 * DataExtension MetadataType
 * @augments MetadataType
 */
class DataExtension extends MetadataType {
    /**
     * Upserts dataExtensions after retrieving them from source and target to compare
     * if create or update operation is needed.
     * @param {DataExtensionMap} desToDeploy dataExtensions mapped by their customerKey
     * @param {Object} _ -
     * @param {Util.BuObject} buObject properties for auth
     * @returns {Promise} Promise
     */
    static async upsert(desToDeploy, _, buObject) {
        Util.logger.info('- Retrieve target metadata for comparison with deploy metadata');
        const results = await this.retrieveForCache(buObject, null, true);
        const targetMetadata = results.metadata;
        Util.logger.info('- Retrieved target metadata');
        /** @type {Promise[]} */
        const deCreatePromises = [];
        /** @type {Promise[]} */
        const deUpdatePromises = [];
        for (const dataExtension in desToDeploy) {
            if (desToDeploy[dataExtension].Name.startsWith('_')) {
                Util.logger.warn(
                    '- Cannot Upsert Strongly Typed Data Extensions - skipping ' +
                        desToDeploy[dataExtension].Name
                );
                continue;
            }
            if (
                buObject.eid !== buObject.mid &&
                desToDeploy[dataExtension].r__folder_Path.startsWith('Shared Items')
            ) {
                // this needs to be run before executing preDeployTasks()
                Util.logger.warn(
                    `- Cannot Create/Update a Shared Data Extension from the Child BU - skipping ${desToDeploy[dataExtension].Name}`
                );
                continue;
            }
            if (
                desToDeploy[dataExtension].r__folder_Path.startsWith('Synchronized Data Extensions')
            ) {
                // this needs to be run before executing preDeployTasks()
                Util.logger.warn(
                    `- Cannot Create/Update a Synchronized Data Extension. Please use Contact Builder to maintain these - skipping ${desToDeploy[dataExtension].Name}`
                );
                continue;
            }
            try {
                desToDeploy[dataExtension] = await this.preDeployTasks(desToDeploy[dataExtension]);
            } catch (ex) {
                // problem with retrieving folder for this DE found
                // output error & remove from deploy list
                Util.logger.error(
                    `- dataExtension ${desToDeploy[dataExtension].Name}: ${ex.message}`
                );
                delete desToDeploy[dataExtension];
                // skip rest of handling for this DE
                continue;
            }
            if (targetMetadata[dataExtension]) {
                // data extension already exists in target and needs to be updated
                deUpdatePromises.push(DataExtension.update(desToDeploy[dataExtension]));
            } else {
                // data extension does not exist in target and has to be created
                deCreatePromises.push(DataExtension.create(desToDeploy[dataExtension]));
            }
        }
        if (deUpdatePromises.length) {
            Util.logger.info(
                '- Please note that Data Retention Policies can only be set during creation, not during update.'
            );
        }

        const createResults = (await Promise.allSettled(deCreatePromises)).filter(
            this._filterUpsertResults
        );
        const updateResults = (await Promise.allSettled(deUpdatePromises)).filter(
            this._filterUpsertResults
        );

        const successfulResults = [...createResults, ...updateResults];

        Util.metadataLogger(
            'info',
            this.definition.type,
            'upsert',
            `${createResults.length} of ${deCreatePromises.length} created / ${updateResults.length} of ${deUpdatePromises.length} updated`
        );
        if (successfulResults.length > 0) {
            const metadataResults = successfulResults
                .map((r) => r.value.body.Results[0].Object)
                .map((r) => {
                    // if only one fields added will return object otherwise array
                    if (r.Fields && r.Fields.Field && Array.isArray(r.Fields.Field)) {
                        r.Fields = r.Fields.Field;
                    } else if (r.Fields && r.Fields.Field) {
                        r.Fields = [r.Fields.Field];
                    }
                    return r;
                });
            const formattedResults = super.parseResponseBody({ Results: metadataResults });
            return formattedResults;
        } else {
            return {};
        }
    }

    /**
     * helper for upsert()
     * @param {Object} res -
     * @returns {Boolean} true: keep, false: discard
     */
    static _filterUpsertResults(res) {
        if (res.status === 'rejected') {
            // promise rejects, whole request failed
            Util.logger.error('- error upserting dataExtension: ' + res.reason);
            return false;
        } else if (res.value.results) {
            Util.logger.error(
                '- error upserting dataExtension: ' +
                    (res.value.results[0].Object ? res.value.results[0].Object.Name : '') +
                    '. ' +
                    res.value.results[0].StatusMessage
            );
            return false;
        } else if (res.status === 'fulfilled' && res.value && res.value.faultstring) {
            // can happen that the promise does not reject, but that it resolves an error
            Util.logger.error('- error upserting dataExtension: ' + res.value.faultstring);
            return false;
        } else {
            return true;
        }
    }

    /**
     * Create a single dataExtension. Also creates their columns in 'dataExtension.columns'
     * @param {DataExtensionItem} metadata single metadata entry
     * @returns {Promise} Promise
     */
    static async create(metadata) {
        this._cleanupRetentionPolicyFields(metadata);

        // convert simple array into object.Array.object format to cope with how the XML body in the SOAP call needs to look like:
        // <Fields>
        //   <Field>
        //     <CustomerKey>SubscriberKey</CustomerKey>
        //      ..
        //   </Field>
        // </Fields>
        metadata.Fields = { Field: metadata.Fields };

        return super.createSOAP(metadata);
    }

    /**
     * SFMC saves a date in "RetainUntil" under certain circumstances even
     * if that field duplicates whats in the period fields
     * during deployment, that extra value is not accepted by the APIs which is why it needs to be removed
     * @private
     * @param {DataExtensionItem} metadata single metadata entry
     * @returns {void}
     */
    static _cleanupRetentionPolicyFields(metadata) {
        if (
            metadata.DataRetentionPeriodLength &&
            metadata.DataRetentionPeriodUnitOfMeasure &&
            metadata.RetainUntil !== ''
        ) {
            metadata.RetainUntil = '';
            Util.logger.warn(
                `RetainUntil date was reset automatically because RetentionPeriod info was found in: ${metadata.CustomerKey}`
            );
        }
    }
    /**
     * Updates a single dataExtension. Also updates their columns in 'dataExtension.columns'
     * @param {DataExtensionItem} metadata single metadata entry
     * @returns {Promise} Promise
     */
    static async update(metadata) {
<<<<<<< HEAD
        // Update dataExtension + Columns if they already exist; Create them if not
        // Modify columns for update call
        DataExtensionField.cache = this.metadata;
        DataExtensionField.client = this.client;
        DataExtensionField.properties = this.properties;
        DataExtension.oldFields = DataExtension.oldFields || {};
        DataExtension.oldFields[metadata.CustomerKey] =
            await DataExtensionField.prepareDeployColumnsOnUpdate(
                metadata.Fields,
                metadata.CustomerKey
            );
=======
        // retrieve existing fields to enable updating them
        const fieldsObj = await this._retrieveFields(['Name', 'ObjectID'], {
            filter: {
                leftOperand: 'DataExtension.CustomerKey',
                operator: 'equals',
                rightOperand: metadata.CustomerKey,
            },
        });

        // ensure fields can be updated properly by their adding ObjectId based on Name-matching
        const existingFieldObj = {};
        Object.keys(fieldsObj).forEach((key) => {
            existingFieldObj[fieldsObj[key].Name] = fieldsObj[key].ObjectID;
        });
        metadata.Fields.map((item) => {
            if (existingFieldObj[item.Name]) {
                // field is getting updated ---
                // remove FieldType as it cannot be updated mostly and will lead to an API error
                delete item.FieldType;

                // set the ObjectId for clear identification
                item.ObjectID = existingFieldObj[item.Name];

                // enable renaming
                if (item.Name_new) {
                    item.Name = item.Name_new;
                    delete item.Name_new;
                    Util.logger.warn(
                        `Found 'Name_new' value '${item.Name_new}' for ${metadata.CustomerKey}.${item.Name} - trying to rename.`
                    );
                }
            } else {
                // field is getting added ---
                if (item.Name_new) {
                    Util.logger.warn(
                        `Found 'Name_new' value '${item.Name_new}' for ${metadata.CustomerKey}.${item.Name} but could not find a corresponding DE field on the server - adding new field instead of updating.`
                    );
                    delete item.Name_new;
                }
                delete item.ObjectID; // make sure this is gone or it will cause issues on new fields!
            }
        });
>>>>>>> 67a5a211

        // convert simple array into object.Array.object format to cope with how the XML body in the SOAP call needs to look like:
        // <Fields>
        //   <Field>
        //     <CustomerKey>SubscriberKey</CustomerKey>
        //      ..
        //   </Field>
        // </Fields>

        metadata.Fields = { Field: metadata.Fields };
        return super.updateSOAP(metadata);
    }
    /**
     * Gets executed after deployment of metadata type
     * @param {DataExtensionMap} upsertedMetadata metadata mapped by their keyField
     * @returns {void}
     */
    static postDeployTasks(upsertedMetadata) {
        if (!DataExtension.oldFields) {
            // only run postDeploy if we are in update mode
            return;
        }
        // somewhat of a workardoun but it ensures we get the field list from the server rather than whatever we might have in cache got returned during update/add. This ensures a complete and correctly ordered field list
        for (const key in upsertedMetadata) {
            const item = upsertedMetadata[key];
            const isUpdate =
                this.cache &&
                this.cache.dataExtension &&
                this.cache.dataExtension[item.CustomerKey];
            if (isUpdate) {
                const cachedVersion = this.cache.dataExtension[item.CustomerKey];
                // restore retention values that are typically not returned by the update call
                item.RowBasedRetention = cachedVersion.RowBasedRetention;
                item.ResetRetentionPeriodOnImport = cachedVersion.ResetRetentionPeriodOnImport;
                item.DeleteAtEndOfRetentionPeriod = cachedVersion.DeleteAtEndOfRetentionPeriod;
                item.RetainUntil = cachedVersion.RetainUntil;

                // ensure we have th
                const existingFields = DataExtension.oldFields[item[this.definition.nameField]];
                if (item.Fields !== '' && existingFields) {
                    // TODO should be replaced by a manual sort using existingFields
                    // ! this is inefficient because it triggers a new download of the fields during the saveResults() step
                    item.Fields.length = 0;
                }
                // sort Fields entry to the end of the object for saving in .json
                const fieldsBackup = item.Fields;
                delete item.Fields;
                item.Fields = fieldsBackup;
            }
        }
    }

    /**
     * Retrieves dataExtension metadata. Afterwards starts retrieval of dataExtensionColumn metadata retrieval
     * @param {string} retrieveDir Directory where retrieved metadata directory will be saved
     * @param {string[]} [additionalFields] Returns specified fields even if their retrieve definition is not set to true
     * @param {Util.BuObject} buObject properties for auth
     * @param {void} [_] -
     * @param {boolean} [isDeploy] used to signal that fields shall be retrieve in caching mode
     * @returns {Promise<{metadata:DataExtensionMap,type:string}>} Promise of item map
     */
    static async retrieve(retrieveDir, additionalFields, buObject, _, isDeploy) {
        let metadata = await this._retrieveAll(additionalFields);
        // in case of cache dont get fields
        if (isDeploy || (metadata && retrieveDir)) {
            // get fields from API
            const fieldsObj = await this._retrieveFields(null, additionalFields);
            const fieldKeys = Object.keys(fieldsObj);
            // add fields to corresponding DE
            fieldKeys.forEach((key) => {
                const field = fieldsObj[key];
                metadata[field.DataExtension.CustomerKey].Fields.push(field);
            });

            // sort fields by Ordinal value (API returns field unsorted)
            for (const metadataEntry in metadata) {
                metadata[metadataEntry].Fields.sort(DataExtensionField.sortDeFields);
            }

            // remove attributes that we do not want to retrieve
            // * do this after sorting on the DE's field list
            fieldKeys.forEach((key) => {
                DataExtensionField.postRetrieveTasks(fieldsObj[key], true);
            });
        }
        if (!retrieveDir && buObject.eid !== buObject.mid) {
            // for caching, we want to retrieve shared DEs as well from the instance parent BU
            Util.logger.info('- Caching dependent Metadata: dataExtension (shared via _ParentBU_)');
            /** @type {Util.BuObject} */
            const buObjectParentBu = {
                clientId: this.properties.credentials[buObject.credential].clientId,
                clientSecret: this.properties.credentials[buObject.credential].clientSecret,
                tenant: this.properties.credentials[buObject.credential].tenant,
                eid: this.properties.credentials[buObject.credential].eid,
                mid: this.properties.credentials[buObject.credential].eid,
                businessUnit: Util.parentBuName,
                credential: buObject.credential,
            };
            const clientBackup = this.client;
            try {
                this.client = await Util.getETClient(buObjectParentBu);
            } catch (ex) {
                Util.logger.error(ex.message);
                return;
            }
            const metadataParentBu = await this._retrieveAll(additionalFields);

            // get shared folders to match our shared / synched Data Extensions
            Util.logger.info('- Caching dependent Metadata: folder (shared via _ParentBU_)');
            Folder.cache = {};
            Folder.client = this.client;
            Folder.properties = this.properties;
            const result = await Folder.retrieveForCache(buObjectParentBu);
            const parentCache = {
                folder: result.metadata,
            };

            // get the types and clean out non-shared ones
            const folderTypesFromParent = require('../MetadataTypeDefinitions').folder
                .folderTypesFromParent;
            for (const metadataEntry in metadataParentBu) {
                try {
                    // get the data extension type from the folder
                    const folderContentType = Util.getFromCache(
                        parentCache,
                        'folder',
                        metadataParentBu[metadataEntry].CategoryID,
                        'ID',
                        'ContentType'
                    );
                    if (!folderTypesFromParent.includes(folderContentType)) {
                        Util.logger.verbose(
                            `removing ${metadataEntry} because r__folder_ContentType '${folderContentType}' identifies this DE as not being shared`
                        );
                        delete metadataParentBu[metadataEntry];
                    }
                } catch (ex) {
                    Util.logger.debug(
                        `removing ${metadataEntry} because of error while retrieving r__folder_ContentType: ${ex.message}`
                    );
                    delete metadataParentBu[metadataEntry];
                }
            }

            // revert client to current default
            this.client = clientBackup;
            Folder.client = clientBackup;
            Folder.cache = this.cache;

            // make sure to overwrite parent bu DEs with local ones
            metadata = { ...metadataParentBu, ...metadata };
        }

        if (retrieveDir) {
            const savedMetadata = await this.saveResults(metadata, retrieveDir, null);
            Util.logger.info(
                `Downloaded: ${this.definition.type} (${Object.keys(savedMetadata).length})`
            );
            if (this.properties.metaDataTypes.documentOnRetrieve.includes(this.definition.type)) {
                await this.document(buObject, savedMetadata);
            }
        }
        return { metadata: metadata, type: 'dataExtension' };
    }
    /**
     * manages post retrieve steps
     * @param {DataExtensionItem} metadata a single dataExtension
     * @param {string} [_] unused
     * @param {boolean} [isTemplating] signals that we are retrieving templates
     * @returns {DataExtensionItem} metadata
     */
    static async postRetrieveTasks(metadata, _, isTemplating) {
        if (!metadata.Fields || !metadata.Fields.length) {
            // assume we were in deploy mode. retrieve fields.
            const tempList = {};
            tempList[metadata[this.definition.keyField]] = metadata;
            await this._retrieveFieldsForSingleDe(tempList, metadata[this.definition.keyField]);
        }
        // if retrieving template, replace the name with customer key if that wasn't already the case
        if (isTemplating) {
            const warningMsg =
                'Ensure that Queries that write into this DE are updated with the new key before deployment.';
            this.overrideKeyWithName(metadata, warningMsg);
        }
        // Error during deploy if SendableSubscriberField.Name = '_SubscriberKey' even though it is retrieved like that
        // Therefore map it to 'Subscriber Key'. Retrieving afterward still results in '_SubscriberKey'
        if (
            metadata.SendableSubscriberField &&
            metadata.SendableSubscriberField.Name === '_SubscriberKey'
        ) {
            metadata.SendableSubscriberField.Name = 'Subscriber Key';
        }
        return this._parseMetadata(JSON.parse(JSON.stringify(metadata)));
    }

    /**
     * Helper to retrieve Data Extension Fields
     * @private
     * @param {Object} [options] options (e.g. continueRequest)
     * @param {string[]} [additionalFields] Returns specified fields even if their retrieve definition is not set to true
     * @returns {Promise<DataExtensionField.DataExtensionFieldMap>} Promise of items
     */
    static async _retrieveFields(options, additionalFields) {
        if (!options) {
            // dont print this during updates or templating which retrieves fields DE-by-DE
            Util.logger.info('- Caching dependent Metadata: dataExtensionField');
        }
        DataExtensionField.cache = this.metadata;
        DataExtensionField.client = this.client;
        DataExtensionField.properties = this.properties;

        const response = await DataExtensionField.retrieveForCache(options, additionalFields);
        return response.metadata;
    }
    /**
     * helps retrieving fields during templating and deploy where we dont want the full list
     * @private
     * @param {DataExtensionMap} metadata list of DEs
     * @param {string} customerKey external key of single DE
     * @returns {Promise<void>} updates are made directly to `metadata`
     */
    static async _retrieveFieldsForSingleDe(metadata, customerKey) {
        const fieldOptions = {
            filter: {
                leftOperand: 'DataExtension.CustomerKey',
                operator: 'equals',
                rightOperand: customerKey,
            },
        };
        const fieldsObj = await this._retrieveFields(fieldOptions);

        DataExtensionField.cache = this.metadata;
        DataExtensionField.client = this.client;
        DataExtensionField.properties = this.properties;
        const fieldArr = DataExtensionField.convertToSortedArray(fieldsObj);

        // remove attributes that we do not want to retrieve
        // * do this after sorting on the DE's field list
        fieldArr.forEach((field) => {
            DataExtensionField.postRetrieveTasks(field, true);
        });

        metadata[customerKey].Fields = fieldArr;
    }

    /**
     * prepares a DataExtension for deployment
     * @param {DataExtensionItem} metadata a single data Extension
     * @returns {Promise<DataExtensionItem>} Promise of updated single DE
     */
    static async preDeployTasks(metadata) {
        // folder
        metadata.CategoryID = Util.getFromCache(
            this.cache,
            'folder',
            metadata.r__folder_Path,
            'Path',
            'ID'
        );
        delete metadata.r__folder_Path;

        // DataExtensionTemplate
        if (metadata.r__dataExtensionTemplate_Name) {
            // remove templated fields
            for (const templateField of this.definition.templateFields[
                metadata.r__dataExtensionTemplate_Name
            ]) {
                for (let index = 0; index < metadata.Fields.length; index++) {
                    const element = metadata.Fields[index];
                    if (element.Name === templateField) {
                        metadata.Fields.splice(index, 1);
                        Util.logger.debug(`Removed template field: ${templateField}`);
                        break;
                    }
                }
            }

            // get template's CustomerKey
            try {
                metadata.Template = {
                    CustomerKey: Util.getFromCache(
                        this.cache,
                        'dataExtensionTemplate',
                        metadata.r__dataExtensionTemplate_Name,
                        'Name',
                        'CustomerKey'
                    ),
                };
                delete metadata.r__dataExtensionTemplate_Name;
            } catch (ex) {
                Util.logger.debug(ex.message);
                // It is assumed that non-supported types would not have been converted to r__dataExtensionTemplate_Name upon retrieve.
                // Deploying to same BU therefore still works!
                // A workaround for cross-BU deploy exists but it's likely not beneficial to explain to users:
                // Create a DE based on the not-supported template on the target BU, retrieve it, copy the Template.CustomerKey into the to-be-deployed DE (or use mcdev-templating), done
                throw new Error(
                    `Skipping DataExtension '${
                        metadata[this.definition.nameField]
                    }': Could not find specified DataExtension Template. Please note that DataExtensions based on SMSMessageTracking and SMSSubscriptionLog cannot be deployed automatically across BUs at this point.`
                );
            }
        }

        // contenttype
        delete metadata.r__folder_ContentType;

        // Error if SendableSubscriberField.Name = '_SubscriberKey' even though it is retrieved like that
        // Therefore map it to 'Subscriber Key'. Retrieving afterward still results in '_SubscriberKey'
        // TODO remove from preDeploy with release of version 4, keep until then to help with migration of old metadata
        if (
            metadata.SendableSubscriberField &&
            metadata.SendableSubscriberField.Name === '_SubscriberKey'
        ) {
            metadata.SendableSubscriberField.Name = 'Subscriber Key';
        }

        return metadata;
    }

    /**
     * Saves json content to a html table in the local file system. Will create the parent directory if it does not exist.
     * The json's first level of keys must represent the rows and the secend level the columns
     * @private
     * @param {DataExtensionItem} json single dataextension
     * @param {Array} tabled prepped array for output in tabular format
     * @returns {string} file content
     */
    static _generateDocHtml(json, tabled) {
        let output =
            '<html> <head> <style> html, table { font-family: arial, sans-serif; border-collapse: collapse; width: 100%; } td, th { border: 1px solid #dddddd; text-align: left; padding: 8px; } tbody>tr:hover { background-color: #EBECF0; } </style> </head> <body></body>';

        output += `<h2>${json.CustomerKey}</h2>`;
        if (json.CustomerKey !== json.Name) {
            output += `<p><b>Error - Name not equal to External Key:</b> ${json.Name}</p>`;
        }

        output += `<p><b>Description:</b> ${json.Description || 'n/a'}</p>`;
        output += `<p><b>Folder:</b> ${
            json.r__folder_Path
                ? json.r__folder_Path
                : '<i>Hidden! Could not find folder with ID ' + json.CategoryID + '</i>'
        }</p>`;
        output += `<p><b>Fields in table:</b> ${tabled.length - 1}</p>`;
        output += '<p><b>Sendable:</b> ';
        if (json.IsSendable === 'true') {
            output +=
                'Yes (<i>' +
                json.SendableDataExtensionField.Name +
                '</i> to <i>' +
                json.SendableSubscriberField.Name +
                '</i>)</p>\n\n';
        } else {
            output += `No</p>\n\n`;
        }
        output += `<p><b>Testable:</b> ${json.IsTestable === 'true' ? 'Yes' : 'No'}</p>\n\n`;
        if (json.r__dataExtensionTemplate_Name) {
            output += `<p><b>Template:</b> ${json.r__dataExtensionTemplate_Name}</p>`;
        }

        output += '<table><thead><tr>';
        tabled[0].forEach((element) => {
            output += '<th>' + element + '</th>';
        });
        output += '</tr><thead><tbody>';
        for (let i = 1; i < tabled.length; i++) {
            output += '<tr>';
            tabled[i].forEach((field) => {
                output += `<td>${field}</td>`;
            });
            output += '</tr>';
        }
        output += '</tbody></table>';
        return output;
    }

    /**
     * Experimental: Only working for DataExtensions:
     * Saves json content to a html table in the local file system. Will create the parent directory if it does not exist.
     * The json's first level of keys must represent the rows and the secend level the columns
     * @private
     * @param {DataExtensionItem} json dataextension
     * @param {Array} tabled prepped array for output in tabular format
     * @returns {string} file content
     */
    static _generateDocMd(json, tabled) {
        let output = `## ${json.CustomerKey}\n\n`;
        if (json.CustomerKey !== json.Name) {
            output += `**Name** (not equal to External Key)**:** ${json.Name}\n\n`;
        }

        output +=
            `**Description:** ${json.Description || 'n/a'}\n\n` +
            `**Folder:** ${
                json.r__folder_Path
                    ? json.r__folder_Path
                    : '_Hidden! Could not find folder with ID ' + json.CategoryID + '_'
            }/\n\n` +
            `**Fields in table:** ${tabled.length - 1}\n\n`;
        output += '**Sendable:** ';
        if (json.IsSendable === 'true') {
            output +=
                'Yes (`' +
                json.SendableDataExtensionField.Name +
                '` to `' +
                json.SendableSubscriberField.Name +
                '`)\n\n';
        } else {
            output += `No\n\n`;
        }
        output += `**Testable:** ${json.IsTestable === 'true' ? 'Yes' : 'No'}\n\n`;
        if (json.r__dataExtensionTemplate_Name) {
            output += `**Template:** ${json.r__dataExtensionTemplate_Name}\n\n`;
        }

        let tableSeparator = '';
        tabled[0].forEach((column) => {
            output += `| ${column} `;
            tableSeparator += '| --- ';
        });
        output += `|\n${tableSeparator}|\n`;
        for (let i = 1; i < tabled.length; i++) {
            tabled[i].forEach((field) => {
                output += `| ${field} `;
            });
            output += '|\n';
        }
        return output;
    }

    /**
     * Saves json content to a html table in the local file system. Will create the parent directory if it does not exist.
     * The json's first level of keys must represent the rows and the secend level the columns
     * @private
     * @param {string} directory directory the file will be written to
     * @param {string} filename name of the file without '.json' ending
     * @param {DataExtensionItem} json dataextension.columns
     * @param {'html'|'md'} mode html or md
     * @param {string[]} [fieldsToKeep] list of keys(columns) to show. This will also specify
     * @returns {Promise<boolean>} Promise of success of saving the file
     */
    static async _writeDoc(directory, filename, json, mode, fieldsToKeep) {
        if (!File.existsSync(directory)) {
            File.mkdirpSync(directory);
        }
        let fieldsJson = Object.values(json.Fields);
        if (fieldsToKeep) {
            const newJson = [];
            fieldsJson.forEach((element) => {
                const newJsonElement = {};
                fieldsToKeep.forEach((field) => {
                    newJsonElement[field] = element[field];
                });
                newJson.push(newJsonElement);
            });
            fieldsJson = newJson;
        }
        const tabled = jsonToTable(fieldsJson);
        let output;
        if (mode === 'html') {
            output = DataExtension._generateDocHtml(json, tabled);
        } else if (mode === 'md') {
            output = DataExtension._generateDocMd(json, tabled);
        }
        try {
            // write to disk
            await File.writeToFile(directory, filename + '.dataExtension', mode, output);
        } catch (ex) {
            Util.logger.error(`DataExtension.writeDeToX(${mode}):: error | ` + ex.message);
        }
    }
    /**
     * Parses metadata into a readable Markdown/HTML format then saves it
     * @param {Util.BuObject} buObject properties for auth
     * @param {DataExtensionMap} [metadata] a list of dataExtension definitions
     * @param {boolean} [isDeploy] used to skip non-supported message during deploy
     * @returns {Promise<void>} -
     */
    static async document(buObject, metadata, isDeploy) {
        if (!metadata) {
            metadata = this.readBUMetadataForType(
                File.normalizePath([
                    this.properties.directories.retrieve,
                    buObject.credential,
                    buObject.businessUnit,
                ]),
                true
            ).dataExtension;
        }
        const docPath = File.normalizePath([
            this.properties.directories.dataExtension,
            buObject.credential,
            buObject.businessUnit,
        ]);
        if (!metadata || !Object.keys(metadata).length) {
            // as part of retrieve & manual execution we could face an empty folder
            return;
        }
        if (!isDeploy) {
            File.removeSync(docPath);
        }
        const columnsToIterateThrough = ['IsNullable', 'IsPrimaryKey'];
        const columnsToPrint = [
            'Name',
            'FieldType',
            'MaxLength',
            'IsPrimaryKey',
            'IsNullable',
            'DefaultValue',
        ];
        for (const customerKey in metadata) {
            if (metadata[customerKey].Fields && metadata[customerKey].Fields.length) {
                metadata[customerKey].Fields.forEach((field) => {
                    field.IsNullable = (!(field.IsRequired === 'true')).toString();
                    columnsToIterateThrough.forEach((key) => {
                        if (field[key] === 'true') {
                            field[key] = '+';
                        } else if (field[key] === 'false') {
                            field[key] = '-';
                        }
                    });
                });

                if (['html', 'both'].includes(this.properties.options.documentType)) {
                    this._writeDoc(
                        docPath + '/',
                        customerKey,
                        metadata[customerKey],
                        'html',
                        columnsToPrint
                    );
                }
                if (['md', 'both'].includes(this.properties.options.documentType)) {
                    this._writeDoc(
                        docPath + '/',
                        customerKey,
                        metadata[customerKey],
                        'md',
                        columnsToPrint
                    );
                }
            }
        }
        if (['html', 'both'].includes(this.properties.options.documentType)) {
            Util.logger.info(`Created ${docPath}/*.dataExtension.html`);
        }
        if (['md', 'both'].includes(this.properties.options.documentType)) {
            Util.logger.info(`Created ${docPath}/*.dataExtension.md`);
        }
    }

    /**
     * Delete a data extension from the specified business unit
     * @param {Object} buObject references credentials
     * @param {string} customerKey Identifier of data extension
     * @returns {Promise<void>} -
     */
    static async deleteByKey(buObject, customerKey) {
        let client;
        try {
            client = await Util.getETClient(buObject);
        } catch (ex) {
            Util.logger.error(ex.message);
            return;
        }
        const config = {
            props: { CustomerKey: customerKey },
        };

        client.dataExtension(config).delete((error, response) => {
            if (error && error.results && error.results[0]) {
                if (error.results[0].ErrorCode === '310007') {
                    Util.logger.error(
                        'mcdev.deleteDE:: It seems the DataExtension you were trying to delete does not exist on the given BU or its External Key was changed.'
                    );
                } else {
                    Util.logger.error('mcdev.deleteDE:: ' + error.results[0].StatusMessage);
                }
            } else if (error) {
                Util.logger.error('mcdev.deleteDE:: ' + JSON.stringify(error));
            } else if (
                response &&
                response.body &&
                response.body.Results &&
                response.body.Results[0]
            ) {
                Util.logger.info(
                    `mcdev.deleteDE:: Success: ${response.body.Results[0].StatusMessage} (${customerKey})`
                );
                // delete local copy: retrieve/cred/bu/dataExtension/...json
                const jsonFile = File.normalizePath([
                    this.properties.directories.retrieve,
                    buObject.credential,
                    buObject.businessUnit,
                    this.definition.type,
                    `${customerKey}.${this.definition.type}-meta.json`,
                ]);
                if (File.existsSync(jsonFile)) {
                    File.unlinkSync(jsonFile);
                }
                // delete local copy: doc/dataExtension/cred/bu/...md
                const mdFile = File.normalizePath([
                    this.properties.directories.dataExtension,
                    buObject.credential,
                    buObject.businessUnit,
                    `${customerKey}.${this.definition.type}.md`,
                ]);
                if (File.existsSync(mdFile)) {
                    File.unlinkSync(mdFile);
                }
            } else {
                Util.logger.info('mcdev.deleteDE:: Success: ' + JSON.stringify(response));
            }
        });
    }

    /**
     * Retrieves folder metadata into local filesystem. Also creates a uniquePath attribute for each folder.
     * @param {Object} buObject properties for auth
     * @param {void} [_] -
     * @param {boolean} [isDeploy] used to signal that fields shall be retrieve in caching mode
     * @returns {Promise} Promise
     */
    static async retrieveForCache(buObject, _, isDeploy) {
        return this.retrieve(null, ['ObjectID', 'CustomerKey', 'Name'], buObject, null, isDeploy);
    }
    /**
     * Retrieves dataExtension metadata in template format.
     * @param {string} templateDir Directory where retrieved metadata directory will be saved
     * @param {string} name name of the metadata item
     * @param {Util.TemplateMap} variables variables to be replaced in the metadata
     * @returns {Promise<{metadata:DataExtensionMap,type:string}>} Promise of items
     */
    static async retrieveAsTemplate(templateDir, name, variables) {
        const options = {
            filter: {
                leftOperand: 'Name',
                operator: 'equals',
                rightOperand: name,
            },
        };
        /** @type DataExtensionMap */
        // const metadata = super.parseResponseBody(response.body);
        const metadata = await this._retrieveAll(null, options);

        if (!Object.keys(metadata).length) {
            Util.logger.error(`${this.definition.type} '${name}' not found on server.`);
            Util.logger.info('Downloaded: dataExtension (0)');
            return { metadata: {}, type: 'dataExtension' };
        }
        const customerKey = Object.keys(metadata)[0];
        await this._retrieveFieldsForSingleDe(metadata, customerKey);

        for (const key in metadata) {
            try {
                // API returns field unsorted
                metadata[key].Fields.sort((a, b) => a.Ordinal - b.Ordinal);

                const metadataCleaned = JSON.parse(
                    JSON.stringify(await this.postRetrieveTasks(metadata[key], null, !!variables))
                );

                this.keepTemplateFields(metadataCleaned);
                const metadataTemplated = JSON.parse(
                    Util.replaceByObject(JSON.stringify(metadataCleaned), variables)
                );
                File.writeJSONToFile(
                    [templateDir, this.definition.type].join('/'),
                    metadataTemplated[this.definition.keyField] +
                        '.' +
                        this.definition.type +
                        '-meta',
                    metadataTemplated
                );
            } catch (ex) {
                Util.metadataLogger('error', this.definition.type, 'retrieve', ex, key);
            }
        }

        Util.logger.info(
            `DataExtension.retrieveAsTemplate:: All records written to filesystem (${customerKey})`
        );
        return { metadata: metadata, type: 'dataExtension' };
    }

    /**
     * parses retrieved Metadata before saving
     * @private
     * @param {DataExtensionItem} metadata a single dataExtension definition
     * @returns {DataExtensionItem} a single dataExtension definition
     */
    static _parseMetadata(metadata) {
        let error = false;
        let verbose = false;
        // data extension type (from folder)
        try {
            metadata.r__folder_ContentType = Util.getFromCache(
                this.cache,
                'folder',
                metadata.CategoryID,
                'ID',
                'ContentType'
            );
        } catch (ex) {
            if (/(_Salesforce)(_\d\d?\d?)?$/.test(metadata.Name)) {
                verbose = true;
                metadata.r__folder_ContentType = 'synchronizeddataextension';
            } else {
                error = true;
                Util.logger.warn(`Data Extension '${metadata.Name}': ${ex.message}`);
            }
        }
        // folder
        try {
            metadata.r__folder_Path = Util.getFromCache(
                this.cache,
                'folder',
                metadata.CategoryID,
                'ID',
                'Path'
            );
            delete metadata.CategoryID;
        } catch (ex) {
            if (/(_Salesforce)(_\d\d?\d?)?$/.test(metadata.Name)) {
                metadata.r__folder_Path = 'Synchronized Data Extensions';
                delete metadata.CategoryID;

                if (!verbose) {
                    Util.logger.verbose(
                        `Synchronized Data Extension of other BU found: '${metadata.Name}'. Setting folder to 'Synchronized Data Extensions'`
                    );
                }
            } else if (!error) {
                Util.logger.error(`Data Extension '${metadata.Name}': ${ex.message}`);
            }
        }
        // DataExtensionTemplate
        if (metadata.Template && metadata.Template.CustomerKey) {
            try {
                metadata.r__dataExtensionTemplate_Name = Util.getFromCache(
                    this.cache,
                    'dataExtensionTemplate',
                    metadata.Template.CustomerKey,
                    'CustomerKey',
                    'Name'
                );
                delete metadata.Template;
            } catch (ex) {
                Util.logger.debug(ex.message);
                // Let's allow retrieving such DEs but warn that they cannot be deployed to another BU.
                // Deploying to same BU  still works!
                // A workaround exists but it's likely not beneficial to explain to users:
                // Create a DE based on the not-supported template on the target BU, retrieve it, copy the Template.CustomerKey into the to-be-deployed DE (or use mcdev-templating), done
                Util.logger.warn(
                    `Issue with DataExtension '${
                        metadata[this.definition.nameField]
                    }': Could not find specified DataExtension Template. Please note that DataExtensions based on SMSMessageTracking and SMSSubscriptionLog cannot be deployed automatically across BUs at this point.`
                );
            }
        }

        return metadata;
    }

    /**
     * Retrieves dataExtension metadata and cleans it
     * @private
     * @param {string[]} [additionalFields] Returns specified fields even if their retrieve definition is not set to true
     * @param {Object} [options] e.g. filter
     * @returns {Promise<DataExtensionMap>} keyField => metadata map
     */
    static async _retrieveAll(additionalFields, options) {
        const metadata = (await super.retrieveSOAPgeneric(null, null, options, additionalFields))
            .metadata;
        for (const key in metadata) {
            // some system data extensions do not have CategoryID which throws errors in other places. These do not need to be parsed
            if (!metadata[key].CategoryID) {
                delete metadata[key];
            } else {
                metadata[key].Fields = [];
            }
        }
        return metadata;
    }
}

// Assign definition to static attributes
DataExtension.definition = require('../MetadataTypeDefinitions').dataExtension;
DataExtension.client = undefined;
DataExtension.cache = {};

module.exports = DataExtension;<|MERGE_RESOLUTION|>--- conflicted
+++ resolved
@@ -211,7 +211,6 @@
      * @returns {Promise} Promise
      */
     static async update(metadata) {
-<<<<<<< HEAD
         // Update dataExtension + Columns if they already exist; Create them if not
         // Modify columns for update call
         DataExtensionField.cache = this.metadata;
@@ -223,50 +222,6 @@
                 metadata.Fields,
                 metadata.CustomerKey
             );
-=======
-        // retrieve existing fields to enable updating them
-        const fieldsObj = await this._retrieveFields(['Name', 'ObjectID'], {
-            filter: {
-                leftOperand: 'DataExtension.CustomerKey',
-                operator: 'equals',
-                rightOperand: metadata.CustomerKey,
-            },
-        });
-
-        // ensure fields can be updated properly by their adding ObjectId based on Name-matching
-        const existingFieldObj = {};
-        Object.keys(fieldsObj).forEach((key) => {
-            existingFieldObj[fieldsObj[key].Name] = fieldsObj[key].ObjectID;
-        });
-        metadata.Fields.map((item) => {
-            if (existingFieldObj[item.Name]) {
-                // field is getting updated ---
-                // remove FieldType as it cannot be updated mostly and will lead to an API error
-                delete item.FieldType;
-
-                // set the ObjectId for clear identification
-                item.ObjectID = existingFieldObj[item.Name];
-
-                // enable renaming
-                if (item.Name_new) {
-                    item.Name = item.Name_new;
-                    delete item.Name_new;
-                    Util.logger.warn(
-                        `Found 'Name_new' value '${item.Name_new}' for ${metadata.CustomerKey}.${item.Name} - trying to rename.`
-                    );
-                }
-            } else {
-                // field is getting added ---
-                if (item.Name_new) {
-                    Util.logger.warn(
-                        `Found 'Name_new' value '${item.Name_new}' for ${metadata.CustomerKey}.${item.Name} but could not find a corresponding DE field on the server - adding new field instead of updating.`
-                    );
-                    delete item.Name_new;
-                }
-                delete item.ObjectID; // make sure this is gone or it will cause issues on new fields!
-            }
-        });
->>>>>>> 67a5a211
 
         // convert simple array into object.Array.object format to cope with how the XML body in the SOAP call needs to look like:
         // <Fields>
