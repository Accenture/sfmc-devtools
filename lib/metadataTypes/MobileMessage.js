--- conflicted
+++ resolved
@@ -92,12 +92,7 @@
      */
     static async _mergeCode(metadata, deployDir, templateName) {
         const fileExtension = 'amp';
-<<<<<<< HEAD
         templateName ||= metadata[this.definition.keyField];
-        let code;
-=======
-        templateName = templateName || metadata[this.definition.keyField];
->>>>>>> c08236ec
         const codePath = File.normalizePath([
             deployDir,
             this.definition.type,
