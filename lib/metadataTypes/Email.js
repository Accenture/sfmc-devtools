--- conflicted
+++ resolved
@@ -3,11 +3,8 @@
 const TYPE = require('../../types/mcdev.d');
 const MetadataType = require('./MetadataType');
 const Util = require('../util/util');
-<<<<<<< HEAD
 const File = require('../util/file');
-=======
 const cache = require('../util/cache');
->>>>>>> 3accf013
 
 /**
  * Email MetadataType
@@ -76,8 +73,9 @@
 
     /**
      * prepares an email for deployment
-     * @param {Object} metadata a single script activity definition
-     * @param {String} dir directory of deploy files
+     *
+     * @param {object} metadata a single script activity definition
+     * @param {string} dir directory of deploy files
      * @returns {Promise} Promise
      */
     static async preDeployTasks(metadata, dir) {
@@ -94,9 +92,10 @@
     /**
      * takes one classic email and converts it into
      * a content builder based email
-     * @param {Object} classicMetadata classic email
-     * @param {Object} nameSafe ensure names are only used once (Content Builder requirement)
-     * @returns {Object} asset-message-htmlemail
+     *
+     * @param {object} classicMetadata classic email
+     * @param {object} nameSafe ensure names are only used once (Content Builder requirement)
+     * @returns {object} asset-message-htmlemail
      */
     static convert(classicMetadata, nameSafe) {
         if (!classicMetadata.HTMLBody) {
