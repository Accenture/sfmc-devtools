'use strict';

<<<<<<< HEAD
import MetadataType from './MetadataType.js';
import TYPE from '../../types/mcdev.d.js';
=======
const TYPE = require('../../types/mcdev.d');
const MetadataType = require('./MetadataType');
const Util = require('../util/util');
const cache = require('../util/cache');
>>>>>>> 6eb4373e

/**
 * AttributeGroup MetadataType
 *
 * @augments MetadataType
 */
class AttributeGroup extends MetadataType {
    /**
     * Retrieves Metadata of schema attribute groups.
     *
     * @param {string} retrieveDir Directory where retrieved metadata directory will be saved
     * @param {void} [_] unused parameter
     * @param {void} [__] unused parameter
     * @param {string} [key] customer key of single item to retrieve
     * @returns {Promise.<TYPE.MetadataTypeMapObj>} Promise of metadata
     */
    static async retrieve(retrieveDir, _, __, key) {
        return super.retrieveREST(
            retrieveDir,
            '/hub/v1/contacts/schema/attributeGroups',
            null,
            key
        );
    }
    /**
     * Retrieves Metadata of schema attribute groups for caching.
     *
     * @returns {Promise.<TYPE.MetadataTypeMapObj>} Promise of metadata
     */
    static retrieveForCache() {
        return super.retrieveREST(null, '/hub/v1/contacts/schema/attributeGroups');
    }

    /**
     * manages post retrieve steps
     *
     * @param {TYPE.MetadataTypeItem} metadata a single metadata
     * @returns {TYPE.MetadataTypeItem} metadata
     */
    static postRetrieveTasks(metadata) {
        // Member ID
        delete metadata.mID;

        // attributeSet
        metadata.attributeSetIdentifiers = metadata.attributeSetIdentifiers.map((attributeSet) => {
            try {
                const key = cache.searchForField(
                    'attributeSet',
                    attributeSet.definitionID,
                    'definitionID',
                    'definitionKey'
                );
                if (key !== attributeSet.definitionKey) {
                    throw new Error(
                        `AttributeSet key mismatch. Found ${key} instead of ${attributeSet.definitionKey}`
                    );
                }
                return key;
            } catch (ex) {
                Util.logger.warn(
                    ` - ${this.definition.type} ${metadata[this.definition.keyField]} (for ${
                        attributeSet.definitionKey
                    }): ${ex.message}`
                );
                return attributeSet;
            }
        });

        // requiredRelationships
        // TODO: implement

        // description is not returned by API when empty. Set to empty string to propose the field as an option to users
        metadata.description ||= '';

        // applicationKey is only used by system generated attribute groups and otherwise it's empty.
        if (metadata.applicationKey === '') {
            // remove useless field
            delete metadata.applicationKey;
        }

        // connectingID.identifierType seems to be always set to 'FullyQualifiedName' - to be sure we check it here and remove it if it's the case
        if (metadata.connectingID?.identifierType === 'FullyQualifiedName') {
            // remove useless field
            delete metadata.connectingID;
        }

        // containsSchemaAttributes is only true for system generated attribute groups and otherwise it's false.
        if (!metadata.containsSchemaAttributes) {
            delete metadata.containsSchemaAttributes;
        }

        // isSystemDefined is only true for system generated attribute groups and cannot be deployed
        if (!metadata.isSystemDefined) {
            delete metadata.isSystemDefined;
        }

        return metadata;
    }
    /**
     * prepares for deployment
     *
     * @param {TYPE.MetadataTypeItem} metadata a single item
     * @returns {TYPE.MetadataTypeItem} Promise
     */
}

// Assign definition to static attributes
import MetadataTypeDefinitions from '../MetadataTypeDefinitions.js';
AttributeGroup.definition = MetadataTypeDefinitions.attributeGroup;

export default AttributeGroup;<|MERGE_RESOLUTION|>--- conflicted
+++ resolved
@@ -1,14 +1,9 @@
 'use strict';
 
-<<<<<<< HEAD
 import MetadataType from './MetadataType.js';
 import TYPE from '../../types/mcdev.d.js';
-=======
-const TYPE = require('../../types/mcdev.d');
-const MetadataType = require('./MetadataType');
-const Util = require('../util/util');
-const cache = require('../util/cache');
->>>>>>> 6eb4373e
+import { Util } from '../util/util.js';
+import cache from '../util/cache.js';
 
 /**
  * AttributeGroup MetadataType
