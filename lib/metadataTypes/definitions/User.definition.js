--- conflicted
+++ resolved
@@ -8,14 +8,6 @@
     keyIsFixed: false,
     keyField: 'CustomerKey',
     nameField: 'Name',
-<<<<<<< HEAD
-    stringifyFieldsBeforeTemplate: ['DefaultBusinessUnit', 'AssociatedBusinessUnits__c'],
-    soapType: 'accountUser',
-    type: 'user',
-    typeDescription: 'Marketing Cloud users',
-    typeName: 'User',
-    typeRetrieveByDefault: false,
-=======
     createdDateField: 'CreatedDate',
     createdNameField: null,
     lastmodDateField: 'ModifiedDate',
@@ -27,7 +19,6 @@
     typeRetrieveByDefault: false,
     documentInOneFile: true,
     stringifyFieldsBeforeTemplate: ['DefaultBusinessUnit', 'c__AssociatedBusinessUnits'],
->>>>>>> bea555f4
     fields: {
         AccountUserID: {
             // numeric id, cannot be changed but identifies the useruniquely
