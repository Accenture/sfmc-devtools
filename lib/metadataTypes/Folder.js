--- conflicted
+++ resolved
@@ -255,12 +255,6 @@
      * @returns {Promise} Promise
      */
     static async create(metadataEntry) {
-<<<<<<< HEAD
-        if (metadataEntry === null || metadataEntry === undefined) {
-            return null;
-        }
-=======
->>>>>>> de95cf5f
         if (metadataEntry?.Parent?.ID === 0) {
             Util.logger.error(
                 `${this.definition.type}-${metadataEntry.ContentType}.create:: Cannot create Root Folder: ${metadataEntry.Name}`
@@ -298,12 +292,6 @@
      * @returns {Promise} Promise
      */
     static async update(metadataEntry) {
-<<<<<<< HEAD
-        if (metadataEntry === null || metadataEntry === undefined) {
-            return null;
-        }
-=======
->>>>>>> de95cf5f
         const path = metadataEntry.Path;
         try {
             const response = await super.updateSOAP(metadataEntry, 'DataFolder', true);
