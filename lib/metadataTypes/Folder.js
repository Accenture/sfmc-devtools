'use strict';

const TYPE = require('../../types/mcdev.d');
const MetadataType = require('./MetadataType');
const toposort = require('toposort');
const Util = require('../util/util');
const File = require('../util/file');
const cache = require('../util/cache');

/**
 * Folder MetadataType
 *
 * @augments MetadataType
 */
class Folder extends MetadataType {
    /**
     * Retrieves metadata of metadata type into local filesystem. executes callback with retrieved metadata
     *
     * @param {string} retrieveDir Directory where retrieved metadata directory will be saved
     * @param {string[]} [additionalFields] Returns specified fields even if their retrieve definition is not set to true
<<<<<<< HEAD
     * @param {object} buObject properties for auth
     * @param {void} [___] unused parameter
     * @param {string} [key] customer key of single item to retrieve
=======
     * @param {TYPE.BuObject} buObject properties for auth
>>>>>>> c36c9fdc
     * @returns {Promise} Promise
     */
    static async retrieve(retrieveDir, additionalFields, buObject, ___, key) {
        if (key) {
            Util.logger.error(`Folder.retrieve() does not support key parameter`);
        }
        const queryAllFolders = await this.retrieveHelper(additionalFields, true);

        if (buObject.eid !== buObject.mid) {
            queryAllFolders.push(...(await this.retrieveHelper(additionalFields, false)));
        }
        const sortPairs = toposort(queryAllFolders.map((a) => [a.ParentFolder.ID, a.ID]));
        const idMap = {};
        for (const val of queryAllFolders) {
            // Contact Builder Lists create a folder called "Audiences" with the same Customer Key as the
            // main data extension folder. We restrict this from deploy so setting customer key to allow retrieve
            if (val.CustomerKey === 'dataextension_default' && val.Name === 'Audiences') {
                val.CustomerKey = 'dataextension_audiences';
            }
            // by default folders do not have an external key, we set this to ID plus EID as this will be unique
            else if (!val.CustomerKey) {
                val.CustomerKey = [buObject.eid, val.ID].join('-');
            }

            idMap[val.ID] = val;
        }

        // create root node for attaching, but will be deleted later
        idMap[0] = {
            Name: '<ROOT>',
        };
        for (const id of sortPairs) {
            if (!idMap[id]) {
                Util.logger.debug(`Error: id ${id} not found in idMap-obj but in sortPairs-array.`);
            } else if (
                idMap[id].ParentFolder &&
                Number.isSafeInteger(idMap[id].ParentFolder.ID) &&
                idMap[id].Name !== '<ROOT>'
            ) {
                // if the parent folder can be found by ID
                if (idMap[idMap[id].ParentFolder.ID]) {
                    // if the parent folder has a Path
                    if (idMap[idMap[id].ParentFolder.ID].Path) {
                        const parent = idMap[idMap[id].ParentFolder.ID];
                        // we use / here not system separator as it is important to keep metadata consistent
                        idMap[id].Path = [parent.Path, idMap[id].Name].join(
                            Util.standardizedSplitChar
                        );
                        idMap[id].ParentFolder.Path = parent.Path;
                    } else {
                        idMap[id].Path = idMap[id].Name;
                    }
                } else {
                    Util.logger.warn(
                        `- Skipping folder ${idMap[id].Name} (${id}, type: ${idMap[id].ContentType}): Cannot find parent folder (${idMap[id].ParentFolder.ID})`
                    );
                }
            }
            // All folders except the artificial root have ParentFolder attribute. If they dont something else is wrong
            else if (idMap[id].Name !== '<ROOT>') {
                idMap[id].Path = '';
                Util.logger.warn(
                    `- Skipping folder ${idMap[id].Name} (${id}, type: ${idMap[id].ContentType}): Does not have a parent folder`
                );
            }
        }

        // helper for error warning
        const buMapping = {};
        for (const cred in this.properties.credentials) {
            const buObj = this.properties.credentials[cred].businessUnits;
            for (const bu in buObj) {
                buMapping[buObj[bu]] = `${cred}/${bu}`;
            }
        }

        // build a new map using the customer key instead of id
        const metadata = {};
        for (const id in idMap) {
            // remove keys which are listed in other BUs and skip root
            if (
                idMap[id].Client?.ID &&
                (buObject.mid == idMap[id].Client.ID ||
                    this.definition.folderTypesFromParent.includes(
                        idMap[id].ContentType.toLowerCase()
                    ))
            ) {
                if (metadata[idMap[id].CustomerKey]) {
                    // check the shortest path as this is likely the more important folder.
                    if (metadata[idMap[id].CustomerKey].Path.length > idMap[id].Path.length) {
                        Util.logger.debug(
                            `MetadataType[folder-${
                                idMap[id].ContentType
                            }].retrieve:: Duplicate CustomerKey on Folder. Keeping: ${
                                idMap[id].Path
                            }, Overwriting: ${metadata[idMap[id].CustomerKey].Path}`
                        );
                        metadata[idMap[id].CustomerKey] = idMap[id];
                    } else {
                        Util.logger.debug(
                            `MetadataType[folder-${
                                idMap[id].ContentType
                            }].retrieve:: Duplicate CustomerKey on Folder. Keeping: ${
                                metadata[idMap[id].CustomerKey].Path
                            }, Ignoring: ${idMap[id].Path}`
                        );
                    }
                } else {
                    metadata[idMap[id].CustomerKey] = idMap[id];
                }
            } else {
                delete idMap[id];
            }
        }
        if (retrieveDir) {
            const savedMetadata = await this.saveResults(metadata, retrieveDir, buObject.mid);
            Util.logger.info(
                `Downloaded: ${this.definition.type} (${Object.keys(savedMetadata).length})`
            );
        }
        return { metadata: metadata, type: this.definition.type };
    }

    /**
     * Retrieves folder metadata for caching
     *
     * @param {TYPE.BuObject} buObject properties for auth
     * @returns {Promise} Promise
     */
    static retrieveForCache(buObject) {
        return this.retrieve(null, null, buObject);
    }

    /**
     * Folder upsert (copied from Metadata Upsert), after retrieving from target
     * and comparing to check if create or update operation is needed.
     * Copied due to having a dependency on itself, meaning the created need to be serial
     *
     * @param {TYPE.MetadataTypeMap} metadata metadata mapped by their keyField
     * @returns {Promise.<object>} Promise of saved metadata
     */
    static async upsert(metadata) {
        let updateCount = 0;
        let createCount = 0;
        const upsertResults = {};
        const sortPairs = toposort(
            Object.keys(metadata).map((customerKey) => [
                metadata[customerKey].ParentFolder.Path,
                metadata[customerKey].Path,
            ])
        );
        // loop of loops to find a match between two arrays
        for (const folderPath of sortPairs) {
            for (const metadataKey in metadata) {
                if (metadata[metadataKey].Path === folderPath) {
                    try {
                        // preDeployTasks parsing
                        const deployableMetadata = await this.preDeployTasks(metadata[metadataKey]);
                        // if preDeploy returns nothing then it cannot be deployed so skip deployment
                        if (deployableMetadata) {
                            const normalizedKey = File.reverseFilterIllegalFilenames(metadataKey);

                            let existingId;
                            try {
                                // perform a secondary check based on path
                                existingId = cache.searchForField(
                                    'folder',
                                    deployableMetadata.Path,
                                    'Path',
                                    'ID'
                                );
                            } catch (ex) {
                                // In case no path matching, then try to use CustomerKey
                                existingId = cache.getByKey('folder', normalizedKey)?.ID;
                            }

                            let result;
                            // since deployableMetadata will be modified for deploy, make a copy for reference
                            const beforeMetadata = JSON.parse(JSON.stringify(deployableMetadata));
                            if (existingId) {
                                // if an existing folder exists with the same name/path then use that
                                deployableMetadata.ID = existingId;
                                result = await this.update(deployableMetadata);
                                updateCount++;
                            } else {
                                result = await this.create(deployableMetadata);
                                createCount++;
                            }
                            if (result?.Results) {
                                const parsed = this.parseResponseBody({
                                    Results: [result.Results[0].Object],
                                });
                                if (!result.Results[0].Object.CustomerKey && parsed['undefined']) {
                                    // when inserting folders without specifying a CustomerKey, this happens in parseResponseBody()
                                    parsed[normalizedKey] = parsed['undefined'];
                                    delete parsed['undefined'];
                                }
                                const newObject = {};
                                newObject[normalizedKey] = Object.assign(
                                    beforeMetadata,
                                    parsed[normalizedKey]
                                );
                                cache.mergeMetadata('folder', newObject);

                                upsertResults[metadataKey] = beforeMetadata;
                            } else {
                                Util.logger.debug(result);
                                throw new Error(
                                    `'${beforeMetadata.Path}' was not deployed correctly`
                                );
                            }
                        }
                    } catch (ex) {
                        Util.metadataLogger('error', 'folder', 'upsert', ex, metadataKey);
                    }
                }
            }
        }
        // Logging
        Util.metadataLogger(
            'info',
            this.definition.type,
            'upsert',
            `${createCount} created / ${updateCount} updated`
        );

        if (updateCount) {
            Util.logger.warn(
                `Folders are recognized for updates based on their CustomerKey or, if that is not given, their folder-path.`
            );
        }
        return upsertResults;
    }

    /**
     * creates a folder based on metatadata
     *
     * @param {TYPE.MetadataTypeItem} metadataEntry metadata of the folder
     * @returns {Promise} Promise
     */
    static async create(metadataEntry) {
        if (metadataEntry?.Parent?.ID === 0) {
            Util.logger.error(
                `${this.definition.type}-${metadataEntry.ContentType}.create:: Cannot create Root Folder: ${metadataEntry.Name}`
            );
            return {};
        }
        const path = metadataEntry.Path;
        try {
            const response = await super.createSOAP(metadataEntry, 'DataFolder', true);
            if (response) {
                response.Results[0].Object = metadataEntry;
                response.Results[0].Object.ID = response.Results[0].NewID;
                response.Results[0].Object.CustomerKey = metadataEntry.CustomerKey;
                delete response.Results[0].Object.$;

                Util.logger.info(`- created folder: ${path}`);
                return response;
            }
        } catch (ex) {
            if (ex?.results) {
                Util.logger.error(
                    `${this.definition.type}-${metadataEntry.ContentType}.create:: error creating: '${path}'. ${ex.results[0].StatusMessage}`
                );
            } else if (ex) {
                Util.logger.error(
                    `${this.definition.type}-${metadataEntry.ContentType}.create:: error creating: '${path}'. ${ex.message}`
                );
            }
        }
    }

    /**
     * Updates a single Folder.
     *
     * @param {TYPE.MetadataTypeItem} metadataEntry single metadata entry
     * @returns {Promise} Promise
     */
    static async update(metadataEntry) {
        const path = metadataEntry.Path;
        try {
            const response = await super.updateSOAP(metadataEntry, 'DataFolder', true);
            if (response) {
                response.Results[0].Object = metadataEntry;
                response.Results[0].Object.CustomerKey = metadataEntry.CustomerKey;
                delete response.Results[0].Object.$;
                Util.logger.info(`- updated folder: ${path}`);
                return response;
            }
        } catch (ex) {
            if (ex?.results) {
                Util.logger.error(
                    `${this.definition.type}-${metadataEntry.ContentType}.update:: error updating: '${path}'. ${ex.results[0].StatusMessage}`
                );
            } else if (ex) {
                Util.logger.error(
                    `${this.definition.type}-${metadataEntry.ContentType}.update:: error updating: '${path}'. ${ex.message}`
                );
            }
        }
    }

    /**
     * prepares a folder for deployment
     *
     * @param {TYPE.MetadataTypeItem} metadata a single folder definition
     * @returns {Promise.<TYPE.MetadataTypeItem>} Promise of parsed folder metadata
     */
    static async preDeployTasks(metadata) {
        if (!this.definition.deployFolderTypes.includes(metadata.ContentType.toLowerCase())) {
            Util.logger.warn(
                `Folder ${metadata.Name} is of a type which does not support deployment (Type: ${metadata.ContentType}). Please create this manually in the Web-Interface.`
            );
            return;
        }
        // skip certain folders by name
        else if (this.definition.deployFolderBlacklist.includes(metadata.Name.toLowerCase())) {
            Util.metadataLogger(
                'debug',
                'folder',
                'preDeployTasks',
                `Folder ${metadata.Name} is blacklisted for deployment due to it being a reserved name or that folder cannot be deployed`
            );
            return;
        }

        // skip when metadata isnt editable
        else if (!metadata.IsEditable) {
            Util.metadataLogger(
                'warn',
                'folder',
                'preDeployTasks',
                `Folders with IsEditable (such as ${metadata.Name}) are skipped in deployment to avoid overwriting system folder`
            );
            return;
        }
        // retreive ID based on the matching Path of the parent folder
        else if (metadata?.ParentFolder?.Path) {
            metadata.ParentFolder.ID = cache.searchForField(
                'folder',
                metadata.ParentFolder.Path,
                'Path',
                'ID'
            );
            return metadata;
        } else {
            Util.metadataLogger(
                'warn',
                'folder',
                'preDeployTasks',
                `skipping root folder '${metadata.Name}' (no need to include this in deployment)`
            );
            return;
        }
    }

    /**
     * Returns file contents mapped to their filename without '.json' ending
     *
     * @param {string} dir directory that contains '.json' files to be read
     * @param {boolean} [listBadKeys=false] do not print errors, used for badKeys()
     * @returns {TYPE.MetadataTypeMap} fileName => fileContent map
     */
    static getJsonFromFS(dir, listBadKeys) {
        try {
            const fileName2FileContent = {};
            const directories = File.readDirectoriesSync(dir, 10, true);
            let newCounter = 0;
            for (const subdir of directories) {
                // standardise to / and then remove the stem up until folder as this
                // should not be in the path for the metadata. In case no split then return empty as this is root

                const standardSubDir = File.reverseFilterIllegalFilenames(
                    subdir.replace(/\\/g, '/').split(/folder\//)[1] || ''
                );
                for (const fileName of File.readdirSync(subdir)) {
                    try {
                        if (fileName.endsWith('meta.json')) {
                            const fileContent = File.readJSONFile(subdir, fileName, true, false);

                            const fileNameWithoutEnding = File.reverseFilterIllegalFilenames(
                                fileName.split(/\.(\w|-)+-meta.json/)[0]
                            );

                            if (fileContent.Name === fileNameWithoutEnding) {
                                fileContent.Path =
                                    (standardSubDir ? standardSubDir + '/' : '') +
                                    fileNameWithoutEnding;
                                fileContent.ParentFolder = {
                                    Path: standardSubDir,
                                };
                                const key = fileContent.CustomerKey
                                    ? fileContent.CustomerKey
                                    : `new-${++newCounter}`;
                                if (fileName2FileContent[key]) {
                                    Util.logger.error(
                                        `Your have multiple folder-JSONs with the same CustomerKey '${key}' - skipping ${fileName}`
                                    );
                                } else {
                                    fileName2FileContent[key] = fileContent;
                                }
                            } else if (!listBadKeys) {
                                Util.metadataLogger(
                                    'error',
                                    this.definition.type,
                                    'getJsonFromFS',
                                    'Name of the Folder and the Filename must match',
                                    JSON.stringify({
                                        Filename: fileNameWithoutEnding,
                                        MetadataName: fileContent.Name,
                                    })
                                );
                            }
                        }
                    } catch (ex) {
                        // by catching this in the loop we gracefully handle the issue and move on to the next file
                        Util.metadataLogger('debug', this.definition.type, 'getJsonFromFS', ex);
                    }
                }
            }
            return fileName2FileContent;
        } catch (ex) {
            Util.metadataLogger('error', this.definition.type, 'getJsonFromFS', ex);
            throw new Error(ex);
        }
    }

    /**
     * Helper to retrieve the folders as promise
     *
     * @param {string[]} [additionalFields] Returns specified fields even if their retrieve definition is not set to true
     * @param {boolean} [queryAllAccounts] which queryAllAccounts setting to use
     * @returns {Promise.<object>} soap object
     */
    static async retrieveHelper(additionalFields, queryAllAccounts) {
        const options = { QueryAllAccounts: !!queryAllAccounts };
        const response = await this.client.soap.retrieveBulk(
            'DataFolder',
            this.getFieldNamesToRetrieve(additionalFields).filter(
                (field) => !field.includes('Path')
            ),
            options
        );
        return response.Results;
    }
    /**
     * Gets executed after retreive of metadata type
     *
     * @param {TYPE.MetadataTypeItem} metadata metadata mapped by their keyField
     * @returns {TYPE.MetadataTypeItem} cloned metadata
     */
    static postRetrieveTasks(metadata) {
        return JSON.parse(JSON.stringify(metadata));
    }
    /**
     * Helper for writing Metadata to disk, used for Retrieve and deploy
     *
     * @param {object} results metadata results from deploy
     * @param {string} retrieveDir directory where metadata should be stored after deploy/retrieve
     * @param {number} mid current mid for this credential / business unit
     * @returns {Promise.<object>} Promise of saved metadata
     */
    static async saveResults(results, retrieveDir, mid) {
        const savedResults = {};
        for (const metadataEntry in results) {
            try {
                // skip saving shared folders as they technically live in parent.
                // ! Warning: our result set does not have Client.ID in it - bad check?
                if (results[metadataEntry].Client && mid != results[metadataEntry].Client.ID) {
                    continue;
                } else if (
                    results[metadataEntry] &&
                    (this.isFiltered(results[metadataEntry], true) ||
                        this.isFiltered(results[metadataEntry], false))
                ) {
                    // if current metadata entry is filtered skip writeJSONToFile()
                    continue;
                }
                // get subfolder into which we need to save this JSON
                // * cannot use split('/') here due to the "A/B Testing" folder
                const stem = results[metadataEntry].Path.slice(
                    0,
                    -results[metadataEntry].Name.length
                );

                // we dont store Id on local disk, but we need it for caching logic,
                // so its in retrieve but not in save. Here we put into the clone so that the original
                // object used for caching doesnt have the Id removed.
                const tempHolder = this.postRetrieveTasks(results[metadataEntry]);
                this.keepRetrieveFields(tempHolder);
                delete tempHolder.ParentFolder;
                delete tempHolder.Client;
                if (!this.definition.keepId) {
                    delete tempHolder.ID;
                }
                savedResults[metadataEntry] = tempHolder;

                // need to {await} writeJSONToFile() here because sometimes SFMC allows the same folder to be created twice and then we run into race conditions, causing bad JSON to be saved
                await File.writeJSONToFile(
                    // manage subtypes
                    [retrieveDir, 'folder', stem],
                    tempHolder.Name + '.folder-meta',
                    tempHolder
                );
            } catch (ex) {
                Util.metadataLogger(
                    'error',
                    this.definition.type,
                    'saveResults',
                    ex,
                    metadataEntry
                );
            }
        }
        return savedResults;
    }
}

// Assign definition to static attributes
Folder.definition = require('../MetadataTypeDefinitions').folder;

module.exports = Folder;<|MERGE_RESOLUTION|>--- conflicted
+++ resolved
@@ -18,13 +18,9 @@
      *
      * @param {string} retrieveDir Directory where retrieved metadata directory will be saved
      * @param {string[]} [additionalFields] Returns specified fields even if their retrieve definition is not set to true
-<<<<<<< HEAD
-     * @param {object} buObject properties for auth
+     * @param {TYPE.BuObject} buObject properties for auth
      * @param {void} [___] unused parameter
      * @param {string} [key] customer key of single item to retrieve
-=======
-     * @param {TYPE.BuObject} buObject properties for auth
->>>>>>> c36c9fdc
      * @returns {Promise} Promise
      */
     static async retrieve(retrieveDir, additionalFields, buObject, ___, key) {
