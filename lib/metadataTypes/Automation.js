--- conflicted
+++ resolved
@@ -74,24 +74,13 @@
                   })
               )
             : [];
-<<<<<<< HEAD
-        const metadataMap = this.parseResponseBody({ items: details });
+        let metadataMap = this.parseResponseBody({ items: details });
 
         if (Object.keys(metadataMap).length) {
             // attach notification information to each automation that has any
             await this.#getAutomationNotificationsREST(metadataMap);
         }
 
-        // * retrieveDir is mandatory in this method as it is not used for caching (there is a seperate method for that)
-        const savedMetadata = await this.saveResults(metadataMap, retrieveDir, null, null);
-        Util.logger.info(
-            `Downloaded: ${this.definition.type} (${Object.keys(savedMetadata).length})` +
-                Util.getKeysString(key)
-        );
-        if (this.properties.metaDataTypes.documentOnRetrieve.includes(this.definition.type)) {
-            await this.document(savedMetadata);
-=======
-        let metadataMap = this.parseResponseBody({ items: details });
         // * retrieveDir can be empty when we use it in the context of postDeployTasks
         if (retrieveDir) {
             metadataMap = await this.saveResults(metadataMap, retrieveDir, null, null);
@@ -101,7 +90,6 @@
             );
 
             await this.runDocumentOnRetrieve(key, metadataMap);
->>>>>>> f3d3f786
         }
         return { metadata: metadataMap, type: this.definition.type };
     }
@@ -522,11 +510,10 @@
     static async postDeployTasks(metadataMap, originalMetadataMap) {
         for (const key in metadataMap) {
             // need to put schedule on here if status is scheduled
-            await Automation.#scheduleAutomation(metadata, originalMetadata, key);
-
-<<<<<<< HEAD
+            await Automation.#scheduleAutomation(metadataMap, originalMetadataMap, key);
+
             // need to update notifications separately if there are any
-            await Automation.#updateNotificationInfoREST(metadata, key);
+            await Automation.#updateNotificationInfoREST(metadataMap, key);
         }
     }
     /**
@@ -579,20 +566,20 @@
     /**
      * helper for {@link postDeployTasks}
      *
-     * @param {TYPE.AutomationMap} metadata metadata mapped by their keyField
-     * @param {TYPE.AutomationMap} originalMetadata metadata to be updated (contains additioanl fields)
+     * @param {TYPE.AutomationMap} metadataMap metadata mapped by their keyField
+     * @param {TYPE.AutomationMap} originalMetadataMap metadata to be updated (contains additioanl fields)
      * @param {string} key current customer key
      */
-    static async #scheduleAutomation(metadata, originalMetadata, key) {
-        if (originalMetadata[key]?.type === 'scheduled') {
+    static async #scheduleAutomation(metadataMap, originalMetadataMap, key) {
+        if (originalMetadataMap[key]?.type === 'scheduled') {
             // Starting Source == 'Schedule': Try starting the automation
-            if (originalMetadata[key].status === 'Scheduled') {
+            if (originalMetadataMap[key].status === 'Scheduled') {
                 let schedule = null;
                 try {
-                    schedule = this._buildSchedule(originalMetadata[key].schedule);
+                    schedule = this._buildSchedule(originalMetadataMap[key].schedule);
                 } catch (ex) {
                     Util.logger.error(
-                        `- Could not create schedule for automation '${originalMetadata[key].name}' to start it: ${ex.message}`
+                        `- Could not create schedule for automation '${originalMetadataMap[key].name}' to start it: ${ex.message}`
                     );
                 }
                 if (schedule !== null) {
@@ -610,7 +597,7 @@
                             schedule,
                             {
                                 Interaction: {
-                                    ObjectID: metadata[key].id,
+                                    ObjectID: metadataMap[key].id,
                                 },
                             },
                             'start',
@@ -624,113 +611,33 @@
                                   (schedule_interval > 1 ? 's' : ''));
                         Util.logger.warn(
                             ` - scheduled automation '${
-                                originalMetadata[key].name
+                                originalMetadataMap[key].name
                             }' deployed as Active: runs every ${intervalString} starting ${
                                 schedule_StartDateTime.split('T').join(' ').split('.')[0]
                             } ${schedule_timezoneString}`
                         );
                     } catch (ex) {
                         Util.logger.error(
-                            `- Could not start scheduled automation '${originalMetadata[key].name}': ${ex.message}`
+                            `- Could not start scheduled automation '${originalMetadataMap[key].name}': ${ex.message}`
                         );
                     }
-=======
-            if (originalMetadataMap[key]?.type === 'scheduled') {
-                // Starting Source == 'Schedule': Try starting the automation
-                if (originalMetadataMap[key].status === 'Scheduled') {
-                    let schedule = null;
-                    try {
-                        schedule = this._buildSchedule(originalMetadataMap[key].schedule);
-                    } catch (ex) {
-                        Util.logger.error(
-                            `- Could not create schedule for automation ${originalMetadataMap[key].name} to start it: ${ex.message}`
-                        );
-                    }
-                    if (schedule !== null) {
-                        try {
-                            // remove the fields that are not needed for the schedule but only for CLI output
-                            const schedule_StartDateTime = schedule._StartDateTime;
-                            delete schedule._StartDateTime;
-                            const schedule_interval = schedule._interval;
-                            delete schedule._interval;
-                            const schedule_timezoneString = schedule._timezoneString;
-                            delete schedule._timezoneString;
-                            // start the automation
-                            await this.client.soap.schedule(
-                                'Automation',
-                                schedule,
-                                {
-                                    Interaction: {
-                                        ObjectID: metadataMap[key].id,
-                                    },
-                                },
-                                'start',
-                                {}
-                            );
-                            const intervalString =
-                                (schedule_interval > 1 ? `${schedule_interval} ` : '') +
-                                (schedule.RecurrenceType === 'Daily'
-                                    ? 'Day'
-                                    : schedule.RecurrenceType.slice(0, -2) +
-                                      (schedule_interval > 1 ? 's' : ''));
-                            Util.logger.warn(
-                                ` - scheduled automation '${
-                                    originalMetadataMap[key].name
-                                }' deployed Active: runs every ${intervalString} starting ${
-                                    schedule_StartDateTime.split('T').join(' ').split('.')[0]
-                                } ${schedule_timezoneString}`
-                            );
-                        } catch (ex) {
-                            Util.logger.error(
-                                `- Could not start scheduled automation '${originalMetadataMap[key].name}': ${ex.message}`
-                            );
-                        }
-                    }
-                } else {
-                    Util.logger.warn(
-                        ` - scheduled automation '${originalMetadataMap[key].name}' deployed Paused`
-                    );
->>>>>>> f3d3f786
                 }
             } else {
                 Util.logger.info(
                     Util.getGrayMsg(
-                        ` - scheduled automation '${originalMetadata[key].name}' deployed as Paused`
+                        ` - scheduled automation '${originalMetadataMap[key].name}' deployed as Paused`
                     )
                 );
             }
-<<<<<<< HEAD
-        }
-        if (metadata[key].startSource) {
-            metadata[key].schedule = metadata[key].startSource.schedule;
-
-            delete metadata[key].startSource;
-        }
-        if (metadata[key].schedule) {
-            metadata[key].schedule.typeId = metadata[key].schedule.scheduleTypeId;
-            delete metadata[key].schedule.scheduleTypeId;
-=======
-            if (metadataMap[key].startSource) {
-                metadataMap[key].schedule = metadataMap[key].startSource.schedule;
-
-                delete metadataMap[key].startSource;
-            }
-            if (metadataMap[key].schedule) {
-                metadataMap[key].schedule.typeId = metadataMap[key].schedule.scheduleTypeId;
-                delete metadataMap[key].schedule.scheduleTypeId;
-            }
-
-            // re-retrieve deployed items because the API does not return any info for them except the new id (api key)
-            try {
-                const { metadata } = await this.retrieve(null, null, null, key);
-                metadataMap[key] = Object.values(metadata)[0];
-                // postRetrieveTasks will be run automatically on this via super.saveResult
-            } catch (ex) {
-                throw new Error(
-                    `Could not get details for new ${this.definition.type} ${key} from server (${ex.message})`
-                );
-            }
->>>>>>> f3d3f786
+        }
+        if (metadataMap[key].startSource) {
+            metadataMap[key].schedule = metadataMap[key].startSource.schedule;
+
+            delete metadataMap[key].startSource;
+        }
+        if (metadataMap[key].schedule) {
+            metadataMap[key].schedule.typeId = metadataMap[key].schedule.scheduleTypeId;
+            delete metadataMap[key].schedule.scheduleTypeId;
         }
     }
 
