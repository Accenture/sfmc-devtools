'use strict';

<<<<<<< HEAD
import MetadataType from './MetadataType.js';
import TYPE from '../../types/mcdev.d.js';
import { Util } from '../util/util.js';
import File from '../util/file.js';
import Definitions from '../MetadataTypeDefinitions.js';
import cache from '../util/cache.js';
=======
const MetadataType = require('./MetadataType');
const TYPE = require('../../types/mcdev.d');
const Util = require('../util/util');
const File = require('../util/file');
const Definitions = require('../MetadataTypeDefinitions');
const cache = require('../util/cache');
const pLimit = require('p-limit');
>>>>>>> 9ff3bc31

/**
 * Automation MetadataType
 *
 * @augments MetadataType
 */
class Automation extends MetadataType {
    static notificationUpdates = {};
    /**
     * Retrieves Metadata of Automation
     *
     * @param {string} retrieveDir Directory where retrieved metadata directory will be saved
     * @param {void} [_] unused parameter
     * @param {void} [__] unused parameter
     * @param {string} [key] customer key of single item to retrieve
     * @returns {Promise.<TYPE.AutomationMapObj>} Promise of metadata
     */
    static async retrieve(retrieveDir, _, __, key) {
        /** @type {TYPE.SoapRequestParams} */
        let requestParams = null;
        if (key) {
            requestParams = {
                filter: {
                    leftOperand: 'CustomerKey',
                    operator: 'equals',
                    rightOperand: key,
                },
            };
        }
        const results = await this.client.soap.retrieveBulk('Program', ['ObjectID'], requestParams);
        if (results.Results?.length && !key) {
            // empty results will come back without "Results" defined
            Util.logger.info(
                Util.getGrayMsg(
                    ` - ${results.Results?.length} automation${
                        results.Results?.length === 1 ? '' : 's'
                    } found. Retrieving details...`
                )
            );
        }
        const details = results.Results
            ? await Promise.all(
                  results.Results.map(async (a) => {
                      try {
                          return await this.client.rest.get(
                              '/automation/v1/automations/' + a.ObjectID
                          );
                      } catch (ex) {
                          try {
                              if (ex.message == 'socket hang up') {
                                  // one more retry; it's a rare case but retrying again should solve the issue gracefully
                                  return await this.client.rest.get(
                                      '/automation/v1/automations/' + a.ObjectID
                                  );
                              }
                          } catch {
                              // no extra action needed, handled below
                          }
                          // if we do get here, we should log the error and continue instead of failing to download all automations
                          Util.logger.error(
                              ` ☇ skipping Automation ${a.ObjectID}: ${ex.message} ${ex.code}`
                          );
                          return null;
                      }
                  })
              )
            : [];
        let metadataMap = this.parseResponseBody({ items: details });

        if (Object.keys(metadataMap).length) {
            // attach notification information to each automation that has any
            await this.#getAutomationNotificationsREST(metadataMap);
        }

        // * retrieveDir can be empty when we use it in the context of postDeployTasks
        if (retrieveDir) {
            metadataMap = await this.saveResults(metadataMap, retrieveDir, null, null);
            Util.logger.info(
                `Downloaded: ${this.definition.type} (${Object.keys(metadataMap).length})` +
                    Util.getKeysString(key)
            );

            await this.runDocumentOnRetrieve(key, metadataMap);
        }
        return { metadata: metadataMap, type: this.definition.type };
    }

    /**
     * helper for {@link Automation.retrieve} to get Automation Notifications
     *
     * @private
     * @param {TYPE.MetadataTypeMap} metadataMap keyField => metadata map
     * @returns {Promise.<void>} Promise of nothing
     */
    static async #getAutomationNotificationsREST(metadataMap) {
        Util.logger.info(Util.getGrayMsg(` Retrieving Automation Notification information...`));

        // get list of keys that we retrieved so far
        const foundKeys = Object.keys(metadataMap);

        // get encodedAutomationID to retrieve notification information
        const iteratorBackup = this.definition.bodyIteratorField;
        this.definition.bodyIteratorField = 'entry';
        const automationLegacyMapObj = await super.retrieveREST(
            undefined,
            `/legacy/v1/beta/bulk/automations/automation/definition/`
        );
        this.definition.bodyIteratorField = iteratorBackup;
        const automationLegacyMap = Object.keys(automationLegacyMapObj.metadata)
            .filter((key) => foundKeys.includes(key))
            // ! using the `id` field to retrieve notifications does not work. instead one needs to use the URL in the `notifications` field
            .map((key) => ({
                id: automationLegacyMapObj.metadata[key].id,
                key,
            }));

        // get notifications for each automation
        const rateLimit = pLimit(5);
        let found = 0;
        let skipped = 0;
        const promiseMap = await Promise.all(
            automationLegacyMap.map((automationLegacy) =>
                rateLimit(async () => {
                    // this is a file so extended is at another endpoint
                    try {
                        const notificationsResult = await this.client.rest.get(
                            '/legacy/v1/beta/automations/notifications/' + automationLegacy.id
                        );
                        if (Array.isArray(notificationsResult?.workers)) {
                            metadataMap[automationLegacy.key].notifications =
                                notificationsResult.workers.map((n) => ({
                                    email: n.definition.split(',').map((item) => item.trim()),
                                    message: n.body,
                                    type: n.notificationType,
                                }));
                            found++;
                        } else {
                            throw new TypeError(JSON.stringify(notificationsResult));
                        }
                    } catch (ex) {
                        Util.logger.debug(
                            ` ☇ skipping Notifications for Automation ${automationLegacy.key}: ${ex.message} ${ex.code}`
                        );
                        skipped++;
                    }
                })
            )
        );
        Util.logger.info(
            Util.getGrayMsg(` Notifications found for ${found} automation${found === 1 ? '' : 's'}`)
        );
        Util.logger.debug(
            `Notifications not found for ${skipped} automation${skipped === 1 ? '' : 's'}`
        );
        return promiseMap;
    }

    /**
     * Retrieves Metadata of Automation
     *
     * @returns {Promise.<TYPE.AutomationMapObj>} Promise of metadata
     */
    static async retrieveChangelog() {
        const results = await this.client.soap.retrieveBulk('Program', ['ObjectID']);
        const details = [];
        for (const item of results.Results
            ? await Promise.all(
                  results.Results.map((a) =>
                      this.client.soap.retrieveBulk(
                          'Automation',
                          [
                              'ProgramID',
                              'Name',
                              'CustomerKey',
                              'CategoryID',
                              'LastSaveDate',
                              'LastSavedBy',
                              'CreatedBy',
                              'CreatedDate',
                          ],
                          {
                              filter: {
                                  leftOperand: 'ProgramID',
                                  operator: 'equals',
                                  rightOperand: a.ObjectID,
                              },
                          }
                      )
                  )
              )
            : []) {
            details.push(...item.Results);
        }
        details.map((item) => {
            item.key = item.CustomerKey;
        });

        const parsed = this.parseResponseBody({ items: details });

        return { metadata: parsed, type: this.definition.type };
    }

    /**
     * Retrieves automation metadata for caching
     *
     * @returns {Promise.<TYPE.AutomationMapObj>} Promise of metadata
     */
    static async retrieveForCache() {
        // get automations for cache
        const results = await this.client.soap.retrieveBulk('Program', [
            'ObjectID',
            'CustomerKey',
            'Name',
        ]);
        const resultsConverted = {};
        if (Array.isArray(results?.Results)) {
            // get encodedAutomationID to retrieve notification information
            const keyBackup = this.definition.keyField;
            const iteratorBackup = this.definition.bodyIteratorField;
            this.definition.keyField = 'key';
            this.definition.bodyIteratorField = 'entry';
            const automationsLegacy = await super.retrieveREST(
                undefined,
                `/legacy/v1/beta/bulk/automations/automation/definition/`
            );
            this.definition.keyField = keyBackup;
            this.definition.bodyIteratorField = iteratorBackup;

            // merge encodedAutomationID into results
            for (const m of results.Results) {
                resultsConverted[m.CustomerKey] = {
                    id: m.ObjectID,
                    key: m.CustomerKey,
                    name: m.Name,
                    programId: automationsLegacy.metadata[m.CustomerKey]?.id,
                };
            }
        }

        return { metadata: resultsConverted, type: this.definition.type };
    }

    /**
     * Retrieve a specific Automation Definition by Name
     *
     * @param {string} templateDir Directory where retrieved metadata directory will be saved
     * @param {string} name name of the metadata file
     * @param {TYPE.TemplateMap} templateVariables variables to be replaced in the metadata
     * @returns {Promise.<TYPE.AutomationItemObj>} Promise of metadata
     */
    static async retrieveAsTemplate(templateDir, name, templateVariables) {
        const results = await this.client.soap.retrieve('Program', ['ObjectID', 'Name'], {
            filter: {
                leftOperand: 'Name',
                operator: 'equals',
                rightOperand: name,
            },
        });
        if (Array.isArray(results?.Results)) {
            // eq-operator returns a similar, not exact match and hence might return more than 1 entry
            const metadata = results.Results.find((item) => item.Name === name);
            if (!metadata) {
                Util.logger.error(`${this.definition.type} '${name}' not found on server.`);
                return;
            }
            let details = await this.client.rest.get(
                '/automation/v1/automations/' + metadata.ObjectID
            );
            const metadataMap = this.parseResponseBody({ items: [details] });
            if (Object.keys(metadataMap).length) {
                // attach notification information to each automation that has any
                await this.#getAutomationNotificationsREST(metadataMap);
                details = Object.values(metadataMap)[0];
            }

            let val = null;
            let originalKey;
            // if parsing fails, we should just save what we get
            try {
                const parsedDetails = this.postRetrieveTasks(details);
                originalKey = parsedDetails[this.definition.keyField];
                if (parsedDetails !== null) {
                    val = JSON.parse(
                        Util.replaceByObject(JSON.stringify(parsedDetails), templateVariables)
                    );
                }
            } catch {
                val = JSON.parse(JSON.stringify(details));
            }
            if (val === null) {
                throw new Error(
                    `Automations '${name}' was skipped and hence cannot be used for templating.`
                );
            }
            // remove all fields not listed in Definition for templating
            this.keepTemplateFields(val);
            await File.writeJSONToFile(
                [templateDir, this.definition.type].join('/'),
                originalKey + '.' + this.definition.type + '-meta',
                val
            );
            Util.logger.info(`- templated ${this.definition.type}: ${name}`);
            return { metadata: val, type: this.definition.type };
        } else if (results) {
            Util.logger.error(`${this.definition.type} '${name}' not found on server.`);
            Util.logger.info(`Downloaded: automation (0)`);
            return { metadata: {}, type: this.definition.type };
        } else {
            throw new Error(JSON.stringify(results));
        }
    }
    /**
     * manages post retrieve steps
     *
     * @param {TYPE.AutomationItem} metadata a single automation
     * @returns {TYPE.AutomationItem | void} parsed item
     */
    static postRetrieveTasks(metadata) {
        // folder
        this.setFolderPath(metadata);
        // automations are often skipped due to lack of support.
        try {
            if (metadata.type === 'scheduled' && metadata.schedule?.startDate) {
                // Starting Source == 'Schedule'

                try {
                    if (this.definition.timeZoneMapping[metadata.schedule.timezoneName]) {
                        // if we found the id in our list, remove the redundant data
                        delete metadata.schedule.timezoneId;
                    }
                } catch {
                    Util.logger.debug(
                        `- Schedule name '${metadata.schedule.timezoneName}' not found in definition.timeZoneMapping`
                    );
                }
                try {
                    // type 'Running' is temporary status only, overwrite with Scheduled for storage.
                    if (metadata.type === 'scheduled' && metadata.status === 'Running') {
                        metadata.status = 'Scheduled';
                    }
                } catch {
                    Util.logger.error(
                        `- ${this.definition.type} ${metadata.name} does not have a valid schedule setting.`
                    );
                    return;
                }
            } else if (metadata.type === 'triggered' && metadata.fileTrigger) {
                // Starting Source == 'File Drop'
                // Do nothing for now
            }
            if (metadata.steps) {
                for (const step of metadata.steps) {
                    const stepNumber = step.stepNumber || step.step;
                    delete step.stepNumber;
                    delete step.step;

                    for (const activity of step.activities) {
                        try {
                            // get metadata type of activity
                            activity.r__type = Util.inverseGet(
                                this.definition.activityTypeMapping,
                                activity.objectTypeId
                            );
                            delete activity.objectTypeId;
                        } catch {
                            Util.logger.warn(
                                ` - Unknown activity type '${activity.objectTypeId}'` +
                                    ` in step ${stepNumber}.${activity.displayOrder}` +
                                    ` of Automation '${metadata.name}'`
                            );
                            continue;
                        }

                        // if no activityObjectId then either serialized activity
                        // (config in Automation ) or unconfigured so no further action to be taken
                        if (
                            activity.activityObjectId === '00000000-0000-0000-0000-000000000000' ||
                            activity.activityObjectId == null
                        ) {
                            Util.logger.debug(
                                ` - skip parsing of activity due to missing activityObjectId: ${JSON.stringify(
                                    activity
                                )}`
                            );
                            // empty if block
                        } else if (!this.definition.dependencies.includes(activity.r__type)) {
                            Util.logger.debug(
                                ` - skip parsing because the type is not set up as a dependecy for ${this.definition.type}`
                            );
                        }
                        // / if managed by cache we can update references to support deployment
                        else if (
                            Definitions[activity.r__type]?.['idField'] &&
                            cache.getCache(this.buObject.mid)[activity.r__type]
                        ) {
                            try {
                                // this will override the name returned by the API in case this activity's name was changed since the automation was last updated, keeping things nicely in sync for mcdev
                                const name = cache.searchForField(
                                    activity.r__type,
                                    activity.activityObjectId,
                                    Definitions[activity.r__type].idField,
                                    Definitions[activity.r__type].nameField
                                );
                                if (name !== activity.name) {
                                    Util.logger.debug(
                                        ` - updated name of step ${stepNumber}.${activity.displayOrder}` +
                                            ` in Automation '${metadata.name}' from ${activity.name} to ${name}`
                                    );
                                    activity.name = name;
                                }
                            } catch (ex) {
                                // getFromCache throws error where the dependent metadata is not found
                                Util.logger.warn(
                                    ` - Missing ${activity.r__type} activity '${activity.name}'` +
                                        ` in step ${stepNumber}.${activity.displayOrder}` +
                                        ` of Automation '${metadata.name}' (${ex.message})`
                                );
                            }
                        } else {
                            Util.logger.warn(
                                ` - Missing ${activity.r__type} activity '${activity.name}'` +
                                    ` in step ${stepNumber}.${activity.displayOrder}` +
                                    ` of Automation '${metadata.name}' (Not Found in Cache)`
                            );
                        }
                    }
                }
            }
            return JSON.parse(JSON.stringify(metadata));
        } catch (ex) {
            Util.logger.warn(
                ` - ${this.definition.typeName} '${metadata[this.definition.nameField]}': ${
                    ex.message
                }`
            );
            return null;
        }
    }

    /**
     * Deploys automation - the saved file is the original one due to large differences required for deployment
     *
     * @param {TYPE.AutomationMap} metadata metadata mapped by their keyField
     * @param {string} targetBU name/shorthand of target businessUnit for mapping
     * @param {string} retrieveDir directory where metadata after deploy should be saved
     * @param {boolean} [isRefresh] optional flag - so far not used by automation
     * @returns {Promise.<TYPE.AutomationMap>} Promise
     */
    static async deploy(metadata, targetBU, retrieveDir, isRefresh) {
        const upsertResults = await this.upsert(metadata, targetBU, isRefresh);
        const savedMetadata = await this.saveResults(upsertResults, retrieveDir, null);
        if (
            this.properties.metaDataTypes.documentOnRetrieve.includes(this.definition.type) &&
            !this.definition.documentInOneFile
        ) {
            const count = Object.keys(savedMetadata).length;
            Util.logger.debug(` - Running document for ${count} record${count === 1 ? '' : 's'}`);
            await this.document(savedMetadata);
        }
        return upsertResults;
    }

    /**
     * Creates a single automation
     *
     * @param {TYPE.AutomationItem} metadata single metadata entry
     * @returns {Promise} Promise
     */
    static create(metadata) {
        const uri = '/automation/v1/automations/';
        return super.createREST(metadata, uri);
    }

    /**
     * Updates a single automation
     *
     * @param {TYPE.AutomationItem} metadata single metadata entry
     * @param {TYPE.AutomationItem} metadataBefore metadata mapped by their keyField
     * @returns {Promise} Promise
     */
    static update(metadata, metadataBefore) {
        metadata.id = metadataBefore.id;
        const uri = '/automation/v1/automations/' + metadata.id;
        return super.updateREST(metadata, uri);
    }

    /**
     * Gets executed before deploying metadata
     *
     * @param {TYPE.AutomationItem} metadata metadata mapped by their keyField
     * @returns {Promise.<TYPE.AutomationItem>} Promise
     */
    static async preDeployTasks(metadata) {
        if (metadata.notifications) {
            this.notificationUpdates[metadata.key] = metadata.notifications;
        } else {
            const cached = cache.getByKey(metadata.key);
            if (cached?.notifications) {
                // if notifications existed but are no longer present in the deployment package, we need to run an empty update call to remove them
                this.notificationUpdates[metadata.key] = [];
            }
        }
        if (this.validateDeployMetadata(metadata)) {
            // folder
            this.setFolderId(metadata);

            if (metadata.type === 'scheduled' && metadata?.schedule?.startDate) {
                // Starting Source == 'Schedule'

                delete metadata.schedule.rangeTypeId;
                delete metadata.schedule.pattern;
                delete metadata.schedule.scheduledTime;
                delete metadata.schedule.scheduledStatus;
                if (this.definition.timeZoneMapping[metadata.schedule.timezoneName]) {
                    metadata.schedule.timezoneId =
                        this.definition.timeZoneMapping[metadata.schedule.timezoneName];
                } else {
                    Util.logger.error(
                        `Could not find timezone ${metadata.schedule.timezoneName} in definition.timeZoneMapping`
                    );
                }
                delete metadata.schedule.timezoneName;
                // the upsert API needs this to be named scheduleTypeId; the retrieve API returns it as typeId
                metadata.schedule.scheduleTypeId = metadata.schedule.typeId;
                delete metadata.schedule.typeId;

                // prep startSource
                metadata.startSource = { schedule: metadata.schedule, typeId: 1 };
            } else if (metadata.type === 'triggered' && metadata.fileTrigger) {
                // Starting Source == 'File Drop'

                // prep startSource
                metadata.startSource = {
                    fileDrop: {
                        filenamePattern: metadata.fileTrigger.fileNamingPattern,
                        filenamePatternTypeId: metadata.fileTrigger.fileNamePatternTypeId,
                        folderLocation: metadata.fileTrigger.folderLocationText,
                        queueFiles: metadata.fileTrigger.queueFiles,
                    },
                    typeId: 2,
                };
                delete metadata.fileTrigger;
            }
            delete metadata.schedule;
            delete metadata.type;
            let i = 0;
            if (metadata.steps) {
                for (const step of metadata.steps) {
                    let displayOrder = 0;
                    for (const activity of step.activities) {
                        activity.displayOrder = ++displayOrder;
                        if (
                            activity.name &&
                            this.definition.dependencies.includes(activity.r__type)
                        ) {
                            // automations can have empty placeholder for activities with only their type defined
                            activity.activityObjectId = cache.searchForField(
                                activity.r__type,
                                activity.name,
                                Definitions[activity.r__type].nameField,
                                Definitions[activity.r__type].idField
                            );
                        }
                        activity.objectTypeId =
                            this.definition.activityTypeMapping[activity.r__type];
                        delete activity.r__type;
                    }
                    step.annotation = step.name;
                    step.stepNumber = i;
                    delete step.name;
                    delete step.step;
                    i++;
                }
            }
            return metadata;
        } else {
            return null;
        }
    }
    /**
     * Validates the automation to be sure it can be deployed.
     * Whitelisted Activites are deployed but require configuration
     *
     * @param {TYPE.AutomationItem} metadata single automation record
     * @returns {boolean} result if automation can be deployed based on steps
     */
    static validateDeployMetadata(metadata) {
        let deployable = true;
        const errors = [];
        if (metadata.steps) {
            let stepNumber = 0;
            for (const step of metadata.steps) {
                stepNumber++;
                let displayOrder = 0;

                for (const activity of step.activities) {
                    displayOrder++;
                    // check if manual deploy required. if so then log warning
                    if (this.definition.manualDeployTypes.includes(activity.r__type)) {
                        Util.logger.warn(
                            `- ${this.definition.type} '${metadata.name}' requires additional manual configuration: '${activity.name}' in step ${stepNumber}.${displayOrder}`
                        );
                    }
                    // cannot deploy because it is not supported
                    else if (!this.definition.dependencies.includes(activity.r__type)) {
                        errors.push(
                            `   • not supported ${activity.r__type} activity '${activity.name}' in step ${stepNumber}.${displayOrder}`
                        );
                        deployable = false;
                    }
                }
            }
        }
        if (!deployable) {
            Util.logger.error(
                ` ☇ skipping ${this.definition.type} ${metadata[this.definition.keyField]} / ${
                    metadata[this.definition.nameField]
                }:`
            );
            for (const error of errors) {
                Util.logger.error(error);
            }
        }
        return deployable;
    }

    /**
     * Gets executed after deployment of metadata type
     *
     * @param {TYPE.AutomationMap} metadataMap metadata mapped by their keyField
     * @param {TYPE.AutomationMap} originalMetadataMap metadata to be updated (contains additioanl fields)
     * @returns {Promise.<void>} -
     */
    static async postDeployTasks(metadataMap, originalMetadataMap) {
        for (const key in metadataMap) {
            // need to put schedule on here if status is scheduled
            await Automation.#scheduleAutomation(metadataMap, originalMetadataMap, key);

            // need to update notifications separately if there are any
            await Automation.#updateNotificationInfoREST(metadataMap, key);

            // rewrite upsert to retrieve fields
            const metadata = metadataMap[key];
            if (metadata.steps) {
                for (const step of metadata.steps) {
                    step.name = step.annotation;
                    delete step.annotation;
                }
            }
        }
    }
    /**
     * helper for {@link Automation.postDeployTasks}
     *
     * @param {TYPE.AutomationMap} metadataMap metadata mapped by their keyField
     * @param {string} key current customer key
     * @returns {Promise.<void>} -
     */
    static async #updateNotificationInfoREST(metadataMap, key) {
        if (this.notificationUpdates[key]) {
            // create & update automation calls return programId as 'legacyId'; retrieve does not return it
            const programId = metadataMap[key]?.legacyId;
            if (programId) {
                const notificationBody = {
                    programId,
                    workers: this.notificationUpdates[key].map((notification) => ({
                        programId,
                        notificationType: notification.type,
                        definition: Array.isArray(notification.email)
                            ? notification.email.join(',')
                            : notification.email,
                        body: notification.message,
                        channelType: 'Account',
                    })),
                };
                try {
                    const result = await this.client.rest.post(
                        '/legacy/v1/beta/automations/notifications/' + programId,
                        notificationBody
                    );
                    if (result) {
                        // should be empty if all OK
                        throw new Error(result);
                    }
                } catch (ex) {
                    Util.logger.error(
                        `Error updating notifications for automation '${metadataMap[key].name}': ${ex.message} (${ex.code}))`
                    );
                }
                Util.logger.info(
                    Util.getGrayMsg(
                        ` - updated notifications for automation '${metadataMap[key].name}'`
                    )
                );
            }
        }
    }

    /**
     * helper for {@link postDeployTasks}
     *
     * @param {TYPE.AutomationMap} metadataMap metadata mapped by their keyField
     * @param {TYPE.AutomationMap} originalMetadataMap metadata to be updated (contains additioanl fields)
     * @param {string} key current customer key
     */
    static async #scheduleAutomation(metadataMap, originalMetadataMap, key) {
        if (originalMetadataMap[key]?.type === 'scheduled') {
            // Starting Source == 'Schedule': Try starting the automation
            if (originalMetadataMap[key].status === 'Scheduled') {
                let schedule = null;
                try {
                    schedule = this._buildSchedule(originalMetadataMap[key].schedule);
                } catch (ex) {
                    Util.logger.error(
                        `- Could not create schedule for automation '${originalMetadataMap[key].name}' to start it: ${ex.message}`
                    );
                }
                if (schedule !== null) {
                    try {
                        // remove the fields that are not needed for the schedule but only for CLI output
                        const schedule_StartDateTime = schedule._StartDateTime;
                        delete schedule._StartDateTime;
                        const schedule_interval = schedule._interval;
                        delete schedule._interval;
                        const schedule_timezoneString = schedule._timezoneString;
                        delete schedule._timezoneString;
                        // start the automation
                        await this.client.soap.schedule(
                            'Automation',
                            schedule,
                            {
                                Interaction: {
                                    ObjectID: metadataMap[key].id,
                                },
                            },
                            'start',
                            {}
                        );
                        const intervalString =
                            (schedule_interval > 1 ? `${schedule_interval} ` : '') +
                            (schedule.RecurrenceType === 'Daily'
                                ? 'Day'
                                : schedule.RecurrenceType.slice(0, -2) +
                                  (schedule_interval > 1 ? 's' : ''));
                        Util.logger.warn(
                            ` - scheduled automation '${
                                originalMetadataMap[key].name
                            }' deployed as Active: runs every ${intervalString} starting ${
                                schedule_StartDateTime.split('T').join(' ').split('.')[0]
                            } ${schedule_timezoneString}`
                        );
                    } catch (ex) {
                        Util.logger.error(
                            `- Could not start scheduled automation '${originalMetadataMap[key].name}': ${ex.message}`
                        );
                    }
                }
            } else {
                Util.logger.info(
                    Util.getGrayMsg(
                        ` - scheduled automation '${originalMetadataMap[key].name}' deployed as Paused`
                    )
                );
            }
        }
        if (metadataMap[key].startSource) {
            metadataMap[key].schedule = metadataMap[key].startSource.schedule;

            delete metadataMap[key].startSource;
        }
        if (metadataMap[key].schedule?.scheduleTypeId) {
            metadataMap[key].schedule.typeId = metadataMap[key].schedule.scheduleTypeId;
            delete metadataMap[key].schedule.scheduleTypeId;
        }
    }

    /**
     * generic script that retrieves the folder path from cache and updates the given metadata with it after retrieve
     *
     * @param {TYPE.MetadataTypeItem} metadata a single script activity definition
     */
    static setFolderPath(metadata) {
        const folderIdField = metadata[this.definition.folderIdField]
            ? this.definition.folderIdField
            : 'CategoryID';
        try {
            metadata.r__folder_Path = cache.searchForField(
                'folder',
                metadata[folderIdField],
                'ID',
                'Path'
            );
            delete metadata[folderIdField];
            if (metadata.r__folder_Path !== 'my automations') {
                Util.logger.verbose(
                    `- automation '${
                        metadata[this.definition.nameField]
                    }' is located in subfolder ${
                        metadata.r__folder_Path
                    }. Please note that creating automation folders is not supported via API and hence you will have to create it manually in the GUI if you choose to deploy this automation.`
                );
            }
        } catch (ex) {
            Util.logger.warn(
                ` - ${this.definition.type} '${metadata[this.definition.nameField]}' (${
                    metadata[this.definition.keyField]
                }): Could not find folder (${ex.message})`
            );
        }
    }

    /**
     * automation-specific script that retrieves the folder ID from cache and updates the given metadata with it before deploy
     *
     * @param {TYPE.MetadataTypeItem} metadata a single item
     */
    static setFolderId(metadata) {
        try {
            metadata.categoryId = cache.searchForField(
                'folder',
                metadata.r__folder_Path,
                'Path',
                'ID'
            );
            if (metadata.r__folder_Path !== 'my automations') {
                Util.logger.warn(
                    ` - Automation '${
                        metadata[this.definition.nameField]
                    }' is located in subfolder ${
                        metadata.r__folder_Path
                    }. Please note that creating automation folders is not supported via API and hence you will have to create it manually in the GUI if you choose to deploy this automation.`
                );
            }
            delete metadata.r__folder_Path;
        } catch {
            throw new Error(
                `Folder '${metadata.r__folder_Path}' was not found on the server. Please create this manually in the GUI. Automation-folders cannot be deployed automatically.`
            );
        }
    }

    /**
     * Builds a schedule object to be used for scheduling an automation
     * based on combination of ical string and start/end dates.
     *
     * @param {TYPE.AutomationSchedule} scheduleObject child of automation metadata used for scheduling
     * @returns {TYPE.AutomationScheduleSoap} Schedulable object for soap API (currently not rest supported)
     */
    static _buildSchedule(scheduleObject) {
        /**
         * @type {TYPE.AutomationScheduleSoap}
         */
        const schedule = { Recurrence: {}, TimeZone: { IDSpecified: true } };
        // build recurrence
        const recurHelper = {};
        // ical values are split by ; then have key values split by =
        for (const obj of scheduleObject.icalRecur.split(';')) {
            const a = obj.split('=');
            recurHelper[a[0]] = a[1];
        }
        // the ical schedule is all in caps but soap objects require Title Case.
        const keyStem = recurHelper.FREQ.charAt(0) + recurHelper.FREQ.slice(1, -2).toLowerCase();

        const patternType = recurHelper['BYMONTH']
            ? 'ByMonth'
            : recurHelper['BYWEEK']
            ? 'ByWeek'
            : recurHelper['BYDAY']
            ? 'ByDay'
            : 'Interval';
        schedule.Recurrence[keyStem + 'lyRecurrencePatternType'] = patternType;
        schedule.Recurrence['@_xsi:type'] = keyStem + 'lyRecurrence';
        schedule.RecurrenceType = keyStem + 'ly';
        if (keyStem === 'Dai') {
            schedule.Recurrence['DayInterval'] = recurHelper.INTERVAL;
        } else {
            schedule.Recurrence[keyStem + 'Interval'] = recurHelper.INTERVAL;
        }
        schedule._interval = recurHelper.INTERVAL; // for CLI output only

        if (!['Minute', 'Hour', 'Dai'].includes(keyStem)) {
            // todo: add support for weekly
            // todo: add support for monthly
            // todo: add support for yearly
            throw new Error(
                'Scheduling automatically not supported for Weekly, Monthly and Yearly, please configure manually.'
            );
        }

        if (this.definition.timeZoneMapping[scheduleObject.timezoneName]) {
            scheduleObject.timezoneId =
                this.definition.timeZoneMapping[scheduleObject.timezoneName];
        } else {
            Util.logger.error(
                `- Could not find timezone ${scheduleObject.timezoneName} in definition.timeZoneMapping`
            );
        }
        schedule.TimeZone.ID = scheduleObject.timezoneId;
        schedule._timezoneString = this.definition.timeZoneDifference[scheduleObject.timezoneId];

        // add tz to input date to ensure Date() creates a date object with the right tz
        const inputStartDateString = scheduleObject.startDate + schedule._timezoneString;

        if (new Date(inputStartDateString) > new Date()) {
            // if start date is in future take this
            schedule.StartDateTime = scheduleObject.startDate;
            schedule._StartDateTime = schedule.StartDateTime; // store copy for CLI output
        } else {
            // if start date is in past calculate new start date
            const scheduledDate = new Date(inputStartDateString);
            const futureDate = new Date();

            switch (keyStem) {
                case 'Dai': {
                    // keep time from template and start today if possible
                    if (scheduledDate.getHours() <= futureDate.getHours()) {
                        // hour on template has already passed today, start tomorrow
                        futureDate.setDate(futureDate.getDate() + 1);
                    }
                    futureDate.setHours(scheduledDate.getHours());
                    futureDate.setMinutes(scheduledDate.getMinutes());

                    break;
                }
                case 'Hour': {
                    // keep minute and start next possible hour
                    if (scheduledDate.getMinutes() <= futureDate.getMinutes()) {
                        futureDate.setHours(futureDate.getHours() + 1);
                    }
                    futureDate.setMinutes(scheduledDate.getMinutes());

                    break;
                }
                case 'Minute': {
                    // schedule in next 15 minutes randomly to avoid that all automations run at exactly
                    // earliest start 1 minute from now
                    // the same time which would slow performance
                    futureDate.setMinutes(
                        futureDate.getMinutes() + 1 + Math.ceil(Math.random() * 15)
                    );

                    break;
                }
                // No default
            }
            // return time as Dateobject
            schedule.StartDateTime = futureDate;
            const localTimezoneOffset = schedule.StartDateTime.getTimezoneOffset() / -60;
            schedule._StartDateTime = this._calcTime(localTimezoneOffset, schedule.StartDateTime); // store copy for CLI output
        }

        // The Create/Update API expects dates to be in US-Central time
        // The retrieve API returns the date in whatever timezone one chose, hence we need to convert this upon upsert
        schedule.StartDateTime = this._calcTime(
            this.properties.options.serverTimeOffset,
            schedule.StartDateTime,
            schedule._timezoneString
        );

        if (recurHelper.UNTIL) {
            schedule.RecurrenceRangeType = 'EndOn';
            schedule.EndDateTime = scheduleObject.endDate;
        } else {
            schedule.RecurrenceRangeType = 'EndAfter';
            schedule.Occurrences = recurHelper.COUNT;
        }

        return schedule;
    }

    /**
     * used to convert dates to the system timezone required for startDate
     *
     * @param {number} offsetServer stack4: US Mountain time (UTC-7); other stacks: US Central (UTC-6)
     * @param {string|Date} dateInput date in ISO format (2021-12-05T20:00:00.983)
     * @param {string} [offsetInput] timzone difference (+02:00)
     * @returns {string} date in server
     */
    static _calcTime(offsetServer, dateInput, offsetInput) {
        // get UTC time in msec
        const utc =
            'string' === typeof dateInput
                ? new Date(dateInput + offsetInput).getTime()
                : dateInput.getTime();

        // create new Date object reflecting SFMC's servertime
        const dateServer = new Date(utc + 3600000 * offsetServer);

        // return time as a string without trailing "Z"
        return dateServer.toISOString().slice(0, -1);
    }
    /**
     * Experimental: Only working for DataExtensions:
     * Saves json content to a html table in the local file system. Will create the parent directory if it does not exist.
     * The json's first level of keys must represent the rows and the secend level the columns
     *
     * @private
     * @param {TYPE.AutomationItem} json dataextension
     * @param {object[][]} tabled prepped array for output in tabular format
     * @returns {string} file content
     */
    static _generateDocMd(json, tabled) {
        let output = `## ${json.key}\n\n`;
        if (json.key !== json.name) {
            output += `**Name** (not equal to External Key)**:** ${json.name}\n\n`;
        }

        output +=
            `**Description:** ${json.description || 'n/a'}\n\n` +
            `**Folder:** ${
                json.r__folder_Path ||
                '_Hidden! Could not find folder with ID ' + json.categoryId + '_'
            }/\n\n`;
        const automationType = { scheduled: 'Schedule', triggered: 'File Drop' };
        output += `**Started by:** ${automationType[json.type] || 'Not defined'}\n\n`;
        output += `**Status:** ${json.status}\n\n`;
        if (json.type === 'scheduled') {
            const tz =
                this.definition.timeZoneDifference[
                    this.definition.timeZoneMapping[json?.schedule?.timezoneName]
                ];

            if (json.schedule?.icalRecur) {
                output += `**Schedule:**\n\n`;
                output += `* Start: ${json.schedule.startDate.split('T').join(' ')} ${tz}\n`;
                output += `* End: ${json.schedule.endDate.split('T').join(' ')} ${tz}\n`;
                output += `* Timezone:  ${json.schedule.timezoneName}\n`;

                const ical = {};
                for (const item of json.schedule.icalRecur.split(';')) {
                    const temp = item.split('=');
                    ical[temp[0]] = temp[1];
                }
                const frequency = ical.FREQ.slice(0, -2).toLowerCase();

                output += `* Recurrance: every ${ical.INTERVAL > 1 ? ical.INTERVAL : ''} ${
                    frequency === 'dai' ? 'day' : frequency
                }${ical.INTERVAL > 1 ? 's' : ''} ${ical.COUNT ? `for ${ical.COUNT} times` : ''}\n`;
            } else if (json.schedule) {
                output += `**Schedule:** Not defined\n`;
            }
        } else if (json.type === 'triggered' && json.fileTrigger) {
            output += `**File Trigger:**\n\n`;
            output += `* Queue Files: ${json.fileTrigger.queueFiles}\n`;
            output += `* Published: ${json.fileTrigger.isPublished}\n`;
            output += `* Pattern: ${json.fileTrigger.fileNamingPattern}\n`;
            output += `* Folder:  ${json.fileTrigger.folderLocationText}\n`;
        }
        // add empty line to ensure the following notifications are rendered properly
        output += '\n';
        if (json.notifications?.length) {
            output += `**Notifications:**\n\n`;
            // ensure notifications are sorted by type regardless of how the API returns it
            const notifications = {};
            for (const n of json.notifications) {
                notifications[n.type] =
                    (Array.isArray(n.email) ? n.email.join(',') : n.email) +
                    (n.message ? ` ("${n.message}")` : '');
            }
            if (notifications.Complete) {
                output += `* Complete: ${notifications.Complete}\n`;
            }
            if (notifications.Error) {
                output += `* Error: ${notifications.Error}\n`;
            }
        } else {
            output += `**Notifications:** _none_\n\n`;
        }

        // show table with automation steps
        if (tabled && tabled.length) {
            // add empty line to ensure the following table is rendered properly
            output += '\n';
            let tableSeparator = '';
            const row1 = [];
            for (const column of tabled[0]) {
                row1.push(
                    `| ${column.title}${
                        column.description
                            ? `<br>_<small>${column.description.replaceAll('\n', '<br>')}</small>_`
                            : ''
                    } `
                );
                tableSeparator += '| --- ';
            }
            output += row1.join('') + `|\n${tableSeparator}|\n`;
            for (let i = 1; i < tabled.length; i++) {
                for (const field of tabled[i]) {
                    output += field ? `| _${field.i}: ${field.type}_<br>${field.name} ` : '| - ';
                }
                output += '|\n';
            }
        }
        return output;
    }
    /**
     * Saves json content to a html table in the local file system. Will create the parent directory if it does not exist.
     * The json's first level of keys must represent the rows and the secend level the columns
     *
     * @private
     * @param {string} directory directory the file will be written to
     * @param {string} filename name of the file without '.json' ending
     * @param {TYPE.AutomationItem} json dataextension.columns
     * @param {'html'|'md'} mode html or md
     * @returns {Promise.<boolean>} Promise of success of saving the file
     */
    static async _writeDoc(directory, filename, json, mode) {
        await File.ensureDir(directory);

        const tabled = [];
        if (json.steps && json.steps.length) {
            tabled.push(
                json.steps.map((step, index) => ({
                    title: `Step ${index + 1}`,
                    description: step.name || '-',
                }))
            );
            let maxActivities = 0;
            for (const step of json.steps) {
                if (step.activities.length > maxActivities) {
                    maxActivities = step.activities.length;
                }
            }
            for (let activityIndex = 0; activityIndex < maxActivities; activityIndex++) {
                tabled.push(
                    json.steps.map((step, stepIndex) =>
                        step.activities[activityIndex]
                            ? {
                                  i: stepIndex + 1 + '.' + (activityIndex + 1),
                                  name: step.activities[activityIndex].name,
                                  type: step.activities[activityIndex].r__type,
                              }
                            : null
                    )
                );
            }
        }
        let output;
        if (mode === 'md') {
            output = this._generateDocMd(json, tabled);
            try {
                // write to disk
                await File.writeToFile(directory, filename + '.automation-doc', mode, output);
            } catch (ex) {
                Util.logger.error(`Automation.writeDeToX(${mode}):: error | ` + ex.message);
            }
        }
    }
    /**
     * Parses metadata into a readable Markdown/HTML format then saves it
     *
     * @param {TYPE.AutomationMap} [metadata] a list of dataExtension definitions
     * @returns {Promise.<void>} -
     */
    static async document(metadata) {
        if (['md', 'both'].includes(this.properties.options.documentType)) {
            if (!metadata) {
                metadata = this.readBUMetadataForType(
                    File.normalizePath([
                        this.properties.directories.retrieve,
                        this.buObject.credential,
                        this.buObject.businessUnit,
                    ]),
                    true
                ).automation;
            }
            const docPath = File.normalizePath([
                this.properties.directories.retrieve,
                this.buObject.credential,
                this.buObject.businessUnit,
                this.definition.type,
            ]);
            if (!metadata || !Object.keys(metadata).length) {
                // as part of retrieve & manual execution we could face an empty folder
                return;
            }
            return await Promise.all(
                Object.keys(metadata).map((key) =>
                    this._writeDoc(docPath + '/', key, metadata[key], 'md')
                )
            );
        }
    }
    /**
     * should return only the json for all but asset, query and script that are saved as multiple files
     * additionally, the documentation for dataExtension and automation should be returned
     *
     * @param {string[]} keyArr customerkey of the metadata
     * @returns {string[]} list of all files that need to be committed in a flat array ['path/file1.ext', 'path/file2.ext']
     */
    static getFilesToCommit(keyArr) {
        if (this.properties.metaDataTypes.documentOnRetrieve.includes(this.definition.type)) {
            // document automation is active. assume we want to commit the MD file as well
            const path = File.normalizePath([
                this.properties.directories.retrieve,
                this.buObject.credential,
                this.buObject.businessUnit,
                this.definition.type,
            ]);

            const fileList = keyArr.flatMap((key) => [
                File.normalizePath([path, `${key}.${this.definition.type}-meta.json`]),
                File.normalizePath([path, `${key}.${this.definition.type}-doc.md`]),
            ]);
            return fileList;
        } else {
            // document automation is not active upon retrieve, run default method instead
            return super.getFilesToCommit(keyArr);
        }
    }
    /**
     * helper to allow us to select single metadata entries via REST
     *
     * @private
     * @param {string} key customer key
     * @returns {Promise.<string>} objectId or enpty string
     */
    static async _getObjectIdForSingleRetrieve(key) {
        const response = await this.client.soap.retrieve('Program', ['ObjectID'], {
            filter: {
                leftOperand: 'CustomerKey',
                operator: 'equals',
                rightOperand: key,
            },
        });
        return response?.Results?.length ? response.Results[0].ObjectID : null;
    }

    /**
     * Delete a metadata item from the specified business unit
     *
     * @param {string} customerKey Identifier of data extension
     * @returns {boolean} deletion success status
     */
    static async deleteByKey(customerKey) {
        // the delete endpoint returns a general exception if the automation does not exist; handle it gracefully instead by adding a retrieve first
        const objectId = customerKey ? await this._getObjectIdForSingleRetrieve(customerKey) : null;
        if (!objectId) {
            Util.logger.error(` - automation not found`);
            return false;
        }
        return super.deleteByKeySOAP(customerKey, 'CustomerKey');
    }
    /**
     * clean up after deleting a metadata item
     *
     * @param {string} customerKey Identifier of metadata item
     * @returns {void}
     */
    static async postDeleteTasks(customerKey) {
        // delete local copy: retrieve/cred/bu/.../...-meta.json
        // delete local copy: retrieve/cred/bu/.../...-doc.md
        await super.postDeleteTasks(customerKey, [`${this.definition.type}-doc.md`]);
    }
}

// Assign definition to static attributes
Automation.definition = Definitions.automation;

export default Automation;<|MERGE_RESOLUTION|>--- conflicted
+++ resolved
@@ -1,21 +1,12 @@
 'use strict';
 
-<<<<<<< HEAD
 import MetadataType from './MetadataType.js';
 import TYPE from '../../types/mcdev.d.js';
 import { Util } from '../util/util.js';
 import File from '../util/file.js';
 import Definitions from '../MetadataTypeDefinitions.js';
 import cache from '../util/cache.js';
-=======
-const MetadataType = require('./MetadataType');
-const TYPE = require('../../types/mcdev.d');
-const Util = require('../util/util');
-const File = require('../util/file');
-const Definitions = require('../MetadataTypeDefinitions');
-const cache = require('../util/cache');
-const pLimit = require('p-limit');
->>>>>>> 9ff3bc31
+import pLimit from 'p-limit';
 
 /**
  * Automation MetadataType
