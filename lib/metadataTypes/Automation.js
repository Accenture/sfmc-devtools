'use strict';

<<<<<<< HEAD
const MetadataType = require('./MetadataType');
const TYPE = require('../../types/mcdev.d');
const Util = require('../util/util');
const File = require('../util/file');
const Definitions = require('../MetadataTypeDefinitions');
const cache = require('../util/cache');
const pLimit = require('p-limit');
const Cli = require('../util/cli');
=======
import MetadataType from './MetadataType.js';
import TYPE from '../../types/mcdev.d.js';
import { Util } from '../util/util.js';
import File from '../util/file.js';
import Definitions from '../MetadataTypeDefinitions.js';
import cache from '../util/cache.js';
import pLimit from 'p-limit';
>>>>>>> 6fd5b631

/**
 * Automation MetadataType
 *
 * @augments MetadataType
 */
class Automation extends MetadataType {
    static notificationUpdates = {};
    /**
     * Retrieves Metadata of Automation
     *
     * @param {string} retrieveDir Directory where retrieved metadata directory will be saved
     * @param {void} [_] unused parameter
     * @param {void} [__] unused parameter
     * @param {string} [key] customer key of single item to retrieve
     * @returns {Promise.<TYPE.AutomationMapObj>} Promise of metadata
     */
    static async retrieve(retrieveDir, _, __, key) {
        let metadataMap;
        if (key && this._cachedMetadataMap?.[key]) {
            metadataMap = {};
            metadataMap[key] = this._cachedMetadataMap[key];
            delete this._cachedMetadataMap;
        } else if (!key && this._cachedMetadataMap) {
            metadataMap = this._cachedMetadataMap;
            delete this._cachedMetadataMap;
        } else {
            /** @type {TYPE.SoapRequestParams} */
            let requestParams = null;
            if (key) {
                requestParams = {
                    filter: {
                        leftOperand: 'CustomerKey',
                        operator: 'equals',
                        rightOperand: key,
                    },
                };
            }
            const results = await this.client.soap.retrieveBulk(
                'Program',
                ['ObjectID'],
                requestParams
            );
            // the API seems to handle 50 concurrent requests nicely
            const response = results?.Results?.length
                ? await this.retrieveRESTcollection(
                      results?.Results.map((item) => ({
                          id: item.ObjectID,
                          uri: '/automation/v1/automations/' + item.ObjectID,
                      })),
                      50,
                      !key
                  )
                : null;
            metadataMap = response?.metadata || {};
        }

        if (!this._skipNotificationRetrieve && Object.keys(metadataMap).length) {
            // attach notification information to each automation that has any
            await this.#getAutomationNotificationsREST(metadataMap);
        }

        // * retrieveDir can be empty when we use it in the context of postDeployTasks
        if (retrieveDir) {
            this.retrieveDir = retrieveDir;
            metadataMap = await this.saveResults(metadataMap, retrieveDir, null, null);
            Util.logger.info(
                `Downloaded: ${this.definition.type} (${Object.keys(metadataMap).length})` +
                    Util.getKeysString(key)
            );

            await this.runDocumentOnRetrieve(key, metadataMap);
        }
        return { metadata: metadataMap, type: this.definition.type };
    }

    /**
     * helper for {@link this.retrieveRESTcollection}
     *
     * @param {Error} ex exception
     * @param {string} id id or key of item
     * @returns {null} -
     */
    static async handleRESTErrors(ex, id) {
        try {
            if (ex.message == 'socket hang up') {
                // one more retry; it's a rare case but retrying again should solve the issue gracefully
                return await this.client.rest.get('/automation/v1/automations/' + id);
            }
        } catch {
            // no extra action needed, handled below
        }
        // if we do get here, we should log the error and continue instead of failing to download all automations
        Util.logger.error(` ☇ skipping Automation ${id}: ${ex.message} ${ex.code}`);
        return null;
    }

    /**
     * helper for {@link Automation.retrieve} to get Automation Notifications
     *
     * @private
     * @param {TYPE.MetadataTypeMap} metadataMap keyField => metadata map
     * @returns {Promise.<void>} Promise of nothing
     */
    static async #getAutomationNotificationsREST(metadataMap) {
        Util.logger.info(Util.getGrayMsg(` Retrieving Automation Notification information...`));

        // get list of keys that we retrieved so far
        const foundKeys = Object.keys(metadataMap);

        // get encodedAutomationID to retrieve notification information
        const automationLegacyMapObj = await this.#getEncodedAutomationIDs();
        const automationLegacyMap = Object.keys(automationLegacyMapObj.metadata)
            .filter((key) => foundKeys.includes(key))
            // ! using the `id` field to retrieve notifications does not work. instead one needs to use the URL in the `notifications` field
            .map((key) => ({
                id: automationLegacyMapObj.metadata[key].id,
                key,
            }));

        // get notifications for each automation
        const rateLimit = pLimit(5);
        let found = 0;
        let skipped = 0;
        const promiseMap = await Promise.all(
            automationLegacyMap.map((automationLegacy) =>
                rateLimit(async () => {
                    // this is a file so extended is at another endpoint
                    try {
                        const notificationsResult = await this.client.rest.get(
                            '/legacy/v1/beta/automations/notifications/' + automationLegacy.id
                        );
                        if (Array.isArray(notificationsResult?.workers)) {
                            metadataMap[automationLegacy.key].notifications =
                                notificationsResult.workers.map((n) => ({
                                    email: n.definition.split(',').map((item) => item.trim()),
                                    message: n.body,
                                    type: n.notificationType,
                                }));
                            found++;
                        } else {
                            if (
                                !notificationsResult ||
                                typeof notificationsResult !== 'object' ||
                                Object.keys(notificationsResult).length !== 1 ||
                                !notificationsResult?.programId
                            ) {
                                throw new TypeError(JSON.stringify(notificationsResult));
                            }
                            // * if there are no automation notifications, the API returns a single object with the programId
                        }
                    } catch (ex) {
                        Util.logger.debug(
                            ` ☇ issue retrieving Notifications for automation ${automationLegacy.key}: ${ex.message} ${ex.code}`
                        );
                        skipped++;
                    }
                })
            )
        );
        Util.logger.info(
            Util.getGrayMsg(` Notifications found for ${found} automation${found === 1 ? '' : 's'}`)
        );
        Util.logger.debug(
            `Notifications not found for ${skipped} automation${skipped === 1 ? '' : 's'}`
        );
        return promiseMap;
    }

    /**
     * Retrieves Metadata of Automation
     *
     * @returns {Promise.<TYPE.AutomationMapObj>} Promise of metadata
     */
    static async retrieveChangelog() {
        const results = await this.client.soap.retrieveBulk('Program', ['ObjectID']);
        const details = [];
        for (const item of results.Results
            ? await Promise.all(
                  results.Results.map((a) =>
                      this.client.soap.retrieveBulk(
                          'Automation',
                          [
                              'ProgramID',
                              'Name',
                              'CustomerKey',
                              'CategoryID',
                              'LastSaveDate',
                              'LastSavedBy',
                              'CreatedBy',
                              'CreatedDate',
                          ],
                          {
                              filter: {
                                  leftOperand: 'ProgramID',
                                  operator: 'equals',
                                  rightOperand: a.ObjectID,
                              },
                          }
                      )
                  )
              )
            : []) {
            details.push(...item.Results);
        }
        details.map((item) => {
            item.key = item.CustomerKey;
        });

        const parsed = this.parseResponseBody({ items: details });

        return { metadata: parsed, type: this.definition.type };
    }

    /**
     * Retrieves automation metadata for caching
     *
     * @returns {Promise.<TYPE.AutomationMapObj>} Promise of metadata
     */
    static async retrieveForCache() {
        let results = {};
        if (this._cachedMetadataMap) {
            results.Results = Object.values(this._cachedMetadataMap);
            delete this._cachedMetadataMap;
        } else {
            // get automations for cache
            results = await this.client.soap.retrieveBulk('Program', [
                'ObjectID',
                'CustomerKey',
                'Name',
            ]);
        }
        const resultsConverted = {};
        if (Array.isArray(results?.Results)) {
            // get encodedAutomationID to retrieve notification information
            const automationsLegacy = await this.#getEncodedAutomationIDs();
            // merge encodedAutomationID into results
            for (const m of results.Results) {
                const key = m.CustomerKey || m.key;
                resultsConverted[key] = {
                    id: m.ObjectID || m.id,
                    key: key,
                    name: m.Name || m.name,
                    programId: automationsLegacy.metadata[key]?.id,
                    status: automationsLegacy.metadata[key]?.status,
                };
            }
        }
        return { metadata: resultsConverted, type: this.definition.type };
    }

    /**
     * Retrieve a specific Automation Definition by Name
     *
     * @param {string} templateDir Directory where retrieved metadata directory will be saved
     * @param {string} name name of the metadata file
     * @param {TYPE.TemplateMap} templateVariables variables to be replaced in the metadata
     * @returns {Promise.<TYPE.AutomationItemObj>} Promise of metadata
     */
    static async retrieveAsTemplate(templateDir, name, templateVariables) {
        const results = await this.client.soap.retrieve('Program', ['ObjectID', 'Name'], {
            filter: {
                leftOperand: 'Name',
                operator: 'equals',
                rightOperand: name,
            },
        });
        if (Array.isArray(results?.Results)) {
            // eq-operator returns a similar, not exact match and hence might return more than 1 entry
            const metadata = results.Results.find((item) => item.Name === name);
            if (!metadata) {
                Util.logger.error(`${this.definition.type} '${name}' not found on server.`);
                return;
            }
            let details = await this.client.rest.get(
                '/automation/v1/automations/' + metadata.ObjectID
            );
            const metadataMap = this.parseResponseBody({ items: [details] });
            if (Object.keys(metadataMap).length) {
                // attach notification information to each automation that has any
                await this.#getAutomationNotificationsREST(metadataMap);
                details = Object.values(metadataMap)[0];
            }

            let val = null;
            let originalKey;
            // if parsing fails, we should just save what we get
            try {
                const parsedDetails = this.postRetrieveTasks(details);
                originalKey = parsedDetails[this.definition.keyField];
                if (parsedDetails !== null) {
                    val = JSON.parse(
                        Util.replaceByObject(JSON.stringify(parsedDetails), templateVariables)
                    );
                }
            } catch {
                val = JSON.parse(JSON.stringify(details));
            }
            if (val === null) {
                throw new Error(
                    `Automations '${name}' was skipped and hence cannot be used for templating.`
                );
            }
            // remove all fields not listed in Definition for templating
            this.keepTemplateFields(val);
            await File.writeJSONToFile(
                [templateDir, this.definition.type].join('/'),
                originalKey + '.' + this.definition.type + '-meta',
                val
            );
            Util.logger.info(`- templated ${this.definition.type}: ${name}`);
            return { metadata: val, type: this.definition.type };
        } else if (results) {
            Util.logger.error(`${this.definition.type} '${name}' not found on server.`);
            Util.logger.info(`Downloaded: automation (0)`);
            return { metadata: {}, type: this.definition.type };
        } else {
            throw new Error(JSON.stringify(results));
        }
    }
    /**
     * helper for {@link Automation.postRetrieveTasks} and {@link Automation.execute}
     *
     * @param {TYPE.AutomationItem} metadata a single automation
     * @returns {boolean} true if the automation schedule is valid
     */
    static #isValidSchedule(metadata) {
        if (metadata.type === 'scheduled' && metadata.schedule?.startDate) {
            try {
                if (this.definition.timeZoneMapping[metadata.schedule.timezoneName]) {
                    // if we found the id in our list, remove the redundant data
                    delete metadata.schedule.timezoneId;
                }
            } catch {
                Util.logger.debug(
                    `- Schedule name '${metadata.schedule.timezoneName}' not found in definition.timeZoneMapping`
                );
            }
            return true;
        } else {
            return false;
        }
    }
    /**
     * manages post retrieve steps
     *
     * @param {TYPE.AutomationItem} metadata a single automation
     * @returns {TYPE.AutomationItem | void} parsed item
     */
    static postRetrieveTasks(metadata) {
        // folder
        this.setFolderPath(metadata);
        // automations are often skipped due to lack of support.
        try {
            if (metadata.type === 'scheduled' && metadata.schedule?.startDate) {
                // Starting Source == 'Schedule'

                if (!this.#isValidSchedule(metadata)) {
                    return;
                }
                // type 'Running' is temporary status only, overwrite with Scheduled for storage.
                if (metadata.type === 'scheduled' && metadata.status === 'Running') {
                    metadata.status = 'Scheduled';
                }
            } else if (metadata.type === 'triggered' && metadata.fileTrigger) {
                // Starting Source == 'File Drop'
                // Do nothing for now
            }
            if (metadata.steps) {
                let i = 0;

                for (const step of metadata.steps) {
                    i++;

                    const stepNumber = step.stepNumber || step.step || i;
                    delete step.stepNumber;
                    delete step.step;

                    for (const activity of step.activities) {
                        try {
                            // get metadata type of activity
                            activity.r__type = Util.inverseGet(
                                this.definition.activityTypeMapping,
                                activity.objectTypeId
                            );
                            delete activity.objectTypeId;
                        } catch {
                            Util.logger.warn(
                                ` - Unknown activity type '${activity.objectTypeId}'` +
                                    ` in step ${stepNumber}.${activity.displayOrder}` +
                                    ` of Automation '${metadata.name}'`
                            );
                            continue;
                        }

                        // if no activityObjectId then either serialized activity
                        // (config in Automation ) or unconfigured so no further action to be taken
                        if (
                            activity.activityObjectId === '00000000-0000-0000-0000-000000000000' ||
                            activity.activityObjectId == null
                        ) {
                            Util.logger.debug(
                                ` - skipping ${
                                    metadata[this.definition.keyField]
                                } activity ${stepNumber}.${
                                    activity.displayOrder
                                } due to missing activityObjectId: ${JSON.stringify(activity)}`
                            );
                            // empty if block
                            continue;
                        } else if (!this.definition.dependencies.includes(activity.r__type)) {
                            Util.logger.debug(
                                ` - skipping ${
                                    metadata[this.definition.keyField]
                                } activity ${stepNumber}.${
                                    activity.displayOrder
                                } because the type ${
                                    activity.r__type
                                } is not set up as a dependency for ${this.definition.type}`
                            );
                            continue;
                        }
                        // / if managed by cache we can update references to support deployment
                        if (
                            Definitions[activity.r__type]?.['idField'] &&
                            cache.getCache(this.buObject.mid)[activity.r__type]
                        ) {
                            try {
                                // this will override the name returned by the API in case this activity's name was changed since the automation was last updated, keeping things nicely in sync for mcdev
                                const name = cache.searchForField(
                                    activity.r__type,
                                    activity.activityObjectId,
                                    Definitions[activity.r__type].idField,
                                    Definitions[activity.r__type].nameField
                                );
                                if (name !== activity.name) {
                                    Util.logger.debug(
                                        ` - updated name of step ${stepNumber}.${activity.displayOrder}` +
                                            ` in Automation '${metadata.name}' from ${activity.name} to ${name}`
                                    );
                                    activity.name = name;
                                }
                            } catch (ex) {
                                // getFromCache throws error where the dependent metadata is not found
                                Util.logger.warn(
                                    ` - Missing ${activity.r__type} activity '${activity.name}'` +
                                        ` in step ${stepNumber}.${activity.displayOrder}` +
                                        ` of Automation '${metadata.name}' (${ex.message})`
                                );
                            }
                        } else {
                            Util.logger.warn(
                                ` - Missing ${activity.r__type} activity '${activity.name}'` +
                                    ` in step ${stepNumber}.${activity.displayOrder}` +
                                    ` of Automation '${metadata.name}' (Not Found in Cache)`
                            );
                        }
                    }
                }
            }
            return JSON.parse(JSON.stringify(metadata));
        } catch (ex) {
            Util.logger.warn(
                ` - ${this.definition.typeName} '${metadata[this.definition.nameField]}': ${
                    ex.message
                }`
            );
            return null;
        }
    }
    /**
     * a function to start query execution via API
     *
     * @param {string[]} keyArr customerkey of the metadata
     * @returns {Promise.<string[]>} Returns list of keys that were executed
     */
    static async execute(keyArr) {
        const metadataMap = {};
        for (const key of keyArr) {
            if (Util.OPTIONS.schedule) {
                // schedule
                const results = await this.retrieve(undefined, undefined, undefined, key);
                if (Object.keys(results.metadata).length) {
                    for (const resultKey of Object.keys(results.metadata)) {
                        if (this.#isValidSchedule(results.metadata[resultKey])) {
                            metadataMap[resultKey] = results.metadata[resultKey];
                        } else {
                            Util.logger.error(
                                ` - skipping ${this.definition.type} ${results.metadata[resultKey].name}: no valid schedule settings found.`
                            );
                        }
                    }
                }
            } else {
                // runOnce
                const objectId = await this.#getObjectIdForSingleRetrieve(key);
                metadataMap[key] = {};
                metadataMap[key][this.definition.idField] = objectId;
                metadataMap[key][this.definition.keyField] = key;
            }
        }
        if (!Object.keys(metadataMap).length) {
            Util.logger.error(`No ${this.definition.type} to execute`);
            return false;
        }
        Util.logger.info(
            `Starting automations ${
                Util.OPTIONS.schedule
                    ? 'according to schedule'
                    : 'to run once (use --schedule or --execute=schedule to schedule instead)'
            }: ${Object.keys(metadataMap).length}`
        );
        const promiseResults = [];
        for (const key of Object.keys(metadataMap)) {
            if (Util.OPTIONS.schedule && metadataMap[key].status === 'Scheduled') {
                // schedule
                Util.logger.info(
                    ` - skipping ${this.definition.type} ${metadataMap[key].name}: already scheduled.`
                );
            } else {
                // schedule + runOnce
                promiseResults.push(this.#executeItem(metadataMap, key));
            }
        }
        const results = await Promise.all(promiseResults);
        const executedKeyArr = results
            .filter(Boolean)
            .filter((r) => r.response.OverallStatus === 'OK')
            .map((r) => r.key);
        Util.logger.info(`Executed ${executedKeyArr.length} of ${keyArr.length} items`);
        return executedKeyArr;
    }
    /**
     * helper for {@link Automation.execute}
     *
     * @param {TYPE.AutomationMap} metadataMap map of metadata
     * @param {string} key key of the metadata
     * @returns {Promise.<{key:string, response:object}>} metadata key and API response
     */
    static async #executeItem(metadataMap, key) {
        if (Util.OPTIONS.schedule) {
            this.#preDeploySchedule(metadataMap[key]);
            metadataMap[key].status = 'Scheduled';
            return this.#scheduleAutomation(metadataMap, metadataMap, key);
        } else {
            return this.#runOnce(metadataMap[key]);
        }
    }

    /**
     * helper for {@link Automation.execute}
     *
     * @param {TYPE.AutomationItem} metadataEntry metadata object
     * @returns {Promise.<{key:string, response:object}>} metadata key and API response
     */
    static async #runOnce(metadataEntry) {
        return super.executeSOAP(metadataEntry);
    }

    /**
     *  Standardizes a check for multiple messages but adds query specific filters to error texts
     *
     * @param {object} ex response payload from REST API
     * @returns {string[] | void} formatted Error Message
     */
    static getErrorsREST(ex) {
        const errors = super.getErrorsREST(ex);
        if (errors?.length > 0) {
            return errors.map((msg) =>
                msg
                    .split('403 Forbidden')
                    .join('403 Forbidden: Please check if the automation is currently running.')
            );
        }
        return errors;
    }

    /**
     * a function to start query execution via API
     *
     * @param {string[]} keyArr customerkey of the metadata
     * @returns {Promise.<string[]>} Returns list of keys that were paused
     */
    static async pause(keyArr) {
        const metadataMap = {};
        for (const key of keyArr) {
            if (key) {
                const results = await this.retrieve(undefined, undefined, undefined, key);
                if (Object.keys(results.metadata).length) {
                    for (const key of Object.keys(results.metadata)) {
                        if (this.#isValidSchedule(results.metadata[key])) {
                            metadataMap[key] = results.metadata[key];
                        } else {
                            Util.logger.error(
                                ` - skipping ${this.definition.type} ${results.metadata[key].name}: no valid schedule settings found.`
                            );
                        }
                    }
                }
            }
        }

        Util.logger.info(`Pausing automations: ${Object.keys(metadataMap).length}`);
        const promiseResults = [];
        for (const key of Object.keys(metadataMap)) {
            if (metadataMap[key].status === 'Scheduled') {
                promiseResults.push(this.#pauseItem(metadataMap[key]));
            } else if (metadataMap[key].status === 'PausedSchedule') {
                Util.logger.info(
                    ` - skipping ${this.definition.type} ${metadataMap[key].name}: already paused.`
                );
            } else {
                Util.logger.error(
                    ` - skipping ${this.definition.type} ${
                        metadataMap[key].name
                    }: currently ${metadataMap[
                        key
                    ].status.toLowerCase()}. Please try again in a few minutes.`
                );
            }
        }
        const pausedKeyArr = (await Promise.all(promiseResults))
            .filter(Boolean)
            .filter((r) => r.response.OverallStatus === 'OK')
            .map((r) => r.key);

        Util.logger.info(`Paused ${pausedKeyArr.length} of ${keyArr.length} items`);
        return pausedKeyArr;
    }

    /**
     * helper for {@link Automation.pause}
     *
     * @param {TYPE.AutomationItem} metadata automation metadata
     * @returns {Promise.<{key:string, response:object}>} metadata key and API response
     */
    static async #pauseItem(metadata) {
        const schedule = {};
        try {
            const response = await this.client.soap.schedule(
                'Automation',
                schedule,
                {
                    Interaction: {
                        ObjectID: metadata[this.definition.idField],
                    },
                },
                'pause',
                {}
            );
            Util.logger.info(
                ` - paused ${this.definition.type}: ${metadata[this.definition.keyField]} / ${
                    metadata[this.definition.nameField]
                }`
            );
            return { key: metadata[this.definition.keyField], response };
        } catch (ex) {
            this._handleSOAPErrors(ex, 'pausing', metadata, false);
            return null;
        }
    }

    /**
     * Deploys automation - the saved file is the original one due to large differences required for deployment
     *
     * @param {TYPE.AutomationMap} metadata metadata mapped by their keyField
     * @param {string} targetBU name/shorthand of target businessUnit for mapping
     * @param {string} retrieveDir directory where metadata after deploy should be saved
     * @returns {Promise.<TYPE.AutomationMap>} Promise
     */
    static async deploy(metadata, targetBU, retrieveDir) {
        const upsertResults = await this.upsert(metadata, targetBU);
        const savedMetadata = await this.saveResults(upsertResults, retrieveDir, null);
        if (
            this.properties.metaDataTypes.documentOnRetrieve.includes(this.definition.type) &&
            !this.definition.documentInOneFile
        ) {
            const count = Object.keys(savedMetadata).length;
            Util.logger.debug(` - Running document for ${count} record${count === 1 ? '' : 's'}`);
            await this.document(savedMetadata);
        }
        return upsertResults;
    }

    /**
     * Creates a single automation
     *
     * @param {TYPE.AutomationItem} metadata single metadata entry
     * @returns {Promise} Promise
     */
    static create(metadata) {
        const uri = '/automation/v1/automations/';
        return super.createREST(metadata, uri);
    }

    /**
     * Updates a single automation
     *
     * @param {TYPE.AutomationItem} metadata single metadata entry
     * @param {TYPE.AutomationItem} metadataBefore metadata mapped by their keyField
     * @returns {Promise} Promise
     */
    static update(metadata, metadataBefore) {
        if (metadataBefore.status === 'Running') {
            Util.logger.error(
                ` ☇ error updating ${this.definition.type} ${
                    metadata[this.definition.keyField] || metadata[this.definition.nameField]
                } / ${
                    metadata[this.definition.nameField]
                }: You cannot update an automation that's currently running. Please wait a bit and retry.`
            );
            return null;
        }
        const uri = '/automation/v1/automations/' + metadata.id;
        return super.updateREST(metadata, uri);
    }

    /**
     * helper for {@link Automation.preDeployTasks} and {@link Automation.execute}
     *
     * @param {TYPE.AutomationItem} metadata metadata mapped by their keyField
     */
    static #preDeploySchedule(metadata) {
        delete metadata.schedule.rangeTypeId;
        delete metadata.schedule.pattern;
        delete metadata.schedule.scheduledTime;
        delete metadata.schedule.scheduledStatus;
        if (this.definition.timeZoneMapping[metadata.schedule.timezoneName]) {
            metadata.schedule.timezoneId =
                this.definition.timeZoneMapping[metadata.schedule.timezoneName];
        } else {
            Util.logger.error(
                `Could not find timezone ${metadata.schedule.timezoneName} in definition.timeZoneMapping`
            );
        }

        // the upsert API needs this to be named scheduleTypeId; the retrieve API returns it as typeId
        metadata.schedule.scheduleTypeId = metadata.schedule.typeId;
        delete metadata.schedule.typeId;

        // prep startSource
        metadata.startSource = { schedule: metadata.schedule, typeId: 1 };
    }

    /**
     * Gets executed before deploying metadata
     *
     * @param {TYPE.AutomationItem} metadata metadata mapped by their keyField
     * @returns {Promise.<TYPE.AutomationItem>} Promise
     */
    static async preDeployTasks(metadata) {
        if (metadata.notifications) {
            this.notificationUpdates[metadata.key] = metadata.notifications;
        } else {
            const cached = cache.getByKey(metadata.key);
            if (cached?.notifications) {
                // if notifications existed but are no longer present in the deployment package, we need to run an empty update call to remove them
                this.notificationUpdates[metadata.key] = [];
            }
        }
        if (this.validateDeployMetadata(metadata)) {
            // folder
            this.setFolderId(metadata);

            if (metadata.type === 'scheduled' && metadata?.schedule?.startDate) {
                // Starting Source == 'Schedule'

                this.#preDeploySchedule(metadata);
                // * run _buildSchedule here but only to check if things look ok - do not use the returned schedule object for deploy
                this._buildSchedule(metadata.schedule);

                delete metadata.schedule.timezoneName;
                delete metadata.startSource.schedule.timezoneName;
            } else if (metadata.type === 'triggered' && metadata.fileTrigger) {
                // Starting Source == 'File Drop'

                // prep startSource
                metadata.startSource = {
                    fileDrop: {
                        filenamePattern: metadata.fileTrigger.fileNamingPattern,
                        filenamePatternTypeId: metadata.fileTrigger.fileNamePatternTypeId,
                        folderLocation: metadata.fileTrigger.folderLocationText,
                        queueFiles: metadata.fileTrigger.queueFiles,
                    },
                    typeId: 2,
                };
                delete metadata.fileTrigger;
            }
            delete metadata.schedule;
            delete metadata.type;
            let i = 0;
            const buName = this.buObject.credential + '/' + this.buObject.businessUnit;
            if (metadata.steps) {
                for (const step of metadata.steps) {
                    let displayOrder = 0;
                    for (const activity of step.activities) {
                        activity.displayOrder = ++displayOrder;
                        if (
                            activity.name &&
                            this.definition.dependencies.includes(activity.r__type)
                        ) {
                            if (
                                activity.r__type === 'verification' &&
                                this.createdKeyMap?.[buName]?.verification?.[activity.name]
                            ) {
                                Util.logger.info(
                                    Util.getGrayMsg(
                                        ` - updated verification activity name from ${
                                            activity.name
                                        } to ${
                                            this.createdKeyMap[buName].verification[activity.name]
                                        }`
                                    )
                                );
                                // map structure: cred/bu --> type --> old key --> new key
                                activity.name =
                                    this.createdKeyMap[buName].verification[activity.name];
                            }
                            // automations can have empty placeholder for activities with only their type defined
                            activity.activityObjectId = cache.searchForField(
                                activity.r__type,
                                activity.name,
                                Definitions[activity.r__type].nameField,
                                Definitions[activity.r__type].idField
                            );
                        }
                        activity.objectTypeId =
                            this.definition.activityTypeMapping[activity.r__type];
                        delete activity.r__type;
                    }
                    step.annotation = step.name;
                    step.stepNumber = i;
                    delete step.name;
                    delete step.step;
                    i++;
                }
            }
            return metadata;
        } else {
            return null;
        }
    }
    /**
     * Validates the automation to be sure it can be deployed.
     * Whitelisted Activites are deployed but require configuration
     *
     * @param {TYPE.AutomationItem} metadata single automation record
     * @returns {boolean} result if automation can be deployed based on steps
     */
    static validateDeployMetadata(metadata) {
        let deployable = true;
        const errors = [];
        if (metadata.steps) {
            let stepNumber = 0;
            for (const step of metadata.steps) {
                stepNumber++;
                let displayOrder = 0;

                for (const activity of step.activities) {
                    displayOrder++;
                    // check if manual deploy required. if so then log warning
                    if (this.definition.manualDeployTypes.includes(activity.r__type)) {
                        Util.logger.warn(
                            `- ${this.definition.type} '${metadata.name}' requires additional manual configuration: '${activity.name}' in step ${stepNumber}.${displayOrder}`
                        );
                    }
                    // cannot deploy because it is not supported
                    else if (!this.definition.dependencies.includes(activity.r__type)) {
                        errors.push(
                            `   • not supported ${activity.r__type} activity '${activity.name}' in step ${stepNumber}.${displayOrder}`
                        );
                        deployable = false;
                    }
                }
            }
        }
        if (!deployable) {
            Util.logger.error(
                ` ☇ skipping ${this.definition.type} ${metadata[this.definition.keyField]} / ${
                    metadata[this.definition.nameField]
                }:`
            );
            for (const error of errors) {
                Util.logger.error(error);
            }
        }
        return deployable;
    }
    /**
     * helper for {@link MetadataType.updateREST} and {@link MetadataType.updateSOAP} that removes old files after the key was changed
     *
     * @private
     * @param {TYPE.MetadataTypeItem} metadataEntry a single metadata Entry
     * @returns {void}
     */
    static async _postChangeKeyTasks(metadataEntry) {
        super._postChangeKeyTasks(metadataEntry, true);
    }

    /**
     * Gets executed after deployment of metadata type
     *
     * @param {TYPE.AutomationMap} metadataMap metadata mapped by their keyField
     * @param {TYPE.AutomationMap} originalMetadataMap metadata to be updated (contains additioanl fields)
     * @returns {Promise.<void>} -
     */
    static async postDeployTasks(metadataMap, originalMetadataMap) {
        for (const key in metadataMap) {
            const item = metadataMap[key];

            const oldKey = Util.changedKeysMap?.[this.definition.type]?.[key] || key;
            delete Util.changedKeysMap?.[this.definition.type]?.[key];

            if (!item.type) {
                // create response does not return the type attribute

                const scheduleHelper = item.schedule || item.startSource.schedule;

                // el.type
                item.type = scheduleHelper
                    ? 'scheduled'
                    : item.fileTrigger
                    ? 'triggered'
                    : undefined;

                // el.schedule.timezoneName
                if (item.type === 'scheduled') {
                    // not existing for triggered automations
                    scheduleHelper.timezoneName ||= Util.inverseGet(
                        this.definition.timeZoneMapping,
                        scheduleHelper.timezoneId
                    );
                }

                // el.status
                item.status ||= Util.inverseGet(this.definition.statusMapping, item.statusId);
            }
            // need to put schedule on here if status is scheduled
            await Automation.#scheduleAutomation(metadataMap, originalMetadataMap, key, oldKey);

            // need to update notifications separately if there are any
            await Automation.#updateNotificationInfo(metadataMap, key);

            // rewrite upsert to retrieve fields
            if (item.steps) {
                for (const step of item.steps) {
                    step.name = step.annotation;
                    delete step.annotation;
                }
            }
        }
        if (Util.OPTIONS.execute || Util.OPTIONS.schedule) {
            Util.logger.info(`Executing: ${this.definition.type}`);
            await this.execute(Object.keys(metadataMap));
        }
    }
    /**
     * helper for {@link Automation.postDeployTasks}
     *
     * @param {TYPE.AutomationMap} metadataMap metadata mapped by their keyField
     * @param {string} key current customer key
     * @returns {Promise.<void>} -
     */
    static async #updateNotificationInfo(metadataMap, key) {
        if (this.notificationUpdates[key]) {
            // create & update automation calls return programId as 'legacyId'; retrieve does not return it
            const programId = metadataMap[key]?.legacyId;
            if (programId) {
                const notificationBody = {
                    programId,
                    workers: this.notificationUpdates[key].map((notification) => ({
                        programId,
                        notificationType: notification.type,
                        definition: Array.isArray(notification.email)
                            ? notification.email.join(',')
                            : notification.email,
                        body: notification.message,
                        channelType: 'Account',
                    })),
                };
                this.#updateNotificationInfoREST(key, programId, notificationBody);
            }
        }
    }
    /**
     * helper function to send POST request to update notifications
     *
     * @param {string} key current customer key
     * @param {string} programId legacy automation id
     * @param {string} notificationBody notification payload
     * @returns {string} returns "OK" or "Error"
     */
    static async #updateNotificationInfoREST(key, programId, notificationBody) {
        try {
            const result = await this.client.rest.post(
                '/legacy/v1/beta/automations/notifications/' + programId,
                notificationBody
            );
            if (result) {
                // should be empty if all OK
                throw new Error(result);
            } else {
                Util.logger.info(`updated notifications for automation '${key}'`);
                return 'OK';
            }
        } catch (ex) {
            Util.logger.error(
                ex.code === 'ERR_BAD_REQUEST'
                    ? `Error updating notifications for automation ${key}: ${ex.message} (${ex.code})). Make sure that the email address is correct.`
                    : `Error updating notifications for automation '${key}': ${ex.message} (${ex.code})).`
            );
            return 'Error';
        }
    }

    /**
     * helper for {@link Automation.postDeployTasks}
     *
     * @param {TYPE.AutomationMap} metadataMap metadata mapped by their keyField
     * @param {TYPE.AutomationMap} originalMetadataMap metadata to be updated (contains additioanl fields)
     * @param {string} key current customer key
     * @param {string} [oldKey] old customer key before fixKey / changeKeyValue / changeKeyField
     * @returns {Promise.<{key:string, response:object}>} metadata key and API response
     */
    static async #scheduleAutomation(metadataMap, originalMetadataMap, key, oldKey) {
        let response = null;
        oldKey ||= key;
        if (originalMetadataMap[oldKey]?.type === 'scheduled') {
            // Starting Source == 'Schedule': Try starting the automation
            if (originalMetadataMap[oldKey].status === 'Scheduled') {
                let schedule = null;
                try {
                    schedule = this._buildSchedule(originalMetadataMap[oldKey].schedule);
                } catch (ex) {
                    Util.logger.error(
                        `- Could not create schedule for automation '${originalMetadataMap[oldKey].name}' to start it: ${ex.message}`
                    );
                }
                if (schedule !== null) {
                    try {
                        // remove the fields that are not needed for the schedule but only for CLI output
                        const schedule_StartDateTime = schedule._StartDateTime;
                        delete schedule._StartDateTime;
                        const schedule_interval = schedule._interval;
                        delete schedule._interval;
                        const schedule_timezoneString = schedule._timezoneString;
                        delete schedule._timezoneString;
                        // start the automation
                        response = await this.client.soap.schedule(
                            'Automation',
                            schedule,
                            {
                                Interaction: {
                                    ObjectID: metadataMap[key][this.definition.idField],
                                },
                            },
                            'start',
                            {}
                        );
                        const intervalString =
                            (schedule_interval > 1 ? `${schedule_interval} ` : '') +
                            (schedule.RecurrenceType === 'Daily'
                                ? 'Day'
                                : schedule.RecurrenceType.slice(0, -2) +
                                  (schedule_interval > 1 ? 's' : ''));
                        Util.logger.warn(
                            ` - scheduled automation '${
                                originalMetadataMap[oldKey].name
                            }' deployed as Active: runs every ${intervalString} starting ${
                                schedule_StartDateTime.split('T').join(' ').split('.')[0]
                            } ${schedule_timezoneString}`
                        );
                    } catch {
                        // API does not return anything usefull here. We have to know the rules instead
                        Util.logger.error(
                            ` ☇ error starting scheduled ${this.definition.type}${key}: Please check schedule settings`
                        );
                    }
                }
            } else {
                Util.logger.info(
                    Util.getGrayMsg(
                        ` - scheduled automation '${originalMetadataMap[oldKey].name}' deployed as Paused`
                    )
                );
            }
        }
        if (metadataMap[key].startSource) {
            metadataMap[key].schedule = metadataMap[key].startSource.schedule;

            delete metadataMap[key].startSource;
        }
        if (metadataMap[key].schedule?.scheduleTypeId) {
            metadataMap[key].schedule.typeId = metadataMap[key].schedule.scheduleTypeId;
            delete metadataMap[key].schedule.scheduleTypeId;
        }
        return { key, response };
    }

    /**
     * generic script that retrieves the folder path from cache and updates the given metadata with it after retrieve
     *
     * @param {TYPE.MetadataTypeItem} metadata a single script activity definition
     */
    static setFolderPath(metadata) {
        const folderIdField = metadata[this.definition.folderIdField]
            ? this.definition.folderIdField
            : 'CategoryID';
        try {
            metadata.r__folder_Path = cache.searchForField(
                'folder',
                metadata[folderIdField],
                'ID',
                'Path'
            );
            delete metadata[folderIdField];
            if (metadata.r__folder_Path !== 'my automations') {
                Util.logger.verbose(
                    `- automation '${
                        metadata[this.definition.nameField]
                    }' is located in subfolder ${
                        metadata.r__folder_Path
                    }. Please note that creating automation folders is not supported via API and hence you will have to create it manually in the GUI if you choose to deploy this automation.`
                );
            }
        } catch (ex) {
            Util.logger.warn(
                ` - ${this.definition.type} '${metadata[this.definition.nameField]}' (${
                    metadata[this.definition.keyField]
                }): Could not find folder (${ex.message})`
            );
        }
    }

    /**
     * automation-specific script that retrieves the folder ID from cache and updates the given metadata with it before deploy
     *
     * @param {TYPE.MetadataTypeItem} metadata a single item
     */
    static setFolderId(metadata) {
        try {
            metadata.categoryId = cache.searchForField(
                'folder',
                metadata.r__folder_Path,
                'Path',
                'ID'
            );
            if (metadata.r__folder_Path !== 'my automations') {
                Util.logger.warn(
                    ` - Automation '${
                        metadata[this.definition.nameField]
                    }' is located in subfolder ${
                        metadata.r__folder_Path
                    }. Please note that creating automation folders is not supported via API and hence you will have to create it manually in the GUI if you choose to deploy this automation.`
                );
            }
            delete metadata.r__folder_Path;
        } catch {
            throw new Error(
                `Folder '${metadata.r__folder_Path}' was not found on the server. Please create this manually in the GUI. Automation-folders cannot be deployed automatically.`
            );
        }
    }

    /**
     * Builds a schedule object to be used for scheduling an automation
     * based on combination of ical string and start/end dates.
     *
     * @param {TYPE.AutomationSchedule} scheduleObject child of automation metadata used for scheduling
     * @returns {TYPE.AutomationScheduleSoap} Schedulable object for soap API (currently not rest supported)
     */
    static _buildSchedule(scheduleObject) {
        /**
         * @type {TYPE.AutomationScheduleSoap}
         */
        const schedule = { Recurrence: {}, TimeZone: { IDSpecified: true } };
        // build recurrence
        const recurHelper = {};
        // ical values are split by ; then have key values split by =
        for (const obj of scheduleObject.icalRecur.split(';')) {
            const a = obj.split('=');
            recurHelper[a[0]] = a[1];
        }
        if (recurHelper.INTERVAL) {
            recurHelper.INTERVAL = Number.parseInt(recurHelper.INTERVAL);
        }
        // the ical schedule is all in caps but soap objects require Title Case.
        const keyStem = recurHelper.FREQ.charAt(0) + recurHelper.FREQ.slice(1, -2).toLowerCase();

        const patternType = recurHelper['BYMONTH']
            ? 'ByMonth'
            : recurHelper['BYWEEK']
            ? 'ByWeek'
            : recurHelper['BYDAY']
            ? 'ByDay'
            : 'Interval';
        schedule.Recurrence[keyStem + 'lyRecurrencePatternType'] = patternType;
        schedule.Recurrence['@_xsi:type'] = keyStem + 'lyRecurrence';
        schedule.RecurrenceType = keyStem + 'ly';
        if (keyStem === 'Dai') {
            schedule.Recurrence['DayInterval'] = recurHelper.INTERVAL;
        } else {
            schedule.Recurrence[keyStem + 'Interval'] = recurHelper.INTERVAL;
        }
        schedule._interval = recurHelper.INTERVAL; // for CLI output only

        if (!['Minute', 'Hour', 'Dai'].includes(keyStem)) {
            // todo: add support for weekly
            // todo: add support for monthly
            // todo: add support for yearly
            throw new Error(
                'Scheduling automatically not supported for Weekly, Monthly and Yearly, please configure manually.'
            );
        }
        if (recurHelper.FREQ === 'MINUTELY' && recurHelper.INTERVAL && recurHelper.INTERVAL < 5) {
            throw new Error(
                'The smallest interval you can configure is 5 minutes. Please adjust your schedule.'
            );
        }

        if (this.definition.timeZoneMapping[scheduleObject.timezoneName]) {
            scheduleObject.timezoneId =
                this.definition.timeZoneMapping[scheduleObject.timezoneName];
        } else {
            throw new Error(
                `Could not find timezone ${scheduleObject.timezoneName} in definition.timeZoneMapping`
            );
        }
        schedule.TimeZone.ID = scheduleObject.timezoneId;
        schedule._timezoneString = this.definition.timeZoneDifference[scheduleObject.timezoneId];

        // add tz to input date to ensure Date() creates a date object with the right tz
        const inputStartDateString = scheduleObject.startDate + schedule._timezoneString;

        if (new Date(inputStartDateString) > new Date()) {
            // if start date is in future take this
            schedule.StartDateTime = scheduleObject.startDate;
            schedule._StartDateTime = schedule.StartDateTime; // store copy for CLI output
        } else {
            // if start date is in past calculate new start date
            const scheduledDate = new Date(inputStartDateString);
            const futureDate = new Date();

            switch (keyStem) {
                case 'Dai': {
                    // keep time from template and start today if possible
                    if (scheduledDate.getHours() <= futureDate.getHours()) {
                        // hour on template has already passed today, start tomorrow
                        futureDate.setDate(futureDate.getDate() + 1);
                    }
                    futureDate.setHours(scheduledDate.getHours());
                    futureDate.setMinutes(scheduledDate.getMinutes());

                    break;
                }
                case 'Hour': {
                    // keep minute and start next possible hour
                    if (scheduledDate.getMinutes() <= futureDate.getMinutes()) {
                        futureDate.setHours(futureDate.getHours() + 1);
                    }
                    futureDate.setMinutes(scheduledDate.getMinutes());

                    break;
                }
                case 'Minute': {
                    // schedule in next 15 minutes randomly to avoid that all automations run at exactly
                    // earliest start 1 minute from now
                    // the same time which would slow performance
                    futureDate.setMinutes(
                        futureDate.getMinutes() + 1 + Math.ceil(Math.random() * 15)
                    );

                    break;
                }
                // No default
            }
            // return time as Dateobject
            schedule.StartDateTime = futureDate;
            const localTimezoneOffset = schedule.StartDateTime.getTimezoneOffset() / -60;
            schedule._StartDateTime = this._calcTime(localTimezoneOffset, schedule.StartDateTime); // store copy for CLI output
        }

        // The Create/Update API expects dates to be in US-Central time
        // The retrieve API returns the date in whatever timezone one chose, hence we need to convert this upon upsert
        schedule.StartDateTime = this._calcTime(
            this.properties.options.serverTimeOffset,
            schedule.StartDateTime,
            schedule._timezoneString
        );

        if (recurHelper.UNTIL) {
            schedule.RecurrenceRangeType = 'EndOn';
            schedule.EndDateTime = scheduleObject.endDate;
        } else {
            schedule.RecurrenceRangeType = 'EndAfter';
            schedule.Occurrences = recurHelper.COUNT;
        }

        return schedule;
    }

    /**
     * used to convert dates to the system timezone required for startDate
     *
     * @param {number} offsetServer stack4: US Mountain time (UTC-7); other stacks: US Central (UTC-6)
     * @param {string|Date} dateInput date in ISO format (2021-12-05T20:00:00.983)
     * @param {string} [offsetInput] timzone difference (+02:00)
     * @returns {string} date in server
     */
    static _calcTime(offsetServer, dateInput, offsetInput) {
        // get UTC time in msec
        const utc =
            'string' === typeof dateInput
                ? new Date(dateInput + offsetInput).getTime()
                : dateInput.getTime();

        // create new Date object reflecting SFMC's servertime
        const dateServer = new Date(utc + 3600000 * offsetServer);

        // return time as a string without trailing "Z" and without miliseconds (separated by .)
        return dateServer.toISOString().slice(0, -1).split('.')[0];
    }
    /**
     * Experimental: Only working for DataExtensions:
     * Saves json content to a html table in the local file system. Will create the parent directory if it does not exist.
     * The json's first level of keys must represent the rows and the secend level the columns
     *
     * @private
     * @param {TYPE.AutomationItem} json dataextension
     * @param {object[][]} tabled prepped array for output in tabular format
     * @returns {string} file content
     */
    static _generateDocMd(json, tabled) {
        let output = `## ${json.key}\n\n`;
        if (json.key !== json.name) {
            output += `**Name** (not equal to External Key)**:** ${json.name}\n\n`;
        }

        output +=
            `**Description:** ${json.description || 'n/a'}\n\n` +
            `**Folder:** ${
                json.r__folder_Path ||
                '_Hidden! Could not find folder with ID ' + json.categoryId + '_'
            }/\n\n`;
        const automationType = { scheduled: 'Schedule', triggered: 'File Drop' };
        output += `**Started by:** ${automationType[json.type] || 'Not defined'}\n\n`;
        output += `**Status:** ${json.status}\n\n`;
        if (json.type === 'scheduled' || json.schedule) {
            const tz =
                this.definition.timeZoneDifference[
                    this.definition.timeZoneMapping[json?.schedule?.timezoneName]
                ];

            if (json.schedule?.icalRecur) {
                output += `**Schedule:**\n\n`;
                output += `* Start: ${json.schedule.startDate.split('T').join(' ')} ${tz}\n`;
                output += `* End: ${json.schedule.endDate.split('T').join(' ')} ${tz}\n`;
                output += `* Timezone: ${json.schedule.timezoneName}\n`;

                const ical = {};
                for (const item of json.schedule.icalRecur.split(';')) {
                    const temp = item.split('=');
                    ical[temp[0]] = temp[1];
                }
                const frequency = ical.FREQ.slice(0, -2).toLowerCase();

                output += `* Recurrance: `;
                output +=
                    ical.COUNT == 1
                        ? 'run only once'
                        : `every${ical.INTERVAL > 1 ? ' ' + ical.INTERVAL : ''} ${
                              frequency === 'dai' ? 'day' : frequency
                          }${ical.INTERVAL > 1 ? 's' : ''}${
                              ical.COUNT
                                  ? ` for ${ical.COUNT} times`
                                  : ical.UNTIL
                                  ? ' until end date'
                                  : ''
                          }`;
                output += '\n';
            } else if (json.schedule) {
                output += `**Schedule:** Not defined\n`;
            }
        } else if (json.type === 'triggered' && json.fileTrigger) {
            output += `**File Trigger:**\n\n`;
            output += `* Queue Files: ${json.fileTrigger.queueFiles}\n`;
            output += `* Published: ${json.fileTrigger.isPublished}\n`;
            output += `* Pattern: ${json.fileTrigger.fileNamingPattern}\n`;
            output += `* Folder:  ${json.fileTrigger.folderLocationText}\n`;
        }
        // add empty line to ensure the following notifications are rendered properly
        output += '\n';
        if (json.notifications?.length) {
            output += `**Notifications:**\n\n`;
            // ensure notifications are sorted by type regardless of how the API returns it
            const notifications = {};
            for (const n of json.notifications) {
                notifications[n.type] =
                    (Array.isArray(n.email) ? n.email.join(',') : n.email) +
                    (n.message ? ` ("${n.message}")` : '');
            }
            if (notifications.Complete) {
                output += `* Complete: ${notifications.Complete}\n`;
            }
            if (notifications.Error) {
                output += `* Error: ${notifications.Error}\n`;
            }
        } else {
            output += `**Notifications:** _none_\n\n`;
        }

        // show table with automation steps
        if (tabled && tabled.length) {
            // add empty line to ensure the following table is rendered properly
            output += '\n';
            let tableSeparator = '';
            const row1 = [];
            for (const column of tabled[0]) {
                row1.push(
                    `| ${column.title}${
                        column.description
                            ? `<br>_<small>${column.description.replaceAll('\n', '<br>')}</small>_`
                            : ''
                    } `
                );
                tableSeparator += '| --- ';
            }
            output += row1.join('') + `|\n${tableSeparator}|\n`;
            for (let i = 1; i < tabled.length; i++) {
                for (const field of tabled[i]) {
                    output += field ? `| _${field.i}: ${field.type}_<br>${field.name} ` : '| - ';
                }
                output += '|\n';
            }
        }
        return output;
    }
    /**
     * Saves json content to a html table in the local file system. Will create the parent directory if it does not exist.
     * The json's first level of keys must represent the rows and the secend level the columns
     *
     * @private
     * @param {string} directory directory the file will be written to
     * @param {string} filename name of the file without '.json' ending
     * @param {TYPE.AutomationItem} json dataextension.columns
     * @param {'html'|'md'} mode html or md
     * @returns {Promise.<boolean>} Promise of success of saving the file
     */
    static async _writeDoc(directory, filename, json, mode) {
        await File.ensureDir(directory);

        const tabled = [];
        if (json.steps && json.steps.length) {
            tabled.push(
                json.steps.map((step, index) => ({
                    title: `Step ${index + 1}`,
                    description: step.name || '-',
                }))
            );
            let maxActivities = 0;
            for (const step of json.steps) {
                if (step.activities.length > maxActivities) {
                    maxActivities = step.activities.length;
                }
            }
            for (let activityIndex = 0; activityIndex < maxActivities; activityIndex++) {
                tabled.push(
                    json.steps.map((step, stepIndex) =>
                        step.activities[activityIndex]
                            ? {
                                  i: stepIndex + 1 + '.' + (activityIndex + 1),
                                  name: step.activities[activityIndex].name,
                                  type: step.activities[activityIndex].r__type,
                              }
                            : null
                    )
                );
            }
        }
        let output;
        if (mode === 'md') {
            output = this._generateDocMd(json, tabled);
            try {
                // write to disk
                await File.writeToFile(directory, filename + '.automation-doc', mode, output);
            } catch (ex) {
                Util.logger.error(`Automation.writeDeToX(${mode}):: error | ` + ex.message);
            }
        }
    }
    /**
     * Parses metadata into a readable Markdown/HTML format then saves it
     *
     * @param {TYPE.AutomationMap} [metadata] a list of dataExtension definitions
     * @returns {Promise.<void>} -
     */
    static async document(metadata) {
        if (['md', 'both'].includes(this.properties.options.documentType)) {
            if (!metadata) {
                metadata = this.readBUMetadataForType(
                    File.normalizePath([
                        this.properties.directories.retrieve,
                        this.buObject.credential,
                        this.buObject.businessUnit,
                    ]),
                    true
                ).automation;
            }
            const docPath = File.normalizePath([
                this.properties.directories.retrieve,
                this.buObject.credential,
                this.buObject.businessUnit,
                this.definition.type,
            ]);
            if (!metadata || !Object.keys(metadata).length) {
                // as part of retrieve & manual execution we could face an empty folder
                return;
            }
            return await Promise.all(
                Object.keys(metadata).map((key) =>
                    this._writeDoc(docPath + '/', key, metadata[key], 'md')
                )
            );
        }
    }
    /**
     * should return only the json for all but asset, query and script that are saved as multiple files
     * additionally, the documentation for dataExtension and automation should be returned
     *
     * @param {string[]} keyArr customerkey of the metadata
     * @returns {string[]} list of all files that need to be committed in a flat array ['path/file1.ext', 'path/file2.ext']
     */
    static getFilesToCommit(keyArr) {
        if (this.properties.metaDataTypes.documentOnRetrieve.includes(this.definition.type)) {
            // document automation is active. assume we want to commit the MD file as well
            const path = File.normalizePath([
                this.properties.directories.retrieve,
                this.buObject.credential,
                this.buObject.businessUnit,
                this.definition.type,
            ]);

            const fileList = keyArr.flatMap((key) => [
                File.normalizePath([path, `${key}.${this.definition.type}-meta.json`]),
                File.normalizePath([path, `${key}.${this.definition.type}-doc.md`]),
            ]);
            return fileList;
        } else {
            // document automation is not active upon retrieve, run default method instead
            return super.getFilesToCommit(keyArr);
        }
    }
    /**
     * helper to allow us to select single metadata entries via REST
     *
     * @private
     * @param {string} key customer key
     * @returns {Promise.<string>} objectId or enpty string
     */
    static async #getObjectIdForSingleRetrieve(key) {
        const response = await this.client.soap.retrieve('Program', ['ObjectID'], {
            filter: {
                leftOperand: 'CustomerKey',
                operator: 'equals',
                rightOperand: key,
            },
        });
        return response?.Results?.length ? response.Results[0].ObjectID : null;
    }

    /**
     * Delete a metadata item from the specified business unit
     *
     * @param {string} customerKey Identifier of data extension
     * @returns {boolean} deletion success status
     */
    static async deleteByKey(customerKey) {
        // the delete endpoint returns a general exception if the automation does not exist; handle it gracefully instead by adding a retrieve first
        const objectId = customerKey ? await this.#getObjectIdForSingleRetrieve(customerKey) : null;
        if (!objectId) {
            Util.logger.error(` - automation not found`);
            return false;
        }
        return super.deleteByKeySOAP(customerKey, 'CustomerKey');
    }
    /**
     * clean up after deleting a metadata item
     *
     * @param {string} customerKey Identifier of metadata item
     * @returns {void}
     */
    static async postDeleteTasks(customerKey) {
        // delete local copy: retrieve/cred/bu/.../...-meta.json
        // delete local copy: retrieve/cred/bu/.../...-doc.md
        await super.postDeleteTasks(customerKey, [`${this.definition.type}-doc.md`]);
    }
    /**
     * helper function to retrieve data about all automations in the BU
     *
     * @returns {Promise.<string[]>} returns data about automations with the legacy key
     */
    static async #getEncodedAutomationIDs() {
        const keyBackup = this.definition.keyField;
        const iteratorBackup = this.definition.bodyIteratorField;
        this.definition.keyField = 'key';
        this.definition.bodyIteratorField = 'entry';
        const automationLegacyKeys = await super.retrieveREST(
            undefined,
            `/legacy/v1/beta/bulk/automations/automation/definition/`
        );
        this.definition.keyField = keyBackup;
        this.definition.bodyIteratorField = iteratorBackup;
        return automationLegacyKeys;
    }
    /**
     * A function to update automation email notifications
     *
     * @param {string} keys metadata keys
     * @returns {Promise.<string[]>} keys of the automations where notifications were updated
     */
    static async updateNotifications(keys) {
        const updatedKeys = [];
        if (Util.OPTIONS.clear) {
            updatedKeys.push(...(await this.clearNotifications(keys)));
            return updatedKeys;
        }
        let completionEmail = [],
            errorEmail = [],
            notificationsResult,
            oldCompletionEmails,
            oldCompletionNote,
            oldErrorEmails,
            oldErrorNote;

        if (Util.OPTIONS.completionEmail) {
            completionEmail = Util.OPTIONS.completionEmail.split(',');
        }
        if (Util.OPTIONS.errorEmail) {
            errorEmail = Util.OPTIONS.errorEmail.split(',');
        }
        let completionNote = Util.OPTIONS.completionNote;
        let errorNote = Util.OPTIONS.errorNote;

        let shouldUpdateCompletion =
            (completionNote && completionNote.length > 0) || completionEmail.length > 0
                ? true
                : false;
        let shouldUpdateError =
            (errorNote && errorNote.length > 0) || errorEmail.length > 0 ? true : false;

        const automationLegacyMapObj = await this.#getEncodedAutomationIDs(); // retrieve automation legacy keys to update notifications
        for (const key of Object.keys(automationLegacyMapObj.metadata)) {
            // create payload
            const notificationBody = {
                programId: automationLegacyMapObj.metadata[key].id,
                workers: [],
            };

            if (Array.isArray(keys) && keys.includes(key)) {
                try {
                    notificationsResult = await this.client.rest.get(
                        '/legacy/v1/beta/automations/notifications/' +
                            automationLegacyMapObj.metadata[key].id
                    );
                } catch (ex) {
                    Util.logger.error(
                        `Error retrieving notifications for automation '${key}': ${ex.message} (${ex.code}))`
                    );
                }
                // if a note was provided and email address was not - check if notif email address exists
                if (
                    completionNote &&
                    completionEmail.length === 0 &&
                    (!notificationsResult.workers ||
                        !notificationsResult.workers.find(
                            (notification) => notification.notificationType == 'Complete'
                        ))
                ) {
                    const emails = await Cli.updateNotificationEmails('completionEmail');
                    if (emails) {
                        // merge the string input into completionEmail array
                        completionEmail = completionEmail.concat(emails.split(','));
                    } else {
                        completionNote = undefined;
                        shouldUpdateCompletion = false;
                        Util.logger.info(
                            ` ☇ skipping --completionNote' - the email address for Run completion was not set`
                        );
                    }
                }
                // same for errorNote
                if (
                    errorNote &&
                    errorEmail.length === 0 &&
                    (!notificationsResult.workers ||
                        !notificationsResult.workers.find(
                            (notification) => notification.notificationType == 'Error'
                        ))
                ) {
                    const emails = await Cli.updateNotificationEmails('errorEmail');
                    if (emails) {
                        // merge the string input into errorEmail array
                        errorEmail = errorEmail.concat(emails.split(','));
                    } else {
                        errorNote = undefined;
                        shouldUpdateError = false;
                        Util.logger.info(
                            ` ☇ skipping --errorNote' - the email address for Runtime error was not set`
                        );
                    }
                }

                // check if there are any notifications set
                if (Array.isArray(notificationsResult?.workers)) {
                    // if the parameters provided are the same as the email addresses/notes already in the notifications - skip this automation
                    oldCompletionEmails = notificationsResult.workers
                        .filter((notification) => notification.notificationType == 'Complete')
                        .map((notification) => notification.definition);
                    oldCompletionNote = notificationsResult.workers.find(
                        (notification) => notification.notificationType == 'Complete'
                    )?.body;
                    for (const email of completionEmail) {
                        if (oldCompletionEmails.includes(email) || !Util.emailValidator(email)) {
                            Util.logger.info(
                                ` ☇ skipping ${email}- this email address is already in the notifications or is not a valid email`
                            );
                            completionEmail.splice(completionEmail.indexOf(email), 1);
                        }
                    }
                    // if old note is the same as the one that the user provided - no need to update
                    if (oldCompletionNote == completionNote) {
                        completionNote = null;
                    }
                    oldErrorEmails = notificationsResult.workers
                        .filter((notification) => notification.notificationType == 'Error')
                        .map((notification) => notification.definition);
                    oldErrorNote = notificationsResult.workers.find(
                        (notification) => notification.notificationType == 'Error'
                    )?.body;
                    for (const email of errorEmail) {
                        if (oldErrorEmails.includes(email) || !Util.emailValidator(email)) {
                            Util.logger.info(
                                ` ☇ skipping ${email}- this email address is already in the notifications or is not a valid email`
                            );
                            errorEmail.splice(errorEmail.indexOf(email), 1);
                        }
                    }
                    // if old note is the same as the one that the user provided - no need to update
                    if (oldErrorNote == errorNote) {
                        errorNote = null;
                    }

                    // earlier we have removed email addresses that are already in the notifications and verified that the new note is different from the one user provided.
                    if (completionEmail.length < 1 && !completionNote) {
                        shouldUpdateCompletion = false;
                    }
                    if (errorEmail.length < 1 && !errorNote) {
                        shouldUpdateError = false;
                    }
                    if (!shouldUpdateCompletion && !shouldUpdateError) {
                        Util.logger.info(
                            `You have provided email addresses that are already in the automation notification. The notes didn't change either. Exiting..`
                        );
                        return updatedKeys;
                    }
                    // copy existing notifications into payload
                    if (notificationsResult.workers) {
                        notificationBody.workers = notificationsResult.workers;
                    }
                }
                // if new note is null then keep the old one only update emails
                if (!completionNote) {
                    completionNote = oldCompletionNote;
                }
                // completionEmail is an array even if there is only one email
                if (completionEmail.length > 0) {
                    for (const email of completionEmail) {
                        if (Util.emailValidator(email)) {
                            notificationBody.workers.push({
                                programId: automationLegacyMapObj.metadata[key].id,
                                notificationType: 'Complete',
                                definition: email,
                                body: completionNote,
                                channelType: 'Account',
                            });
                        } else {
                            Util.logger.info(
                                ` ☇ skipping ${email}- this email address is not a valid email`
                            );
                        }
                    }
                } else {
                    // no emails to update, only update the note

                    for (const notification of notificationBody.workers) {
                        if (notification.notificationType == 'Complete') {
                            notificationBody.workers.map(
                                (notification) => (notification.body = completionNote)
                            );
                        }
                    }
                }
                if (!errorNote) {
                    errorNote = oldErrorNote;
                }
                if (errorEmail.length > 0) {
                    for (const email of errorEmail) {
                        if (Util.emailValidator(email)) {
                            notificationBody.workers.push({
                                programId: automationLegacyMapObj.metadata[key].id,
                                notificationType: 'Error',
                                definition: email,
                                body: errorNote,
                                channelType: 'Account',
                            });
                        } else {
                            Util.logger.info(
                                ` ☇ skipping ${email}- this email address is not a valid email`
                            );
                        }
                    }
                } else {
                    for (const notification of notificationBody.workers) {
                        if (notification.notificationType == 'Error') {
                            notificationBody.workers.map(
                                (notification) => (notification.body = errorNote)
                            );
                        }
                    }
                }
                if (
                    notificationBody.workers &&
                    notificationBody.workers.length > 0 &&
                    (await this.#updateNotificationInfoREST(
                        key,
                        automationLegacyMapObj.metadata[key].id,
                        notificationBody
                    )) === 'OK'
                ) {
                    updatedKeys.push(key);
                }
            }
        }

        return updatedKeys;
    }
    /**
     * A function to remove automation email notifications and/or notes
     *
     * @param {string} keys metadata keys
     * @returns {Promise.<string[]>} keys of the automations where notifications were updated
     */
    static async clearNotifications(keys) {
        const clear = Util.OPTIONS.clear.toLowerCase();
        const automationLegacyMapObj = await this.#getEncodedAutomationIDs(); // retrieve automation legacy keys to update notifications
        const updatedKeys = [];
        let notificationsResult;
        for (const key of Object.keys(automationLegacyMapObj.metadata)) {
            if (Array.isArray(keys) && keys.includes(key)) {
                let notificationBody;
                notificationBody = {
                    programId: automationLegacyMapObj.metadata[key].id,
                    workers: [],
                };
                try {
                    notificationsResult = await this.client.rest.get(
                        '/legacy/v1/beta/automations/notifications/' +
                            automationLegacyMapObj.metadata[key].id
                    );
                } catch (ex) {
                    Util.logger.error(
                        `Error retrieving notifications for automation '${key}': ${ex.message} (${ex.code}))`
                    );
                }
                if (!notificationsResult.workers) {
                    Util.logger.info(
                        `☇ skipping automation ${key}. No notifications set for this automation.'`
                    );
                    continue;
                }
                switch (clear) {
                    case 'all': {
                        notificationBody = {
                            programId: automationLegacyMapObj.metadata[key].id,
                        };
                        Util.logger.info(
                            `--clear=all option was provided. Removing all emails and notes'`
                        );
                        break;
                    }
                    case 'erroremail': {
                        for (const notification of notificationsResult.workers) {
                            if (notification.notificationType == 'Complete') {
                                notificationBody.workers.push(notification);
                            }
                        }
                        Util.logger.info(
                            `--clear=erroremail option was provided. Removing all error emails and notes'`
                        );
                        break;
                    }
                    case 'completionemail': {
                        for (const notification of notificationsResult.workers) {
                            if (notification.notificationType == 'Error') {
                                notificationBody.workers.push(notification);
                            }
                        }
                        Util.logger.info(
                            `--clear=completionemail option was provided. Removing all completion emails and notes'`
                        );
                        break;
                    }
                    case 'notes': {
                        // removes only notes (completion and error)
                        notificationsResult.workers.map((notification) => (notification.body = ''));
                        notificationBody.workers = notificationsResult.workers;
                        Util.logger.info(`--clear=notes option was provided. Removing all notes'`);
                        break;
                    }
                    default: {
                        Util.logger.error(`Unknown --clear option. Exiting'`);
                        return updatedKeys;
                    }
                }
                // update notifications
                if (
                    (await this.#updateNotificationInfoREST(
                        key,
                        automationLegacyMapObj.metadata[key].id,
                        notificationBody
                    )) === 'OK'
                ) {
                    Util.logger.info(`clearNotifications executed for automation '${key}'`);
                    updatedKeys.push(key);
                }
            }
        }
        return updatedKeys;
    }
}

// Assign definition to static attributes
Automation.definition = Definitions.automation;

export default Automation;<|MERGE_RESOLUTION|>--- conflicted
+++ resolved
@@ -1,15 +1,5 @@
 'use strict';
 
-<<<<<<< HEAD
-const MetadataType = require('./MetadataType');
-const TYPE = require('../../types/mcdev.d');
-const Util = require('../util/util');
-const File = require('../util/file');
-const Definitions = require('../MetadataTypeDefinitions');
-const cache = require('../util/cache');
-const pLimit = require('p-limit');
-const Cli = require('../util/cli');
-=======
 import MetadataType from './MetadataType.js';
 import TYPE from '../../types/mcdev.d.js';
 import { Util } from '../util/util.js';
@@ -17,7 +7,7 @@
 import Definitions from '../MetadataTypeDefinitions.js';
 import cache from '../util/cache.js';
 import pLimit from 'p-limit';
->>>>>>> 6fd5b631
+import Cli from '../util/cli.js';
 
 /**
  * Automation MetadataType
