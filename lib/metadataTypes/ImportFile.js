--- conflicted
+++ resolved
@@ -15,14 +15,9 @@
      * Retrieves Metadata of Import File.
      * Endpoint /automation/v1/imports/ return all Import Files with all details.
      * Currently it is not needed to loop over Imports with endpoint /automation/v1/imports/{id}
-<<<<<<< HEAD
-     * @param {String} retrieveDir Directory where retrieved metadata directory will be saved
-     * @returns {Promise} Promise
-=======
      *
      * @param {string} retrieveDir Directory where retrieved metadata directory will be saved
      * @returns {Promise<{metadata:Util.MetadataTypeMap,type:string}>} Promise
->>>>>>> 0435ddd6
      */
     static retrieve(retrieveDir) {
         return super.retrieveREST(retrieveDir, '/automation/v1/imports/', null);
@@ -30,12 +25,8 @@
 
     /**
      * Retrieves import definition metadata for caching
-<<<<<<< HEAD
-     * @returns {Promise} Promise
-=======
      *
      * @returns {Promise<{metadata:Util.MetadataTypeMap,type:string}>} Promise
->>>>>>> 0435ddd6
      */
     static async retrieveForCache() {
         return super.retrieveREST(null, '/automation/v1/imports/', null);
@@ -43,18 +34,11 @@
 
     /**
      * Retrieve a specific Import Definition by Name
-<<<<<<< HEAD
-     * @param {String} templateDir Directory where retrieved metadata directory will be saved
-     * @param {String} name name of the metadata file
-     * @param {Object} templateVariables variables to be replaced in the metadata
-     * @returns {Promise} Promise
-=======
      *
      * @param {string} templateDir Directory where retrieved metadata directory will be saved
      * @param {string} name name of the metadata file
      * @param {object} templateVariables variables to be replaced in the metadata
      * @returns {Promise<{metadata:Util.MetadataTypeItem,type:string}>} Promise
->>>>>>> 0435ddd6
      */
     static async retrieveAsTemplate(templateDir, name, templateVariables) {
         const res = await this.client.rest.get(
@@ -82,9 +66,7 @@
                 originalKey + '.' + this.definition.type + '-meta',
                 JSON.parse(Util.replaceByObject(JSON.stringify(val), templateVariables))
             );
-            Util.logger.info(
-                `ImportFile.retrieveAsTemplate:: Written Metadata to filesystem (${name})`
-            );
+            Util.logger.info(`- templated ${this.definition.type}: ${name}`);
             return { metadata: val, type: this.definition.type };
         } else if (res?.items) {
             Util.logger.error(`No ${this.definition.typeName} found with name "${name}"`);
@@ -203,7 +185,7 @@
                 );
                 delete metadata.destinationObjectId;
             } catch (ex) {
-                Util.logger.error(`ImportFile ${metadata.customerKey}: ${ex.message}`);
+                Util.logger.warn(`ImportFile ${metadata.customerKey}: ${ex.message}`);
             }
         } else if (metadata.c__destinationType === 'List') {
             try {
@@ -213,7 +195,7 @@
                 );
                 delete metadata.destinationObjectId;
             } catch (ex) {
-                Util.logger.error(`ImportFile ${metadata.customerKey}: ${ex.message}`);
+                Util.logger.warn(`ImportFile ${metadata.customerKey}: ${ex.message}`);
             }
         }
 
