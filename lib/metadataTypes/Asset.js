--- conflicted
+++ resolved
@@ -174,11 +174,7 @@
                 pageSize: 50,
             },
             query: null,
-<<<<<<< HEAD
-            fields: ['category'], // get folder to allow duplicate name check against cache
-=======
             fields: ['category', 'createdDate', 'createdBy', 'modifiedDate', 'modifiedBy'], // get folder to allow duplicate name check against cache
->>>>>>> 1dc2677a
         };
 
         if (templateName) {
