--- conflicted
+++ resolved
@@ -10,19 +10,6 @@
 const cache = require('../util/cache');
 
 /**
-<<<<<<< HEAD
- * @typedef {object<string, any>} AssetItem
- * @typedef {object<string, AssetItem>} AssetMap
- * @typedef {'archive'|'asset'|'audio'|'block'|'code'|'document'|'image'|'message'|'other'|'rawimage'|'template'|'textfile'|'video'} AssetSubType
- * @typedef {object} CodeExtractItem
- * @property {AssetItem} json metadata of one item w/o code
- * @property {MetadataType.CodeExtract[]} codeArr list of code snippets in this item
- * @property {string[]} subFolder mostly set to null, otherwise list of subfolders
- */
-
-/**
-=======
->>>>>>> 4b6c9336
  * FileTransfer MetadataType
  *
  * @augments MetadataType
