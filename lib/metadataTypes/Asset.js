--- conflicted
+++ resolved
@@ -472,22 +472,14 @@
      * @param {string} templateName name of the template to be built
      * @returns {Promise.<void>} Promise
      */
-<<<<<<< HEAD
-    static buildDefinitionForExtracts(
-=======
     static buildDefinitionForNested(
->>>>>>> bf018d53
         templateDir,
         targetDir,
         metadata,
         templateVariables,
         templateName
     ) {
-<<<<<<< HEAD
-        return this._buildXForExtracts(
-=======
         return this._buildForNested(
->>>>>>> bf018d53
             templateDir,
             targetDir,
             metadata,
@@ -500,10 +492,7 @@
      * helper for buildTemplate
      * handles extracted code if any are found for complex types
      *
-<<<<<<< HEAD
-=======
      * @example assets of type codesnippetblock will result in 1 json and 1 amp/html file. both files need to be run through templating
->>>>>>> bf018d53
      * @param {string} templateDir Directory where metadata templates are stored
      * @param {string|string[]} targetDir (List of) Directory where built definitions will be saved
      * @param {TYPE.AssetItem} metadata main JSON file that was read from file system
@@ -511,22 +500,14 @@
      * @param {string} templateName name of the template to be built
      * @returns {Promise.<void>} void
      */
-<<<<<<< HEAD
-    static buildTemplateForExtracts(
-=======
     static buildTemplateForNested(
->>>>>>> bf018d53
         templateDir,
         targetDir,
         metadata,
         templateVariables,
         templateName
     ) {
-<<<<<<< HEAD
-        return this._buildXForExtracts(
-=======
         return this._buildForNested(
->>>>>>> bf018d53
             templateDir,
             targetDir,
             metadata,
@@ -548,11 +529,7 @@
      * @param {'definition'|'template'} mode defines what we use this helper for
      * @returns {Promise.<void>} Promise
      */
-<<<<<<< HEAD
-    static async _buildXForExtracts(
-=======
     static async _buildForNested(
->>>>>>> bf018d53
         templateDir,
         targetDir,
         metadata,
