'use strict';

const MetadataType = require('./MetadataType');
const Util = require('../util/util');
const File = require('../util/file');
const bluebird = require('bluebird');
const cliProgress = require('cli-progress');
const Mustache = require('mustache');

/**
 * @typedef {Object.<string, any>} AssetItem
 *
 * @typedef {Object.<string, AssetItem>} AssetMap
 *
 * @typedef {'archive'|'asset'|'audio'|'block'|'code'|'document'|'image'|'message'|'other'|'rawimage'|'template'|'textfile'|'video'} AssetSubType
 *
 * @typedef {Object} CodeExtractItem
 * @property {AssetItem} json metadata of one item w/o code
 * @property {MetadataType.CodeExtract[]} codeArr list of code snippets in this item
 * @property {string[]} subFolder mostly set to null, otherwise list of subfolders
 */

/**
 * FileTransfer MetadataType
 * @augments MetadataType
 */
class Asset extends MetadataType {
    /**
     * Retrieves Metadata of Asset
     * @param {string} retrieveDir Directory where retrieved metadata directory will be saved
     * @param {void} _ -
     * @param {void} __ -
     * @param {AssetSubType} [selectedSubType] optionally limit to a single subtype
     * @returns {Promise<{metadata:AssetMap,type:string}>} Promise
     */
    static async retrieve(retrieveDir, _, __, selectedSubType) {
        const items = [];
        const subTypes = selectedSubType ? [selectedSubType] : this._getSubTypes();
        await File.initPrettier();
        // loop through subtypes and return results of each subType for caching (saving is handled per subtype)
        for (const subType of subTypes) {
            // each subtype contains multiple different specific types (images contains jpg and png for example)
            // we use await here to limit the risk of too many concurrent api requests at time
            items.push(
                ...(await this.requestSubType(
                    subType,
                    this.definition.extendedSubTypes[subType],
                    retrieveDir
                ))
            );
        }
        const metadata = this.parseResponseBody({ items: items });
        if (retrieveDir) {
            Util.logger.info(
                `Downloaded: ${this.definition.type} (${Object.keys(metadata).length})`
            );
        }
        return { metadata: metadata, type: this.definition.type };
    }

    /**
     * Retrieves asset metadata for caching
     * @param {void} _ -
     * @param {string} [selectedSubType] optionally limit to a single subtype
     * @returns {Promise<{metadata:AssetMap,type:string}>} Promise
     */
    static retrieveForCache(_, selectedSubType) {
        return this.retrieve(null, null, null, selectedSubType);
    }

    /**
     * Retrieves asset metadata for caching
     * @param {string} templateDir Directory where retrieved metadata directory will be saved
     * @param {string} name name of the metadata file
     * @param {Util.TemplateMap} templateVariables variables to be replaced in the metadata
     * @param {AssetSubType} [selectedSubType] optionally limit to a single subtype
     * @returns {Promise<{metadata:AssetMap,type:string}>} Promise
     */
    static async retrieveAsTemplate(templateDir, name, templateVariables, selectedSubType) {
        const items = [];
        const subTypes = selectedSubType ? [selectedSubType] : this._getSubTypes();
        await File.initPrettier();
        // loop through subtypes and return results of each subType for caching (saving is handled per subtype)
        for (const subType of subTypes) {
            // each subtype contains multiple different specific types (images contains jpg and png for example)
            // we use await here to limit the risk of too many concurrent api requests at time
            items.push(
                ...(await this.requestSubType(
                    subType,
                    this.definition.extendedSubTypes[subType],
                    templateDir,
                    name,
                    templateVariables
                ))
            );
        }
        const metadata = this.parseResponseBody({ items: items });
        if (!Object.keys(metadata).length) {
            Util.logger.error(`${this.definition.type} '${name}' not found on server.`);
        }
        Util.logger.info(`Downloaded: ${this.definition.type} (${Object.keys(metadata).length})`);

        return { metadata: metadata, type: this.definition.type };
    }
    /**
     * helper for retrieve + retrieveAsTemplate
     * @private
     * @returns {AssetSubType[]} subtype array
     */
    static _getSubTypes() {
        const selectedSubTypeArr = this.properties.metaDataTypes.retrieve.filter((type) =>
            type.startsWith('asset-')
        );
        if (
            this.properties.metaDataTypes.retrieve.includes('asset') ||
            !selectedSubTypeArr.length
        ) {
            // if "asset" is found in config assume to download the default subtypes only
            return this.definition.typeRetrieveByDefault;
        } else {
            return selectedSubTypeArr.map((type) => type.replace('asset-', ''));
        }
    }

    /**
     * Creates a single asset
     * @param {AssetItem} metadata a single asset
     * @returns {Promise} Promise
     */
    static create(metadata) {
        const uri = '/asset/v1/content/assets/';
        return super.createREST(metadata, uri);
    }

    /**
     * Updates a single asset
     * @param {AssetItem} metadata a single asset
     * @returns {Promise} Promise
     */
    static update(metadata) {
        const uri = '/asset/v1/content/assets/' + metadata.id;
        return super.updateREST(metadata, uri);
    }
    /**
     * Retrieves Metadata of a specific asset type
     * @param {AssetSubType} subType group of similar assets to put in a folder (ie. images)
     * @param {AssetSubType[]} subTypeArray list of all asset types within this subtype
     * @param {string} [retrieveDir] target directory for saving assets
     * @param {string} [templateName] name of the metadata file
     * @param {Util.TemplateMap} [templateVariables] variables to be replaced in the metadata
     * @returns {Promise} Promise
     */
    static async requestSubType(
        subType,
        subTypeArray,
        retrieveDir,
        templateName,
        templateVariables
    ) {
        if (retrieveDir) {
            Util.logger.info(`- Retrieving Subtype: ${subType}`);
        } else {
            Util.logger.info(`- Caching Subtype: ${subType}`);
        }
        const subtypeIds = subTypeArray?.map(subTypeItemName => Asset.definition.typeMapping[subTypeItemName]);
        const uri = 'asset/v1/content/assets/';
        const options = {
            data: {
                page: {
                    page: 1,
                    pageSize: 50,
                },
                query: null,
                fields: [],
            },
        };
        if (templateName) {
            options.data.query = {
                leftOperand: {
                    property: 'assetType.id',
                    simpleOperator: 'in',
                    value: subtypeIds,
                },
                logicalOperator: 'AND',
                rightOperand: {
                    property: 'name',
                    simpleOperator: 'equal',
                    value: templateName,
                },
            };
        } else {
<<<<<<< HEAD
            options.data.query = {
                property: 'assetType.name',
=======
            options.json.query = {
                property: 'assetType.id',
>>>>>>> 5afb78fb
                simpleOperator: 'in',
                value: subtypeIds,
            };
            options.data.sort = [{ property: 'id', direction: 'ASC' }];
        }
        // for caching we do not need these fields
        if (retrieveDir) {
            options.data.fields = [
                'fileProperties',
                'status',
                'category',
                'createdDate',
                'createdBy',
                'modifiedDate',
                'modifiedBy',
                'availableViews',
                'data',
                'tags',
            ];
        }
        let moreResults = false;
        let lastPage = 0;
        let items = [];
        do {
<<<<<<< HEAD
            options.data.page.page = lastPage + 1;
            const response = await this.client.rest.post(uri + 'query', options.data);
            if (response && response.body && response.items && response.items.length) {
=======
            options.json.page.page = lastPage + 1;
            let response;
            await Util.retryOnError(`Retrying Subtype: ${subType}`, async () => {
                response = await this.client.RestClient.post(options);
            });
            if (response && response.body && response.body.items && response.body.items.length) {
>>>>>>> 5afb78fb
                // sometimes the api will return a payload without items
                // --> ensure we only add proper items-arrays here
                items = items.concat(response.items);
            }
            // check if any more records
            if (response.message && response.message.includes('all shards failed')) {
                // When running certain filters, there is a limit of 10k on ElastiCache.
                // Since we sort by ID, we can get the last ID then run new requests from there
                options.data.query = {
                    leftOperand: {
                        property: 'assetType.id',
                        simpleOperator: 'in',
                        value: subtypeIds,
                    },
                    logicalOperator: 'AND',
                    rightOperand: {
                        property: 'id',
                        simpleOperator: 'greaterThan',
                        value: items[items.length - 1].id,
                    },
                };
                lastPage = 0;
                moreResults = true;
            } else if (response.page * response.pageSize < response.count) {
                moreResults = true;
                lastPage = Number(response.page);
            } else {
                moreResults = false;
            }
        } while (moreResults);
        // only when we save results do we need the complete metadata or files. caching can skip these
        if (retrieveDir && items.length > 0) {
            // we have to wait on execution or it potentially causes memory reference issues when changing between BUs
            await this.requestAndSaveExtended(items, subType, retrieveDir, templateVariables);
        }
        return items;
    }
    /**
     * Retrieves extended metadata (files or extended content) of asset
     * @param {Array} items array of items to retrieve
     * @param {AssetSubType} subType group of similar assets to put in a folder (ie. images)
     * @param {string} retrieveDir target directory for saving assets
     * @param {Util.TemplateMap} [templateVariables] variables to be replaced in the metadata
     * @returns {Promise} Promise
     */
    static async requestAndSaveExtended(items, subType, retrieveDir, templateVariables) {
        const extendedBar = new cliProgress.SingleBar(
            { format: 'Processing [{bar}] {percentage}% | {value}/{total}' },
            cliProgress.Presets.shades_classic
        );

        const completed = [];
        // put in do loop to manage issues with connection timeout
        do {
            // use promise execution limiting to avoid rate limits on api, but speed up execution
            // start the progress bar with a total value of 200 and start value of 0
            extendedBar.start(items.length - completed.length, 0);
            try {
                const promiseMap = await bluebird.map(
                    items,
                    async (item) => {
                        await Util.retryOnError(
                            `Retrying asset-${subType} ${item[this.definition.nameField]} (${
                                item[this.definition.keyField]
                            })`,
                            async () => {
                                const metadata = {};
                                // this is a file so extended is at another endpoint
                                if (
                                    item.fileProperties &&
                                    item.fileProperties.extension &&
                                    !completed.includes(item.id)
                                ) {
                                    metadata[item.customerKey] = item;
                                    if (templateVariables) {
                                        // do this here already because otherwise the extended file could be saved with wrong fileName
                                        const warningMsg =
                                            'Ensure that Code that might be loading this via ContentBlockByKey is updated with the new key before deployment.';
                                        this.overrideKeyWithName(item, warningMsg);
                                    }
                                    // retrieving the extended file does not need to be awaited
                                    await this._retrieveExtendedFile(item, subType, retrieveDir);
                                }
                                // this is a complex type which stores data in the asset itself
                                else if (!completed.includes(item.id)) {
                                    const extendedItem = await this.client.rest.get(
                                        'asset/v1/content/assets/' + item.id
                                    );
                                    metadata[item.customerKey] = extendedItem;
                                }
                                completed.push(item.id);
                                await this.saveResults(
                                    metadata,
                                    retrieveDir,
                                    'asset-' + subType,
                                    templateVariables
                                );
                                // update the current value in your application..
                                extendedBar.increment();
                            },
                            true
                        );
                    },
                    { concurrency: 5 }
                );

                // stop the progress bar
                extendedBar.stop();
                return promiseMap;
            } catch (ex) {
                extendedBar.stop();
                // timeouts should be retried, others can be retried
                if (ex.code !== 'ETIMEDOUT') {
                    throw ex;
                }
            }
        } while (completed.length === items.length);
    }
    /**
     * Some metadata types store their actual content as a separate file, e.g. images
     * This method retrieves these and saves them alongside the metadata json
     * @param {AssetItem} metadata a single asset
     * @param {AssetSubType} subType group of similar assets to put in a folder (ie. images)
     * @param {string} retrieveDir target directory for saving assets
     * @returns {Promise<void>} -
     */
    static async _retrieveExtendedFile(metadata, subType, retrieveDir) {
        const file = await this.client.rest.get('asset/v1/content/assets/' + metadata.id + '/file');

        // to handle uploaded files that bear the same name, SFMC engineers decided to add a number after the fileName
        // however, their solution was not following standards: fileName="header.png (4) " and then extension="png (4) "
        const fileExt = metadata.fileProperties.extension.split(' ')[0];

        File.writeToFile(
            [retrieveDir, this.definition.type, subType],
            metadata.customerKey,
            fileExt,
            file,
            'base64'
        );
    }
    /**
     * helper for this.preDeployTasks()
     * Some metadata types store their actual content as a separate file, e.g. images
     * This method reads these from the local FS stores them in the metadata object allowing to deploy it
     * @param {AssetItem} metadata a single asset
     * @param {AssetSubType} subType group of similar assets to put in a folder (ie. images)
     * @param {string} deployDir directory of deploy files
     * @returns {Promise<void>} -
     */
    static async _readExtendedFileFromFS(metadata, subType, deployDir) {
        if (metadata.fileProperties && metadata.fileProperties.extension) {
            // to handle uploaded files that bear the same name, SFMC engineers decided to add a number after the fileName
            // however, their solution was not following standards: fileName="header.png (4) " and then extension="png (4) "
            const fileExt = metadata.fileProperties.extension.split(' ')[0];

            metadata.file = await File.readFile(
                [deployDir, this.definition.type, subType],
                metadata.customerKey,
                fileExt,
                'base64'
            );
        }
    }
    /**
     * manages post retrieve steps
     * @param {AssetItem} metadata a single asset
     * @param {string} [_] unused
     * @param {Boolean} isTemplating signals that we are retrieving templates
     * @returns {CodeExtractItem} metadata
     */
    static postRetrieveTasks(metadata, _, isTemplating) {
        // if retrieving template, replace the name with customer key if that wasn't already the case
        if (isTemplating) {
            const warningMsg =
                'Ensure that Code that might be loading this via ContentBlockByKey is updated with the new key before deployment.';
            this.overrideKeyWithName(metadata, warningMsg);
        }
        return this.parseMetadata(metadata);
    }

    /**
     * prepares an asset definition for deployment
     * @param {AssetItem} metadata a single asset
     * @param {string} deployDir directory of deploy files
     * @returns {Promise<AssetItem>} Promise
     */
    static async preDeployTasks(metadata, deployDir) {
        // additonalattributes fail where the value is "" so we need to remove them from deploy
        if (
            metadata.data &&
            metadata.data.email &&
            metadata.data.email &&
            metadata.data.email.attributes &&
            metadata.data.email.attributes.length > 0
        ) {
            metadata.data.email.attributes = metadata.data.email.attributes.filter(
                (attr) => attr.value
            );
        }

        // folder
        metadata.category = {
            id: Util.getFromCache(this.cache, 'folder', metadata.r__folder_Path, 'Path', 'ID'),
        };
        delete metadata.r__folder_Path;

        // restore asset type id which is needed for deploy
        metadata.assetType.id = this.definition.typeMapping[metadata.assetType.name];

        // define asset's subtype
        const subType = this.getSubtype(metadata);

        // #1 get text extracts back into the JSON
        await this._mergeCode(metadata, deployDir, subType);

        // #2 get file from local disk and insert as base64
        await this._readExtendedFileFromFS(metadata, subType, deployDir);

        return metadata;
    }
    /**
     * determines the subtype of the current asset
     * @param {AssetItem} metadata a single asset
     * @returns {AssetSubType} subtype
     */
    static getSubtype(metadata) {
        for (const sub in this.definition.extendedSubTypes) {
            if (this.definition.extendedSubTypes[sub].includes(metadata.assetType.name)) {
                return sub;
            }
        }
    }

    /**
     * helper for buildDefinition
     * handles extracted code if any are found for complex types
     * @param {string} templateDir Directory where metadata templates are stored
     * @param {string} targetDir Directory where built definitions will be saved
     * @param {AssetItem} metadata main JSON file that was read from file system
     * @param {Util.TemplateMap} variables variables to be replaced in the metadata
     * @param {string} templateName name of the template to be built
     * @returns {Promise<void>} Promise
     */
    static async buildDefinitionForExtracts(
        templateDir,
        targetDir,
        metadata,
        variables,
        templateName
    ) {
        // clone metadata to ensure the main file is not modified by what we do in here
        metadata = JSON.parse(JSON.stringify(metadata));

        // #1 text extracts
        // define asset's subtype
        const subType = this.getSubtype(metadata);
        // get HTML from filesystem
        const fileList = await this._mergeCode(metadata, templateDir, subType, templateName);
        // replace template variables with their values
        for (const extractedFile of fileList) {
            try {
                extractedFile.content = Mustache.render(extractedFile.content, variables);
            } catch (ex) {
                throw new Error(
                    `${this.definition.type}:: Error applying template variables on ${
                        metadata[this.definition.keyField]
                    }: ${extractedFile.fileName}.${extractedFile.fileExt}.`
                );
            }
        }

        // #2 binary extracts
        if (metadata.fileProperties && metadata.fileProperties.extension) {
            // to handle uploaded files that bear the same name, SFMC engineers decided to add a number after the fileName
            // however, their solution was not following standards: fileName="header.png (4) " and then extension="png (4) "
            const fileExt = metadata.fileProperties.extension.split(' ')[0];

            const filecontent = await File.readFile(
                [templateDir, this.definition.type, subType],
                metadata.customerKey,
                fileExt,
                'base64'
            );
            fileList.push({
                subFolder: [this.definition.type, subType],
                fileName: metadata.customerKey,
                fileExt: fileExt,
                content: filecontent,
                encoding: 'base64',
            });
        }

        // write to file (#1 + #2)
        const targetDirArr = Array.isArray(targetDir) ? targetDir : [targetDir];
        for (const targetDir of targetDirArr) {
            for (const extractedFile of fileList) {
                File.writeToFile(
                    [targetDir, ...extractedFile.subFolder],
                    extractedFile.fileName,
                    extractedFile.fileExt,
                    extractedFile.content,
                    extractedFile.encoding || null
                );
            }
        }
    }

    /**
     * parses retrieved Metadata before saving
     * @param {AssetItem} metadata a single asset definition
     * @returns {CodeExtractItem} parsed metadata definition
     */
    static parseMetadata(metadata) {
        // folder
        try {
            metadata.r__folder_Path = Util.getFromCache(
                this.cache,
                'folder',
                metadata.category.id,
                'ID',
                'Path'
            );
            delete metadata.category;
        } catch (ex) {
            // ! if we don't catch this error here we end up saving the actual asset but not its corresponding JSON
            Util.logger.debug(ex.message);
            Util.logger.warn(
                `Could not find folder with ID ${metadata.category.id} for '${metadata.name}' (${metadata.customerKey})`
            );
        }
        // extract HTML for selected subtypes and convert payload for easier processing in MetadataType.saveResults()
        metadata = this._extractCode(metadata);
        return metadata;
    }
    /**
     * helper for this.preDeployTasks() that loads extracted code content back into JSON
     * @param {AssetItem} metadata a single asset definition
     * @param {string} deployDir directory of deploy files
     * @param {AssetSubType} subType asset-subtype name
     * @param {string} [templateName] name of the template used to built defintion (prior applying templating)
     * @returns {Promise<MetadataType.CodeExtract[]>} fileList for templating (disregarded during deployment)
     */
    static async _mergeCode(metadata, deployDir, subType, templateName) {
        const subtypeExtension = `.${this.definition.type}-${subType}-meta`;
        const fileList = [];
        let subDirArr;
        let readDirArr;

        switch (metadata.assetType.name) {
            case 'webpage': // asset
            case 'templatebasedemail': // message
            case 'htmlemail': // message
                // this complex type always creates its own subdir per asset
                subDirArr = [this.definition.type, subType];
                readDirArr = [
                    deployDir,
                    ...subDirArr,
                    templateName ? templateName : metadata.customerKey,
                ];

                // metadata.views.html.content (mandatory)
                if (
                    File.existsSync(
                        File.normalizePath([...readDirArr, `index${subtypeExtension}.html`])
                    )
                ) {
                    // the main content can be empty (=not set up yet) hence check if we did extract sth or else readFile() will print error msgs
                    metadata.views.html.content = await File.readFile(
                        readDirArr,
                        'index' + subtypeExtension,
                        'html'
                    );

                    if (templateName) {
                        // to use this method in templating, store a copy of the info in fileList
                        fileList.push({
                            subFolder: [...subDirArr, metadata.customerKey],
                            fileName: 'index' + subtypeExtension,
                            fileExt: 'html',
                            content: metadata.views.html.content,
                        });
                    }
                }

                // metadata.views.html.slots.<>.blocks.<>.content (optional)
                if (metadata.views && metadata.views.html && metadata.views.html.slots) {
                    await this._mergeCode_slots(
                        metadata.views.html.slots,
                        readDirArr,
                        subtypeExtension,
                        subDirArr,
                        fileList,
                        metadata.customerKey,
                        templateName
                    );
                }
                break;
            case 'textonlyemail': // message
                // metadata.views.text.content
                subDirArr = [this.definition.type, subType];
                readDirArr = [deployDir, ...subDirArr];
                if (
                    File.existsSync(
                        File.normalizePath([
                            ...readDirArr,
                            `${
                                templateName ? templateName : metadata.customerKey
                            }${subtypeExtension}.html`,
                        ])
                    )
                ) {
                    // the main content can be empty (=not set up yet) hence check if we did extract sth or else readFile() will print error msgs
                    metadata.views.text.content = await File.readFile(
                        readDirArr,
                        (templateName ? templateName : metadata.customerKey) + subtypeExtension,
                        'html'
                    );

                    if (templateName) {
                        // to use this method in templating, store a copy of the info in fileList
                        fileList.push({
                            subFolder: subDirArr,
                            fileName: metadata.customerKey + subtypeExtension,
                            fileExt: 'html',
                            content: metadata.views.text.content,
                        });
                    }
                }
                break;
            case 'freeformblock': // block
            case 'htmlblock': // block
            case 'textblock': // block
            case 'smartcaptureblock': // other
            case 'codesnippetblock': // other
                // metadata.content
                subDirArr = [this.definition.type, subType];
                readDirArr = [deployDir, ...subDirArr];
                if (
                    File.existsSync(
                        File.normalizePath([
                            ...readDirArr,
                            `${
                                templateName ? templateName : metadata.customerKey
                            }${subtypeExtension}.html`,
                        ])
                    )
                ) {
                    // the main content can be empty (=not set up yet) hence check if we did extract sth or else readFile() will print error msgs
                    metadata.content = await File.readFile(
                        readDirArr,
                        (templateName ? templateName : metadata.customerKey) + subtypeExtension,
                        'html'
                    );
                    if (templateName) {
                        // to use this method in templating, store a copy of the info in fileList
                        fileList.push({
                            subFolder: subDirArr,
                            fileName: metadata.customerKey + subtypeExtension,
                            fileExt: 'html',
                            content: metadata.content,
                        });
                    }
                }
                break;
        }
        return fileList;
    }
    /**
     * helper for this.preDeployTasks() that loads extracted code content back into JSON
     * @param {Object} metadataSlots metadata.views.html.slots or deeper slots.<>.blocks.<>.slots
     * @param {string[]} readDirArr directory of deploy files
     * @param {string} subtypeExtension asset-subtype name ending on -meta
     * @param {string[]} subDirArr directory of files w/o leading deploy dir
     * @param {Object[]} fileList directory of files w/o leading deploy dir
     * @param {string} customerKey external key of template (could have been changed if used during templating)
     * @param {string} [templateName] name of the template used to built defintion (prior applying templating)
     * @returns {Promise<void>} -
     */
    static async _mergeCode_slots(
        metadataSlots,
        readDirArr,
        subtypeExtension,
        subDirArr,
        fileList,
        customerKey,
        templateName
    ) {
        for (const slot in metadataSlots) {
            if (Object.prototype.hasOwnProperty.call(metadataSlots, slot)) {
                const slotObj = metadataSlots[slot];
                // found slot
                if (slotObj.blocks) {
                    for (const block in slotObj.blocks) {
                        if (Object.prototype.hasOwnProperty.call(slotObj.blocks, block)) {
                            const fileName = `${slot}-${block}${subtypeExtension}`;
                            if (
                                File.existsSync(
                                    File.normalizePath([
                                        ...readDirArr,
                                        'blocks',
                                        `${fileName}.html`,
                                    ])
                                )
                            ) {
                                // the main content can be empty (=not set up yet) hence check if we did extract sth or else readFile() will print error msgs
                                // if an extracted block was found, save it back into JSON
                                slotObj.blocks[block].content = await File.readFile(
                                    [...readDirArr, 'blocks'],
                                    fileName,
                                    'html'
                                );
                                if (templateName) {
                                    // to use this method in templating, store a copy of the info in fileList
                                    fileList.push({
                                        subFolder: [...subDirArr, customerKey, 'blocks'],
                                        fileName: fileName,
                                        fileExt: 'html',
                                        content: slotObj.blocks[block].content,
                                    });
                                }
                            }
                            if (slotObj.blocks[block].slots) {
                                // * recursion: each block can have slots of its own
                                await this._mergeCode_slots(
                                    slotObj.blocks[block].slots,
                                    readDirArr,
                                    subtypeExtension,
                                    subDirArr,
                                    fileList,
                                    customerKey,
                                    templateName
                                );
                            }
                        }
                    }
                }
            }
        }
    }
    /**
     * helper for this.parseMetadata() that finds code content in JSON and extracts it
     * to allow saving that separately and formatted
     * @param {AssetItem} metadata a single asset definition
     * @returns {CodeExtractItem} { json: metadata, codeArr: object[], subFolder: string[] }
     */
    static _extractCode(metadata) {
        const codeArr = [];
        switch (metadata.assetType.name) {
            case 'webpage': // asset
            case 'templatebasedemail': // message
            case 'htmlemail': // message
                // metadata.views.html.content (mandatory)
                if (metadata.views.html.content && metadata.views.html.content.length) {
                    codeArr.push({
                        subFolder: null,
                        fileName: 'index',
                        fileExt: 'html',
                        content: metadata.views.html.content,
                    });
                    delete metadata.views.html.content;
                }

                // metadata.views.html.slots.<>.blocks.<>.content (optional)
                if (metadata.views && metadata.views.html && metadata.views.html.slots) {
                    this._extractCode_slots(metadata.views.html.slots, codeArr);
                }

                return { json: metadata, codeArr: codeArr, subFolder: [metadata.customerKey] };
            case 'textonlyemail': // message
                // metadata.views.text.content
                if (metadata.views.text.content && metadata.views.text.content.length) {
                    codeArr.push({
                        subFolder: null,
                        fileName: metadata.customerKey,
                        fileExt: 'html',
                        content: metadata.views.text.content,
                    });
                    delete metadata.views.text.content;
                }
                return { json: metadata, codeArr: codeArr, subFolder: null };
            case 'freeformblock': // block
            case 'htmlblock': // block
            case 'textblock': // block
            case 'smartcaptureblock': // other
            case 'codesnippetblock': // other
                // metadata.content
                if (metadata.content && metadata.content.length) {
                    codeArr.push({
                        subFolder: null,
                        fileName: metadata.customerKey,
                        fileExt: 'html',
                        content: metadata.content,
                    });
                    delete metadata.content;
                }
                return { json: metadata, codeArr: codeArr, subFolder: null };
            default:
                return { json: metadata, codeArr: codeArr, subFolder: null };
        }
    }
    /**
     * @param {Object} metadataSlots metadata.views.html.slots or deeper slots.<>.blocks.<>.slots
     * @param {Object[]} codeArr to be extended array for extracted code
     * @returns {void}
     */
    static _extractCode_slots(metadataSlots, codeArr) {
        for (const slot in metadataSlots) {
            if (Object.prototype.hasOwnProperty.call(metadataSlots, slot)) {
                const slotObj = metadataSlots[slot];
                // found slot
                for (const block in slotObj.blocks) {
                    if (Object.prototype.hasOwnProperty.call(slotObj.blocks, block)) {
                        if (slotObj.blocks[block].content) {
                            // found content block
                            const code = slotObj.blocks[block].content;
                            codeArr.push({
                                subFolder: ['blocks'],
                                fileName: `${slot}-${block}`,
                                fileExt: 'html',
                                content: code,
                            });
                            delete slotObj.blocks[block].content;
                        }
                        if (slotObj.blocks[block].slots) {
                            // * recursion: each block can have slots of its own
                            this._extractCode_slots(slotObj.blocks[block].slots, codeArr);
                        }
                    }
                }
            }
        }
    }
    /**
     * Returns file contents mapped to their fileName without '.json' ending
     * @param {string} dir directory that contains '.json' files to be read
     * @returns {Object} fileName => fileContent map
     */
    static getJsonFromFS(dir) {
        const fileName2FileContent = {};
        try {
            for (const subtype of this.definition.subTypes) {
                const currentdir = File.normalizePath([dir, subtype]);
                if (File.existsSync(currentdir)) {
                    const files = File.readdirSync(currentdir, { withFileTypes: true });

                    files.forEach((dirent) => {
                        try {
                            let thisDir = currentdir;
                            let fileName = dirent.name;
                            if (dirent.isDirectory()) {
                                // complex types with more than one extracted piece of code are saved in their
                                // own subfolder (with folder name = CustomerKey)
                                // this section aims to find that json in the subfolder
                                const subfolderFiles = File.readdirSync(
                                    File.normalizePath([currentdir, dirent.name])
                                );
                                subfolderFiles.forEach((subFileName) => {
                                    if (subFileName.endsWith('-meta.json')) {
                                        fileName = subFileName;
                                        thisDir = File.normalizePath([currentdir, dirent.name]);
                                    }
                                });
                            }
                            if (fileName.endsWith('-meta.json')) {
                                const fileContent = File.readJSONFile(
                                    thisDir,
                                    fileName,
                                    true,
                                    false
                                );
                                // subtype will change the metadata suffix length
                                const fileNameWithoutEnding = fileName.slice(
                                    0,
                                    -17 - subtype.length
                                );
                                fileName2FileContent[fileNameWithoutEnding] = fileContent;
                            }
                        } catch (ex) {
                            // by catching this in the loop we gracefully handle the issue and move on to the next file
                            Util.metadataLogger('debug', this.definition.type, 'getJsonFromFS', ex);
                        }
                    });
                }
            }
        } catch (ex) {
            // this will catch issues with readdirSync
            Util.metadataLogger('debug', this.definition.type, 'getJsonFromFS', ex);
            throw new Error(ex);
        }
        return fileName2FileContent;
    }
    /**
     * check template directory for complex types that open subfolders for their subtypes
     * @param {string} templateDir Directory where metadata templates are stored
     * @param {string} templateName name of the metadata file
     * @returns {AssetSubType} subtype name
     */
    static findSubType(templateDir, templateName) {
        const typeDirArr = [this.definition.type];
        let subType;
        for (const st of this.definition.subTypes) {
            const fileNameFull = templateName + '.' + this.definition.type + `-${st}-meta.json`;
            if (
                File.existsSync(
                    File.normalizePath([templateDir, ...typeDirArr, st, fileNameFull])
                ) ||
                File.existsSync(
                    File.normalizePath([templateDir, ...typeDirArr, st, templateName, fileNameFull])
                )
            ) {
                subType = st;
                break;
            }
        }
        if (!subType) {
            throw new Error(
                `Could not find asset with name ${templateName} in ${File.normalizePath([
                    templateDir,
                    ...typeDirArr,
                ])}`
            );
        }
        return subType;
    }
    /**
     * optional method used for some types to try a different folder structure
     * @param {string} templateDir Directory where metadata templates are stored
     * @param {string[]} typeDirArr current subdir for this type
     * @param {string} templateName name of the metadata template
     * @param {string} fileName name of the metadata template file w/o extension
     * @returns {AssetItem} metadata
     */
    static async readSecondaryFolder(templateDir, typeDirArr, templateName, fileName) {
        // handles subtypes that create 1 folder per asset -> currently causes the below File.ReadFile to error out
        typeDirArr.push(templateName);
        return await File.readFile([templateDir, ...typeDirArr], fileName, 'json');
    }
}

// Assign definition to static attributes
Asset.definition = require('../MetadataTypeDefinitions').asset;
module.exports = Asset;<|MERGE_RESOLUTION|>--- conflicted
+++ resolved
@@ -162,7 +162,9 @@
         } else {
             Util.logger.info(`- Caching Subtype: ${subType}`);
         }
-        const subtypeIds = subTypeArray?.map(subTypeItemName => Asset.definition.typeMapping[subTypeItemName]);
+        const subtypeIds = subTypeArray?.map(
+            (subTypeItemName) => Asset.definition.typeMapping[subTypeItemName]
+        );
         const uri = 'asset/v1/content/assets/';
         const options = {
             data: {
@@ -189,13 +191,8 @@
                 },
             };
         } else {
-<<<<<<< HEAD
             options.data.query = {
-                property: 'assetType.name',
-=======
-            options.json.query = {
                 property: 'assetType.id',
->>>>>>> 5afb78fb
                 simpleOperator: 'in',
                 value: subtypeIds,
             };
@@ -220,18 +217,12 @@
         let lastPage = 0;
         let items = [];
         do {
-<<<<<<< HEAD
             options.data.page.page = lastPage + 1;
-            const response = await this.client.rest.post(uri + 'query', options.data);
-            if (response && response.body && response.items && response.items.length) {
-=======
-            options.json.page.page = lastPage + 1;
             let response;
             await Util.retryOnError(`Retrying Subtype: ${subType}`, async () => {
-                response = await this.client.RestClient.post(options);
+                response = await this.client.rest.post(uri, options);
             });
-            if (response && response.body && response.body.items && response.body.items.length) {
->>>>>>> 5afb78fb
+            if (response && response.items && response.items.length) {
                 // sometimes the api will return a payload without items
                 // --> ensure we only add proper items-arrays here
                 items = items.concat(response.items);
