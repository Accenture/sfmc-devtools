--- conflicted
+++ resolved
@@ -1,7 +1,7 @@
 'use strict';
 
 /**
- * @typedef {Object} FilterItem
+ * @typedef {object} FilterItem
  * @property {number} categoryId folder id
  * @property {string} [createdDate] -
  * @property {string} customerKey key
@@ -14,8 +14,7 @@
  * @property {string} sourceObjectId DE/List ID
  * @property {1|2|3|4} sourceTypeId 1:SubscriberList, 2:DataExtension, 3:GroupWizard, 4:BehavioralData
  * @property {number} statusId ?
- *
- * @typedef {Object.<string, FilterItem>} FilterMap
+ * @typedef {object.<string, FilterItem>} FilterMap
  */
 
 const MetadataType = require('./MetadataType');
@@ -40,20 +39,16 @@
      * Endpoint /automation/v1/filters/ returns all Filters,
      * but only with some of the fields. So it is needed to loop over
      * Filters with the endpoint /automation/v1/filters/{id}
-<<<<<<< HEAD
-     * @param {String} retrieveDir Directory where retrieved metadata directory will be saved
+     *
+     * @param {string} retrieveDir Directory where retrieved metadata directory will be saved
      * @returns {Promise<{metadata:FilterMap,type:string}>} Promise of items
-=======
-     *
-     * @param {string} retrieveDir Directory where retrieved metadata directory will be saved
-     * @returns {Promise} Promise
->>>>>>> 174913e6
      */
     static async retrieve(retrieveDir) {
         return super.retrieveREST(retrieveDir, '/automation/v1/filters/', null);
     }
     /**
      * manages post retrieve steps
+     *
      * @param {FilterItem} item a single record
      * @returns {FilterItem} parsed metadata definition
      */
@@ -62,6 +57,7 @@
     }
     /**
      * parses retrieved Metadata before saving
+     *
      * @param {FilterItem} metadata a single record
      * @returns {FilterItem} parsed metadata definition
      */
@@ -135,6 +131,7 @@
     }
     /**
      * prepares a record for deployment
+     *
      * @param {FilterItem} metadata a single record
      * @returns {Promise<FilterItem>} Promise of updated single record
      */
