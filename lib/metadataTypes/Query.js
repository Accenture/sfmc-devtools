--- conflicted
+++ resolved
@@ -109,11 +109,7 @@
         return metadata;
     }
     /**
-<<<<<<< HEAD
-     * helper for buildDefinitionForExtracts
-=======
      * helper for buildDefinitionForNested
->>>>>>> 98b66859
      * searches extracted SQL file for template variables and applies the market values
      *
      * @param {string} code code from extracted code
@@ -143,53 +139,16 @@
      * @param {string|string[]} targetDir (List of) Directory where built definitions will be saved
      * @param {TYPE.QueryItem} metadata main JSON file that was read from file system
      * @param {TYPE.TemplateMap} templateVariables variables to be replaced in the metadata
-<<<<<<< HEAD
      * @param {string} templateName name of the template to be built
      * @returns {Promise.<void>} void
      */
-    static buildDefinitionForExtracts(
+    static buildDefinitionForNested(
         templateDir,
         targetDir,
         metadata,
         templateVariables,
         templateName
     ) {
-        return this._buildXForExtracts(
-            templateDir,
-            targetDir,
-            metadata,
-            templateVariables,
-            templateName,
-            'definition'
-        );
-    }
-    /**
-     * helper for buildTemplate
-     * handles extracted code if any are found for complex types
-     *
-     * @param {string} templateDir Directory where metadata templates are stored
-     * @param {string|string[]} targetDir (List of) Directory where built definitions will be saved
-     * @param {TYPE.QueryItem} metadata main JSON file that was read from file system
-     * @param {TYPE.TemplateMap} templateVariables variables to be replaced in the metadata
-     * @param {string} templateName name of the template to be built
-     * @returns {Promise.<void>} void
-     */
-    static buildTemplateForExtracts(
-=======
-     * @param {string} templateName name of the template to be built
-     * @returns {Promise.<void>} void
-     */
-    static buildDefinitionForNested(
->>>>>>> 98b66859
-        templateDir,
-        targetDir,
-        metadata,
-        templateVariables,
-        templateName
-    ) {
-<<<<<<< HEAD
-        return this._buildXForExtracts(
-=======
         return this._buildForNested(
             templateDir,
             targetDir,
@@ -219,7 +178,6 @@
         templateName
     ) {
         return this._buildForNested(
->>>>>>> 98b66859
             templateDir,
             targetDir,
             metadata,
@@ -229,11 +187,7 @@
         );
     }
     /**
-<<<<<<< HEAD
-     * helper for buildTemplateForExtracts / buildDefinitionForExtracts
-=======
      * helper for buildTemplateForNested / buildDefinitionForNested
->>>>>>> 98b66859
      * handles extracted code if any are found for complex types
      *
      * @private
@@ -245,11 +199,7 @@
      * @param {'definition'|'template'} mode defines what we use this helper for
      * @returns {Promise.<void>} void
      */
-<<<<<<< HEAD
-    static async _buildXForExtracts(
-=======
     static async _buildForNested(
->>>>>>> 98b66859
         templateDir,
         targetDir,
         metadata,
