'use strict';

const MetadataType = require('./MetadataType');
const Util = require('../util/util');
const File = require('../util/file');
const cache = require('../util/cache');
const Mustache = require('mustache');

/**
 * @typedef {Object} QueryItem
 * @property {string} name name
 * @property {string} key key
 * @property {string} description -
 * @property {string} targetKey key of target data extension
 * @property {string} createdDate e.g. "2020-09-14T01:42:03.017"
 * @property {string} modifiedDate e.g. "2020-09-14T01:42:03.017"
 * @property {'Overwrite'|'Update'|'Append'} targetUpdateTypeName defines how the query writes into the target data extension
 * @property {0|1|2} [targetUpdateTypeId] mapped to targetUpdateTypeName via this.definition.targetUpdateTypeMapping
 * @property {string} [targetId] Object ID of DE (removed before save)
 * @property {string} [targetDescription] Description DE (removed before save)
 * @property {boolean} isFrozen looks like this is always set to false
 * @property {string} [queryText] contains SQL query with line breaks converted to '\n'. The content is extracted during retrieval and written into a separate *.sql file
 * @property {string} [categoryId] holds folder ID, replaced with r__folder_Path during retrieve
 * @property {string} r__folder_Path folder path in which this DE is saved
 *
 * @typedef {Object.<string, QueryItem>} QueryMap
 *
 * @typedef {Object} CodeExtractItem
 * @property {QueryItem} json metadata of one item w/o code
 * @property {MetadataType.CodeExtract[]} codeArr list of code snippets in this item
 * @property {string[]} subFolder mostly set to null, otherwise list of subfolders
 */

/**
 * Query MetadataType
 * @augments MetadataType
 */
class Query extends MetadataType {
    /**
     * Retrieves Metadata of queries
     * @param {string} retrieveDir Directory where retrieved metadata directory will be saved
     * @returns {Promise<{metadata:QueryMap,type:string}>} Promise of metadata
     */
    static async retrieve(retrieveDir) {
        await File.initPrettier('sql');
        return super.retrieveREST(retrieveDir, '/automation/v1/queries/', null);
    }

    /**
     * Retrieves query metadata for caching
     * @returns {Promise<{metadata:QueryMap,type:string}>} Promise of metadata
     */
    static async retrieveForCache() {
        return super.retrieveREST(null, '/automation/v1/queries/', null);
    }

    /**
     * Retrieve a specific Query by Name
     * @param {string} templateDir Directory where retrieved metadata directory will be saved
     * @param {string} name name of the metadata file
     * @param {Util.TemplateMap} templateVariables variables to be replaced in the metadata
     * @returns {Promise<{metadata:Query,type:string}>} Promise of metadata
     */
    static async retrieveAsTemplate(templateDir, name, templateVariables) {
<<<<<<< HEAD
        await File.initPrettier('sql');
        const response = await super.retrieveREST(
=======
        return super.retrieveREST(
>>>>>>> 65d9cf39
            templateDir,
            '/automation/v1/queries/?$filter=Name%20eq%20' + encodeURIComponent(name),
            null,
            templateVariables
        );
    }

    /**
     * manages post retrieve steps
     * @param {QueryItem} metadata a single query
     * @param {string} _ unused
     * @param {boolean} isTemplating signals that we are retrieving templates
     * @returns {CodeExtractItem} Array with one metadata object and one query string
     */
    static postRetrieveTasks(metadata, _, isTemplating) {
        // if retrieving template, replace the name with customer key if that wasn't already the case
        if (isTemplating) {
            const warningMsg =
                'Ensure that Automations using this query are updated with the new query-key before deployment.';
            this.overrideKeyWithName(metadata, warningMsg);
        }
        return this.parseMetadata(metadata);
    }

    /**
     * Creates a single query
     * @param {QueryItem} query a single query
     * @returns {Promise} Promise
     */
    static create(query) {
        const uri = '/automation/v1/queries/';
        return super.createREST(query, uri);
    }

    /**
     * Updates a single query
     * @param {QueryItem} query a single query
     * @returns {Promise} Promise
     */
    static update(query) {
        const uri = '/automation/v1/queries/' + query.queryDefinitionId;
        return super.updateREST(query, uri);
    }

    /**
     * prepares a Query for deployment
     * @param {QueryItem} metadata a single query activity
     * @param {string} deployDir directory of deploy files
     * @returns {Promise<QueryItem>} Promise
     */
    static async preDeployTasks(metadata, deployDir) {
        metadata.queryText = await File.readFile(
            deployDir + '/' + this.definition.type,
            metadata.key + '.' + this.definition.type + '-meta',
            'sql'
        );
        metadata.targetKey = cache.searchForField(
            'dataExtension',
            metadata.targetKey,
            'CustomerKey',
            'CustomerKey'
        );
        metadata.categoryId = cache.searchForField('folder', metadata.r__folder_Path, 'Path', 'ID');
        delete metadata.r__folder_Path;
        metadata.targetUpdateTypeId =
            this.definition.targetUpdateTypeMapping[metadata.targetUpdateTypeName];
        return metadata;
    }

    /**
     * helper for buildDefinition
     * handles extracted code if any are found for complex types
     * @param {string} templateDir Directory where metadata templates are stored
     * @param {string|string[]} targetDir (List of) Directory where built definitions will be saved
     * @param {Object} metadata main JSON file that was read from file system
     * @param {Object} variables variables to be replaced in the metadata
     * @param {string} templateName name of the template to be built
     * @returns {Promise} Promise
     */
    static async buildDefinitionForExtracts(
        templateDir,
        targetDir,
        metadata,
        variables,
        templateName
    ) {
        // get SQL from filesystem
        let code = await File.readFile(
            [templateDir, this.definition.type],
            templateName + '.' + this.definition.type + '-meta',
            'sql'
        );
        // fix bad formatting applied by SQL Formatter Plus
        code = code
            .split(' { { { ')
            .join('{{{')
            .split('{ { { ')
            .join('{{{')
            .split(' } } } ')
            .join('}}}')
            .split(' } } }')
            .join('}}}');

        // replace template variables with their values
        try {
            code = Mustache.render(code, variables);
        } catch (ex) {
            throw new Error(
                `${this.definition.type}:: Error applying template variables on ${
                    metadata[this.definition.keyField] + '.' + this.definition.type
                }-meta.sql.`
            );
        }

        // write to file
        const targetDirArr = Array.isArray(targetDir) ? targetDir : [targetDir];

        for (const targetDir of targetDirArr) {
            File.writeToFile(
                [targetDir, this.definition.type],
                metadata[this.definition.keyField] + '.' + this.definition.type + '-meta',
                'sql',
                code
            );
        }
    }

    /**
     * parses retrieved Metadata before saving
     * @param {QueryItem} metadata a single query activity definition
     * @returns {CodeExtractItem} a single item with code parts extracted
     */
    static parseMetadata(metadata) {
        // folder
        try {
            metadata.r__folder_Path = cache.searchForField(
                'folder',
                metadata.categoryId,
                'ID',
                'Path'
            );
            delete metadata.categoryId;
        } catch (ex) {
            Util.logger.warn(`Query '${metadata.key}': ${ex.message}`);
        }

        // extract SQL
        const codeArr = [
            {
                subFolder: null,
                fileName: metadata.key,
                fileExt: 'sql',
                content: metadata.queryText,
            },
        ];
        delete metadata.queryText;

        return { json: metadata, codeArr: codeArr, subFolder: null };
    }
}

// Assign definition & cache to static attributes
Query.definition = require('../MetadataTypeDefinitions').query;

module.exports = Query;<|MERGE_RESOLUTION|>--- conflicted
+++ resolved
@@ -62,12 +62,8 @@
      * @returns {Promise<{metadata:Query,type:string}>} Promise of metadata
      */
     static async retrieveAsTemplate(templateDir, name, templateVariables) {
-<<<<<<< HEAD
         await File.initPrettier('sql');
-        const response = await super.retrieveREST(
-=======
         return super.retrieveREST(
->>>>>>> 65d9cf39
             templateDir,
             '/automation/v1/queries/?$filter=Name%20eq%20' + encodeURIComponent(name),
             null,
