'use strict';

const TYPE = require('../../types/mcdev.d');
const MetadataType = require('./MetadataType');
const Util = require('../util/util');
const File = require('../util/file');
const cache = require('../util/cache');
const Mustache = require('mustache');

/**
 * Query MetadataType
 *
 * @augments MetadataType
 */
class Query extends MetadataType {
    /**
     * Retrieves Metadata of queries
     *
     * @param {string} retrieveDir Directory where retrieved metadata directory will be saved
     * @returns {Promise.<{metadata: TYPE.QueryMap, type: string}>} Promise of metadata
     */
    static async retrieve(retrieveDir) {
        await File.initPrettier('sql');
        return super.retrieveREST(retrieveDir, '/automation/v1/queries/', null);
    }

    /**
     * Retrieves query metadata for caching
     *
     * @returns {Promise.<{metadata: TYPE.QueryMap, type: string}>} Promise of metadata
     */
    static async retrieveForCache() {
        return super.retrieveREST(null, '/automation/v1/queries/', null);
    }

    /**
     * Retrieve a specific Query by Name
     *
     * @param {string} templateDir Directory where retrieved metadata directory will be saved
     * @param {string} name name of the metadata file
     * @param {TYPE.TemplateMap} templateVariables variables to be replaced in the metadata
     * @returns {Promise.<{metadata: Query, type: string}>} Promise of metadata
     */
    static async retrieveAsTemplate(templateDir, name, templateVariables) {
        await File.initPrettier('sql');
        return super.retrieveREST(
            templateDir,
            '/automation/v1/queries/?$filter=Name%20eq%20' + encodeURIComponent(name),
            null,
            templateVariables
        );
    }

    /**
     * manages post retrieve steps
     *
     * @param {TYPE.QueryItem} metadata a single query
     * @returns {TYPE.CodeExtractItem} Array with one metadata object and one query string
     */
    static postRetrieveTasks(metadata) {
        return this.parseMetadata(metadata);
    }

    /**
     * Creates a single query
     *
     * @param {TYPE.QueryItem} query a single query
     * @returns {Promise} Promise
     */
    static create(query) {
        const uri = '/automation/v1/queries/';
        return super.createREST(query, uri);
    }

    /**
     * Updates a single query
     *
     * @param {TYPE.QueryItem} query a single query
     * @returns {Promise} Promise
     */
    static update(query) {
        const uri = '/automation/v1/queries/' + query.queryDefinitionId;
        return super.updateREST(query, uri);
    }

    /**
     * prepares a Query for deployment
     *
     * @param {TYPE.QueryItem} metadata a single query activity
     * @param {string} deployDir directory of deploy files
     * @returns {Promise.<TYPE.QueryItem>} Promise
     */
    static async preDeployTasks(metadata, deployDir) {
        metadata.queryText = await File.readFile(
            deployDir + '/' + this.definition.type,
            metadata.key + '.' + this.definition.type + '-meta',
            'sql'
        );
        metadata.targetKey = cache.searchForField(
            'dataExtension',
            metadata.targetKey,
            'CustomerKey',
            'CustomerKey'
        );
        metadata.categoryId = cache.searchForField('folder', metadata.r__folder_Path, 'Path', 'ID');
        delete metadata.r__folder_Path;
        metadata.targetUpdateTypeId =
            this.definition.targetUpdateTypeMapping[metadata.targetUpdateTypeName];
        return metadata;
    }
    /**
<<<<<<< HEAD
     * helper for buildDefinitionForExtracts
=======
     * helper for buildDefinitionForNested
>>>>>>> dd81c79b
     * searches extracted SQL file for template variables and applies the market values
     *
     * @param {string} code code from extracted code
     * @param {TYPE.TemplateMap} templateVariables variables to be replaced in the metadata
     * @returns {string} code with markets applied
     */
    static applyTemplateValues(code, templateVariables) {
        // fix bad formatting applied by SQL Formatter Plus
        code = code
            .split(' { { { ')
            .join('{{{')
            .split('{ { { ')
            .join('{{{')
            .split(' } } } ')
            .join('}}}')
            .split(' } } }')
            .join('}}}');

        // replace template variables with their values
        return Mustache.render(code, templateVariables);
    }
    /**
     * helper for buildDefinition
     * handles extracted code if any are found for complex types
     *
     * @param {string} templateDir Directory where metadata templates are stored
     * @param {string|string[]} targetDir (List of) Directory where built definitions will be saved
     * @param {TYPE.QueryItem} metadata main JSON file that was read from file system
     * @param {TYPE.TemplateMap} templateVariables variables to be replaced in the metadata
     * @param {string} templateName name of the template to be built
     * @returns {Promise.<string[][]>} list of extracted files with path-parts provided as an array
     */
<<<<<<< HEAD
    static buildDefinitionForExtracts(
=======
    static buildDefinitionForNested(
>>>>>>> dd81c79b
        templateDir,
        targetDir,
        metadata,
        templateVariables,
        templateName
    ) {
<<<<<<< HEAD
        return this._buildXForExtracts(
=======
        return this._buildForNested(
>>>>>>> dd81c79b
            templateDir,
            targetDir,
            metadata,
            templateVariables,
            templateName,
            'definition'
        );
    }
    /**
     * helper for buildTemplate
     * handles extracted code if any are found for complex types
     *
<<<<<<< HEAD
=======
     * @example queries are saved as 1 json and 1 sql file. both files need to be run through templating
>>>>>>> dd81c79b
     * @param {string} templateDir Directory where metadata templates are stored
     * @param {string|string[]} targetDir (List of) Directory where built definitions will be saved
     * @param {TYPE.QueryItem} metadata main JSON file that was read from file system
     * @param {TYPE.TemplateMap} templateVariables variables to be replaced in the metadata
     * @param {string} templateName name of the template to be built
     * @returns {Promise.<string[][]>} list of extracted files with path-parts provided as an array
     */
<<<<<<< HEAD
    static buildTemplateForExtracts(
=======
    static buildTemplateForNested(
>>>>>>> dd81c79b
        templateDir,
        targetDir,
        metadata,
        templateVariables,
        templateName
    ) {
<<<<<<< HEAD
        return this._buildXForExtracts(
=======
        return this._buildForNested(
>>>>>>> dd81c79b
            templateDir,
            targetDir,
            metadata,
            templateVariables,
            templateName,
            'template'
        );
    }
    /**
<<<<<<< HEAD
     * helper for buildTemplateForExtracts / buildDefinitionForExtracts
=======
     * helper for buildTemplateForNested / buildDefinitionForNested
>>>>>>> dd81c79b
     * handles extracted code if any are found for complex types
     *
     * @private
     * @param {string} templateDir Directory where metadata templates are stored
     * @param {string|string[]} targetDir (List of) Directory where built definitions will be saved
     * @param {TYPE.QueryItem} metadata main JSON file that was read from file system
     * @param {TYPE.TemplateMap} templateVariables variables to be replaced in the metadata
     * @param {string} templateName name of the template to be built
     * @param {'definition'|'template'} mode defines what we use this helper for
     * @returns {Promise.<string[][]>} list of extracted files with path-parts provided as an array
     */
<<<<<<< HEAD
    static async _buildXForExtracts(
=======
    static async _buildForNested(
>>>>>>> dd81c79b
        templateDir,
        targetDir,
        metadata,
        templateVariables,
        templateName,
        mode
    ) {
        // get SQL from filesystem
        let code = await File.readFile(
            [templateDir, this.definition.type],
            templateName + '.' + this.definition.type + '-meta',
            'sql'
        );

        try {
            if (mode === 'definition') {
                code = this.applyTemplateValues(code, templateVariables);
            } else if (mode === 'template') {
                code = this.applyTemplateNames(code, templateVariables);
            }
        } catch (ex) {
            throw new Error(
                `${this.definition.type}:: Error applying template variables on ${
                    metadata[this.definition.keyField] + '.' + this.definition.type
                }-meta.sql.`
            );
        }

        // write to file
        const targetDirArr = Array.isArray(targetDir) ? targetDir : [targetDir];
        const extractedPaths = [];

        for (const targetDir of targetDirArr) {
            File.writeToFile(
                [targetDir, this.definition.type],
                metadata[this.definition.keyField] + '.' + this.definition.type + '-meta',
                'sql',
                code
            );
            extractedPaths.push([
                targetDir,
                this.definition.type,
                metadata[this.definition.keyField] + '.' + this.definition.type + '-meta.sql',
            ]);
        }
        return extractedPaths;
    }

    /**
     * parses retrieved Metadata before saving
     *
     * @param {TYPE.QueryItem} metadata a single query activity definition
     * @returns {TYPE.CodeExtractItem} a single item with code parts extracted
     */
    static parseMetadata(metadata) {
        // folder
        try {
            metadata.r__folder_Path = cache.searchForField(
                'folder',
                metadata.categoryId,
                'ID',
                'Path'
            );
            delete metadata.categoryId;
        } catch (ex) {
            Util.logger.warn(`Query '${metadata.key}': ${ex.message}`);
        }

        // extract SQL
        const codeArr = [
            {
                subFolder: null,
                fileName: metadata.key,
                fileExt: 'sql',
                content: metadata.queryText,
            },
        ];
        delete metadata.queryText;

        return { json: metadata, codeArr: codeArr, subFolder: null };
    }
}

// Assign definition & cache to static attributes
Query.definition = require('../MetadataTypeDefinitions').query;

module.exports = Query;<|MERGE_RESOLUTION|>--- conflicted
+++ resolved
@@ -109,11 +109,7 @@
         return metadata;
     }
     /**
-<<<<<<< HEAD
-     * helper for buildDefinitionForExtracts
-=======
      * helper for buildDefinitionForNested
->>>>>>> dd81c79b
      * searches extracted SQL file for template variables and applies the market values
      *
      * @param {string} code code from extracted code
@@ -146,22 +142,14 @@
      * @param {string} templateName name of the template to be built
      * @returns {Promise.<string[][]>} list of extracted files with path-parts provided as an array
      */
-<<<<<<< HEAD
-    static buildDefinitionForExtracts(
-=======
     static buildDefinitionForNested(
->>>>>>> dd81c79b
         templateDir,
         targetDir,
         metadata,
         templateVariables,
         templateName
     ) {
-<<<<<<< HEAD
-        return this._buildXForExtracts(
-=======
         return this._buildForNested(
->>>>>>> dd81c79b
             templateDir,
             targetDir,
             metadata,
@@ -174,10 +162,7 @@
      * helper for buildTemplate
      * handles extracted code if any are found for complex types
      *
-<<<<<<< HEAD
-=======
      * @example queries are saved as 1 json and 1 sql file. both files need to be run through templating
->>>>>>> dd81c79b
      * @param {string} templateDir Directory where metadata templates are stored
      * @param {string|string[]} targetDir (List of) Directory where built definitions will be saved
      * @param {TYPE.QueryItem} metadata main JSON file that was read from file system
@@ -185,22 +170,14 @@
      * @param {string} templateName name of the template to be built
      * @returns {Promise.<string[][]>} list of extracted files with path-parts provided as an array
      */
-<<<<<<< HEAD
-    static buildTemplateForExtracts(
-=======
     static buildTemplateForNested(
->>>>>>> dd81c79b
         templateDir,
         targetDir,
         metadata,
         templateVariables,
         templateName
     ) {
-<<<<<<< HEAD
-        return this._buildXForExtracts(
-=======
         return this._buildForNested(
->>>>>>> dd81c79b
             templateDir,
             targetDir,
             metadata,
@@ -210,11 +187,7 @@
         );
     }
     /**
-<<<<<<< HEAD
-     * helper for buildTemplateForExtracts / buildDefinitionForExtracts
-=======
      * helper for buildTemplateForNested / buildDefinitionForNested
->>>>>>> dd81c79b
      * handles extracted code if any are found for complex types
      *
      * @private
@@ -226,11 +199,7 @@
      * @param {'definition'|'template'} mode defines what we use this helper for
      * @returns {Promise.<string[][]>} list of extracted files with path-parts provided as an array
      */
-<<<<<<< HEAD
-    static async _buildXForExtracts(
-=======
     static async _buildForNested(
->>>>>>> dd81c79b
         templateDir,
         targetDir,
         metadata,
