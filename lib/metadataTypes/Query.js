'use strict';

const MetadataType = require('./MetadataType');
const Util = require('../util/util');
const File = require('../util/file');
const cache = require('../util/cache');
const Mustache = require('mustache');

/**
 * @typedef {object} QueryItem
 * @property {string} name name
 * @property {string} key key
 * @property {string} description -
 * @property {string} targetKey key of target data extension
 * @property {string} createdDate e.g. "2020-09-14T01:42:03.017"
 * @property {string} modifiedDate e.g. "2020-09-14T01:42:03.017"
 * @property {'Overwrite'|'Update'|'Append'} targetUpdateTypeName defines how the query writes into the target data extension
 * @property {0|1|2} [targetUpdateTypeId] mapped to targetUpdateTypeName via this.definition.targetUpdateTypeMapping
 * @property {string} [targetId] Object ID of DE (removed before save)
 * @property {string} [targetDescription] Description DE (removed before save)
 * @property {boolean} isFrozen looks like this is always set to false
 * @property {string} [queryText] contains SQL query with line breaks converted to '\n'. The content is extracted during retrieval and written into a separate *.sql file
 * @property {string} [categoryId] holds folder ID, replaced with r__folder_Path during retrieve
 * @property {string} r__folder_Path folder path in which this DE is saved
<<<<<<< HEAD
 * @typedef {Object<string, QueryItem>} QueryMap
=======
 * @typedef {object.<string, QueryItem>} QueryMap
>>>>>>> 0435ddd6
 * @typedef {object} CodeExtractItem
 * @property {QueryItem} json metadata of one item w/o code
 * @property {MetadataType.CodeExtract[]} codeArr list of code snippets in this item
 * @property {string[]} subFolder mostly set to null, otherwise list of subfolders
 */

/**
 * Query MetadataType
 *
 * @augments MetadataType
 */
class Query extends MetadataType {
    /**
     * Retrieves Metadata of queries
     *
     * @param {string} retrieveDir Directory where retrieved metadata directory will be saved
     * @returns {Promise<{metadata:QueryMap,type:string}>} Promise of metadata
     */
    static async retrieve(retrieveDir) {
        await File.initPrettier('sql');
        return super.retrieveREST(retrieveDir, '/automation/v1/queries/', null);
    }

    /**
     * Retrieves query metadata for caching
     *
     * @returns {Promise<{metadata:QueryMap,type:string}>} Promise of metadata
     */
    static async retrieveForCache() {
        return super.retrieveREST(null, '/automation/v1/queries/', null);
    }

    /**
     * Retrieve a specific Query by Name
     *
     * @param {string} templateDir Directory where retrieved metadata directory will be saved
     * @param {string} name name of the metadata file
     * @param {Util.TemplateMap} templateVariables variables to be replaced in the metadata
     * @returns {Promise<{metadata:Query,type:string}>} Promise of metadata
     */
    static async retrieveAsTemplate(templateDir, name, templateVariables) {
        await File.initPrettier('sql');
        return super.retrieveREST(
            templateDir,
            '/automation/v1/queries/?$filter=Name%20eq%20' + encodeURIComponent(name),
            null,
            templateVariables
        );
    }

    /**
     * manages post retrieve steps
     *
     * @param {QueryItem} metadata a single query
     * @param {string} _ unused
     * @param {boolean} isTemplating signals that we are retrieving templates
     * @returns {CodeExtractItem} Array with one metadata object and one query string
     */
    static postRetrieveTasks(metadata, _, isTemplating) {
        // if retrieving template, replace the name with customer key if that wasn't already the case
        if (isTemplating) {
            const warningMsg =
                'Ensure that Automations using this query are updated with the new query-key before deployment.';
            this.overrideKeyWithName(metadata, warningMsg);
        }
        return this.parseMetadata(metadata);
    }

    /**
     * Creates a single query
     *
     * @param {QueryItem} query a single query
     * @returns {Promise} Promise
     */
    static create(query) {
        const uri = '/automation/v1/queries/';
        return super.createREST(query, uri);
    }

    /**
     * Updates a single query
     *
     * @param {QueryItem} query a single query
     * @returns {Promise} Promise
     */
    static update(query) {
        const uri = '/automation/v1/queries/' + query.queryDefinitionId;
        return super.updateREST(query, uri);
    }

    /**
     * prepares a Query for deployment
     *
     * @param {QueryItem} metadata a single query activity
     * @param {string} deployDir directory of deploy files
     * @returns {Promise<QueryItem>} Promise
     */
    static async preDeployTasks(metadata, deployDir) {
        metadata.queryText = await File.readFile(
            deployDir + '/' + this.definition.type,
            metadata.key + '.' + this.definition.type + '-meta',
            'sql'
        );
        metadata.targetKey = cache.searchForField(
            'dataExtension',
            metadata.targetKey,
            'CustomerKey',
            'CustomerKey'
        );
        metadata.categoryId = cache.searchForField('folder', metadata.r__folder_Path, 'Path', 'ID');
        delete metadata.r__folder_Path;
        metadata.targetUpdateTypeId =
            this.definition.targetUpdateTypeMapping[metadata.targetUpdateTypeName];
        return metadata;
    }

    /**
     * helper for buildDefinition
     * handles extracted code if any are found for complex types
     *
     * @param {string} templateDir Directory where metadata templates are stored
     * @param {string|string[]} targetDir (List of) Directory where built definitions will be saved
     * @param {object} metadata main JSON file that was read from file system
     * @param {object} variables variables to be replaced in the metadata
     * @param {string} templateName name of the template to be built
     * @returns {Promise} Promise
     */
    static async buildDefinitionForExtracts(
        templateDir,
        targetDir,
        metadata,
        variables,
        templateName
    ) {
        // get SQL from filesystem
        let code = await File.readFile(
            [templateDir, this.definition.type],
            templateName + '.' + this.definition.type + '-meta',
            'sql'
        );
        // fix bad formatting applied by SQL Formatter Plus
        code = code
            .split(' { { { ')
            .join('{{{')
            .split('{ { { ')
            .join('{{{')
            .split(' } } } ')
            .join('}}}')
            .split(' } } }')
            .join('}}}');

        // replace template variables with their values
        try {
            code = Mustache.render(code, variables);
        } catch (ex) {
            throw new Error(
                `${this.definition.type}:: Error applying template variables on ${
                    metadata[this.definition.keyField] + '.' + this.definition.type
                }-meta.sql.`
            );
        }

        // write to file
        const targetDirArr = Array.isArray(targetDir) ? targetDir : [targetDir];

        for (const targetDir of targetDirArr) {
            File.writeToFile(
                [targetDir, this.definition.type],
                metadata[this.definition.keyField] + '.' + this.definition.type + '-meta',
                'sql',
                code
            );
        }
    }

    /**
     * parses retrieved Metadata before saving
     *
     * @param {QueryItem} metadata a single query activity definition
     * @returns {CodeExtractItem} a single item with code parts extracted
     */
    static parseMetadata(metadata) {
        // folder
        try {
            metadata.r__folder_Path = cache.searchForField(
                'folder',
                metadata.categoryId,
                'ID',
                'Path'
            );
            delete metadata.categoryId;
        } catch (ex) {
            Util.logger.warn(`Query '${metadata.key}': ${ex.message}`);
        }

        // extract SQL
        const codeArr = [
            {
                subFolder: null,
                fileName: metadata.key,
                fileExt: 'sql',
                content: metadata.queryText,
            },
        ];
        delete metadata.queryText;

        return { json: metadata, codeArr: codeArr, subFolder: null };
    }
}

// Assign definition & cache to static attributes
Query.definition = require('../MetadataTypeDefinitions').query;

module.exports = Query;<|MERGE_RESOLUTION|>--- conflicted
+++ resolved
@@ -22,11 +22,7 @@
  * @property {string} [queryText] contains SQL query with line breaks converted to '\n'. The content is extracted during retrieval and written into a separate *.sql file
  * @property {string} [categoryId] holds folder ID, replaced with r__folder_Path during retrieve
  * @property {string} r__folder_Path folder path in which this DE is saved
-<<<<<<< HEAD
- * @typedef {Object<string, QueryItem>} QueryMap
-=======
  * @typedef {object.<string, QueryItem>} QueryMap
->>>>>>> 0435ddd6
  * @typedef {object} CodeExtractItem
  * @property {QueryItem} json metadata of one item w/o code
  * @property {MetadataType.CodeExtract[]} codeArr list of code snippets in this item
