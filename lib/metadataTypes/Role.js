'use strict';

const TYPE = require('../../types/mcdev.d');
const MetadataType = require('./MetadataType');
const Util = require('../util/util');
const File = require('../util/file');

/**
 * ImportFile MetadataType
 *
 * @augments MetadataType
 */
class Role extends MetadataType {
    /**
     * Gets metadata from Marketing Cloud
     *
     * @param {string} retrieveDir Directory where retrieved metadata directory will be saved
     * @param {string[]} _ Returns specified fields even if their retrieve definition is not set to true
     * @param {TYPE.BuObject} buObject properties for auth
     * @param {void} [___] unused parameter
     * @param {string} [key] customer key of single item to retrieve
     * @returns {Promise.<TYPE.MetadataTypeMapObj>} Metadata store object
     */
    static async retrieve(retrieveDir, _, buObject, ___, key) {
        if (retrieveDir && buObject.eid !== buObject.mid) {
            // don't run for BUs other than Parent BU
            // this check does not work during caching
<<<<<<< HEAD
            if (buObject.eid !== buObject.mid) {
                Util.logger.info(' - Skipping Role retrieval on non-parent BU');
                return;
            }
=======
            Util.logger.info('- Skipping Role retrieval on non-parent BU');
            return;
>>>>>>> 1f875d8e
        }

        const fields = Object.keys(this.definition.fields).reduce((accumulator, currentValue) => {
            if (this.definition.fields[currentValue].retrieving) {
                accumulator.push(currentValue);
            }
            return accumulator;
        }, []);
        // manually add ObjectID for retrieves as it is no longer automatically returned, and is needed for updates
        fields.push('ObjectID');
        /** @type {TYPE.SoapRequestParams} */
        let requestParams = {
            // filter individual roles
            filter: {
                leftOperand: 'IsPrivate',
                operator: 'equals',
                rightOperand: false,
            },
        };
        if (key) {
            // move original filter down one level into rightOperand and add key filter into leftOperand
            requestParams = {
                filter: {
                    leftOperand: {
                        leftOperand: 'CustomerKey',
                        operator: 'equals',
                        rightOperand: key,
                    },
                    operator: 'AND',
                    rightOperand: requestParams.filter,
                },
            };
        }

        const results = await this.client.soap.retrieve('Role', fields, requestParams);

        const parsed = this.parseResponseBody(results);
        if (retrieveDir) {
            const savedMetadata = await super.saveResults(parsed, retrieveDir, null);
            Util.logger.info(
                `Downloaded: ${this.definition.type} (${Object.keys(savedMetadata).length})`
            );
            if (this.properties.metaDataTypes.documentOnRetrieve.includes(this.definition.type)) {
                await this.document(buObject, savedMetadata);
            }
        }
        return { metadata: parsed, type: this.definition.type };
    }
    /**
     * Gets executed before deploying metadata
     *
     * @param {TYPE.MetadataTypeItem} metadata a single metadata item
     * @returns {TYPE.MetadataTypeItem} Promise of a single metadata item
     */
    static preDeployTasks(metadata) {
        if (this.definition.deployBlacklist.includes(metadata.CustomerKey)) {
            throw new Error(
                `Skipped ${metadata.Name} (${metadata.CustomerKey}) because its CustomerKey is reserved for a default system role.`
            );
        }
        return metadata;
    }

    /**
     * Create a single Role.
     *
     * @param {TYPE.MetadataTypeItem} metadata single metadata entry
     * @returns {Promise} Promise
     */
    static create(metadata) {
        return super.createSOAP(metadata);
    }

    /**
     * Updates a single Role.
     *
     * @param {TYPE.MetadataTypeItem} metadata single metadata entry
     * @returns {Promise} Promise
     */
    static update(metadata) {
        return super.updateSOAP(metadata);
    }

    /**
     * Creates markdown documentation of all roles
     *
     * @param {TYPE.BuObject} buObject properties for auth
     * @param {TYPE.MetadataTypeMap} [metadata] role definitions
     * @returns {Promise.<void>} -
     */
    static async document(buObject, metadata) {
        if (buObject.eid !== buObject.mid) {
            Util.logger.error(
                `Roles can only be retrieved & documented for the ${Util.parentBuName}`
            );
            return;
        }
        if (!metadata) {
            try {
                metadata = this.readBUMetadataForType(
                    File.normalizePath([
                        this.properties.directories.retrieve,
                        buObject.credential,
                        Util.parentBuName,
                    ]),
                    true
                ).role;
            } catch (ex) {
                Util.logger.error(ex.message);
                return;
            }
        }
        const directory = File.normalizePath([this.properties.directories.docs, 'role']);

        // initialize permission object
        this.allPermissions = {};
        // traverse all permissions recursively and write them into allPermissions object once it has reached the end
        for (const role in metadata) {
            // filter standard rules
            if (
                this.properties.options?.documentStandardRoles === false &&
                'string' === typeof metadata[role]?.CustomerKey && // key could be numeric
                metadata[role].CustomerKey.startsWith('SYS_DEF')
            ) {
                delete metadata[role];
            } else {
                for (const element of metadata[role].PermissionSets.PermissionSet) {
                    this._traverseRoles(role, element);
                }
            }
        }
        // Create output markdown
        let output = `# Permission Overview - ${buObject.credential}\n\n`;
        output += `> **Legend**
>
> <hr>
>
> **[Role Name]** = System Default Role
>
> **Role Name** = Custom Role
>
> **+** = _Allow_: User has access to the application or functionality
>
> ** •** = _Not Set_: User permission for this app or functionality is not explicitely granted nor denied, but defaults to Deny
>
> **-** = _Deny_: User does not have access to the app or functionality
>
> <hr>\n\n`;
        // Loop through all permissions
        for (const permGroup in this.allPermissions) {
            output += '## ' + permGroup + '\n\n';
            // create table header
            output += '| Permission |';
            let separator = '| --- |';
            for (const role in metadata) {
                output +=
                    metadata[role].IsSystemDefined === true
                        ? ` [${metadata[role].Name}] |`
                        : ` ${metadata[role].Name} |`;
                separator += ' --- |';
            }
            output += '\n' + separator + '\n';
            // Write all permissions of a major permission group
            // output += '| ';
            for (const permission in this.allPermissions[permGroup]) {
                output += '| ' + permission + ' |';
                for (const role in this.allPermissions[permGroup][permission]) {
                    if (this.allPermissions[permGroup][permission][role] === true) {
                        output += ' + |';
                    } else if (this.allPermissions[permGroup][permission][role] === false) {
                        output += ' - |';
                    } else if (
                        'undefined' === typeof this.allPermissions[permGroup][permission][role]
                    ) {
                        output += '  • |';
                    } else {
                        output += ' ' + this.allPermissions[permGroup][permission][role] + ' |';
                    }
                }
                output += '\n';
            }
            output += '\n';
        }
        try {
            const filename = buObject.credential;
            // write to disk
            await File.writeToFile(directory, filename + '.roles', 'md', output);
            Util.logger.info(`Created ${File.normalizePath([directory, filename])}.roles.md`);
            if (['html', 'both'].includes(this.properties.options.documentType)) {
                Util.logger.warn(' - HTML-based documentation of roles currently not supported.');
            }
        } catch (ex) {
            Util.logger.error(`Roles.document():: error | `, ex.message);
        }
    }

    /**
     * iterates through permissions to output proper row-names for nested permissionss
     *
     * @static
     * @param {string} role name of the user role
     * @param {object} element data of the permission
     * @param {string} [permission] name of the permission
     * @param {string} [isAllowed] "true" / "false" from the
     * @memberof Role
     * @returns {void}
     */
    static _traverseRoles(role, element, permission, isAllowed) {
        const _permission = permission ? permission + ' > ' + element.Name : element.Name;
        // Reached end: write permission into this.allPermissions
        if (element.Operation) {
            const permSplit = _permission.split(' > ');
            const basePermission = permSplit.shift();
            const permissionName = permSplit.join(' > ');
            if (!this.allPermissions[basePermission]) {
                this.allPermissions[basePermission] = {};
            }
            if (!this.allPermissions[basePermission][permissionName]) {
                this.allPermissions[basePermission][permissionName] = {};
            }
            this.allPermissions[basePermission][permissionName][role] =
                element.IsAllowed || isAllowed;
            // Not at end: Traverse more
        } else if (element.PermissionSets) {
            if (Array.isArray(element.PermissionSets.PermissionSet)) {
                for (const nextElement of element.PermissionSets.PermissionSet) {
                    this._traverseRoles(role, nextElement, _permission);
                }
            } else {
                this._traverseRoles(
                    role,
                    element.PermissionSets.PermissionSet,
                    _permission,
                    element.IsAllowed,
                    isAllowed
                );
            }
            // Not at end: Traverse more
        } else if (element.Permissions) {
            if (Array.isArray(element.Permissions.Permission)) {
                for (const nextElement of element.Permissions.Permission) {
                    this._traverseRoles(
                        role,
                        nextElement,
                        _permission,
                        element.IsAllowed || isAllowed
                    );
                }
            } else {
                this._traverseRoles(
                    role,
                    element.Permissions.Permission,
                    _permission,
                    element.IsAllowed || isAllowed
                );
            }
        }
    }
}

// Assign definition to static attributes
Role.definition = require('../MetadataTypeDefinitions').role;

module.exports = Role;<|MERGE_RESOLUTION|>--- conflicted
+++ resolved
@@ -25,15 +25,8 @@
         if (retrieveDir && buObject.eid !== buObject.mid) {
             // don't run for BUs other than Parent BU
             // this check does not work during caching
-<<<<<<< HEAD
-            if (buObject.eid !== buObject.mid) {
-                Util.logger.info(' - Skipping Role retrieval on non-parent BU');
-                return;
-            }
-=======
-            Util.logger.info('- Skipping Role retrieval on non-parent BU');
+            Util.logger.info(' - Skipping Role retrieval on non-parent BU');
             return;
->>>>>>> 1f875d8e
         }
 
         const fields = Object.keys(this.definition.fields).reduce((accumulator, currentValue) => {
