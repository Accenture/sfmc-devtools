'use strict';

import MetadataType from './MetadataType.js';
import cache from '../util/cache.js';
import { Util } from '../util/util.js';
import ReplaceCbReference from '../util/replaceContentBlockReference.js';

/**
 * @typedef {import('../../types/mcdev.d.js').BuObject} BuObject
 * @typedef {import('../../types/mcdev.d.js').CodeExtract} CodeExtract
 * @typedef {import('../../types/mcdev.d.js').CodeExtractItem} CodeExtractItem
 * @typedef {import('../../types/mcdev.d.js').MetadataTypeItem} MetadataTypeItem
 * @typedef {import('../../types/mcdev.d.js').MetadataTypeItemDiff} MetadataTypeItemDiff
 * @typedef {import('../../types/mcdev.d.js').MetadataTypeItemObj} MetadataTypeItemObj
 * @typedef {import('../../types/mcdev.d.js').MetadataTypeMap} MetadataTypeMap
 * @typedef {import('../../types/mcdev.d.js').MetadataTypeMapObj} MetadataTypeMapObj
 * @typedef {import('../../types/mcdev.d.js').SoapRequestParams} SoapRequestParams
 * @typedef {import('../../types/mcdev.d.js').TemplateMap} TemplateMap
 */

/**
 * SenderProfile MetadataType
 *
 * @augments MetadataType
 */
class SenderProfile extends MetadataType {
    /**
     * Retrieves SOAP based metadata of metadata type into local filesystem. executes callback with retrieved metadata
     *
     * @param {string} [retrieveDir] Directory where retrieved metadata directory will be saved
     * @param {void | string[]} [_] unused parameter
     * @param {void | string[]} [__] unused parameter
     * @param {string} [key] customer key of single item to retrieve
     * @returns {Promise.<MetadataTypeMapObj>} Promise of metadata
     */
    static async retrieve(retrieveDir, _, __, key) {
        /** @type {SoapRequestParams} */
        let requestParams;
        if (key) {
            requestParams = {
                filter: {
                    leftOperand: 'CustomerKey',
                    operator: 'equals',
                    rightOperand: key,
                },
            };
        }
        return super.retrieveSOAP(retrieveDir, requestParams, key);
    }

    /**
     * Updates a single item
     *
     * @param {MetadataTypeItem} metadataItem a single item
     * @returns {Promise} Promise
     */
    static update(metadataItem) {
        return super.updateSOAP(metadataItem);
    }

    /**
     * Creates a single item
     *
     * @param {MetadataTypeItem} metadataItem a single item
     * @returns {Promise} Promise
     */
    static create(metadataItem) {
        return super.createSOAP(metadataItem);
    }

    /**
     * Delete a metadata item from the specified business unit
     *
     * @param {string} customerKey Identifier of data extension
     * @returns {Promise.<boolean>} deletion success status
     */
    static deleteByKey(customerKey) {
        return super.deleteByKeySOAP(customerKey);
    }

    /**
     * manages post retrieve steps
     *
     * @param {MetadataTypeItem} metadata a single item
     * @returns {MetadataTypeItem} a single item
     */
    static postRetrieveTasks(metadata) {
        // makes or easier reading
<<<<<<< HEAD
        metadata.CreatedBy = metadata.Client.CreatedBy;
        metadata.ModifiedBy = metadata.Client.ModifiedBy;
        delete metadata.Client;

=======
        if (metadata.Client) {
            try {
                metadata.createdBy = cache.searchForField(
                    'user',
                    metadata.Client.CreatedBy,
                    'AccountUserID',
                    'Name'
                );
            } catch (ex) {
                Util.logger.verbose(
                    ` - ${this.definition.type} ${metadata[this.definition.nameField]} (${
                        metadata[this.definition.keyField]
                    }): ${ex.message}.`
                );
            }

            try {
                metadata.modifiedBy = cache.searchForField(
                    'user',
                    metadata.Client.ModifiedBy,
                    'AccountUserID',
                    'Name'
                );
            } catch (ex) {
                Util.logger.verbose(
                    ` - ${this.definition.type} ${metadata[this.definition.nameField]} (${
                        metadata[this.definition.keyField]
                    }): ${ex.message}.`
                );
            }

            delete metadata.Client;
        }
>>>>>>> af57ce17
        return metadata;
    }

    /**
     * prepares a single item for deployment
     *
     * @param {MetadataTypeItem} metadata a single query activity
     * @returns {Promise.<MetadataTypeItem>} Promise
     */
    static async preDeployTasks(metadata) {
        // cleanup
<<<<<<< HEAD
        delete metadata.CreatedBy;
        delete metadata.ModifiedBy;
=======
        delete metadata.createdBy;
        delete metadata.modifiedBy;
>>>>>>> af57ce17

        if (
            metadata.UseDefaultRMMRules &&
            (metadata.AutoForwardToEmailAddress !== '' || metadata.AutoForwardToName !== '')
        ) {
            Util.logger.warn(
                ` - ${this.definition.type} ${metadata[this.definition.nameField]} (${
                    metadata[this.definition.keyField]
                }): AutoForwardToEmailAddress and AutoForwardToName will be ignored because UseDefaultRMMRules is set to true; setting UseDefaultRMMRules to false`
            );
            metadata.UseDefaultRMMRules = false;
        } else if (
            !metadata.UseDefaultRMMRules &&
            (metadata.AutoForwardToEmailAddress === '' || metadata.AutoForwardToName === '')
        ) {
            Util.logger.warn(
                ` - ${this.definition.type} ${metadata[this.definition.nameField]} (${
                    metadata[this.definition.keyField]
                }): AutoForwardToEmailAddress and AutoForwardToName are required when UseDefaultRMMRules is set to false; setting UseDefaultRMMRules to true`
            );
            metadata.UseDefaultRMMRules = true;
        }
        return metadata;
    }

    /**
     *
     * @param {MetadataTypeItem} item single metadata item
     * @param {string} [_] parameter not used
     * @param {Set.<string>} [findAssetKeys] list of keys that were found referenced via ContentBlockByX; if set, method only gets keys and runs no updates
     * @returns {Promise.<MetadataTypeItem>} key of the item that was updated
     */
    static async replaceCbReference(item, _, findAssetKeys) {
        const parentName = `${this.definition.type} ${item[this.definition.keyField]}`;
        let changes = false;
        let error;

        // *** type specific logic ***
        try {
            item.FromName = ReplaceCbReference.replaceReference(
                item.FromName,
                parentName,
                findAssetKeys
            );
            changes = true;
        } catch (ex) {
            if (ex.code !== 200) {
                error = ex;
            }
        }
        try {
            item.FromAddress = ReplaceCbReference.replaceReference(
                item.FromAddress,
                parentName,
                findAssetKeys
            );
            changes = true;
        } catch (ex) {
            if (ex.code !== 200) {
                error = ex;
            }
        }
        try {
            item.AutoForwardToEmailAddress = ReplaceCbReference.replaceReference(
                item.AutoForwardToEmailAddress,
                parentName,
                findAssetKeys
            );
            changes = true;
        } catch (ex) {
            if (ex.code !== 200) {
                error = ex;
            }
        }
        try {
            item.AutoForwardToName = ReplaceCbReference.replaceReference(
                item.AutoForwardToName,
                parentName,
                findAssetKeys
            );
            changes = true;
        } catch (ex) {
            if (ex.code !== 200) {
                error = ex;
            }
        }
        if (error) {
            throw error;
        }

        if (!changes) {
            const ex = new Error('No changes made to the code.');
            // @ts-expect-error custom error object
            ex.code = 200;
            throw ex;
        }

        // *** finish ***
        // replaceReference will throw an error if nothing was updated which will end execution here
        // no error means we have a new item to deploy and need to update the item in our retrieve folder
        return item;
    }
}

// Assign definition & cache to static attributes
import MetadataTypeDefinitions from '../MetadataTypeDefinitions.js';
SenderProfile.definition = MetadataTypeDefinitions.senderProfile;

export default SenderProfile;<|MERGE_RESOLUTION|>--- conflicted
+++ resolved
@@ -86,12 +86,6 @@
      */
     static postRetrieveTasks(metadata) {
         // makes or easier reading
-<<<<<<< HEAD
-        metadata.CreatedBy = metadata.Client.CreatedBy;
-        metadata.ModifiedBy = metadata.Client.ModifiedBy;
-        delete metadata.Client;
-
-=======
         if (metadata.Client) {
             try {
                 metadata.createdBy = cache.searchForField(
@@ -125,7 +119,6 @@
 
             delete metadata.Client;
         }
->>>>>>> af57ce17
         return metadata;
     }
 
@@ -137,13 +130,8 @@
      */
     static async preDeployTasks(metadata) {
         // cleanup
-<<<<<<< HEAD
-        delete metadata.CreatedBy;
-        delete metadata.ModifiedBy;
-=======
         delete metadata.createdBy;
         delete metadata.modifiedBy;
->>>>>>> af57ce17
 
         if (
             metadata.UseDefaultRMMRules &&
