--- conflicted
+++ resolved
@@ -35,21 +35,11 @@
      * @param {Object} templateVariables variables to be replaced in the metadata
      * @returns {Promise<Object>} Promise of metadata
      */
-<<<<<<< HEAD
-    static async retrieveAsTemplate(templateDir, name, variables) {
+    static async retrieveAsTemplate(templateDir, name, templateVariables) {
         const res = await this.client.rest.get(
             '/interaction/v1/EventDefinitions?name=' + encodeURIComponent(name)
         );
         const event = res.items.filter((item) => item.name === name);
-=======
-    static async retrieveAsTemplate(templateDir, name, templateVariables) {
-        // todo template based on name
-        const options = {
-            uri: '/interaction/v1/EventDefinitions?name=' + encodeURIComponent(name),
-        };
-        const res = await this.client.RestClient.get(options);
-        const event = res.body.items.filter((item) => item.name === name);
->>>>>>> bf321920
         try {
             if (!event || event.length === 0) {
                 throw new Error(`No Event Definitions Found with name "${name}"`);
