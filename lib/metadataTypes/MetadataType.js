'use strict';

/* eslint no-unused-vars:off */
/*
 * README no-unused-vars is reduced to WARNING here as this file is a template
 * for all metadata types and methods often define params that are not used
 * in the generic version of the method
 */

/**
 * @typedef {Object.<string, any>} MetadataTypeItem
 *
 * @typedef {Object} CodeExtractItem
 * @property {MetadataTypeItem} json metadata of one item w/o code
 * @property {CodeExtract[]} codeArr list of code snippets in this item
 * @property {string[]} subFolder mostly set to null, otherwise list of subfolders
 *
* @typedef {Object} CodeExtract
 * @property {string[]} subFolder mostly set to null, otherwise subfolders path split into elements
 * @property {string} fileName name of file w/o extension
 * @property {string} fileExt file extension
 * @property {string} content file content
 * @property {'base64'} [encoding] optional for binary files

 *
 * @typedef {Object.<string, MetadataTypeItem>} MetadataTypeMap
 *
 * @typedef {Object.<string, MetadataTypeMap>} MultiMetadataTypeMap
 */

const Util = require('../util/util');
const File = require('../util/file');

// @ts-ignore
const Promise = require('bluebird');
const Mustache = require('mustache');

/**
 * MetadataType class that gets extended by their specific metadata type class.
 * Provides default functionality that can be overwritten by child metadata type classes
 *
 */
class MetadataType {
    /**
     * Instantiates a metadata constructor to avoid passing variables.
     *
     * @param {Util.ET_Client} client client for sfmc fuelsdk
     * @param {string} businessUnit Name of business unit (corresponding to their keys in 'properties.json' file). Used to access correct directories
     * @param {Object} cache metadata cache
     * @param {Object} properties mcdev config
     * @param {string} [subType] limit retrieve to specific subType
     */
    constructor(client, businessUnit, cache, properties, subType) {
        this.client = client;
        this.businessUnit = businessUnit;
        this.cache = cache;
        this.properties = properties;
        this.subType = subType;
    }

    /**
     * Returns file contents mapped to their filename without '.json' ending
     * @param {string} dir directory that contains '.json' files to be read
     * @param {boolean} [listBadKeys=false] do not print errors, used for badKeys()
     * @returns {Object} fileName => fileContent map
     */
    static getJsonFromFS(dir, listBadKeys) {
        const fileName2FileContent = {};
        try {
            const files = File.readdirSync(dir);
            files.forEach((fileName) => {
                try {
                    if (fileName.endsWith('.json')) {
                        const fileContent = File.readJSONFile(dir, fileName, true, false);
                        const fileNameWithoutEnding = File.reverseFilterIllegalFilenames(
                            fileName.split(/\.(\w|-)+-meta.json/)[0]
                        );
                        // We always store the filename using the External Key (CustomerKey or key) to avoid duplicate names.
                        // to ensure any changes are done to both the filename and external key do a check here
                        if (
                            fileContent[this.definition.keyField] === fileNameWithoutEnding ||
                            listBadKeys
                        ) {
                            fileName2FileContent[fileNameWithoutEnding] = fileContent;
                        } else {
                            Util.metadataLogger(
                                'error',
                                this.definition.type,
                                'getJsonFromFS',
                                'Name of the Metadata and the External Identifier must match',
                                JSON.stringify({
                                    Filename: fileNameWithoutEnding,
                                    ExternalIdentifier: fileContent[this.definition.keyField],
                                })
                            );
                        }
                    }
                } catch (ex) {
                    // by catching this in the loop we gracefully handle the issue and move on to the next file
                    Util.metadataLogger('debug', this.definition.type, 'getJsonFromFS', ex);
                }
            });
        } catch (ex) {
            // this will catch issues with readdirSync
            Util.metadataLogger('debug', this.definition.type, 'getJsonFromFS', ex);
            throw new Error(ex);
        }
        return fileName2FileContent;
    }

    /**
     * Returns fieldnames of Metadata Type. 'this.definition.fields' variable only set in child classes.
     * @param {string[]} [additionalFields] Returns specified fields even if their retrieve definition is not set to true
     * @returns {string[]} Fieldnames
     */
    static getFieldNamesToRetrieve(additionalFields) {
        const fieldNames = [];
        for (const fieldName in this.definition.fields) {
            if (
                (additionalFields && additionalFields.includes(fieldName)) ||
                this.definition.fields[fieldName].retrieving
            ) {
                fieldNames.push(fieldName);
            }
        }
        if (!fieldNames.includes(this.definition.idField)) {
            // Always retrieve the ID because it may be used in references
            fieldNames.push(this.definition.idField);
        }
        return fieldNames;
    }

    /**
     * Deploys metadata
     * @param {MetadataTypeMap} metadata metadata mapped by their keyField
     * @param {string} deployDir directory where deploy metadata are saved
     * @param {string} retrieveDir directory where metadata after deploy should be saved
     * @param {Util.BuObject} buObject properties for auth
     * @returns {Promise<Object>} Promise of keyField => metadata map
     */
    static async deploy(metadata, deployDir, retrieveDir, buObject) {
        const upsertResults = await this.upsert(metadata, deployDir, buObject);
        await this.postDeployTasks(upsertResults, metadata);
        const savedMetadata = await this.saveResults(upsertResults, retrieveDir, null);
        if (this.properties.metaDataTypes.documentOnRetrieve.includes(this.definition.type)) {
            // * do not await here as this might take a while and has no impact on the deploy
            this.document(buObject, savedMetadata, true);
        }
        return upsertResults;
    }

    /**
     * Gets executed after deployment of metadata type
     * @param {MetadataTypeMap} metadata metadata mapped by their keyField
     * @param {MetadataTypeMap} originalMetadata metadata to be updated (contains additioanl fields)
     * @returns {void}
     */
    static postDeployTasks(metadata, originalMetadata) {}

    /**
     * Gets executed after retreive of metadata type
     * @param {MetadataTypeItem} metadata a single item
     * @param {string} targetDir folder where retrieves should be saved
     * @param {boolean} [isTemplating] signals that we are retrieving templates
     * @returns {MetadataTypeItem} cloned metadata
     */
    static postRetrieveTasks(metadata, targetDir, isTemplating) {
        return JSON.parse(JSON.stringify(metadata));
    }
    /**
     * used to synchronize name and external key during retrieveAsTemplate
     * @param {MetadataTypeItem} metadata a single item
     * @param {string} [warningMsg] optional msg to show the user
     * @returns {void}
     */
    static overrideKeyWithName(metadata, warningMsg) {
        if (
            this.definition.nameField &&
            this.definition.keyField &&
            metadata[this.definition.nameField] !== metadata[this.definition.keyField]
        ) {
            Util.logger.warn(
                `Reset external key of ${this.definition.type} ${
                    metadata[this.definition.nameField]
                } to its name (${metadata[this.definition.keyField]})`
            );
            if (warningMsg) {
                Util.logger.warn(warningMsg);
            }
            // do this after printing to cli or we lost the info
            metadata[this.definition.keyField] = metadata[this.definition.nameField];
        }
    }
    /**
     * Gets metadata from Marketing Cloud
     * @param {string} retrieveDir Directory where retrieved metadata directory will be saved
     * @param {string[]} [overrideFields] Returns specified fields even if their retrieve definition is not set to true
     * @param {Util.BuObject} buObject properties for auth
     * @param {string} [subType] optionally limit to a single subtype
     * @returns {Promise<{metadata:MetadataTypeMap,type:string}>} metadata
     */
    static retrieve(retrieveDir, overrideFields, buObject, subType) {
        Util.metadataLogger('error', this.definition.type, 'retrieve', `Not Supported`);
        const metadata = {};
        return { metadata: null, type: this.definition.type };
    }

    /**
     * Gets metadata cache with limited fields and does not store value to disk
     * @param {Util.BuObject} buObject properties for auth
     * @param {string} [subType] optionally limit to a single subtype
     * @returns {Promise<{metadata:MetadataTypeMap,type:string}>} metadata
     */
    static async retrieveForCache(buObject, subType) {
        return this.retrieve(null, null, buObject, subType);
    }
    /**
     * Gets metadata cache with limited fields and does not store value to disk
     * @param {string} templateDir Directory where retrieved metadata directory will be saved
     * @param {string} name name of the metadata file
     * @param {Util.TemplateMap} templateVariables variables to be replaced in the metadata
     * @param {string} [subType] optionally limit to a single subtype
     * @returns {Promise<{metadata:MetadataTypeMap,type:string}>} metadata
     */
    static retrieveAsTemplate(templateDir, name, templateVariables, subType) {
        Util.logger.error('retrieveAsTemplate is not supported yet for ' + this.definition.type);
        Util.metadataLogger(
            'debug',
            this.definition.type,
            'retrieveAsTemplate',
            `(${templateDir}, ${name}, ${templateVariables}) no templating function`
        );
        return { metadata: null, type: this.definition.type };
    }

    /**
     * Gets executed before deploying metadata
     * @param {MetadataTypeItem} metadata a single metadata item
     * @param {string} deployDir folder where files for deployment are stored
     * @returns {Promise<MetadataTypeItem>} Promise of a single metadata item
     */
    static async preDeployTasks(metadata, deployDir) {
        return metadata;
    }

    /**
     * Abstract create method that needs to be implemented in child metadata type
     * @param {MetadataTypeItem} metadata single metadata entry
     * @param {string} deployDir directory where deploy metadata are saved
     * @returns {void}
     */
    static create(metadata, deployDir) {
        Util.metadataLogger('error', this.definition.type, 'create', 'create not supported');
        return;
    }

    /**
     * Abstract update method that needs to be implemented in child metadata type
     * @param {MetadataTypeItem} metadata single metadata entry
     * @param {MetadataTypeItem} [metadataBefore] metadata mapped by their keyField
     * @returns {void}
     */
    static update(metadata, metadataBefore) {
        Util.metadataLogger('error', this.definition.type, 'update', 'update not supported');
        return;
    }

    /**
     * MetadataType upsert, after retrieving from target and comparing to check if create or update operation is needed.
     * @param {MetadataTypeMap} metadata metadata mapped by their keyField
     * @param {string} deployDir directory where deploy metadata are saved
     * @param {Util.BuObject} [buObject] properties for auth
     * @returns {Promise<MetadataTypeMap>} keyField => metadata map
     */
    static async upsert(metadata, deployDir, buObject) {
        const metadataToUpdate = [];
        const metadataToCreate = [];
        for (const metadataKey in metadata) {
            try {
                // preDeployTasks parsing
                const deployableMetadata = await this.preDeployTasks(
                    metadata[metadataKey],
                    deployDir
                );
                // if preDeploy returns nothing then it cannot be deployed so skip deployment
                if (deployableMetadata) {
                    metadata[metadataKey] = deployableMetadata;
                    const normalizedKey = File.reverseFilterIllegalFilenames(metadataKey);
                    // Update if it already exists; Create it if not
                    if (
                        Util.logger.level === 'debug' &&
                        metadata[metadataKey][this.definition.idField]
                    ) {
                        // TODO: re-evaluate in future releases if & when we managed to solve folder dependencies once and for all
                        // only used if resource is excluded from cache and we still want to update it
                        // needed e.g. to rewire lost folders
                        Util.logger.warn(
                            'Hotfix for non-cachable resource found in deploy folder. Trying update:'
                        );
                        Util.logger.warn(JSON.stringify(metadata[metadataKey]));
                        metadataToUpdate.push({
                            before: {},
                            after: metadata[metadataKey],
                        });
                    } else if (this.cache[this.definition.type][normalizedKey]) {
                        // normal way of processing update files
                        metadata[metadataKey][this.definition.idField] = this.cache[
                            this.definition.type
                        ][normalizedKey][this.definition.idField];
                        metadataToUpdate.push({
                            before: this.cache[this.definition.type][normalizedKey],
                            after: metadata[metadataKey],
                        });
                    } else {
                        metadataToCreate.push(metadata[metadataKey]);
                    }
                }
            } catch (ex) {
                Util.metadataLogger('error', this.definition.type, 'upsert', ex, metadataKey);
            }
        }

        const createResults = (
            await Promise.map(
                metadataToCreate,
                (metadataEntry) => this.create(metadataEntry, deployDir),
                { concurrency: 10 }
            )
        ).filter((r) => r !== undefined && r !== null);
        const updateResults = (
            await Promise.map(
                metadataToUpdate,
                (metadataEntry) => this.update(metadataEntry.after, metadataEntry.before),
                { concurrency: 10 }
            )
        ).filter((r) => r !== undefined && r !== null);
        // Logging
        Util.metadataLogger(
            'info',
            this.definition.type,
            'upsert',
            `${createResults.length} of ${metadataToCreate.length} created / ${updateResults.length} of ${metadataToUpdate.length} updated`
        );

        // if Results then parse as SOAP
        if (this.definition.bodyIteratorField === 'Results') {
            // put in Retrieve Format for parsing
            // todo add handling when response does not contain items.
            // @ts-ignore
            const metadataResults = createResults
                .concat(updateResults)
                .filter((r) => r !== undefined && r !== null)
                .map((r) => r.body.Results)
                .flat()
                .map((r) => r.Object);
            return this.parseResponseBody({ Results: metadataResults });
        } else {
            // put in Retrieve Format for parsing
            // todo add handling when response does not contain items.
            // @ts-ignore
            const metadataResults = createResults
                .concat(updateResults)
                .filter((r) => r !== undefined && r !== null && r.res && r.res.body)
                .map((r) => r.res.body);
            return this.parseResponseBody({ items: metadataResults });
        }
    }

    /**
     * Creates a single metadata entry via REST
     * @param {MetadataTypeItem} metadataEntry a single metadata Entry
     * @param {string} uri rest endpoint for POST
     * @returns {Promise} Promise
     */
    static async createREST(metadataEntry, uri) {
        this.removeNotCreateableFields(metadataEntry);

        try {
            let response;
            await Util.retryOnError(
                `Retrying ${this.definition.type}: ${metadataEntry[this.definition.nameField]}`,
                async () => (response = await this.client.rest.post(uri, metadataEntry))
            );
            this.checkForErrors(response);
            Util.logger.info(
                `- created ${this.definition.type}: ${metadataEntry[this.definition.keyField]}`
            );
            return response;
        } catch (ex) {
            Util.logger.error(
                `- error creating ${this.definition.type}: ${
                    metadataEntry[this.definition.keyField]
                } (${ex.message})`
            );
            return null;
        }
    }

    /**
     * Creates a single metadata entry via fuel-soap (generic lib not wrapper)
     * @param {MetadataTypeItem} metadataEntry single metadata entry
     * @returns {Promise} Promise
     */
    static async createSOAP(metadataEntry) {
        try {
            const res = await new Promise((resolve, reject) => {
                this.removeNotCreateableFields(metadataEntry);
                this.client.soap.create(
                    this.definition.type.charAt(0).toUpperCase() + this.definition.type.slice(1),
                    metadataEntry,
                    null,
                    (error, response) => (error ? reject(error) : resolve(response))
                );
            });
            Util.logger.info(
                `- created ${this.definition.type}: ${metadataEntry[this.definition.keyField]}`
            );
            return res;
        } catch (ex) {
            Util.logger.error(
                `- error creating ${this.definition.type}: ${
                    metadataEntry[this.definition.keyField]
                } (${ex.message})`
            );

            return null;
        }
    }

    /**
     * Updates a single metadata entry via REST
     * @param {MetadataTypeItem} metadataEntry a single metadata Entry
     * @param {string} uri rest endpoint for PATCH
     * @returns {Promise} Promise
     */
    static async updateREST(metadataEntry, uri) {
        this.removeNotUpdateableFields(metadataEntry);
        const options = {
            uri: uri,
            json: metadataEntry,
            headers: {},
        };
        try {
            let response;
            await Util.retryOnError(
                `Retrying ${this.definition.type}: ${metadataEntry[this.definition.nameField]}`,
                async () => (response = await this.client.rest.patch(options))
            );
            this.checkForErrors(response);
            Util.logger.info(
                `- updated ${this.definition.type}: ${metadataEntry[this.definition.keyField]}`
            );
            return response;
        } catch (ex) {
            Util.logger.error(
                `- error updating ${this.definition.type}: ${
                    metadataEntry[this.definition.keyField]
                } (${ex.message})`
            );
            return null;
        }
    }

    /**
     * Updates a single metadata entry via fuel-soap (generic lib not wrapper)
     * @param {MetadataTypeItem} metadataEntry single metadata entry
     * @returns {Promise} Promise
     */
    static async updateSOAP(metadataEntry) {
        try {
            const res = await new Promise((resolve, reject) => {
                this.removeNotUpdateableFields(metadataEntry);
                this.client.soap.update(
                    this.definition.type.charAt(0).toUpperCase() + this.definition.type.slice(1),
                    metadataEntry,
                    null,
                    (error, response) => (error ? reject(error) : resolve(response))
                );
            });
            Util.logger.info(
                `- updated ${this.definition.type}: ${metadataEntry[this.definition.keyField]}`
            );
            return res;
        } catch (ex) {
            Util.logger.error(
                `- error updating ${this.definition.type}: ${
                    metadataEntry[this.definition.keyField]
                } (${ex.message})`
            );

            return null;
        }
    }
    /**
     * Retrieves SOAP via generic fuel-soap wrapper based metadata of metadata type into local filesystem. executes callback with retrieved metadata
     * @param {string} retrieveDir Directory where retrieved metadata directory will be saved
     * @param {Util.BuObject} buObject properties for auth
     * @param {Object} [requestParams] required for the specific request (filter for example)
     * @param {string[]} [additionalFields] Returns specified fields even if their retrieve definition is not set to true
     * @returns {Promise<{metadata:MetadataTypeMap,type:string}>} Promise of item map
     */
    static async retrieveSOAPgeneric(retrieveDir, buObject, requestParams, additionalFields) {
        const response = await this.client.soap.retrieveBulk(
            this.definition.type,
            this.getFieldNamesToRetrieve(additionalFields),
            requestParams
        );

        const metadata = this.parseResponseBody(response);

        if (retrieveDir) {
            const savedMetadata = await this.saveResults(metadata, retrieveDir, null);
            Util.logger.info(
                `Downloaded: ${this.definition.type} (${Object.keys(savedMetadata).length})`
            );

            if (
                buObject &&
                this.properties.metaDataTypes.documentOnRetrieve.includes(this.definition.type)
            ) {
                await this.document(buObject, savedMetadata);
            }
        }
        return { metadata: metadata, type: this.definition.type };
    }
<<<<<<< HEAD
=======
    /**
     * helper that handles batched retrieve via SOAP
     * @param {string[]} fields list of fields that we want to see retrieved
     * @param {Object} [options] required for the specific request (filter for example)
     * @param {string} [type] optionally overwrite the API type of the metadata here
     * @returns {Promise<MetadataTypeMap>} keyField => metadata map
     */
    static async retrieveSOAPBody(fields, options, type) {
        let status;
        let batchCounter = 1;
        const defaultBatchSize = 2500; // 2500 is the typical batch size
        options = options || {};
        let metadata = {};
        do {
            const resultsBatch = await new Promise((resolve) => {
                this.client.SoapClient.retrieve(
                    type || this.definition.type,
                    fields,
                    options || {},
                    (error, response) => {
                        if (error) {
                            Util.logger.debug(`SOAP.retrieve Error: ${error.message}`);
                        }
                        if (response) {
                            resolve(response.body);
                        } else {
                            // fallback, lets make sure surrounding methods know we got an empty result back
                            resolve({});
                        }
                    }
                );
            });
            status = resultsBatch.OverallStatus;
            if (status === 'MoreDataAvailable') {
                options.continueRequest = resultsBatch.RequestID;
                Util.logger.info(
                    `-  more than ${batchCounter * defaultBatchSize} ${
                        this.definition.typeName
                    }s found in Business Unit - loading next batch...`
                );
                batchCounter++;
            }
            const metadataBatch = this.parseResponseBody(resultsBatch);

            metadata = { ...metadata, ...metadataBatch };
        } while (status === 'MoreDataAvailable');

        return metadata;
    }
>>>>>>> 10b42091

    /**
     * Retrieves Metadata for Rest Types
     * @param {string} retrieveDir Directory where retrieved metadata directory will be saved
     * @param {string} uri rest endpoint for GET
     * @param {string} [overrideType] force a metadata type (mainly used for Folders)
     * @param {Util.TemplateMap} [templateVariables] variables to be replaced in the metadata
     * @returns {Promise<{metadata:MetadataTypeMap,type:string}>} Promise of item map
     */
    static async retrieveREST(retrieveDir, uri, overrideType, templateVariables) {
<<<<<<< HEAD
        const response = this.definition.paginate
            ? await this.client.rest.getBulk(uri)
            : await this.client.rest.get(uri);
        const results = this.parseResponseBody(response);

=======
        const options = {
            uri: uri,
            headers: {},
        };
        let moreResults;
        let lastPage = null;
        let results = {};
        do {
            options.uri = this.paginate(options.uri, lastPage);
            let response;
            try {
                response = await this.client.RestClient.get(options);
            } catch (ex) {
                Util.logger.debug(ex.message);
            }
            const metadata = this.parseResponseBody(response.body);
            results = Object.assign(results, metadata);
            if (
                this.definition.restPagination &&
                Object.keys(metadata).length > 0 &&
                response.body.page * response.body.pageSize < response.body.count
            ) {
                lastPage = Number(response.body.page);
                moreResults = true;
            } else {
                moreResults = false;
            }
        } while (moreResults);
>>>>>>> 10b42091
        // get extended metadata if applicable
        if (this.definition.hasExtended) {
            const extended = await this.client.rest.getCollection(
                Object.keys(results).map((key) => uri + results[key][this.definition.idField])
            );
            for (const ext of extended) {
                const key = ext[this.definition.keyField];
                results[key] = Object.assign(results[key], ext);
            }
        }

        if (retrieveDir) {
            const savedMetadata = await this.saveResults(
                results,
                retrieveDir,
                overrideType,
                templateVariables
            );
            Util.logger.info(
                `Downloaded: ${overrideType || this.definition.type} (${
                    Object.keys(savedMetadata).length
                })`
            );
        }

        return { metadata: results, type: overrideType || this.definition.type };
    }

    /**
     * Builds map of metadata entries mapped to their keyfields
     * @param {Object} body json of response body
     * @returns {Promise<MetadataTypeMap>} keyField => metadata map
     */
    static parseResponseBody(body) {
        const bodyIteratorField = this.definition.bodyIteratorField;
        const keyField = this.definition.keyField;
        const metadataStructure = {};
        if (body !== null) {
            // in some cases data is just an array
            if (Array.isArray(bodyIteratorField)) {
                for (const item of body) {
                    const key = item[keyField];
                    metadataStructure[key] = item;
                }
            } else if (body[bodyIteratorField]) {
                for (const item of body[bodyIteratorField]) {
                    const key = item[keyField];
                    metadataStructure[key] = item;
                }
            }
        }
        return metadataStructure;
    }

    /**
     * Deletes a field in a metadata entry if the selected definition property equals false.
     * @example
     * Removes field (or nested fields childs) that are not updateable
     * deleteFieldByDefinition(metadataEntry, 'CustomerKey', 'isUpdateable');
     * @param {MetadataTypeItem} metadataEntry One entry of a metadataType
     * @param {string} fieldPath field path to be checked if it conforms to the definition (dot seperated if nested): 'fuu.bar'
     * @param {'isCreateable'|'isUpdateable'|'retrieving'|'templating'} definitionProperty delete field if definitionProperty equals false for specified field. Options: [isCreateable | isUpdateable]
     * @param {string} origin string of parent object, required when using arrays as these are parsed slightly differently.
     * @returns {void}
     */
    static deleteFieldByDefinition(metadataEntry, fieldPath, definitionProperty, origin) {
        // Get content of nested property
        let fieldContent;
        try {
            fieldContent = fieldPath.split('.').reduce((field, key) => field[key], metadataEntry);
        } catch (e) {
            // when we hit fields that have dots in their name (e.g. interarction, metaData['simulation.id']) then this will fail
            // decided to skip these cases for now entirely
            return;
        }
        let originHelper;

        // revert back placeholder to dots
        if (origin) {
            originHelper = origin + '.' + fieldPath;
        } else {
            originHelper = fieldPath;
        }

        if (
            this.definition.fields[originHelper] &&
            this.definition.fields[originHelper].skipValidation
        ) {
            // skip if current field should not be validated
            return;
        } else if (
            Array.isArray(fieldContent) &&
            this.definition.fields[originHelper] &&
            this.definition.fields[originHelper][definitionProperty] === true
        ) {
            for (const subObject of fieldContent) {
                // for simple arrays skip, only process object or array arrays further
                if (Array.isArray(subObject) || typeof subObject === 'object') {
                    for (const subField in subObject) {
                        this.deleteFieldByDefinition(
                            subObject,
                            subField,
                            definitionProperty,
                            originHelper + '[]'
                        );
                    }
                }
            }
        } else if (
            typeof fieldContent === 'object' &&
            !Array.isArray(fieldContent) &&
            (this.definition.fields[originHelper] == null ||
                this.definition.fields[originHelper][definitionProperty] === true)
        ) {
            // Recursive call of this method if there are nested fields
            for (const subField in fieldContent) {
                this.deleteFieldByDefinition(
                    metadataEntry,
                    originHelper + '.' + subField,
                    definitionProperty,
                    null
                );
            }
        } else if (!this.definition.fields[originHelper]) {
            // Display warining if there is no definition for the current field
            Util.logger.verbose(
                `MetadataType[${this.definition.type}].deleteFieldByDefinition[${definitionProperty}]:: Field ${originHelper} not in metadata info`
            );
        } else if (this.definition.fields[originHelper][definitionProperty] === false) {
            // Check if field/nested field should be deleted depending on the definitionProperty
            fieldPath.split('.').reduce((field, key, index) => {
                if (index === fieldPath.split('.').length - 1) {
                    delete field[key];
                } else {
                    return field[key];
                }
            }, metadataEntry);
        }
    }
    /**
     * Remove fields from metadata entry that are not createable
     * @param {MetadataTypeItem} metadataEntry metadata entry
     * @returns {void}
     */
    static removeNotCreateableFields(metadataEntry) {
        for (const field in metadataEntry) {
            this.deleteFieldByDefinition(metadataEntry, field, 'isCreateable', null);
        }
    }

    /**
     * Remove fields from metadata entry that are not updateable
     * @param {MetadataTypeItem} metadataEntry metadata entry
     * @returns {void}
     */
    static removeNotUpdateableFields(metadataEntry) {
        for (const field in metadataEntry) {
            this.deleteFieldByDefinition(metadataEntry, field, 'isUpdateable', null);
        }
    }

    /**
     * Remove fields from metadata entry that are not needed in the template
     * @param {MetadataTypeItem} metadataEntry metadata entry
     * @returns {void}
     */
    static keepTemplateFields(metadataEntry) {
        for (const field in metadataEntry) {
            this.deleteFieldByDefinition(metadataEntry, field, 'template', null);
        }
    }

    /**
     * Remove fields from metadata entry that are not needed in the stored metadata
     * @param {MetadataTypeItem} metadataEntry metadata entry
     * @returns {void}
     */
    static keepRetrieveFields(metadataEntry) {
        for (const field in metadataEntry) {
            this.deleteFieldByDefinition(metadataEntry, field, 'retrieving', null);
        }
    }

    /**
     * checks if the current metadata entry should be saved on retrieve or not
     * @static
     * @param {MetadataTypeItem} metadataEntry metadata entry
     * @param {boolean} [include=false] true: use definition.include / options.include; false=exclude: use definition.filter / options.exclude
     * @returns {boolean} true: skip saving == filtered; false: continue with saving
     * @memberof MetadataType
     */
    static isFiltered(metadataEntry, include) {
        if (include) {
            // check include-only filters (== discard rest)
            const includeByDefinition = this._filterOther(this.definition.include, metadataEntry);
            const includeByConfig = this._filterOther(
                this.properties.options.include[this.definition.type],
                metadataEntry
            );
            if (includeByDefinition === false || includeByConfig === false) {
                Util.logger.debug(
                    `Filtered ${this.definition.type} '${
                        metadataEntry[this.definition.nameField]
                    }' (${metadataEntry[this.definition.keyField]}): not matching include filter`
                );

                return true;
            }
        } else {
            // check exclude-only filters (== keep rest)
            const excludeByDefinition = this._filterOther(this.definition.filter, metadataEntry);
            const excludeByConfig = this._filterOther(
                this.properties.options.exclude[this.definition.type],
                metadataEntry
            );
            if (excludeByDefinition || excludeByConfig) {
                Util.logger.debug(
                    `Filtered ${this.definition.type} '${
                        metadataEntry[this.definition.nameField]
                    }' (${metadataEntry[this.definition.keyField]}): matching exclude filter`
                );
                return true;
            }
        }
        // this metadata type has no filters defined or no match was found
        return false;
    }
    /**
     * optionally filter by what folder something is in
     * @static
     * @param {Object} metadataEntry metadata entry
     * @param {boolean} [include=false] true: use definition.include / options.include; false=exclude: use definition.filter / options.exclude
     * @returns {boolean} true: filtered == do NOT save; false: not filtered == do save
     * @memberof MetadataType
     */
    static isFilteredFolder(metadataEntry, include) {
        if (metadataEntry.json && metadataEntry.json.r__folder_Path) {
            // r__folder_Path found in sub-object
            metadataEntry = metadataEntry.json;
        } else if (!metadataEntry.r__folder_Path) {
            // no r__folder_Path found at all
            return false;
        }
        // r__folder_Path found

        if (include) {
            const errorMsg = `Filtered ${this.definition.type} '${
                metadataEntry[this.definition.nameField]
            }' (${
                metadataEntry[this.definition.keyField]
            }): not matching include filter for folder`;
            // check include-only filters (== discard rest)
            const includeByDefinition = this._filterFolder(
                this.definition.include,
                metadataEntry.r__folder_Path
            );
            if (includeByDefinition === false) {
                Util.logger.debug(errorMsg + ' (Accenture SFMC DevTools default)');
                return true;
            }

            const includeByConfig = this._filterFolder(
                this.properties.options.include[this.definition.type],
                metadataEntry.r__folder_Path
            );
            if (includeByConfig === false) {
                Util.logger.debug(errorMsg + ' (project config)');
                return true;
            }
        } else {
            const errorMsg = `Filtered ${this.definition.type} '${
                metadataEntry[this.definition.nameField]
            }' (${metadataEntry[this.definition.keyField]}): matching exclude filter for folder`;
            // check exclude-only filters (== keep rest)
            const excludeByDefinition = this._filterFolder(
                this.definition.filter,
                metadataEntry.r__folder_Path
            );
            if (excludeByDefinition) {
                Util.logger.debug(errorMsg + ' (project config)');
                return true;
            }

            const excludeByConfig = this._filterFolder(
                this.properties.options.exclude[this.definition.type],
                metadataEntry.r__folder_Path
            );
            if (excludeByConfig) {
                Util.logger.debug(errorMsg + ' (Accenture SFMC DevTools default)');
                return true;
            }
        }
        // this metadata type has no filters defined or no match was found
        return false;
    }
    /**
     * internal helper
     * @private
     * @param {Object} myFilter include/exclude filter object
     * @param {string} r__folder_Path already determined folder path
     * @returns {?boolean} true: filter value found; false: filter value not found; null: no filter defined
     */
    static _filterFolder(myFilter, r__folder_Path) {
        if (!myFilter || !myFilter.r__folder_Path) {
            // no filter defined
            return null;
        }
        // consolidate input: could be String[] or String
        const filteredValues = Array.isArray(myFilter.r__folder_Path)
            ? myFilter.r__folder_Path
            : [myFilter.r__folder_Path];

        for (const path of filteredValues) {
            if (r__folder_Path.startsWith(path)) {
                // filter matched
                // this filters the given folder and anything below it.
                // to only filter subfolders, end with "/", to also filter the given folder, omit the "/"
                return true;
            }
        }

        // no filters matched
        return false;
    }
    /**
     * internal helper
     * @private
     * @param {Object} myFilter include/exclude filter object
     * @param {Object} metadataEntry metadata entry
     * @returns {?boolean} true: filter value found; false: filter value not found; null: no filter defined
     */
    static _filterOther(myFilter, metadataEntry) {
        // not possible to check r__folder_Path before parseMetadata was run; handled in `isFilteredFolder()`
        if (
            !myFilter ||
            !Object.keys(myFilter).filter((item) => item !== 'r__folder_Path').length
        ) {
            // no filter defined
            return null;
        }

        for (const key in myFilter) {
            // consolidate input: could be String[] or String
            const filteredValues = Array.isArray(myFilter[key]) ? myFilter[key] : [myFilter[key]];

            if (filteredValues.includes(metadataEntry[key])) {
                // filter matched
                return true;
            }
        }

        // no filters matched
        return false;
    }

    /**
     * Paginates a URL
     * @param {string} url url of the request
     * @param {number} last Number of the page of the last request
     * @returns {string} new url with pagination
     */
    static paginate(url, last) {
        if (this.definition.restPagination) {
            const baseUrl = url.split('?')[0];
            const queryParams = new URLSearchParams(url.split('?')[1]);
            // if no page add page
            if (!queryParams.has('$page')) {
                queryParams.append('$page', (1).toString());
            }
            // if there is a page and a last value, then add to it.
            else if (queryParams.has('$page') && last) {
                queryParams.set('$page', (Number(last) + 1).toString());
            }
            return baseUrl + '?' + decodeURIComponent(queryParams.toString());
        } else {
            return url;
        }
    }
    /**
     * Helper for writing Metadata to disk, used for Retrieve and deploy
     * @param {MetadataTypeMap} results metadata results from deploy
     * @param {string} retrieveDir directory where metadata should be stored after deploy/retrieve
     * @param {string} [overrideType] for use when there is a subtype (such as folder-queries)
     * @param {Util.TemplateMap} [templateVariables] variables to be replaced in the metadata
     * @returns {Promise<MetadataTypeMap>} Promise of saved metadata
     */
    static async saveResults(results, retrieveDir, overrideType, templateVariables) {
        const savedResults = {};
        const subtypeExtension = '.' + (overrideType || this.definition.type) + '-meta';
        let filterCounter = 0;
        for (const metadataEntry in results) {
            try {
                if (
                    this.isFiltered(results[metadataEntry], true) ||
                    this.isFiltered(results[metadataEntry], false)
                ) {
                    // if current metadata entry is filtered don't save it
                    filterCounter++;
                    continue;
                }

                // define directory into which the current metdata shall be saved
                const baseDir = [retrieveDir, ...(overrideType || this.definition.type).split('-')];

                results[metadataEntry] = await this.postRetrieveTasks(
                    results[metadataEntry],
                    retrieveDir,
                    templateVariables ? true : false
                );
                if (!results[metadataEntry] || results[metadataEntry] === null) {
                    // we encountered a situation in our postRetrieveTasks that made us want to filter this record
                    delete results[metadataEntry];
                    filterCounter++;
                    continue;
                }

                if (
                    this.isFilteredFolder(results[metadataEntry], true) ||
                    this.isFilteredFolder(results[metadataEntry], false)
                ) {
                    // if current metadata entry is filtered don't save it
                    filterCounter++;
                    continue;
                }

                // for complex types like asset, script, query we need to save the scripts that were extracted from the JSON
                if (results[metadataEntry].json && results[metadataEntry].codeArr) {
                    // replace market values with template variable placeholders (do not do it on .codeArr)
                    if (templateVariables) {
                        results[metadataEntry].json = Util.replaceByObject(
                            results[metadataEntry].json,
                            templateVariables
                        );
                        results[metadataEntry].subFolder = Util.replaceByObject(
                            results[metadataEntry].subFolder,
                            templateVariables
                        );
                    }

                    const postRetrieveData = results[metadataEntry];
                    if (postRetrieveData.subFolder) {
                        // very complex types have their own subfolder
                        baseDir.push(...postRetrieveData.subFolder);
                    }
                    // save extracted scripts
                    for (const script of postRetrieveData.codeArr) {
                        const dir = [...baseDir];
                        if (script.subFolder) {
                            // some files shall be saved in yet a deeper subfolder
                            dir.push(...script.subFolder);
                        }
                        File.writePrettyToFile(
                            dir,
                            script.fileName + subtypeExtension,
                            script.fileExt,
                            script.content,
                            templateVariables
                        );
                    }
                    // normalize results[metadataEntry]
                    results[metadataEntry] = postRetrieveData.json;
                } else {
                    // not a complex type, run the the entire JSON through templating
                    // replace market values with template variable placeholders
                    if (templateVariables) {
                        results[metadataEntry] = Util.replaceByObject(
                            results[metadataEntry],
                            templateVariables
                        );
                    }
                }

                // we dont store Id on local disk, but we need it for caching logic,
                // so its in retrieve but not in save. Here we put into the clone so that the original
                // object used for caching doesnt have the Id removed.
                const saveClone = JSON.parse(JSON.stringify(results[metadataEntry]));
                if (!this.definition.keepId) {
                    delete saveClone[this.definition.idField];
                }

                if (templateVariables) {
                    this.keepTemplateFields(saveClone);
                } else {
                    this.keepRetrieveFields(saveClone);
                }
                savedResults[metadataEntry] = saveClone;
                File.writeJSONToFile(
                    // manage subtypes
                    baseDir,
                    saveClone[this.definition.keyField] + subtypeExtension,
                    saveClone
                );
            } catch (ex) {
                console.error(ex.stack);
                Util.metadataLogger(
                    'error',
                    this.definition.type,
                    'saveResults',
                    ex,
                    metadataEntry
                );
            }
        }
        if (filterCounter) {
            if (this.definition.type !== 'asset') {
                // interferes with progress bar in assets and is printed 1-by-1 otherwise
                Util.logger.info(
                    `Filtered ${this.definition.type}: ${filterCounter} (downloaded but not saved to disk)`
                );
            }
        }
        return savedResults;
    }
    /**
     * helper for buildDefinition
     * handles extracted code if any are found for complex types (e.g script, asset, query)
     * @param {string} templateDir Directory where metadata templates are stored
     * @param {string} targetDir Directory where built definitions will be saved
     * @param {MetadataTypeItem} metadata main JSON file that was read from file system
     * @param {Util.TemplateMap} variables variables to be replaced in the metadata
     * @param {string} templateName name of the template to be built
     * @returns {Promise<void>} Promise
     */
    static async buildDefinitionForExtracts(
        templateDir,
        targetDir,
        metadata,
        variables,
        templateName
    ) {
        // generic version here does nothing. actual cases handled in type classes
        return null;
    }
    /**
     * check template directory for complex types that open subfolders for their subtypes
     * @param {string} templateDir Directory where metadata templates are stored
     * @param {string} templateName name of the metadata file
     * @returns {string} subtype name
     */
    static findSubType(templateDir, templateName) {
        return null;
    }
    /**
     * optional method used for some types to try a different folder structure
     * @param {string} templateDir Directory where metadata templates are stored
     * @param {string[]} typeDirArr current subdir for this type
     * @param {string} templateName name of the metadata template
     * @param {string} fileName name of the metadata template file w/o extension
     * @param {Error} ex error from first attempt
     * @returns {Object} metadata
     */
    static async readSecondaryFolder(templateDir, typeDirArr, templateName, fileName, ex) {
        // we just want to push the method into the catch here
        throw new Error(ex);
    }
    /**
     * Builds definition based on template
     * NOTE: Most metadata files should use this generic method, unless custom
     * parsing is required (for example scripts & queries)
     * @param {string} templateDir Directory where metadata templates are stored
     * @param {String|String[]} targetDir (List of) Directory where built definitions will be saved
     * @param {string} templateName name of the metadata file
     * @param {Util.TemplateMap} variables variables to be replaced in the metadata
     * @returns {Promise<{metadata:MetadataTypeMap,type:string}>} Promise of item map
     */
    static async buildDefinition(templateDir, targetDir, templateName, variables) {
        // retrieve metadata template
        let metadataStr;
        let typeDirArr = [this.definition.type];
        const subType = this.findSubType(templateDir, templateName);
        if (subType) {
            typeDirArr.push(subType);
        }
        const suffix = subType ? `-${subType}-meta` : '-meta';
        const fileName = templateName + '.' + this.definition.type + suffix;
        try {
            // ! do not load via readJSONFile to ensure we get a string, not parsed JSON
            // templated files might contain illegal json before the conversion back to the file that shall be saved
            metadataStr = await File.readFile([templateDir, ...typeDirArr], fileName, 'json');
        } catch (ex) {
            try {
                metadataStr = await this.readSecondaryFolder(
                    templateDir,
                    typeDirArr,
                    templateName,
                    fileName,
                    ex
                );
            } catch (ex) {
                throw new Error(
                    `${this.definition.type}:: Could not find ./${File.normalizePath([
                        templateDir,
                        ...typeDirArr,
                        fileName + '.json',
                    ])}.`
                );
            }
            // return;
        }

        let metadata;
        try {
            // update all initial variables & create metadata object
            metadata = JSON.parse(Mustache.render(metadataStr, variables));
            typeDirArr = typeDirArr.map((el) => Mustache.render(el, variables));
        } catch (ex) {
            throw new Error(
                `${this.definition.type}:: Error applying template variables on ${
                    templateName + '.' + this.definition.type
                }${suffix}.json. Please check if your replacement values will result in valid json.`
            );
        }

        // handle extracted code
        // run after metadata was templated and converted into JS-object
        // templating to extracted content is applied inside of buildDefinitionForExtracts()
        await this.buildDefinitionForExtracts(
            templateDir,
            targetDir,
            metadata,
            variables,
            templateName
        );

        try {
            // write to file
            let targetDirArr;
            if (!Array.isArray(targetDir)) {
                targetDirArr = [targetDir];
            } else {
                targetDirArr = targetDir;
            }
            for (const targetDir of targetDirArr) {
                File.writeJSONToFile(
                    [targetDir, ...typeDirArr],
                    metadata[this.definition.keyField] + '.' + this.definition.type + suffix,
                    metadata
                );
            }
            Util.logger.info(
                'MetadataType[' +
                    this.definition.type +
                    '].buildDefinition:: Complete - ' +
                    metadata[this.definition.keyField]
            );

            return { metadata: metadata, type: this.definition.type };
        } catch (ex) {
            throw new Error(`${this.definition.type}:: ${ex.message}`);
        }
    }
    /**
     *
     * @param {Object} response response payload from REST API
     * @returns {void}
     */
    static checkForErrors(response) {
        if (response && response.res.statusCode >= 400 && response.res.statusCode < 600) {
            const errors = [];
            if (response.body.errors) {
                for (const errMsg of response.body.errors) {
                    errors.push(errMsg.message.split('<br />').join(''));
                }
            } else if (response.body.validationErrors) {
                for (const errMsg of response.body.validationErrors) {
                    errors.push(errMsg.message.split('<br />').join(''));
                }
            } else if (response.body.message) {
                errors.push(response.body.message);
            } else {
                errors.push(`Undefined Errors: ${JSON.stringify(response.body)}`);
            }
            throw new Error(
                `Errors on upserting metadata at ${response.res.request.path}: ${errors.join(
                    '<br />'
                )}`
            );
        }
    }

    /**
     * Gets metadata cache with limited fields and does not store value to disk
     * @param {Util.BuObject} [buObject] properties for auth
     * @param {MetadataTypeMap} [metadata] a list of type definitions
     * @param {boolean} [isDeploy] used to skip non-supported message during deploy
     * @returns {void}
     */
    static document(buObject, metadata, isDeploy) {
        if (!isDeploy) {
            Util.logger.error(`Documenting type ${this.definition.type} is not supported.`);
        }
    }

    /**
     * Delete a data extension from the specified business unit
     * @param {Util.BuObject} buObject references credentials
     * @param {string} customerKey Identifier of data extension
     * @returns {void} -
     */
    static deleteByKey(buObject, customerKey) {
        Util.logger.error(`Deleting type ${this.definition.type} is not supported.`);
    }
    /**
     * Returns metadata of a business unit that is saved locally
     * @param {string} readDir root directory of metadata.
     * @param {boolean} [listBadKeys=false] do not print errors, used for badKeys()
     * @param {Object} [buMetadata] Metadata of BU in local directory
     * @returns {Object} Metadata of BU in local directory
     */
    static readBUMetadataForType(readDir, listBadKeys, buMetadata) {
        buMetadata = buMetadata || {};
        readDir = File.normalizePath([readDir, this.definition.type]);
        try {
            if (File.existsSync(readDir)) {
                // check if folder name is a valid metadataType, then check if the user limited to a certain type in the command params
                buMetadata[this.definition.type] = this.getJsonFromFS(readDir, listBadKeys);
                return buMetadata;
            } else {
                throw new Error(`Directory '${readDir}' does not exist.`);
            }
        } catch (ex) {
            throw new Error(ex.message);
        }
    }
}

MetadataType.definition = {
    bodyIteratorField: '',
    dependencies: [],
    fields: null,
    hasExtended: null,
    idField: '',
    keyField: '',
    nameField: '',
    type: '',
};
/**
 * @type {Util.ET_Client}
 */
MetadataType.client = undefined;
/**
 * @type {MultiMetadataTypeMap}
 */
MetadataType.cache = {};
MetadataType.properties = null;

module.exports = MetadataType;<|MERGE_RESOLUTION|>--- conflicted
+++ resolved
@@ -523,58 +523,6 @@
         }
         return { metadata: metadata, type: this.definition.type };
     }
-<<<<<<< HEAD
-=======
-    /**
-     * helper that handles batched retrieve via SOAP
-     * @param {string[]} fields list of fields that we want to see retrieved
-     * @param {Object} [options] required for the specific request (filter for example)
-     * @param {string} [type] optionally overwrite the API type of the metadata here
-     * @returns {Promise<MetadataTypeMap>} keyField => metadata map
-     */
-    static async retrieveSOAPBody(fields, options, type) {
-        let status;
-        let batchCounter = 1;
-        const defaultBatchSize = 2500; // 2500 is the typical batch size
-        options = options || {};
-        let metadata = {};
-        do {
-            const resultsBatch = await new Promise((resolve) => {
-                this.client.SoapClient.retrieve(
-                    type || this.definition.type,
-                    fields,
-                    options || {},
-                    (error, response) => {
-                        if (error) {
-                            Util.logger.debug(`SOAP.retrieve Error: ${error.message}`);
-                        }
-                        if (response) {
-                            resolve(response.body);
-                        } else {
-                            // fallback, lets make sure surrounding methods know we got an empty result back
-                            resolve({});
-                        }
-                    }
-                );
-            });
-            status = resultsBatch.OverallStatus;
-            if (status === 'MoreDataAvailable') {
-                options.continueRequest = resultsBatch.RequestID;
-                Util.logger.info(
-                    `-  more than ${batchCounter * defaultBatchSize} ${
-                        this.definition.typeName
-                    }s found in Business Unit - loading next batch...`
-                );
-                batchCounter++;
-            }
-            const metadataBatch = this.parseResponseBody(resultsBatch);
-
-            metadata = { ...metadata, ...metadataBatch };
-        } while (status === 'MoreDataAvailable');
-
-        return metadata;
-    }
->>>>>>> 10b42091
 
     /**
      * Retrieves Metadata for Rest Types
@@ -585,42 +533,11 @@
      * @returns {Promise<{metadata:MetadataTypeMap,type:string}>} Promise of item map
      */
     static async retrieveREST(retrieveDir, uri, overrideType, templateVariables) {
-<<<<<<< HEAD
         const response = this.definition.paginate
             ? await this.client.rest.getBulk(uri)
             : await this.client.rest.get(uri);
         const results = this.parseResponseBody(response);
 
-=======
-        const options = {
-            uri: uri,
-            headers: {},
-        };
-        let moreResults;
-        let lastPage = null;
-        let results = {};
-        do {
-            options.uri = this.paginate(options.uri, lastPage);
-            let response;
-            try {
-                response = await this.client.RestClient.get(options);
-            } catch (ex) {
-                Util.logger.debug(ex.message);
-            }
-            const metadata = this.parseResponseBody(response.body);
-            results = Object.assign(results, metadata);
-            if (
-                this.definition.restPagination &&
-                Object.keys(metadata).length > 0 &&
-                response.body.page * response.body.pageSize < response.body.count
-            ) {
-                lastPage = Number(response.body.page);
-                moreResults = true;
-            } else {
-                moreResults = false;
-            }
-        } while (moreResults);
->>>>>>> 10b42091
         // get extended metadata if applicable
         if (this.definition.hasExtended) {
             const extended = await this.client.rest.getCollection(
