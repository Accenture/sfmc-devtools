'use strict';

/* eslint no-unused-vars:off */
/*
 * README no-unused-vars is reduced to WARNING here as this file is a template
 * for all metadata types and methods often define params that are not used
 * in the generic version of the method
 */

const TYPE = require('../../types/mcdev.d');
const Util = require('../util/util');
const File = require('../util/file');
const cache = require('../util/cache');

const pLimit = require('p-limit');
const Mustache = require('mustache');

/**
 * MetadataType class that gets extended by their specific metadata type class.
 * Provides default functionality that can be overwritten by child metadata type classes
 *
 */
class MetadataType {
    /**
     * Returns file contents mapped to their filename without '.json' ending
     *
     * @param {string} dir directory that contains '.json' files to be read
     * @param {boolean} [listBadKeys=false] do not print errors, used for badKeys()
     * @returns {TYPE.MetadataTypeMap} fileName => fileContent map
     */
    static getJsonFromFS(dir, listBadKeys) {
        const fileName2FileContent = {};
        try {
            const files = File.readdirSync(dir);
            files.forEach((fileName) => {
                try {
                    if (fileName.endsWith('.json')) {
                        const fileContent = File.readJSONFile(dir, fileName, true, false);
                        const fileNameWithoutEnding = File.reverseFilterIllegalFilenames(
                            fileName.split(/\.(\w|-)+-meta.json/)[0]
                        );
                        // We always store the filename using the External Key (CustomerKey or key) to avoid duplicate names.
                        // to ensure any changes are done to both the filename and external key do a check here
                        // ! convert numbers to string to allow numeric keys to be checked properly
                        const key = Number.isInteger(fileContent[this.definition.keyField])
                            ? fileContent[this.definition.keyField].toString()
                            : fileContent[this.definition.keyField];
                        if (key === fileNameWithoutEnding || listBadKeys) {
                            fileName2FileContent[fileNameWithoutEnding] = fileContent;
                        } else {
                            Util.metadataLogger(
                                'error',
                                this.definition.type,
                                'getJsonFromFS',
                                'Name of the Metadata and the External Identifier must match',
                                JSON.stringify({
                                    Filename: fileNameWithoutEnding,
                                    ExternalIdentifier: key,
                                })
                            );
                        }
                    }
                } catch (ex) {
                    // by catching this in the loop we gracefully handle the issue and move on to the next file
                    Util.metadataLogger('debug', this.definition.type, 'getJsonFromFS', ex);
                }
            });
        } catch (ex) {
            // this will catch issues with readdirSync
            Util.metadataLogger('debug', this.definition.type, 'getJsonFromFS', ex);
            throw new Error(ex);
        }
        return fileName2FileContent;
    }

    /**
     * Returns fieldnames of Metadata Type. 'this.definition.fields' variable only set in child classes.
     *
     * @param {string[]} [additionalFields] Returns specified fields even if their retrieve definition is not set to true
     * @returns {string[]} Fieldnames
     */
    static getFieldNamesToRetrieve(additionalFields) {
        const fieldNames = [];
        for (const fieldName in this.definition.fields) {
            if (
                additionalFields?.includes(fieldName) ||
                this.definition.fields[fieldName].retrieving
            ) {
                fieldNames.push(fieldName);
            }
        }
        if (!fieldNames.includes(this.definition.idField)) {
            // Always retrieve the ID because it may be used in references
            fieldNames.push(this.definition.idField);
        }
        return fieldNames;
    }

    /**
     * Deploys metadata
     *
     * @param {TYPE.MetadataTypeMap} metadata metadata mapped by their keyField
     * @param {string} deployDir directory where deploy metadata are saved
     * @param {string} retrieveDir directory where metadata after deploy should be saved
     * @param {TYPE.BuObject} buObject properties for auth
     * @returns {Promise.<object>} Promise of keyField => metadata map
     */
    static async deploy(metadata, deployDir, retrieveDir, buObject) {
        const upsertResults = await this.upsert(metadata, deployDir, buObject);
        await this.postDeployTasks(upsertResults, metadata);
        const savedMetadata = await this.saveResults(upsertResults, retrieveDir, null);
        if (
            this.properties.metaDataTypes.documentOnRetrieve.includes(this.definition.type) &&
            !this.definition.documentInOneFile
        ) {
            // * do not await here as this might take a while and has no impact on the deploy
            // * this should only be run if documentation is on a per metadata record level. Types that document an overview into a single file will need a full retrieve to work instead
            this.document(buObject, savedMetadata, true);
        }
        return upsertResults;
    }

    /**
     * Gets executed after deployment of metadata type
     *
     * @param {TYPE.MetadataTypeMap} metadata metadata mapped by their keyField
     * @param {TYPE.MetadataTypeMap} originalMetadata metadata to be updated (contains additioanl fields)
     * @returns {void}
     */
    static postDeployTasks(metadata, originalMetadata) {}

    /**
     * Gets executed after retreive of metadata type
     *
     * @param {TYPE.MetadataTypeItem} metadata a single item
     * @param {string} targetDir folder where retrieves should be saved
     * @param {boolean} [isTemplating] signals that we are retrieving templates
     * @returns {TYPE.MetadataTypeItem} cloned metadata
     */
    static postRetrieveTasks(metadata, targetDir, isTemplating) {
        return JSON.parse(JSON.stringify(metadata));
    }
    /**
     * Gets metadata from Marketing Cloud
     *
     * @param {string} retrieveDir Directory where retrieved metadata directory will be saved
     * @param {string[]} [additionalFields] Returns specified fields even if their retrieve definition is not set to true
     * @param {TYPE.BuObject} buObject properties for auth
     * @param {string} [subType] optionally limit to a single subtype
     * @returns {Promise.<TYPE.MetadataTypeMapObj>} metadata
     */
    static retrieve(retrieveDir, additionalFields, buObject, subType) {
        Util.metadataLogger('error', this.definition.type, 'retrieve', `Not Supported`);
        const metadata = {};
        return { metadata: null, type: this.definition.type };
    }
    /**
     * Gets metadata from Marketing Cloud
     *
     * @param {TYPE.BuObject} [buObject] properties for auth
     * @param {string[]} [additionalFields] Returns specified fields even if their retrieve definition is not set to true
     * @param {string} [subType] optionally limit to a single subtype
     * @returns {Promise.<TYPE.MetadataTypeMapObj>} metadata
     */
    static retrieveChangelog(buObject, additionalFields, subType) {
        return this.retrieveForCache(buObject, subType);
    }

    /**
     * Gets metadata cache with limited fields and does not store value to disk
     *
     * @param {TYPE.BuObject} buObject properties for auth
     * @param {string} [subType] optionally limit to a single subtype
     * @returns {Promise.<TYPE.MetadataTypeMapObj>} metadata
     */
    static async retrieveForCache(buObject, subType) {
        return this.retrieve(null, null, buObject, subType);
    }
    /**
     * Gets metadata cache with limited fields and does not store value to disk
     *
     * @param {string} templateDir Directory where retrieved metadata directory will be saved
     * @param {string} name name of the metadata file
     * @param {TYPE.TemplateMap} templateVariables variables to be replaced in the metadata
     * @param {string} [subType] optionally limit to a single subtype
     * @returns {Promise.<TYPE.MetadataTypeItemObj>} metadata
     */
    static retrieveAsTemplate(templateDir, name, templateVariables, subType) {
        Util.logger.error('retrieveAsTemplate is not supported yet for ' + this.definition.type);
        Util.metadataLogger(
            'debug',
            this.definition.type,
            'retrieveAsTemplate',
            `(${templateDir}, ${name}, ${templateVariables}) no templating function`
        );
        return { metadata: null, type: this.definition.type };
    }
    /**
     * Gets metadata cache with limited fields and does not store value to disk
     *
     * @param {string} retrieveDir Directory where retrieved metadata directory will be saved
     * @param {string} templateDir (List of) Directory where built definitions will be saved
     * @param {string} key name of the metadata file
     * @param {TYPE.TemplateMap} templateVariables variables to be replaced in the metadata
     * @returns {Promise.<TYPE.MetadataTypeItemObj>} single metadata
     */
    static async buildTemplate(retrieveDir, templateDir, key, templateVariables) {
        // retrieve metadata template
        let metadataStr;
        const typeDirArr = [this.definition.type];
        const subType = this.findSubType(retrieveDir, key);
        if (subType) {
            typeDirArr.push(subType);
        }
        const suffix = subType ? `-${subType}-meta` : '-meta';
        const fileName = key + '.' + this.definition.type + suffix;
        try {
            // ! do not load via readJSONFile to ensure we get a string, not parsed JSON
            // templated files might contain illegal json before the conversion back to the file that shall be saved
            metadataStr = await File.readFile([retrieveDir, ...typeDirArr], fileName, 'json');
        } catch (ex) {
            try {
                metadataStr = await this.readSecondaryFolder(
                    retrieveDir,
                    typeDirArr,
                    key,
                    fileName,
                    ex
                );
            } catch (ex) {
                throw new Error(
                    `${this.definition.type}:: Could not find ./${File.normalizePath([
                        retrieveDir,
                        ...typeDirArr,
                        fileName + '.json',
                    ])}.`
                );
            }
            // return;
        }
        const metadata = JSON.parse(Util.replaceByObject(metadataStr, templateVariables));
        this.keepTemplateFields(metadata);

        // handle extracted code
<<<<<<< HEAD
        // templating to extracted content is applied inside of buildTemplateForExtracts()
        await this.buildTemplateForExtracts(
=======
        // templating to extracted content is applied inside of buildTemplateForNested()
        await this.buildTemplateForNested(
>>>>>>> dd81c79b
            retrieveDir,
            templateDir,
            metadata,
            templateVariables,
            key
        );

        try {
            // write to file
            File.writeJSONToFile(
                [templateDir, ...typeDirArr],
                key + '.' + this.definition.type + suffix,
                metadata
            );
            Util.logger.info(
                `- templated ${this.definition.type}: ${key} (${
                    metadata[this.definition.nameField]
                })`
            );

            return { metadata: metadata, type: this.definition.type };
        } catch (ex) {
            throw new Error(`${this.definition.type}:: ${ex.message}`);
        }
    }

    /**
     * Gets executed before deploying metadata
     *
     * @param {TYPE.MetadataTypeItem} metadata a single metadata item
     * @param {string} deployDir folder where files for deployment are stored
     * @returns {Promise.<TYPE.MetadataTypeItem>} Promise of a single metadata item
     */
    static async preDeployTasks(metadata, deployDir) {
        return metadata;
    }

    /**
     * Abstract create method that needs to be implemented in child metadata type
     *
     * @param {TYPE.MetadataTypeItem} metadata single metadata entry
     * @param {string} deployDir directory where deploy metadata are saved
     * @returns {void}
     */
    static create(metadata, deployDir) {
        Util.metadataLogger('error', this.definition.type, 'create', 'create not supported');
        return;
    }

    /**
     * Abstract update method that needs to be implemented in child metadata type
     *
     * @param {TYPE.MetadataTypeItem} metadata single metadata entry
     * @param {TYPE.MetadataTypeItem} [metadataBefore] metadata mapped by their keyField
     * @returns {void}
     */
    static update(metadata, metadataBefore) {
        Util.metadataLogger('error', this.definition.type, 'update', 'update not supported');
        return;
    }

    /**
     * MetadataType upsert, after retrieving from target and comparing to check if create or update operation is needed.
     *
     * @param {TYPE.MetadataTypeMap} metadata metadata mapped by their keyField
     * @param {string} deployDir directory where deploy metadata are saved
     * @param {TYPE.BuObject} [buObject] properties for auth
     * @returns {Promise.<TYPE.MetadataTypeMap>} keyField => metadata map
     */
    static async upsert(metadata, deployDir, buObject) {
        const metadataToUpdate = [];
        const metadataToCreate = [];
        for (const metadataKey in metadata) {
            let hasError = false;
            try {
                // preDeployTasks parsing
                let deployableMetadata;
                try {
                    deployableMetadata = await this.preDeployTasks(
                        metadata[metadataKey],
                        deployDir
                    );
                } catch (ex) {
                    // do this in case something went wrong during pre-deploy steps to ensure the total counter is correct
                    hasError = true;
                    deployableMetadata = metadata[metadataKey];
                    Util.logger.error(
                        `- skipping ${this.definition.type}: ${
                            deployableMetadata[this.definition.nameField]
                        } (${ex.message})`
                    );
                }
                // if preDeploy returns nothing then it cannot be deployed so skip deployment
                if (deployableMetadata) {
                    metadata[metadataKey] = deployableMetadata;
                    const normalizedKey = File.reverseFilterIllegalFilenames(metadataKey);
                    // Update if it already exists; Create it if not
                    if (
                        Util.logger.level === 'debug' &&
                        metadata[metadataKey][this.definition.idField]
                    ) {
                        // TODO: re-evaluate in future releases if & when we managed to solve folder dependencies once and for all
                        // only used if resource is excluded from cache and we still want to update it
                        // needed e.g. to rewire lost folders
                        Util.logger.warn(
                            'Hotfix for non-cachable resource found in deploy folder. Trying update:'
                        );
                        Util.logger.warn(JSON.stringify(metadata[metadataKey]));
                        if (hasError) {
                            metadataToUpdate.push(null);
                        } else {
                            metadataToUpdate.push({
                                before: {},
                                after: metadata[metadataKey],
                            });
                        }
                    } else if (cache.getByKey(this.definition.type, normalizedKey)) {
                        // normal way of processing update files
                        metadata[metadataKey][this.definition.idField] = cache.getByKey(
                            this.definition.type,
                            normalizedKey
                        )[this.definition.idField];
                        if (hasError) {
                            // do this in case something went wrong during pre-deploy steps to ensure the total counter is correct
                            metadataToUpdate.push(null);
                        } else {
                            metadataToUpdate.push({
                                before: cache.getByKey(this.definition.type, normalizedKey),
                                after: metadata[metadataKey],
                            });
                        }
                    } else {
                        if (hasError) {
                            // do this in case something went wrong during pre-deploy steps to ensure the total counter is correct
                            metadataToCreate.push(null);
                        } else {
                            metadataToCreate.push(metadata[metadataKey]);
                        }
                    }
                }
            } catch (ex) {
                Util.metadataLogger('error', this.definition.type, 'upsert', ex, metadataKey);
            }
        }
        const createLimit = pLimit(10);
        const createResults = (
            await Promise.all(
                metadataToCreate
                    .filter((r) => r !== undefined && r !== null)
                    .map((metadataEntry) =>
                        createLimit(() => this.create(metadataEntry, deployDir))
                    )
            )
        ).filter((r) => r !== undefined && r !== null);
        const updateLimit = pLimit(10);
        const updateResults = (
            await Promise.all(
                metadataToUpdate
                    .filter((r) => r !== undefined && r !== null)
                    .map((metadataEntry) =>
                        updateLimit(() => this.update(metadataEntry.after, metadataEntry.before))
                    )
            )
        ).filter((r) => r !== undefined && r !== null);
        // Logging
        Util.metadataLogger(
            'info',
            this.definition.type,
            'upsert',
            `${createResults.length} of ${metadataToCreate.length} created / ${updateResults.length} of ${metadataToUpdate.length} updated`
        );

        // if Results then parse as SOAP
        if (this.definition.bodyIteratorField === 'Results') {
            // put in Retrieve Format for parsing
            // todo add handling when response does not contain items.
            // @ts-ignore
            const metadataResults = createResults
                .concat(updateResults)
                // TODO remove Object.keys check after create/update SOAP methods stop returning empty objects instead of null
                .filter((r) => r !== undefined && r !== null && Object.keys(r).length !== 0)
                .map((r) => r.Results)
                .flat()
                .map((r) => r.Object);
            return this.parseResponseBody({ Results: metadataResults });
        } else {
            // put in Retrieve Format for parsing
            // todo add handling when response does not contain items.
            // @ts-ignore
            const metadataResults = createResults.concat(updateResults).filter((r) => r);
            return this.parseResponseBody({ items: metadataResults });
        }
    }

    /**
     * Creates a single metadata entry via REST
     *
     * @param {TYPE.MetadataTypeItem} metadataEntry a single metadata Entry
     * @param {string} uri rest endpoint for POST
     * @returns {Promise} Promise
     */
    static async createREST(metadataEntry, uri) {
        this.removeNotCreateableFields(metadataEntry);
        try {
            const response = await this.client.rest.post(uri, metadataEntry);
            Util.logger.info(
                `- created ${this.definition.type}: ${metadataEntry[this.definition.keyField]}`
            );
            return response;
        } catch (ex) {
            const parsedErrors = this.checkForErrors(ex);
            Util.logger.error(
                `- error creating ${this.definition.type}: ${
                    metadataEntry[this.definition.keyField]
                } (${parsedErrors})`
            );
            return null;
        }
    }

    /**
     * Creates a single metadata entry via fuel-soap (generic lib not wrapper)
     *
     * @param {TYPE.MetadataTypeItem} metadataEntry single metadata entry
     * @param {string} [overrideType] can be used if the API type differs from the otherwise used type identifier
     * @param {boolean} [handleOutside] if the API reponse is irregular this allows you to handle it outside of this generic method
     * @returns {Promise} Promise
     */
    static async createSOAP(metadataEntry, overrideType, handleOutside) {
        try {
            this.removeNotCreateableFields(metadataEntry);
            const response = await this.client.soap.create(
                overrideType ||
                    this.definition.type.charAt(0).toUpperCase() + this.definition.type.slice(1),
                metadataEntry,
                null
            );

            if (!handleOutside) {
                Util.logger.info(
                    `- created ${this.definition.type}: ${metadataEntry[this.definition.keyField]}`
                );
            }
            return response;
        } catch (ex) {
            if (!handleOutside) {
                let errorMsg;
                if (ex.results && ex.results.length) {
                    errorMsg = `${ex.results[0].StatusMessage} (Code ${ex.results[0].ErrorCode})`;
                } else {
                    errorMsg = ex.message;
                }
                Util.logger.error(
                    `- error creating ${this.definition.type} '${
                        metadataEntry[this.definition.keyField]
                    }': ${errorMsg}`
                );
            } else {
                throw ex;
            }

            return {};
        }
    }

    /**
     * Updates a single metadata entry via REST
     *
     * @param {TYPE.MetadataTypeItem} metadataEntry a single metadata Entry
     * @param {string} uri rest endpoint for PATCH
     * @returns {Promise} Promise
     */
    static async updateREST(metadataEntry, uri) {
        this.removeNotUpdateableFields(metadataEntry);
        try {
            const response = await this.client.rest.patch(uri, metadataEntry);
            this.checkForErrors(response);
            // some times, e.g. automation dont return a key in their update response and hence we need to fall back to name
            Util.logger.info(
                `- updated ${this.definition.type}: ${
                    metadataEntry[this.definition.keyField] ||
                    metadataEntry[this.definition.nameField]
                }`
            );
            return response;
        } catch (ex) {
            const parsedErrors = this.checkForErrors(ex);
            Util.logger.error(
                `- error updating ${this.definition.type}: ${
                    metadataEntry[this.definition.keyField]
                } (${parsedErrors})`
            );
            return null;
        }
    }

    /**
     * Updates a single metadata entry via fuel-soap (generic lib not wrapper)
     *
     * @param {TYPE.MetadataTypeItem} metadataEntry single metadata entry
     * @param {string} [overrideType] can be used if the API type differs from the otherwise used type identifier
     * @param {boolean} [handleOutside] if the API reponse is irregular this allows you to handle it outside of this generic method
     * @returns {Promise} Promise
     */
    static async updateSOAP(metadataEntry, overrideType, handleOutside) {
        try {
            this.removeNotUpdateableFields(metadataEntry);
            const response = await this.client.soap.update(
                overrideType ||
                    this.definition.type.charAt(0).toUpperCase() + this.definition.type.slice(1),
                metadataEntry,
                null
            );
            if (!handleOutside) {
                Util.logger.info(
                    `- updated ${this.definition.type}: ${metadataEntry[this.definition.keyField]}`
                );
            }
            return response;
        } catch (ex) {
            if (!handleOutside) {
                let errorMsg;
                if (ex?.results.length) {
                    errorMsg = `${ex.results[0].StatusMessage} (Code ${ex.results[0].ErrorCode})`;
                } else {
                    errorMsg = ex.message;
                }
                Util.logger.error(
                    `- error updating ${this.definition.type} '${
                        metadataEntry[this.definition.keyField]
                    }': ${errorMsg}`
                );
            } else {
                throw ex;
            }

            return {};
        }
    }
    /**
     * Retrieves SOAP via generic fuel-soap wrapper based metadata of metadata type into local filesystem. executes callback with retrieved metadata
     *
     * @param {string} retrieveDir Directory where retrieved metadata directory will be saved
     * @param {TYPE.BuObject} buObject properties for auth
     * @param {object} [requestParams] required for the specific request (filter for example)
     * @param {string[]} [additionalFields] Returns specified fields even if their retrieve definition is not set to true
     * @returns {Promise.<TYPE.MetadataTypeMapObj>} Promise of item map
     */
    static async retrieveSOAP(retrieveDir, buObject, requestParams, additionalFields) {
        requestParams = requestParams || {};
        const fields = this.getFieldNamesToRetrieve(additionalFields);
        const response = await this.client.soap.retrieveBulk(
            this.definition.type,
            fields,
            requestParams
        );
        const metadata = this.parseResponseBody(response);

        if (retrieveDir) {
            const savedMetadata = await this.saveResults(metadata, retrieveDir, null);
            Util.logger.info(
                `Downloaded: ${this.definition.type} (${Object.keys(savedMetadata).length})`
            );
            if (
                buObject &&
                this.properties.metaDataTypes.documentOnRetrieve.includes(this.definition.type)
            ) {
                await this.document(buObject, savedMetadata);
            }
        }
        return { metadata: metadata, type: this.definition.type };
    }

    /**
     * Retrieves Metadata for Rest Types
     *
     * @param {string} retrieveDir Directory where retrieved metadata directory will be saved
     * @param {string} uri rest endpoint for GET
     * @param {string} [overrideType] force a metadata type (mainly used for Folders)
     * @param {TYPE.TemplateMap} [templateVariables] variables to be replaced in the metadata
     * @returns {Promise.<{metadata: (TYPE.MetadataTypeMap | TYPE.MetadataTypeItem), type: string}>} Promise of item map (single item for templated result)
     */
    static async retrieveREST(retrieveDir, uri, overrideType, templateVariables) {
        const response = this.definition.restPagination
            ? await this.client.rest.getBulk(uri)
            : await this.client.rest.get(uri);
        const results = this.parseResponseBody(response);

        // get extended metadata if applicable
        if (this.definition.hasExtended) {
            const extended = await this.client.rest.getCollection(
                Object.keys(results).map((key) => uri + results[key][this.definition.idField])
            );
            for (const ext of extended) {
                const key = ext[this.definition.keyField];
                results[key] = Object.assign(results[key], ext);
            }
        }

        if (retrieveDir) {
            const savedMetadata = await this.saveResults(
                results,
                retrieveDir,
                overrideType,
                templateVariables
            );
            Util.logger.info(
                `Downloaded: ${overrideType || this.definition.type} (${
                    Object.keys(savedMetadata).length
                })`
            );
        }

        return {
            metadata: templateVariables ? Object.values(results)[0] : results,
            type: overrideType || this.definition.type,
        };
    }

    /**
     * Builds map of metadata entries mapped to their keyfields
     *
     * @param {object} body json of response body
     * @returns {Promise.<TYPE.MetadataTypeMap>} keyField => metadata map
     */
    static parseResponseBody(body) {
        const bodyIteratorField = this.definition.bodyIteratorField;
        const keyField = this.definition.keyField;
        const metadataStructure = {};

        if (body !== null) {
            // in some cases data is just an array
            if (Array.isArray(body)) {
                for (const item of body) {
                    const key = item[keyField];
                    metadataStructure[key] = item;
                }
            } else if (body[bodyIteratorField]) {
                for (const item of body[bodyIteratorField]) {
                    const key = item[keyField];
                    metadataStructure[key] = item;
                }
            }
        }
        return metadataStructure;
    }

    /**
     * Deletes a field in a metadata entry if the selected definition property equals false.
     *
     * @example
     * Removes field (or nested fields childs) that are not updateable
     * deleteFieldByDefinition(metadataEntry, 'CustomerKey', 'isUpdateable');
     * @param {TYPE.MetadataTypeItem} metadataEntry One entry of a metadataType
     * @param {string} fieldPath field path to be checked if it conforms to the definition (dot seperated if nested): 'fuu.bar'
     * @param {'isCreateable'|'isUpdateable'|'retrieving'|'templating'} definitionProperty delete field if definitionProperty equals false for specified field. Options: [isCreateable | isUpdateable]
     * @param {string} origin string of parent object, required when using arrays as these are parsed slightly differently.
     * @returns {void}
     */
    static deleteFieldByDefinition(metadataEntry, fieldPath, definitionProperty, origin) {
        // Get content of nested property
        let fieldContent;
        try {
            fieldContent = fieldPath.split('.').reduce((field, key) => field[key], metadataEntry);
        } catch (e) {
            // when we hit fields that have dots in their name (e.g. interarction, metaData['simulation.id']) then this will fail
            // decided to skip these cases for now entirely
            return;
        }
        let originHelper;

        // revert back placeholder to dots
        if (origin) {
            originHelper = origin + '.' + fieldPath;
        } else {
            originHelper = fieldPath;
        }

        if (this.definition.fields[originHelper]?.skipValidation) {
            // skip if current field should not be validated
            return;
        } else if (
            Array.isArray(fieldContent) &&
            this.definition.fields[originHelper]?.[definitionProperty] === true
        ) {
            for (const subObject of fieldContent) {
                // for simple arrays skip, only process object or array arrays further
                if (Array.isArray(subObject) || typeof subObject === 'object') {
                    for (const subField in subObject) {
                        this.deleteFieldByDefinition(
                            subObject,
                            subField,
                            definitionProperty,
                            originHelper + '[]'
                        );
                    }
                }
            }
        } else if (
            typeof fieldContent === 'object' &&
            !Array.isArray(fieldContent) &&
            (this.definition.fields[originHelper] == null ||
                this.definition.fields[originHelper][definitionProperty] === true)
        ) {
            // Recursive call of this method if there are nested fields
            for (const subField in fieldContent) {
                this.deleteFieldByDefinition(
                    metadataEntry,
                    originHelper + '.' + subField,
                    definitionProperty,
                    null
                );
            }
        } else if (!this.definition.fields[originHelper]) {
            // Display warining if there is no definition for the current field
            Util.logger.verbose(
                `MetadataType[${this.definition.type}].deleteFieldByDefinition[${definitionProperty}]:: Field ${originHelper} not in metadata info`
            );
        } else if (this.definition.fields[originHelper][definitionProperty] === false) {
            // Check if field/nested field should be deleted depending on the definitionProperty
            fieldPath.split('.').reduce((field, key, index) => {
                if (index === fieldPath.split('.').length - 1) {
                    delete field[key];
                } else {
                    return field[key];
                }
            }, metadataEntry);
        }
    }
    /**
     * Remove fields from metadata entry that are not createable
     *
     * @param {TYPE.MetadataTypeItem} metadataEntry metadata entry
     * @returns {void}
     */
    static removeNotCreateableFields(metadataEntry) {
        for (const field in metadataEntry) {
            this.deleteFieldByDefinition(metadataEntry, field, 'isCreateable', null);
        }
    }

    /**
     * Remove fields from metadata entry that are not updateable
     *
     * @param {TYPE.MetadataTypeItem} metadataEntry metadata entry
     * @returns {void}
     */
    static removeNotUpdateableFields(metadataEntry) {
        for (const field in metadataEntry) {
            this.deleteFieldByDefinition(metadataEntry, field, 'isUpdateable', null);
        }
    }

    /**
     * Remove fields from metadata entry that are not needed in the template
     *
     * @param {TYPE.MetadataTypeItem} metadataEntry metadata entry
     * @returns {void}
     */
    static keepTemplateFields(metadataEntry) {
        for (const field in metadataEntry) {
            this.deleteFieldByDefinition(metadataEntry, field, 'template', null);
        }
    }

    /**
     * Remove fields from metadata entry that are not needed in the stored metadata
     *
     * @param {TYPE.MetadataTypeItem} metadataEntry metadata entry
     * @returns {void}
     */
    static keepRetrieveFields(metadataEntry) {
        for (const field in metadataEntry) {
            this.deleteFieldByDefinition(metadataEntry, field, 'retrieving', null);
        }
    }

    /**
     * checks if the current metadata entry should be saved on retrieve or not
     *
     * @static
     * @param {TYPE.MetadataTypeItem} metadataEntry metadata entry
     * @param {boolean} [include=false] true: use definition.include / options.include; false=exclude: use definition.filter / options.exclude
     * @returns {boolean} true: skip saving == filtered; false: continue with saving
     * @memberof MetadataType
     */
    static isFiltered(metadataEntry, include) {
        if (include) {
            // check include-only filters (== discard rest)
            const includeByDefinition = this._filterOther(this.definition.include, metadataEntry);
            const includeByConfig = this._filterOther(
                this.properties.options.include[this.definition.type],
                metadataEntry
            );
            if (includeByDefinition === false || includeByConfig === false) {
                Util.logger.debug(
                    `Filtered ${this.definition.type} '${
                        metadataEntry[this.definition.nameField]
                    }' (${metadataEntry[this.definition.keyField]}): not matching include filter`
                );

                return true;
            }
        } else {
            // check exclude-only filters (== keep rest)
            const excludeByDefinition = this._filterOther(this.definition.filter, metadataEntry);
            const excludeByConfig = this._filterOther(
                this.properties.options.exclude[this.definition.type],
                metadataEntry
            );
            if (excludeByDefinition || excludeByConfig) {
                Util.logger.debug(
                    `Filtered ${this.definition.type} '${
                        metadataEntry[this.definition.nameField]
                    }' (${metadataEntry[this.definition.keyField]}): matching exclude filter`
                );
                return true;
            }
        }
        // this metadata type has no filters defined or no match was found
        return false;
    }
    /**
     * optionally filter by what folder something is in
     *
     * @static
     * @param {object} metadataEntry metadata entry
     * @param {boolean} [include=false] true: use definition.include / options.include; false=exclude: use definition.filter / options.exclude
     * @returns {boolean} true: filtered == do NOT save; false: not filtered == do save
     * @memberof MetadataType
     */
    static isFilteredFolder(metadataEntry, include) {
        if (metadataEntry.json?.r__folder_Path) {
            // r__folder_Path found in sub-object
            metadataEntry = metadataEntry.json;
        } else if (!metadataEntry.r__folder_Path) {
            // no r__folder_Path found at all
            return false;
        }
        // r__folder_Path found

        if (include) {
            const errorMsg = `Filtered ${this.definition.type} '${
                metadataEntry[this.definition.nameField]
            }' (${
                metadataEntry[this.definition.keyField]
            }): not matching include filter for folder`;
            // check include-only filters (== discard rest)
            const includeByDefinition = this._filterFolder(
                this.definition.include,
                metadataEntry.r__folder_Path
            );
            if (includeByDefinition === false) {
                Util.logger.debug(errorMsg + ' (Accenture SFMC DevTools default)');
                return true;
            }

            const includeByConfig = this._filterFolder(
                this.properties.options.include[this.definition.type],
                metadataEntry.r__folder_Path
            );
            if (includeByConfig === false) {
                Util.logger.debug(errorMsg + ' (project config)');
                return true;
            }
        } else {
            const errorMsg = `Filtered ${this.definition.type} '${
                metadataEntry[this.definition.nameField]
            }' (${metadataEntry[this.definition.keyField]}): matching exclude filter for folder`;
            // check exclude-only filters (== keep rest)
            const excludeByDefinition = this._filterFolder(
                this.definition.filter,
                metadataEntry.r__folder_Path
            );
            if (excludeByDefinition) {
                Util.logger.debug(errorMsg + ' (project config)');
                return true;
            }

            const excludeByConfig = this._filterFolder(
                this.properties.options.exclude[this.definition.type],
                metadataEntry.r__folder_Path
            );
            if (excludeByConfig) {
                Util.logger.debug(errorMsg + ' (Accenture SFMC DevTools default)');
                return true;
            }
        }
        // this metadata type has no filters defined or no match was found
        return false;
    }
    /**
     * internal helper
     *
     * @private
     * @param {object} myFilter include/exclude filter object
     * @param {string} r__folder_Path already determined folder path
     * @returns {?boolean} true: filter value found; false: filter value not found; null: no filter defined
     */
    static _filterFolder(myFilter, r__folder_Path) {
        if (!myFilter || !myFilter.r__folder_Path) {
            // no filter defined
            return null;
        }
        // consolidate input: could be String[] or String
        const filteredValues = Array.isArray(myFilter.r__folder_Path)
            ? myFilter.r__folder_Path
            : [myFilter.r__folder_Path];

        for (const path of filteredValues) {
            if (r__folder_Path.startsWith(path)) {
                // filter matched
                // this filters the given folder and anything below it.
                // to only filter subfolders, end with "/", to also filter the given folder, omit the "/"
                return true;
            }
        }

        // no filters matched
        return false;
    }
    /**
     * internal helper
     *
     * @private
     * @param {object} myFilter include/exclude filter object
     * @param {object} metadataEntry metadata entry
     * @returns {?boolean} true: filter value found; false: filter value not found; null: no filter defined
     */
    static _filterOther(myFilter, metadataEntry) {
        // not possible to check r__folder_Path before parseMetadata was run; handled in `isFilteredFolder()`
        if (
            !myFilter ||
            !Object.keys(myFilter).filter((item) => item !== 'r__folder_Path').length
        ) {
            // no filter defined
            return null;
        }

        for (const key in myFilter) {
            // consolidate input: could be String[] or String
            const filteredValues = Array.isArray(myFilter[key]) ? myFilter[key] : [myFilter[key]];

            if (filteredValues.includes(metadataEntry[key])) {
                // filter matched
                return true;
            }
        }

        // no filters matched
        return false;
    }

    /**
     * Helper for writing Metadata to disk, used for Retrieve and deploy
     *
     * @param {TYPE.MetadataTypeMap} results metadata results from deploy
     * @param {string} retrieveDir directory where metadata should be stored after deploy/retrieve
     * @param {string} [overrideType] for use when there is a subtype (such as folder-queries)
     * @param {TYPE.TemplateMap} [templateVariables] variables to be replaced in the metadata
     * @returns {Promise.<TYPE.MetadataTypeMap>} Promise of saved metadata
     */
    static async saveResults(results, retrieveDir, overrideType, templateVariables) {
        const savedResults = {};
        let filterCounter = 0;
        let subtypeExtension;
        for (const originalKey in results) {
            if (this.definition.type === 'asset') {
                overrideType =
                    this.definition.type +
                    '-' +
                    Object.keys(this.definition.extendedSubTypes).filter((type) =>
                        this.definition.extendedSubTypes[type].includes(
                            results[originalKey].assetType.name
                        )
                    )[0];
            }
            subtypeExtension = '.' + (overrideType || this.definition.type) + '-meta';

            try {
                if (
                    this.isFiltered(results[originalKey], true) ||
                    this.isFiltered(results[originalKey], false)
                ) {
                    // if current metadata entry is filtered don't save it
                    filterCounter++;
                    continue;
                }

                // define directory into which the current metdata shall be saved
                const baseDir = [retrieveDir, ...(overrideType || this.definition.type).split('-')];
                results[originalKey] = await this.postRetrieveTasks(
                    results[originalKey],
                    retrieveDir,
                    templateVariables ? true : false
                );
                if (!results[originalKey] || results[originalKey] === null) {
                    // we encountered a situation in our postRetrieveTasks that made us want to filter this record
                    delete results[originalKey];
                    filterCounter++;
                    continue;
                }

                if (
                    this.isFilteredFolder(results[originalKey], true) ||
                    this.isFilteredFolder(results[originalKey], false)
                ) {
                    // if current metadata entry is filtered don't save it
                    filterCounter++;
                    continue;
                }

                // for complex types like asset, script, query we need to save the scripts that were extracted from the JSON
                if (results[originalKey].json && results[originalKey].codeArr) {
                    // replace market values with template variable placeholders (do not do it on .codeArr)
                    if (templateVariables) {
                        results[originalKey].json = Util.replaceByObject(
                            results[originalKey].json,
                            templateVariables
                        );
                        results[originalKey].subFolder = Util.replaceByObject(
                            results[originalKey].subFolder,
                            templateVariables
                        );
                    }

                    const postRetrieveData = results[originalKey];
                    if (postRetrieveData.subFolder) {
                        // very complex types have their own subfolder
                        baseDir.push(...postRetrieveData.subFolder);
                    }
                    // save extracted scripts
                    for (const script of postRetrieveData.codeArr) {
                        const dir = [...baseDir];
                        if (script.subFolder) {
                            // some files shall be saved in yet a deeper subfolder
                            dir.push(...script.subFolder);
                        }
                        File.writePrettyToFile(
                            dir,
                            script.fileName + subtypeExtension,
                            script.fileExt,
                            script.content,
                            templateVariables
                        );
                    }
                    // normalize results[metadataEntry]
                    results[originalKey] = postRetrieveData.json;
                } else {
                    // not a complex type, run the the entire JSON through templating
                    // replace market values with template variable placeholders
                    if (templateVariables) {
                        results[originalKey] = Util.replaceByObject(
                            results[originalKey],
                            templateVariables
                        );
                    }
                }

                // we dont store Id on local disk, but we need it for caching logic,
                // so its in retrieve but not in save. Here we put into the clone so that the original
                // object used for caching doesnt have the Id removed.
                const saveClone = JSON.parse(JSON.stringify(results[originalKey]));
                if (!this.definition.keepId) {
                    delete saveClone[this.definition.idField];
                }

                if (templateVariables) {
                    this.keepTemplateFields(saveClone);
                } else {
                    this.keepRetrieveFields(saveClone);
                }
                savedResults[originalKey] = saveClone;
                File.writeJSONToFile(
                    // manage subtypes
                    baseDir,
                    originalKey + subtypeExtension,
                    saveClone
                );
                if (templateVariables) {
                    Util.logger.info(
                        `- templated ${this.definition.type}: ${
                            saveClone[this.definition.nameField]
                        }`
                    );
                }
            } catch (ex) {
                Util.logger.errorStack(ex, `Saving ${this.definition.type} ${originalKey} failed`);
            }
        }
        if (filterCounter) {
            if (this.definition.type !== 'asset') {
                // interferes with progress bar in assets and is printed 1-by-1 otherwise
                Util.logger.info(
                    `Filtered ${this.definition.type}: ${filterCounter} (downloaded but not saved to disk)`
                );
            }
        }
        return savedResults;
    }
    /**
<<<<<<< HEAD
     * helper for buildDefinitionForExtracts
=======
     * helper for buildDefinitionForNested
>>>>>>> dd81c79b
     * searches extracted file for template variable names and applies the market values
     *
     * @param {string} code code from extracted code
     * @param {TYPE.TemplateMap} templateVariables variables to be replaced in the metadata
     * @returns {string} code with markets applied
     */
    static applyTemplateValues(code, templateVariables) {
        // replace template variables with their values
        return Mustache.render(code, templateVariables);
    }
    /**
<<<<<<< HEAD
     * helper for buildTemplateForExtracts
=======
     * helper for buildTemplateForNested
>>>>>>> dd81c79b
     * searches extracted file for template variable values and applies the market variable names
     *
     * @param {string} code code from extracted code
     * @param {TYPE.TemplateMap} templateVariables variables to be replaced in the metadata
     * @returns {string} code with markets applied
     */
    static applyTemplateNames(code, templateVariables) {
        // replace template variables with their values
        return Util.replaceByObject(code, templateVariables);
    }
    /**
     * helper for buildDefinition
     * handles extracted code if any are found for complex types (e.g script, asset, query)
     *
     * @param {string} templateDir Directory where metadata templates are stored
     * @param {string} targetDir Directory where built definitions will be saved
     * @param {TYPE.MetadataTypeItem} metadata main JSON file that was read from file system
     * @param {TYPE.TemplateMap} variables variables to be replaced in the metadata
     * @param {string} templateName name of the template to be built
     * @returns {Promise.<string[][]>} list of extracted files with path-parts provided as an array
     */
    static async buildDefinitionForNested(
        templateDir,
        targetDir,
        metadata,
        variables,
        templateName
    ) {
        // generic version here does nothing. actual cases handled in type classes
        return null;
    }
    /**
     * helper for buildTemplate
     * handles extracted code if any are found for complex types
     *
     * @param {string} templateDir Directory where metadata templates are stored
     * @param {string|string[]} targetDir (List of) Directory where built definitions will be saved
     * @param {TYPE.MetadataTypeItem} metadata main JSON file that was read from file system
     * @param {TYPE.TemplateMap} templateVariables variables to be replaced in the metadata
     * @param {string} templateName name of the template to be built
     * @returns {Promise.<string[][]>} list of extracted files with path-parts provided as an array
     */
<<<<<<< HEAD
    static buildTemplateForExtracts(
=======
    static buildTemplateForNested(
>>>>>>> dd81c79b
        templateDir,
        targetDir,
        metadata,
        templateVariables,
        templateName
    ) {
        // generic version here does nothing. actual cases handled in type classes
        return null;
    }
    /**
     * check template directory for complex types that open subfolders for their subtypes
     *
     * @param {string} templateDir Directory where metadata templates are stored
     * @param {string} templateName name of the metadata file
     * @returns {string} subtype name
     */
    static findSubType(templateDir, templateName) {
        return null;
    }
    /**
     * optional method used for some types to try a different folder structure
     *
     * @param {string} templateDir Directory where metadata templates are stored
     * @param {string[]} typeDirArr current subdir for this type
     * @param {string} templateName name of the metadata template
     * @param {string} fileName name of the metadata template file w/o extension
     * @param {Error} ex error from first attempt
     * @returns {object} metadata
     */
    static async readSecondaryFolder(templateDir, typeDirArr, templateName, fileName, ex) {
        // we just want to push the method into the catch here
        throw new Error(ex);
    }
    /**
     * Builds definition based on template
     * NOTE: Most metadata files should use this generic method, unless custom
     * parsing is required (for example scripts & queries)
     *
     * @param {string} templateDir Directory where metadata templates are stored
     * @param {string | string[]} targetDir (List of) Directory where built definitions will be saved
     * @param {string} templateName name of the metadata file
     * @param {TYPE.TemplateMap} variables variables to be replaced in the metadata
     * @returns {Promise.<TYPE.MetadataTypeMapObj>} Promise of item map
     */
    static async buildDefinition(templateDir, targetDir, templateName, variables) {
        // retrieve metadata template
        let metadataStr;
        let typeDirArr = [this.definition.type];
        const subType = this.findSubType(templateDir, templateName);
        if (subType) {
            typeDirArr.push(subType);
        }
        const suffix = subType ? `-${subType}-meta` : '-meta';
        const fileName = templateName + '.' + this.definition.type + suffix;
        try {
            // ! do not load via readJSONFile to ensure we get a string, not parsed JSON
            // templated files might contain illegal json before the conversion back to the file that shall be saved
            metadataStr = await File.readFile([templateDir, ...typeDirArr], fileName, 'json');
        } catch (ex) {
            try {
                metadataStr = await this.readSecondaryFolder(
                    templateDir,
                    typeDirArr,
                    templateName,
                    fileName,
                    ex
                );
            } catch (ex) {
                throw new Error(
                    `${this.definition.type}:: Could not find ./${File.normalizePath([
                        templateDir,
                        ...typeDirArr,
                        fileName + '.json',
                    ])}.`
                );
            }
            // return;
        }

        let metadata;
        try {
            // update all initial variables & create metadata object
            metadata = JSON.parse(Mustache.render(metadataStr, variables));
            typeDirArr = typeDirArr.map((el) => Mustache.render(el, variables));
        } catch (ex) {
            throw new Error(
                `${this.definition.type}:: Error applying template variables on ${
                    templateName + '.' + this.definition.type
                }${suffix}.json. Please check if your replacement values will result in valid json.`
            );
        }

        // handle extracted code
        // run after metadata was templated and converted into JS-object
        // templating to extracted content is applied inside of buildDefinitionForNested()
        await this.buildDefinitionForNested(
            templateDir,
            targetDir,
            metadata,
            variables,
            templateName
        );

        try {
            // write to file
            let targetDirArr;
            if (!Array.isArray(targetDir)) {
                targetDirArr = [targetDir];
            } else {
                targetDirArr = targetDir;
            }
            for (const targetDir of targetDirArr) {
                File.writeJSONToFile(
                    [targetDir, ...typeDirArr],
                    metadata[this.definition.keyField] + '.' + this.definition.type + suffix,
                    metadata
                );
            }
            Util.logger.info(
                `- prepared deployment definition of ${this.definition.type}: ${
                    metadata[this.definition.keyField]
                }`
            );

            return { metadata: metadata, type: this.definition.type };
        } catch (ex) {
            throw new Error(`${this.definition.type}:: ${ex.message}`);
        }
    }
    /**
     *  Standardizes a check for multiple messages
     *
     * @param {object} ex response payload from REST API
     * @returns {string} formatted Error Message
     */
    static checkForErrors(ex) {
        if (ex?.response?.status >= 400 && ex?.response?.status < 600) {
            const errors = [];
            if (ex.response.data.errors) {
                for (const errMsg of ex.response.data.errors) {
                    errors.push(errMsg.message.split('<br />').join(''));
                }
            } else if (ex.response.data.validationErrors) {
                for (const errMsg of ex.response.data.validationErrors) {
                    errors.push(errMsg.message.split('<br />').join(''));
                }
            } else if (ex.response.data.message) {
                errors.push(ex.response.data.message);
            } else {
                errors.push(`Undefined Errors: ${JSON.stringify(ex.response.data)}`);
            }
            Util.logger.debug(JSON.stringify(ex.config));
            Util.logger.debug(JSON.stringify(ex.response.data));
            return `Errors on upserting metadata at ${ex.request.path}: ${errors.join('<br />')}`;
        }
    }

    /**
     * Gets metadata cache with limited fields and does not store value to disk
     *
     * @param {TYPE.BuObject} [buObject] properties for auth
     * @param {TYPE.MetadataTypeMap} [metadata] a list of type definitions
     * @param {boolean} [isDeploy] used to skip non-supported message during deploy
     * @returns {void}
     */
    static document(buObject, metadata, isDeploy) {
        if (!isDeploy) {
            Util.logger.error(`Documenting type ${this.definition.type} is not supported.`);
        }
    }

    /**
     * Delete a metadata item from the specified business unit
     *
     * @param {TYPE.BuObject} buObject references credentials
     * @param {string} customerKey Identifier of data extension
     * @returns {boolean} deletion success status
     */
    static deleteByKey(buObject, customerKey) {
        Util.logger.error(`Deletion is not yet supported for ${this.definition.typeName}!`);
        return false;
    }
    /**
     * clean up after deleting a metadata item
     *
     * @param {TYPE.BuObject} buObject references credentials
     * @param {string} customerKey Identifier of metadata item
     * @returns {void} -
     */
    static async postDeleteTasks(buObject, customerKey) {
        // delete local copy: retrieve/cred/bu/type/...json
        const jsonFile = File.normalizePath([
            this.properties.directories.retrieve,
            buObject.credential,
            buObject.businessUnit,
            this.definition.type,
            `${customerKey}.${this.definition.type}-meta.json`,
        ]);
        if (File.existsSync(jsonFile)) {
            File.unlinkSync(jsonFile);
        }
    }

    /**
     * Delete a data extension from the specified business unit
     *
     * @param {TYPE.BuObject} buObject references credentials
     * @param {string} customerKey Identifier of metadata
     * @param {boolean} [handleOutside] if the API reponse is irregular this allows you to handle it outside of this generic method
     * @returns {boolean} deletion success flag
     */
    static async deleteByKeySOAP(buObject, customerKey, handleOutside) {
        const keyObj = {};
        keyObj[this.definition.keyField] = customerKey;
        try {
            this.client.soap.delete(
                this.definition.type.charAt(0).toUpperCase() + this.definition.type.slice(1),
                keyObj,
                null
            );
            if (!handleOutside) {
                Util.logger.info(`- deleted ${this.definition.type}: ${customerKey}`);
            }
            this.postDeleteTasks(buObject, customerKey);

            return true;
        } catch (ex) {
            if (!handleOutside) {
                let errorMsg;
                if (ex?.results?.length) {
                    errorMsg = `${ex.results[0].StatusMessage} (Code ${ex.results[0].ErrorCode})`;
                } else {
                    errorMsg = ex.message;
                }
                Util.logger.error(
                    `- error deleting ${this.definition.type} '${customerKey}': ${errorMsg}`
                );
            } else {
                throw ex;
            }

            return false;
        }
    }
    /**
     * Returns metadata of a business unit that is saved locally
     *
     * @param {string} readDir root directory of metadata.
     * @param {boolean} [listBadKeys=false] do not print errors, used for badKeys()
     * @param {object} [buMetadata] Metadata of BU in local directory
     * @returns {object} Metadata of BU in local directory
     */
    static readBUMetadataForType(readDir, listBadKeys, buMetadata) {
        buMetadata = buMetadata || {};
        readDir = File.normalizePath([readDir, this.definition.type]);
        try {
            if (File.existsSync(readDir)) {
                // check if folder name is a valid metadataType, then check if the user limited to a certain type in the command params
                buMetadata[this.definition.type] = this.getJsonFromFS(readDir, listBadKeys);
                return buMetadata;
            } else {
                throw new Error(`Directory '${readDir}' does not exist.`);
            }
        } catch (ex) {
            throw new Error(ex.message);
        }
    }
}

MetadataType.definition = {
    bodyIteratorField: '',
    dependencies: [],
    fields: null,
    hasExtended: null,
    idField: '',
    keyField: '',
    nameField: '',
    type: '',
};
/**
 * @type {TYPE.SDK}
 */
MetadataType.client = undefined;
/**
 * @type {TYPE.MultiMetadataTypeMap}
 */
MetadataType.properties = null;
/**
 * @type {string}
 */
MetadataType.subType = null;
/**
 * @type {object}
 */
MetadataType.buObject = null;

module.exports = MetadataType;<|MERGE_RESOLUTION|>--- conflicted
+++ resolved
@@ -242,13 +242,8 @@
         this.keepTemplateFields(metadata);
 
         // handle extracted code
-<<<<<<< HEAD
-        // templating to extracted content is applied inside of buildTemplateForExtracts()
-        await this.buildTemplateForExtracts(
-=======
         // templating to extracted content is applied inside of buildTemplateForNested()
         await this.buildTemplateForNested(
->>>>>>> dd81c79b
             retrieveDir,
             templateDir,
             metadata,
@@ -1150,11 +1145,7 @@
         return savedResults;
     }
     /**
-<<<<<<< HEAD
-     * helper for buildDefinitionForExtracts
-=======
      * helper for buildDefinitionForNested
->>>>>>> dd81c79b
      * searches extracted file for template variable names and applies the market values
      *
      * @param {string} code code from extracted code
@@ -1166,11 +1157,7 @@
         return Mustache.render(code, templateVariables);
     }
     /**
-<<<<<<< HEAD
-     * helper for buildTemplateForExtracts
-=======
      * helper for buildTemplateForNested
->>>>>>> dd81c79b
      * searches extracted file for template variable values and applies the market variable names
      *
      * @param {string} code code from extracted code
@@ -1213,11 +1200,7 @@
      * @param {string} templateName name of the template to be built
      * @returns {Promise.<string[][]>} list of extracted files with path-parts provided as an array
      */
-<<<<<<< HEAD
-    static buildTemplateForExtracts(
-=======
     static buildTemplateForNested(
->>>>>>> dd81c79b
         templateDir,
         targetDir,
         metadata,
