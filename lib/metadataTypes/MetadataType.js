--- conflicted
+++ resolved
@@ -242,13 +242,8 @@
         this.keepTemplateFields(metadata);
 
         // handle extracted code
-<<<<<<< HEAD
-        // templating to extracted content is applied inside of buildTemplateForExtracts()
-        await this.buildTemplateForExtracts(
-=======
         // templating to extracted content is applied inside of buildTemplateForNested()
         await this.buildTemplateForNested(
->>>>>>> bf018d53
             retrieveDir,
             templateDir,
             metadata,
@@ -1139,11 +1134,7 @@
         return savedResults;
     }
     /**
-<<<<<<< HEAD
-     * helper for buildDefinitionForExtracts
-=======
      * helper for buildDefinitionForNested
->>>>>>> bf018d53
      * searches extracted file for template variable names and applies the market values
      *
      * @param {string} code code from extracted code
@@ -1155,11 +1146,7 @@
         return Mustache.render(code, templateVariables);
     }
     /**
-<<<<<<< HEAD
-     * helper for buildTemplateForExtracts
-=======
      * helper for buildTemplateForNested
->>>>>>> bf018d53
      * searches extracted file for template variable values and applies the market variable names
      *
      * @param {string} code code from extracted code
@@ -1200,15 +1187,9 @@
      * @param {TYPE.MetadataTypeItem} metadata main JSON file that was read from file system
      * @param {TYPE.TemplateMap} templateVariables variables to be replaced in the metadata
      * @param {string} templateName name of the template to be built
-<<<<<<< HEAD
      * @returns {Promise.<string[][]>} list of extracted files with path-parts provided as an array
      */
-    static buildTemplateForExtracts(
-=======
-     * @returns {Promise.<void>} void
-     */
     static buildTemplateForNested(
->>>>>>> bf018d53
         templateDir,
         targetDir,
         metadata,
