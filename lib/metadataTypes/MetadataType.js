--- conflicted
+++ resolved
@@ -1601,11 +1601,7 @@
      * @param {string} customerKey Identifier of data extension
      * @returns {boolean} deletion success status
      */
-<<<<<<< HEAD
-    static deleteByKey(customerKey, version) {
-=======
-    static deleteByKey(buObject, customerKey) {
->>>>>>> 9e46b031
+    static deleteByKey(customerKey) {
         Util.logger.error(`Deletion is not yet supported for ${this.definition.typeName}!`);
         return false;
     }
