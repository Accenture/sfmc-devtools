'use strict';

/* eslint no-unused-vars:off */
/*
 * README no-unused-vars is reduced to WARNING here as this file is a template
 * for all metadata types and methods often define params that are not used
 * in the generic version of the method
 */

const TYPE = require('../../types/mcdev.d');
const Util = require('../util/util');
const File = require('../util/file');
const cache = require('../util/cache');

const deepEqual = require('deep-equal');
const pLimit = require('p-limit');
const Mustache = require('mustache');

/**
 * MetadataType class that gets extended by their specific metadata type class.
 * Provides default functionality that can be overwritten by child metadata type classes
 *
 */
class MetadataType {
    /**
     * Returns file contents mapped to their filename without '.json' ending
     *
     * @param {string} dir directory that contains '.json' files to be read
     * @param {boolean} [listBadKeys=false] do not print errors, used for badKeys()
     * @returns {TYPE.MetadataTypeMap} fileName => fileContent map
     */
    static getJsonFromFS(dir, listBadKeys) {
        const fileName2FileContent = {};
        try {
            const files = File.readdirSync(dir);
            for (const fileName of files) {
                try {
                    if (fileName.endsWith('.json')) {
                        const fileContent = File.readJSONFile(dir, fileName, true, false);
                        const fileNameWithoutEnding = File.reverseFilterIllegalFilenames(
                            fileName.split(/\.(\w|-)+-meta.json/)[0]
                        );
                        // We always store the filename using the External Key (CustomerKey or key) to avoid duplicate names.
                        // to ensure any changes are done to both the filename and external key do a check here
                        // ! convert numbers to string to allow numeric keys to be checked properly
                        const key = Number.isInteger(fileContent[this.definition.keyField])
                            ? fileContent[this.definition.keyField].toString()
                            : fileContent[this.definition.keyField];
                        if (key === fileNameWithoutEnding || listBadKeys) {
                            fileName2FileContent[fileNameWithoutEnding] = fileContent;
                        } else {
                            Util.metadataLogger(
                                'error',
                                this.definition.type,
                                'getJsonFromFS',
                                'Name of the Metadata and the External Identifier must match',
                                JSON.stringify({
                                    Filename: fileNameWithoutEnding,
                                    ExternalIdentifier: key,
                                })
                            );
                        }
                    }
                } catch (ex) {
                    // by catching this in the loop we gracefully handle the issue and move on to the next file
                    Util.metadataLogger('debug', this.definition.type, 'getJsonFromFS', ex);
                }
            }
        } catch (ex) {
            // this will catch issues with readdirSync
            Util.metadataLogger('debug', this.definition.type, 'getJsonFromFS', ex);
            throw new Error(ex);
        }
        return fileName2FileContent;
    }

    /**
     * Returns fieldnames of Metadata Type. 'this.definition.fields' variable only set in child classes.
     *
     * @param {string[]} [additionalFields] Returns specified fields even if their retrieve definition is not set to true
     * @returns {string[]} Fieldnames
     */
    static getFieldNamesToRetrieve(additionalFields) {
        const fieldNames = [];
        for (const fieldName in this.definition.fields) {
            if (
                additionalFields?.includes(fieldName) ||
                this.definition.fields[fieldName].retrieving
            ) {
                fieldNames.push(fieldName);
            }
        }
        if (!fieldNames.includes(this.definition.idField)) {
            // Always retrieve the ID because it may be used in references
            fieldNames.push(this.definition.idField);
        }
        return fieldNames;
    }

    /**
     * Deploys metadata
     *
     * @param {TYPE.MetadataTypeMap} metadata metadata mapped by their keyField
     * @param {string} deployDir directory where deploy metadata are saved
     * @param {string} retrieveDir directory where metadata after deploy should be saved
     * @param {TYPE.BuObject} buObject properties for auth
     * @returns {Promise.<TYPE.MetadataTypeMap>} Promise of keyField => metadata map
     */
    static async deploy(metadata, deployDir, retrieveDir, buObject) {
        const upsertResults = await this.upsert(metadata, deployDir, buObject);
        await this.postDeployTasks(upsertResults, metadata);
        const savedMetadata = await this.saveResults(upsertResults, retrieveDir, null);
        if (
            this.properties.metaDataTypes.documentOnRetrieve.includes(this.definition.type) &&
            !this.definition.documentInOneFile
        ) {
            // * do not await here as this might take a while and has no impact on the deploy
            // * this should only be run if documentation is on a per metadata record level. Types that document an overview into a single file will need a full retrieve to work instead
            this.document(buObject, savedMetadata, true);
        }
        return upsertResults;
    }

    /**
     * Gets executed after deployment of metadata type
     *
     * @param {TYPE.MetadataTypeMap} metadata metadata mapped by their keyField
     * @param {TYPE.MetadataTypeMap} originalMetadata metadata to be updated (contains additioanl fields)
     * @returns {void}
     */
    static postDeployTasks(metadata, originalMetadata) {}

    /**
     * Gets executed after retreive of metadata type
     *
     * @param {TYPE.MetadataTypeItem} metadata a single item
     * @param {string} targetDir folder where retrieves should be saved
     * @param {boolean} [isTemplating] signals that we are retrieving templates
     * @returns {TYPE.MetadataTypeItem} cloned metadata
     */
    static postRetrieveTasks(metadata, targetDir, isTemplating) {
        return JSON.parse(JSON.stringify(metadata));
    }
    /**
     * generic script that retrieves the folder path from cache and updates the given metadata with it after retrieve
     *
     * @param {TYPE.MetadataTypeItem} metadata a single item
     */
    static setFolderPath(metadata) {
        if (!this.definition.folderIdField) {
            return;
        }
        try {
            metadata.r__folder_Path = cache.searchForField(
                'folder',
                metadata[this.definition.folderIdField],
                'ID',
                'Path'
            );
            delete metadata[this.definition.folderIdField];
        } catch (ex) {
            Util.logger.warn(
                ` - ${this.definition.type} '${metadata[this.definition.nameField]}' (${
                    metadata[this.definition.keyField]
                }): Could not find folder (${ex.message})`
            );
        }
    }
    /**
     * generic script that retrieves the folder ID from cache and updates the given metadata with it before deploy
     *
     * @param {TYPE.MetadataTypeItem} metadata a single item
     */
    static setFolderId(metadata) {
        if (!this.definition.folderIdField) {
            return;
        }
        metadata[this.definition.folderIdField] = cache.searchForField(
            'folder',
            metadata.r__folder_Path,
            'Path',
            'ID'
        );
        delete metadata.r__folder_Path;
    }

    /**
     * Gets metadata from Marketing Cloud
     *
     * @param {string} retrieveDir Directory where retrieved metadata directory will be saved
     * @param {string[]} [additionalFields] Returns specified fields even if their retrieve definition is not set to true
     * @param {TYPE.BuObject} buObject properties for auth
     * @param {string[]} [subTypeArr] optionally limit to a single subtype
     * @param {string} [key] customer key of single item to retrieve
     * @returns {Promise.<TYPE.MetadataTypeMapObj>} metadata
     */
    static retrieve(retrieveDir, additionalFields, buObject, subTypeArr, key) {
        Util.metadataLogger('error', this.definition.type, 'retrieve', `Not Supported`);
        const metadata = {};
        return { metadata: null, type: this.definition.type };
    }
    /**
     * Gets metadata from Marketing Cloud
     *
     * @param {TYPE.BuObject} [buObject] properties for auth
     * @param {string[]} [additionalFields] Returns specified fields even if their retrieve definition is not set to true
     * @param {string[]} [subTypeArr] optionally limit to a single subtype
     * @returns {Promise.<TYPE.MetadataTypeMapObj>} metadata
     */
    static retrieveChangelog(buObject, additionalFields, subTypeArr) {
        return this.retrieveForCache(buObject, subTypeArr);
    }

    /**
     * Gets metadata cache with limited fields and does not store value to disk
     *
     * @param {TYPE.BuObject} buObject properties for auth
     * @param {string[]} [additionalFields] Returns specified fields even if their retrieve definition is not set to true
     * @param {string[]} [subTypeArr] optionally limit to a single subtype
     * @returns {Promise.<TYPE.MetadataTypeMapObj>} metadata
     */
    static async retrieveForCache(buObject, additionalFields, subTypeArr) {
        return this.retrieve(null, additionalFields, buObject, subTypeArr);
    }
    /**
     * Gets metadata cache with limited fields and does not store value to disk
     *
     * @param {string} templateDir Directory where retrieved metadata directory will be saved
     * @param {string} name name of the metadata file
     * @param {TYPE.TemplateMap} templateVariables variables to be replaced in the metadata
     * @param {string} [subType] optionally limit to a single subtype
     * @returns {Promise.<TYPE.MetadataTypeItemObj>} metadata
     */
    static retrieveAsTemplate(templateDir, name, templateVariables, subType) {
        Util.logger.error('retrieveAsTemplate is not supported yet for ' + this.definition.type);
        Util.metadataLogger(
            'debug',
            this.definition.type,
            'retrieveAsTemplate',
            `(${templateDir}, ${name}, ${templateVariables}) no templating function`
        );
        return { metadata: null, type: this.definition.type };
    }
    /**
     * Gets metadata cache with limited fields and does not store value to disk
     *
     * @param {string} retrieveDir Directory where retrieved metadata directory will be saved
     * @param {string} templateDir (List of) Directory where built definitions will be saved
     * @param {string} key name of the metadata file
     * @param {TYPE.TemplateMap} templateVariables variables to be replaced in the metadata
     * @returns {Promise.<TYPE.MetadataTypeItemObj>} single metadata
     */
    static async buildTemplate(retrieveDir, templateDir, key, templateVariables) {
        // retrieve metadata template
        let metadataStr;
        const typeDirArr = [this.definition.type];
        const subType = await this.findSubType(retrieveDir, key);
        if (subType) {
            typeDirArr.push(subType);
        }
        const suffix = subType ? `-${subType}-meta` : '-meta';
        const fileName = key + '.' + this.definition.type + suffix;
        try {
            // ! do not load via readJSONFile to ensure we get a string, not parsed JSON
            // templated files might contain illegal json before the conversion back to the file that shall be saved
            metadataStr = await File.readFilteredFilename(
                [retrieveDir, ...typeDirArr],
                fileName,
                'json'
            );
        } catch (ex) {
            try {
                metadataStr = await this.readSecondaryFolder(
                    retrieveDir,
                    typeDirArr,
                    key,
                    fileName,
                    ex
                );
            } catch {
                throw new Error(
                    `${this.definition.type}:: Could not find ./${File.normalizePath([
                        retrieveDir,
                        ...typeDirArr,
                        fileName + '.json',
                    ])}.`
                );
            }
            // return;
        }
        const metadata = JSON.parse(Util.replaceByObject(metadataStr, templateVariables));
        this.keepTemplateFields(metadata);

        // handle extracted code
        // templating to extracted content is applied inside of buildTemplateForNested()
        await this.buildTemplateForNested(
            retrieveDir,
            templateDir,
            metadata,
            templateVariables,
            key
        );

        try {
            // write to file
            await File.writeJSONToFile([templateDir, ...typeDirArr], fileName, metadata);
            Util.logger.info(
                `- templated ${this.definition.type}: ${key} (${
                    metadata[this.definition.nameField]
                })`
            );

            return { metadata: metadata, type: this.definition.type };
        } catch (ex) {
            throw new Error(`${this.definition.type}:: ${ex.message}`);
        }
    }

    /**
     * Gets executed before deploying metadata
     *
     * @param {TYPE.MetadataTypeItem} metadata a single metadata item
     * @param {string} deployDir folder where files for deployment are stored
     * @param {TYPE.BuObject} buObject buObject properties for auth
     * @returns {Promise.<TYPE.MetadataTypeItem>} Promise of a single metadata item
     */
    static async preDeployTasks(metadata, deployDir, buObject) {
        return metadata;
    }

    /**
     * Abstract create method that needs to be implemented in child metadata type
     *
     * @param {TYPE.MetadataTypeItem} metadata single metadata entry
     * @param {string} deployDir directory where deploy metadata are saved
     * @returns {void}
     */
    static create(metadata, deployDir) {
        Util.logger.error(
            ` ☇ skipping ${this.definition.type} ${metadata[this.definition.keyField]} / ${
                metadata[this.definition.nameField]
            }: create is not supported yet for ${this.definition.type}`
        );
        return;
    }

    /**
     * Abstract update method that needs to be implemented in child metadata type
     *
     * @param {TYPE.MetadataTypeItem} metadata single metadata entry
     * @param {TYPE.MetadataTypeItem} [metadataBefore] metadata mapped by their keyField
     * @returns {void}
     */
    static update(metadata, metadataBefore) {
        Util.logger.error(
            ` ☇ skipping ${this.definition.type} ${metadata[this.definition.keyField]} / ${
                metadata[this.definition.nameField]
            }: update is not supported yet for ${this.definition.type}`
        );
        return;
    }

    /**
     * test if metadata was actually changed or not to potentially skip it during deployment
     *
     * @param {TYPE.MetadataTypeItem} cachedVersion cached version from the server
     * @param {TYPE.MetadataTypeItem} metadata item to upload
     * @param {string} [fieldName] optional field name to use for identifying the record in logs
     * @returns {boolean} true if metadata was changed
     */
    static hasChanged(cachedVersion, metadata, fieldName) {
        // should be set up type by type but the *_generic version is likely a good start for many types
        return true;
    }
    /**
     * test if metadata was actually changed or not to potentially skip it during deployment
     *
     * @param {TYPE.MetadataTypeItem} cachedVersion cached version from the server
     * @param {TYPE.MetadataTypeItem} metadata item to upload
     * @param {string} [fieldName] optional field name to use for identifying the record in logs
     * @param {boolean} [silent] optionally suppress logging
     * @returns {boolean} true on first identified deviation or false if none are found
     */
    static hasChangedGeneric(cachedVersion, metadata, fieldName, silent) {
        if (!cachedVersion) {
            return true;
        }
        // we do need the full set in other places and hence need to work with a clone here
        const clonedMetada = JSON.parse(JSON.stringify(metadata));
        this.removeNotUpdateableFields(clonedMetada);
        // iterate over what we want to upload rather than what we cached to avoid false positives
        for (const prop in clonedMetada) {
            if (this.definition.ignoreFieldsForUpdateCheck?.includes(prop)) {
                continue;
            }
            if (
                clonedMetada[prop] === null ||
                ['string', 'number', 'boolean'].includes(typeof clonedMetada[prop])
            ) {
                // check simple variables directly
                // check should ignore types to bypass string/number auto-conversions caused by SFMC-SDK
                if (clonedMetada[prop] != cachedVersion[prop]) {
                    Util.logger.debug(
                        `${this.definition.type}:: ${
                            clonedMetada[fieldName || this.definition.keyField]
                        }.${prop} changed: '${cachedVersion[prop]}' to '${clonedMetada[prop]}'`
                    );
                    return true;
                }
            } else if (deepEqual(clonedMetada[prop], cachedVersion[prop])) {
                // test complex objects here
                Util.logger.debug(
                    `${this.definition.type}:: ${
                        clonedMetada[fieldName || this.definition.keyField]
                    }.${prop} changed: '${cachedVersion[prop]}' to '${clonedMetada[prop]}'`
                );
                return true;
            }
        }
        if (!silent) {
            Util.logger.verbose(
                ` ☇ skipping ${this.definition.type} ${clonedMetada[this.definition.keyField]} / ${
                    clonedMetada[fieldName || this.definition.nameField]
                }: no change detected`
            );
        }
        return false;
    }
    /**
     * MetadataType upsert, after retrieving from target and comparing to check if create or update operation is needed.
     *
     * @param {TYPE.MetadataTypeMap} metadata metadata mapped by their keyField
     * @param {string} deployDir directory where deploy metadata are saved
     * @param {TYPE.BuObject} [buObject] properties for auth
     * @returns {Promise.<TYPE.MetadataTypeMap>} keyField => metadata map
     */
    static async upsert(metadata, deployDir, buObject) {
        const metadataToUpdate = [];
        const metadataToCreate = [];
        let filteredByPreDeploy = 0;
        for (const metadataKey in metadata) {
            let hasError = false;
            try {
                // preDeployTasks parsing
                let deployableMetadata;
                try {
                    deployableMetadata = await this.preDeployTasks(
                        metadata[metadataKey],
                        deployDir,
                        buObject
                    );
                } catch (ex) {
                    // do this in case something went wrong during pre-deploy steps to ensure the total counter is correct
                    hasError = true;
                    deployableMetadata = metadata[metadataKey];
                    Util.logger.error(
                        ` ☇ skipping ${this.definition.type} ${
                            deployableMetadata[this.definition.keyField]
                        } / ${deployableMetadata[this.definition.nameField]}: ${ex.message}`
                    );
                }
                // if preDeploy returns nothing then it cannot be deployed so skip deployment
                if (deployableMetadata) {
                    metadata[metadataKey] = deployableMetadata;
                    // create normalizedKey off of whats in the json rather than from "metadataKey" because preDeployTasks might have altered something (type asset)
                    this.createOrUpdate(
                        metadata,
                        metadataKey,
                        hasError,
                        metadataToUpdate,
                        metadataToCreate
                    );
                } else {
                    filteredByPreDeploy++;
                }
            } catch (ex) {
                Util.logger.errorStack(
                    ex,
                    `Upserting ${this.definition.type} failed: ${ex.message}`
                );
            }
        }
        const createLimit = pLimit(10);
        const createResults = (
            await Promise.all(
                metadataToCreate
                    .filter((r) => r !== undefined && r !== null)
                    .map((metadataEntry) =>
                        createLimit(() => this.create(metadataEntry, deployDir))
                    )
            )
        ).filter((r) => r !== undefined && r !== null);
        const updateLimit = pLimit(10);
        const updateResults = (
            await Promise.all(
                metadataToUpdate
                    .filter((r) => r !== undefined && r !== null)
                    .map((metadataEntry) =>
                        updateLimit(() => this.update(metadataEntry.after, metadataEntry.before))
                    )
            )
        ).filter((r) => r !== undefined && r !== null);
        // Logging
        Util.logger.info(
            `${this.definition.type} upsert: ${createResults.length} of ${metadataToCreate.length} created / ${updateResults.length} of ${metadataToUpdate.length} updated` +
                (filteredByPreDeploy > 0 ? ` / ${filteredByPreDeploy} filtered` : '')
        );

        if (this.definition.bodyIteratorField === 'Results') {
            // if Results then parse as SOAP
            // put in Retrieve Format for parsing
            // todo add handling when response does not contain items.
            // @ts-ignore
            const metadataResults = createResults
                .concat(updateResults)
                // TODO remove Object.keys check after create/update SOAP methods stop returning empty objects instead of null
                .filter((r) => r !== undefined && r !== null && Object.keys(r).length !== 0)
                .flatMap((r) => r.Results)
                .map((r) => r.Object);
            return this.parseResponseBody({ Results: metadataResults });
        } else {
            // likely comming from one of the many REST APIs
            // put in Retrieve Format for parsing
            // todo add handling when response does not contain items.
            // @ts-ignore
            const metadataResults = createResults.concat(updateResults).filter(Boolean);
            return this.parseResponseBody(metadataResults);
        }
    }

    /**
     *
     * @param {TYPE.MetadataTypeItem} metadata single metadata itme
     * @param {string} metadataKey key of item we are looking at
     * @param {boolean} hasError error flag from previous code
     * @param {TYPE.MetadataTypeItemDiff[]} metadataToUpdate list of items to update
     * @param {TYPE.MetadataTypeItem[]} metadataToCreate list of items to create
     * @returns {void}
     */
    static createOrUpdate(metadata, metadataKey, hasError, metadataToUpdate, metadataToCreate) {
        const normalizedKey = File.reverseFilterIllegalFilenames(
            metadata[metadataKey][this.definition.keyField]
        );
        // Update if it already exists; Create it if not
        if (Util.logger.level === 'debug' && metadata[metadataKey][this.definition.idField]) {
            // TODO: re-evaluate in future releases if & when we managed to solve folder dependencies once and for all
            // only used if resource is excluded from cache and we still want to update it
            // needed e.g. to rewire lost folders
            Util.logger.warn(
                ' - Hotfix for non-cachable resource found in deploy folder. Trying update:'
            );
            Util.logger.warn(JSON.stringify(metadata[metadataKey]));
            if (hasError) {
                metadataToUpdate.push(null);
            } else {
                metadataToUpdate.push({
                    before: {},
                    after: metadata[metadataKey],
                });
            }
        } else if (cache.getByKey(this.definition.type, normalizedKey)) {
            // normal way of processing update files
            const cachedVersion = cache.getByKey(this.definition.type, normalizedKey);
            if (!this.hasChanged(cachedVersion, metadata[metadataKey])) {
                hasError = true;
            }

            if (hasError) {
                // do this in case something went wrong during pre-deploy steps to ensure the total counter is correct
                metadataToUpdate.push(null);
            } else {
                // add ObjectId to allow actual update
                metadata[metadataKey][this.definition.idField] =
                    cachedVersion[this.definition.idField];

                metadataToUpdate.push({
                    before: cache.getByKey(this.definition.type, normalizedKey),
                    after: metadata[metadataKey],
                });
            }
        } else {
            if (hasError) {
                // do this in case something went wrong during pre-deploy steps to ensure the total counter is correct
                metadataToCreate.push(null);
            } else {
                metadataToCreate.push(metadata[metadataKey]);
            }
        }
    }

    /**
     * Creates a single metadata entry via REST
     *
     * @param {TYPE.MetadataTypeItem} metadataEntry a single metadata Entry
     * @param {string} uri rest endpoint for POST
     * @returns {Promise.<object> | null} Promise of API response or null in case of an error
     */
    static async createREST(metadataEntry, uri) {
        this.removeNotCreateableFields(metadataEntry);
        try {
            const response = await this.client.rest.post(uri, metadataEntry);
            Util.logger.info(
                ` - created ${this.definition.type}: ${
                    metadataEntry[this.definition.keyField] ||
                    metadataEntry[this.definition.nameField]
                } / ${metadataEntry[this.definition.nameField]}`
            );
            return response;
        } catch (ex) {
            const parsedErrors = this.checkForErrors(ex);
            Util.logger.error(
                ` ☇ error creating ${this.definition.type} ${
                    metadataEntry[this.definition.keyField] ||
                    metadataEntry[this.definition.nameField]
                } / ${metadataEntry[this.definition.nameField]}:`
            );
            for (const msg of parsedErrors) {
                Util.logger.error('   • ' + msg);
            }
            return null;
        }
    }

    /**
     * Creates a single metadata entry via fuel-soap (generic lib not wrapper)
     *
     * @param {TYPE.MetadataTypeItem} metadataEntry single metadata entry
     * @param {string} [overrideType] can be used if the API type differs from the otherwise used type identifier
     * @param {boolean} [handleOutside] if the API reponse is irregular this allows you to handle it outside of this generic method
     * @returns {Promise.<object> | null} Promise of API response or null in case of an error
     */
    static async createSOAP(metadataEntry, overrideType, handleOutside) {
        try {
            this.removeNotCreateableFields(metadataEntry);
            const response = await this.client.soap.create(
                overrideType ||
                    this.definition.type.charAt(0).toUpperCase() + this.definition.type.slice(1),
                metadataEntry,
                null
            );

            if (!handleOutside) {
                Util.logger.info(
                    ` - created ${this.definition.type}: ${
                        metadataEntry[this.definition.keyField]
                    } / ${metadataEntry[this.definition.nameField]}`
                );
            }
            return response;
        } catch (ex) {
            this._handleSOAPErrors(ex, 'creating', metadataEntry, handleOutside);
            return null;
        }
    }

    /**
     * Updates a single metadata entry via REST
     *
     * @param {TYPE.MetadataTypeItem} metadataEntry a single metadata Entry
     * @param {string} uri rest endpoint for PATCH
<<<<<<< HEAD
     * @param {boolean} [usePut] some update requests require PUT instead of PATCH
     * @returns {Promise} Promise
=======
     * @returns {Promise.<object> | null} Promise of API response or null in case of an error
>>>>>>> 67096821
     */
    static async updateREST(metadataEntry, uri, usePut) {
        this.removeNotUpdateableFields(metadataEntry);
        try {
            const response = usePut
                ? await this.client.rest.put(uri, metadataEntry)
                : await this.client.rest.patch(uri, metadataEntry);
            this.checkForErrors(response);
            // some times, e.g. automation dont return a key in their update response and hence we need to fall back to name
            Util.logger.info(
                ` - updated ${this.definition.type}: ${
                    metadataEntry[this.definition.keyField] ||
                    metadataEntry[this.definition.nameField]
                } / ${metadataEntry[this.definition.nameField]}`
            );
            return response;
        } catch (ex) {
            const parsedErrors = this.checkForErrors(ex);
            Util.logger.error(
                ` ☇ error updating ${this.definition.type} ${
                    metadataEntry[this.definition.keyField] ||
                    metadataEntry[this.definition.nameField]
                } / ${metadataEntry[this.definition.nameField]}:`
            );
            for (const msg of parsedErrors) {
                Util.logger.error('   • ' + msg);
            }
            return null;
        }
    }

    /**
     * Updates a single metadata entry via fuel-soap (generic lib not wrapper)
     *
     * @param {TYPE.MetadataTypeItem} metadataEntry single metadata entry
     * @param {string} [overrideType] can be used if the API type differs from the otherwise used type identifier
     * @param {boolean} [handleOutside] if the API reponse is irregular this allows you to handle it outside of this generic method
     * @returns {Promise.<object> | null} Promise of API response or null in case of an error
     */
    static async updateSOAP(metadataEntry, overrideType, handleOutside) {
        try {
            this.removeNotUpdateableFields(metadataEntry);
            const response = await this.client.soap.update(
                overrideType ||
                    this.definition.type.charAt(0).toUpperCase() + this.definition.type.slice(1),
                metadataEntry,
                null
            );
            if (!handleOutside) {
                Util.logger.info(
                    ` - updated ${this.definition.type}: ${
                        metadataEntry[this.definition.keyField]
                    } /  ${metadataEntry[this.definition.nameField]}`
                );
            }
            return response;
        } catch (ex) {
            this._handleSOAPErrors(ex, 'updating', metadataEntry, handleOutside);
            return null;
        }
    }
    /**
     *
     * @param {Error} ex error that occured
     * @param {'creating'|'updating'} msg what to print in the log
     * @param {TYPE.MetadataTypeItem} [metadataEntry] single metadata entry
     * @param {boolean} [handleOutside] if the API reponse is irregular this allows you to handle it outside of this generic method
     */
    static _handleSOAPErrors(ex, msg, metadataEntry, handleOutside) {
        if (handleOutside) {
            throw ex;
        } else {
            const errorMsg = ex?.json?.Results?.length
                ? `${ex.json.Results[0].StatusMessage} (Code ${ex.json.Results[0].ErrorCode})`
                : ex.message;
            const name = metadataEntry ? ` '${metadataEntry[this.definition.keyField]}'` : '';
            Util.logger.error(` ☇ error ${msg} ${this.definition.type}${name}: ${errorMsg}`);
        }
    }
    /**
     * Retrieves SOAP via generic fuel-soap wrapper based metadata of metadata type into local filesystem. executes callback with retrieved metadata
     *
     * @param {string} retrieveDir Directory where retrieved metadata directory will be saved
     * @param {TYPE.BuObject} buObject properties for auth
     * @param {TYPE.SoapRequestParams} [requestParams] required for the specific request (filter for example)
     * @param {string[]} [additionalFields] Returns specified fields even if their retrieve definition is not set to true
     * @returns {Promise.<TYPE.MetadataTypeMapObj>} Promise of item map
     */
    static async retrieveSOAP(retrieveDir, buObject, requestParams, additionalFields) {
        requestParams = requestParams || {};
        const fields = this.getFieldNamesToRetrieve(additionalFields);
        let response;
        try {
            response = await this.client.soap.retrieveBulk(
                this.definition.type,
                fields,
                requestParams
            );
        } catch (ex) {
            this._handleSOAPErrors(ex, 'retrieving');
            return {};
        }
        const metadata = this.parseResponseBody(response);

        if (retrieveDir) {
            const savedMetadata = await this.saveResults(metadata, retrieveDir, null);
            Util.logger.info(
                `Downloaded: ${this.definition.type} (${Object.keys(savedMetadata).length})`
            );
            if (
                buObject &&
                this.properties.metaDataTypes.documentOnRetrieve.includes(this.definition.type)
            ) {
                await this.document(buObject, savedMetadata);
            }
        }
        return { metadata: metadata, type: this.definition.type };
    }

    /**
     * Retrieves Metadata for Rest Types
     *
     * @param {string} retrieveDir Directory where retrieved metadata directory will be saved
     * @param {string} uri rest endpoint for GET
     * @param {string} [overrideType] force a metadata type (mainly used for Folders)
     * @param {TYPE.TemplateMap} [templateVariables] variables to be replaced in the metadata
     * @param {string|number} [singleRetrieve] key of single item to filter by
     * @returns {Promise.<{metadata: (TYPE.MetadataTypeMap | TYPE.MetadataTypeItem), type: string}>} Promise of item map (single item for templated result)
     */
    static async retrieveREST(retrieveDir, uri, overrideType, templateVariables, singleRetrieve) {
        const response =
            this.definition.restPagination && !singleRetrieve
                ? await this.client.rest.getBulk(uri)
                : await this.client.rest.get(uri);
        const results = this.parseResponseBody(response, singleRetrieve);
        // get extended metadata if applicable
        if (this.definition.hasExtended) {
            const extended = await this.client.rest.getCollection(
                Object.keys(results).map((key) => uri + results[key][this.definition.idField])
            );
            for (const ext of extended) {
                const key = ext[this.definition.keyField];
                results[key] = Object.assign(results[key], ext);
            }
        }

        if (retrieveDir) {
            const savedMetadata = await this.saveResults(
                results,
                retrieveDir,
                overrideType,
                templateVariables
            );
            Util.logger.info(
                `Downloaded: ${overrideType || this.definition.type} (${
                    Object.keys(savedMetadata).length
                })` + Util.getKeysString(singleRetrieve)
            );
        }

        return {
            metadata: templateVariables ? Object.values(results)[0] : results,
            type: overrideType || this.definition.type,
        };
    }

    /**
     * Builds map of metadata entries mapped to their keyfields
     *
     * @param {object} body json of response body
     * @param {string|number} [singleRetrieve] key of single item to filter by
     * @returns {TYPE.MetadataTypeMap} keyField => metadata map
     */
    static parseResponseBody(body, singleRetrieve) {
        const bodyIteratorField = this.definition.bodyIteratorField;
        const keyField = this.definition.keyField;
        const metadataStructure = {};
        if (body !== null) {
            if (Array.isArray(body)) {
                // in some cases data is just an array
                for (const item of body) {
                    const key = item[keyField];
                    metadataStructure[key] = item;
                }
            } else if (body[bodyIteratorField]) {
                for (const item of body[bodyIteratorField]) {
                    const key = item[keyField];
                    metadataStructure[key] = item;
                }
            } else if (singleRetrieve) {
                // some types will return a single item intead of an array if the key is supported by their api
                if (singleRetrieve.startsWith('id:')) {
                    singleRetrieve = body[keyField];
                }
                metadataStructure[singleRetrieve] = body;
                return metadataStructure;
            }
            if (
                metadataStructure[singleRetrieve] &&
                (typeof singleRetrieve === 'string' || typeof singleRetrieve === 'number')
            ) {
                // in case we really just wanted one entry but couldnt do so in the api call, filter it here
                const single = {};
                single[singleRetrieve] = metadataStructure[singleRetrieve];
                return single;
            } else if (singleRetrieve) {
                return {};
            }
        }
        return metadataStructure;
    }

    /**
     * Deletes a field in a metadata entry if the selected definition property equals false.
     *
     * @example
     * Removes field (or nested fields childs) that are not updateable
     * deleteFieldByDefinition(metadataEntry, 'CustomerKey', 'isUpdateable');
     * @param {TYPE.MetadataTypeItem} metadataEntry One entry of a metadataType
     * @param {string} fieldPath field path to be checked if it conforms to the definition (dot seperated if nested): 'fuu.bar'
     * @param {'isCreateable'|'isUpdateable'|'retrieving'|'templating'} definitionProperty delete field if definitionProperty equals false for specified field. Options: [isCreateable | isUpdateable]
     * @param {string} origin string of parent object, required when using arrays as these are parsed slightly differently.
     * @returns {void}
     */
    static deleteFieldByDefinition(metadataEntry, fieldPath, definitionProperty, origin) {
        // Get content of nested property
        let fieldContent;
        try {
            fieldContent = fieldPath.split('.').reduce((field, key) => field[key], metadataEntry);
        } catch {
            // when we hit fields that have dots in their name (e.g. interarction, metaData['simulation.id']) then this will fail
            // decided to skip these cases for now entirely
            return;
        }
        // revert back placeholder to dots
        const originHelper = origin ? origin + '.' + fieldPath : fieldPath;

        if (this.definition.fields[originHelper]?.skipValidation) {
            // skip if current field should not be validated
            return;
        } else if (
            Array.isArray(fieldContent) &&
            this.definition.fields[originHelper]?.[definitionProperty] === true
        ) {
            for (const subObject of fieldContent) {
                // for simple arrays skip, only process object or array arrays further
                if (Array.isArray(subObject) || typeof subObject === 'object') {
                    for (const subField in subObject) {
                        this.deleteFieldByDefinition(
                            subObject,
                            subField,
                            definitionProperty,
                            originHelper + '[]'
                        );
                    }
                }
            }
        } else if (
            typeof fieldContent === 'object' &&
            !Array.isArray(fieldContent) &&
            (this.definition.fields[originHelper] == null ||
                this.definition.fields[originHelper][definitionProperty] === true)
        ) {
            // Recursive call of this method if there are nested fields
            for (const subField in fieldContent) {
                this.deleteFieldByDefinition(
                    metadataEntry,
                    originHelper + '.' + subField,
                    definitionProperty,
                    null
                );
            }
        } else if (!this.definition.fields[originHelper]) {
            // Display warining if there is no definition for the current field
            Util.logger.verbose(
                `MetadataType[${this.definition.type}].deleteFieldByDefinition[${definitionProperty}]:: Field ${originHelper} not in metadata info`
            );
        } else if (this.definition.fields[originHelper][definitionProperty] === false) {
            // Check if field/nested field should be deleted depending on the definitionProperty
            fieldPath.split('.').reduce((field, key, index) => {
                if (index === fieldPath.split('.').length - 1) {
                    delete field[key];
                } else {
                    return field[key];
                }
            }, metadataEntry);
        }
    }
    /**
     * Remove fields from metadata entry that are not createable
     *
     * @param {TYPE.MetadataTypeItem} metadataEntry metadata entry
     * @returns {void}
     */
    static removeNotCreateableFields(metadataEntry) {
        for (const field in metadataEntry) {
            this.deleteFieldByDefinition(metadataEntry, field, 'isCreateable', null);
        }
    }

    /**
     * Remove fields from metadata entry that are not updateable
     *
     * @param {TYPE.MetadataTypeItem} metadataEntry metadata entry
     * @returns {void}
     */
    static removeNotUpdateableFields(metadataEntry) {
        for (const field in metadataEntry) {
            this.deleteFieldByDefinition(metadataEntry, field, 'isUpdateable', null);
        }
    }

    /**
     * Remove fields from metadata entry that are not needed in the template
     *
     * @param {TYPE.MetadataTypeItem} metadataEntry metadata entry
     * @returns {void}
     */
    static keepTemplateFields(metadataEntry) {
        for (const field in metadataEntry) {
            this.deleteFieldByDefinition(metadataEntry, field, 'template', null);
        }
    }

    /**
     * Remove fields from metadata entry that are not needed in the stored metadata
     *
     * @param {TYPE.MetadataTypeItem} metadataEntry metadata entry
     * @returns {void}
     */
    static keepRetrieveFields(metadataEntry) {
        for (const field in metadataEntry) {
            this.deleteFieldByDefinition(metadataEntry, field, 'retrieving', null);
        }
    }

    /**
     * checks if the current metadata entry should be saved on retrieve or not
     *
     * @static
     * @param {TYPE.MetadataTypeItem} metadataEntry metadata entry
     * @param {boolean} [include=false] true: use definition.include / options.include; false=exclude: use definition.filter / options.exclude
     * @returns {boolean} true: skip saving == filtered; false: continue with saving
     * @memberof MetadataType
     */
    static isFiltered(metadataEntry, include) {
        if (include) {
            // check include-only filters (== discard rest)
            const includeByDefinition = this._filterOther(this.definition.include, metadataEntry);
            const includeByConfig = this._filterOther(
                this.properties.options.include[this.definition.type],
                metadataEntry
            );
            if (includeByDefinition === false || includeByConfig === false) {
                Util.logger.debug(
                    `Filtered ${this.definition.type} '${
                        metadataEntry[this.definition.nameField]
                    }' (${metadataEntry[this.definition.keyField]}): not matching include filter`
                );

                return true;
            }
        } else {
            // check exclude-only filters (== keep rest)
            const excludeByDefinition = this._filterOther(this.definition.filter, metadataEntry);
            const excludeByConfig = this._filterOther(
                this.properties.options.exclude[this.definition.type],
                metadataEntry
            );
            if (excludeByDefinition || excludeByConfig) {
                Util.logger.debug(
                    `Filtered ${this.definition.type} '${
                        metadataEntry[this.definition.nameField]
                    }' (${metadataEntry[this.definition.keyField]}): matching exclude filter`
                );
                return true;
            }
        }
        // this metadata type has no filters defined or no match was found
        return false;
    }
    /**
     * optionally filter by what folder something is in
     *
     * @static
     * @param {object} metadataEntry metadata entry
     * @param {boolean} [include=false] true: use definition.include / options.include; false=exclude: use definition.filter / options.exclude
     * @returns {boolean} true: filtered == do NOT save; false: not filtered == do save
     * @memberof MetadataType
     */
    static isFilteredFolder(metadataEntry, include) {
        if (metadataEntry.json?.r__folder_Path) {
            // r__folder_Path found in sub-object
            metadataEntry = metadataEntry.json;
        } else if (!metadataEntry.r__folder_Path) {
            // no r__folder_Path found at all
            return false;
        }
        // r__folder_Path found

        if (include) {
            const errorMsg = `Filtered ${this.definition.type} '${
                metadataEntry[this.definition.nameField]
            }' (${
                metadataEntry[this.definition.keyField]
            }): not matching include filter for folder`;
            // check include-only filters (== discard rest)
            const includeByDefinition = this._filterFolder(
                this.definition.include,
                metadataEntry.r__folder_Path
            );
            if (includeByDefinition === false) {
                Util.logger.debug(errorMsg + ' (Accenture SFMC DevTools default)');
                return true;
            }

            const includeByConfig = this._filterFolder(
                this.properties.options.include[this.definition.type],
                metadataEntry.r__folder_Path
            );
            if (includeByConfig === false) {
                Util.logger.debug(errorMsg + ' (project config)');
                return true;
            }
        } else {
            const errorMsg = `Filtered ${this.definition.type} '${
                metadataEntry[this.definition.nameField]
            }' (${metadataEntry[this.definition.keyField]}): matching exclude filter for folder`;
            // check exclude-only filters (== keep rest)
            const excludeByDefinition = this._filterFolder(
                this.definition.filter,
                metadataEntry.r__folder_Path
            );
            if (excludeByDefinition) {
                Util.logger.debug(errorMsg + ' (project config)');
                return true;
            }

            const excludeByConfig = this._filterFolder(
                this.properties.options.exclude[this.definition.type],
                metadataEntry.r__folder_Path
            );
            if (excludeByConfig) {
                Util.logger.debug(errorMsg + ' (Accenture SFMC DevTools default)');
                return true;
            }
        }
        // this metadata type has no filters defined or no match was found
        return false;
    }
    /**
     * internal helper
     *
     * @private
     * @param {object} myFilter include/exclude filter object
     * @param {string} r__folder_Path already determined folder path
     * @returns {?boolean} true: filter value found; false: filter value not found; null: no filter defined
     */
    static _filterFolder(myFilter, r__folder_Path) {
        if (!myFilter || !myFilter.r__folder_Path) {
            // no filter defined
            return null;
        }
        // consolidate input: could be String[] or String
        const filteredValues = Array.isArray(myFilter.r__folder_Path)
            ? myFilter.r__folder_Path
            : [myFilter.r__folder_Path];

        for (const path of filteredValues) {
            if (r__folder_Path.startsWith(path)) {
                // filter matched
                // this filters the given folder and anything below it.
                // to only filter subfolders, end with "/", to also filter the given folder, omit the "/"
                return true;
            }
        }

        // no filters matched
        return false;
    }
    /**
     * internal helper
     *
     * @private
     * @param {object} myFilter include/exclude filter object
     * @param {object} metadataEntry metadata entry
     * @returns {?boolean} true: filter value found; false: filter value not found; null: no filter defined
     */
    static _filterOther(myFilter, metadataEntry) {
        // not possible to check r__folder_Path before parseMetadata was run; handled in `isFilteredFolder()`
        if (
            !myFilter ||
            !Object.keys(myFilter).filter((item) => item !== 'r__folder_Path').length
        ) {
            // no filter defined
            return null;
        }

        for (const key in myFilter) {
            // consolidate input: could be String[] or String
            const filteredValues = Array.isArray(myFilter[key]) ? myFilter[key] : [myFilter[key]];

            if (filteredValues.includes(metadataEntry[key])) {
                // filter matched
                return true;
            }
        }

        // no filters matched
        return false;
    }

    /**
     * Helper for writing Metadata to disk, used for Retrieve and deploy
     *
     * @param {TYPE.MetadataTypeMap} results metadata results from deploy
     * @param {string} retrieveDir directory where metadata should be stored after deploy/retrieve
     * @param {string} [overrideType] for use when there is a subtype (such as folder-queries)
     * @param {TYPE.TemplateMap} [templateVariables] variables to be replaced in the metadata
     * @returns {Promise.<TYPE.MetadataTypeMap>} Promise of saved metadata
     */
    static async saveResults(results, retrieveDir, overrideType, templateVariables) {
        const savedResults = {};
        let filterCounter = 0;
        let subtypeExtension;
        for (const originalKey in results) {
            if (this.definition.type === 'asset') {
                overrideType =
                    this.definition.type +
                    '-' +
                    Object.keys(this.definition.extendedSubTypes).find((type) =>
                        this.definition.extendedSubTypes[type].includes(
                            results[originalKey].assetType.name
                        )
                    );
            }
            subtypeExtension = '.' + (overrideType || this.definition.type) + '-meta';

            try {
                if (
                    this.isFiltered(results[originalKey], true) ||
                    this.isFiltered(results[originalKey], false)
                ) {
                    // if current metadata entry is filtered don't save it
                    filterCounter++;
                    continue;
                }

                // define directory into which the current metdata shall be saved
                const baseDir = [retrieveDir, ...(overrideType || this.definition.type).split('-')];
                results[originalKey] = await this.postRetrieveTasks(
                    results[originalKey],
                    retrieveDir,
                    templateVariables ? true : false
                );
                if (!results[originalKey] || results[originalKey] === null) {
                    // we encountered a situation in our postRetrieveTasks that made us want to filter this record
                    delete results[originalKey];
                    filterCounter++;
                    continue;
                }

                if (
                    this.isFilteredFolder(results[originalKey], true) ||
                    this.isFilteredFolder(results[originalKey], false)
                ) {
                    // if current metadata entry is filtered don't save it
                    filterCounter++;
                    continue;
                }

                // for complex types like asset, script, query we need to save the scripts that were extracted from the JSON
                if (results[originalKey].json && results[originalKey].codeArr) {
                    // replace market values with template variable placeholders (do not do it on .codeArr)
                    if (templateVariables) {
                        results[originalKey].json = Util.replaceByObject(
                            results[originalKey].json,
                            templateVariables
                        );
                        results[originalKey].subFolder = Util.replaceByObject(
                            results[originalKey].subFolder,
                            templateVariables
                        );
                    }

                    const postRetrieveData = results[originalKey];
                    if (postRetrieveData.subFolder) {
                        // very complex types have their own subfolder
                        baseDir.push(...postRetrieveData.subFolder);
                    }
                    // save extracted scripts
                    for (const script of postRetrieveData.codeArr) {
                        const dir = [...baseDir];
                        if (script.subFolder) {
                            // some files shall be saved in yet a deeper subfolder
                            dir.push(...script.subFolder);
                        }
                        File.writePrettyToFile(
                            dir,
                            script.fileName + subtypeExtension,
                            script.fileExt,
                            script.content,
                            templateVariables
                        );
                    }
                    // normalize results[metadataEntry]
                    results[originalKey] = postRetrieveData.json;
                } else {
                    // not a complex type, run the the entire JSON through templating
                    // replace market values with template variable placeholders
                    if (templateVariables) {
                        results[originalKey] = Util.replaceByObject(
                            results[originalKey],
                            templateVariables
                        );
                    }
                }

                // we dont store Id on local disk, but we need it for caching logic,
                // so its in retrieve but not in save. Here we put into the clone so that the original
                // object used for caching doesnt have the Id removed.
                const saveClone = JSON.parse(JSON.stringify(results[originalKey]));
                if (!this.definition.keepId) {
                    delete saveClone[this.definition.idField];
                }

                if (templateVariables) {
                    this.keepTemplateFields(saveClone);
                } else {
                    this.keepRetrieveFields(saveClone);
                }
                savedResults[originalKey] = saveClone;
                await File.writeJSONToFile(
                    // manage subtypes
                    baseDir,
                    originalKey + subtypeExtension,
                    saveClone
                );
                if (templateVariables) {
                    Util.logger.info(
                        `- templated ${this.definition.type}: ${
                            saveClone[this.definition.nameField]
                        }`
                    );
                }
            } catch (ex) {
                Util.logger.errorStack(
                    ex,
                    ` - Saving ${this.definition.type} ${originalKey} failed`
                );
            }
        }
        if (filterCounter && this.definition.type !== 'asset') {
            // interferes with progress bar in assets and is printed 1-by-1 otherwise
            Util.logger.info(
                ` - Filtered ${this.definition.type}: ${filterCounter} (downloaded but not saved to disk)`
            );
        }
        return savedResults;
    }
    /**
     * helper for {@link buildDefinitionForNested}
     * searches extracted file for template variable names and applies the market values
     *
     * @param {string} code code from extracted code
     * @param {TYPE.TemplateMap} templateVariables variables to be replaced in the metadata
     * @returns {string} code with markets applied
     */
    static applyTemplateValues(code, templateVariables) {
        // replace template variables with their values
        return Mustache.render(code, templateVariables);
    }
    /**
     * helper for {@link buildTemplateForNested}
     * searches extracted file for template variable values and applies the market variable names
     *
     * @param {string} code code from extracted code
     * @param {TYPE.TemplateMap} templateVariables variables to be replaced in the metadata
     * @returns {string} code with markets applied
     */
    static applyTemplateNames(code, templateVariables) {
        // replace template variables with their values
        return Util.replaceByObject(code, templateVariables);
    }
    /**
     * helper for {@link buildDefinition}
     * handles extracted code if any are found for complex types (e.g script, asset, query)
     *
     * @param {string} templateDir Directory where metadata templates are stored
     * @param {string} targetDir Directory where built definitions will be saved
     * @param {TYPE.MetadataTypeItem} metadata main JSON file that was read from file system
     * @param {TYPE.TemplateMap} variables variables to be replaced in the metadata
     * @param {string} templateName name of the template to be built
     * @returns {Promise.<string[][]>} list of extracted files with path-parts provided as an array
     */
    static async buildDefinitionForNested(
        templateDir,
        targetDir,
        metadata,
        variables,
        templateName
    ) {
        // generic version here does nothing. actual cases handled in type classes
        return null;
    }
    /**
     * helper for {@link buildTemplate}
     * handles extracted code if any are found for complex types
     *
     * @param {string} templateDir Directory where metadata templates are stored
     * @param {string|string[]} targetDir (List of) Directory where built definitions will be saved
     * @param {TYPE.MetadataTypeItem} metadata main JSON file that was read from file system
     * @param {TYPE.TemplateMap} templateVariables variables to be replaced in the metadata
     * @param {string} templateName name of the template to be built
     * @returns {Promise.<string[][]>} list of extracted files with path-parts provided as an array
     */
    static buildTemplateForNested(
        templateDir,
        targetDir,
        metadata,
        templateVariables,
        templateName
    ) {
        // generic version here does nothing. actual cases handled in type classes
        return null;
    }
    /**
     * check template directory for complex types that open subfolders for their subtypes
     *
     * @param {string} templateDir Directory where metadata templates are stored
     * @param {string} templateName name of the metadata file
     * @returns {Promise.<string>} subtype name
     */
    static async findSubType(templateDir, templateName) {
        return null;
    }
    /**
     * optional method used for some types to try a different folder structure
     *
     * @param {string} templateDir Directory where metadata templates are stored
     * @param {string[]} typeDirArr current subdir for this type
     * @param {string} templateName name of the metadata template
     * @param {string} fileName name of the metadata template file w/o extension
     * @param {Error} ex error from first attempt
     * @returns {object} metadata
     */
    static async readSecondaryFolder(templateDir, typeDirArr, templateName, fileName, ex) {
        // we just want to push the method into the catch here
        throw new Error(ex);
    }
    /**
     * Builds definition based on template
     * NOTE: Most metadata files should use this generic method, unless custom
     * parsing is required (for example scripts & queries)
     *
     * @param {string} templateDir Directory where metadata templates are stored
     * @param {string | string[]} targetDir (List of) Directory where built definitions will be saved
     * @param {string} templateName name of the metadata file
     * @param {TYPE.TemplateMap} variables variables to be replaced in the metadata
     * @returns {Promise.<TYPE.MetadataTypeMapObj>} Promise of item map
     */
    static async buildDefinition(templateDir, targetDir, templateName, variables) {
        // retrieve metadata template
        let metadataStr;
        let typeDirArr = [this.definition.type];
        const subType = await this.findSubType(templateDir, templateName);
        if (subType) {
            typeDirArr.push(subType);
        }
        const suffix = subType ? `-${subType}-meta` : '-meta';
        const fileName = templateName + '.' + this.definition.type + suffix;
        try {
            // ! do not load via readJSONFile to ensure we get a string, not parsed JSON
            // templated files might contain illegal json before the conversion back to the file that shall be saved
            metadataStr = await File.readFilteredFilename(
                [templateDir, ...typeDirArr],
                fileName,
                'json'
            );
        } catch (ex) {
            try {
                metadataStr = await this.readSecondaryFolder(
                    templateDir,
                    typeDirArr,
                    templateName,
                    fileName,
                    ex
                );
            } catch {
                throw new Error(
                    `${this.definition.type}:: Could not find ./${File.normalizePath([
                        templateDir,
                        ...typeDirArr,
                        fileName + '.json',
                    ])}.`
                );
            }
            // return;
        }

        let metadata;
        try {
            // update all initial variables & create metadata object
            metadata = JSON.parse(Mustache.render(metadataStr, variables));
            typeDirArr = typeDirArr.map((el) => Mustache.render(el, variables));
        } catch {
            throw new Error(
                `${this.definition.type}:: Error applying template variables on ${
                    templateName + '.' + this.definition.type
                }${suffix}.json. Please check if your replacement values will result in valid json.`
            );
        }

        // handle extracted code
        // run after metadata was templated and converted into JS-object
        // templating to extracted content is applied inside of buildDefinitionForNested()
        await this.buildDefinitionForNested(
            templateDir,
            targetDir,
            metadata,
            variables,
            templateName
        );

        try {
            // write to file
            const targetDirArr = Array.isArray(targetDir) ? targetDir : [targetDir];

            for (const targetDir of targetDirArr) {
                await File.writeJSONToFile(
                    [targetDir, ...typeDirArr],
                    metadata[this.definition.keyField] + '.' + this.definition.type + suffix,
                    metadata
                );
            }
            Util.logger.info(
                `- prepared deployment definition of ${this.definition.type}: ${
                    metadata[this.definition.keyField]
                }`
            );

            return { metadata: metadata, type: this.definition.type };
        } catch (ex) {
            throw new Error(`${this.definition.type}:: ${ex.message}`);
        }
    }
    /**
     *  Standardizes a check for multiple messages
     *
     * @param {object} ex response payload from REST API
     * @returns {string[] | void} formatted Error Message
     */
    static checkForErrors(ex) {
        if (ex?.response?.status >= 400 && ex?.response?.status < 600) {
            const errors = [];
            if (ex.response.data.errors) {
                for (const errMsg of ex.response.data.errors) {
                    errors.push(
                        ...errMsg.message
                            .split('<br />')
                            .map((el) => el.trim())
                            .filter(Boolean)
                    );
                }
            } else if (ex.response.data.validationErrors) {
                for (const errMsg of ex.response.data.validationErrors) {
                    errors.push(
                        ...errMsg.message
                            .split('<br />')
                            .map((el) => el.trim())
                            .filter(Boolean)
                    );
                }
            } else if (ex.response.data.message) {
                errors.push(ex.response.data.message);
            } else {
                errors.push(`Undefined Errors: ${JSON.stringify(ex.response.data)}`);
            }
            Util.logger.debug(JSON.stringify(ex.config));
            Util.logger.debug(JSON.stringify(ex.response.data));
            return errors;
        }
    }

    /**
     * Gets metadata cache with limited fields and does not store value to disk
     *
     * @param {TYPE.BuObject} [buObject] properties for auth
     * @param {TYPE.MetadataTypeMap} [metadata] a list of type definitions
     * @param {boolean} [isDeploy] used to skip non-supported message during deploy
     * @returns {void}
     */
    static document(buObject, metadata, isDeploy) {
        if (!isDeploy) {
            Util.logger.error(`Documenting type ${this.definition.type} is not supported.`);
        }
    }

    /**
     * Delete a metadata item from the specified business unit
     *
     * @param {TYPE.BuObject} buObject references credentials
     * @param {string} customerKey Identifier of data extension
     * @param {number} [version] optional version of metadata
     * @returns {boolean} deletion success status
     */
    static deleteByKey(buObject, customerKey, version) {
        Util.logger.error(`Deletion is not yet supported for ${this.definition.typeName}!`);
        return false;
    }
    /**
     * clean up after deleting a metadata item
     *
     * @param {TYPE.BuObject} buObject references credentials
     * @param {string} customerKey Identifier of metadata item
     * @returns {void}
     */
    static async postDeleteTasks(buObject, customerKey) {
        // delete local copy: retrieve/cred/bu/type/...json
        const jsonFile = File.normalizePath([
            this.properties.directories.retrieve,
            buObject.credential,
            buObject.businessUnit,
            this.definition.type,
            `${customerKey}.${this.definition.type}-meta.json`,
        ]);
        await File.remove(jsonFile);
    }

    /**
     * Delete a data extension from the specified business unit
     *
     * @param {TYPE.BuObject} buObject references credentials
     * @param {string} customerKey Identifier of metadata
     * @param {boolean} [handleOutside] if the API reponse is irregular this allows you to handle it outside of this generic method
     * @returns {boolean} deletion success flag
     */
    static async deleteByKeySOAP(buObject, customerKey, handleOutside) {
        const keyObj = {};
        keyObj[this.definition.keyField] = customerKey;
        try {
            this.client.soap.delete(
                this.definition.type.charAt(0).toUpperCase() + this.definition.type.slice(1),
                keyObj,
                null
            );
            if (!handleOutside) {
                Util.logger.info(`- deleted ${this.definition.type}: ${customerKey}`);
            }
            this.postDeleteTasks(buObject, customerKey);

            return true;
        } catch (ex) {
            if (handleOutside) {
                throw ex;
            } else {
                const errorMsg = ex?.results?.length
                    ? `${ex.results[0].StatusMessage} (Code ${ex.results[0].ErrorCode})`
                    : ex.message;
                Util.logger.error(
                    `- error deleting ${this.definition.type} '${customerKey}': ${errorMsg}`
                );
            }

            return false;
        }
    }
    /**
     * Delete a data extension from the specified business unit
     *
     * @param {TYPE.BuObject} buObject references credentials
     * @param {string} url endpoint
     * @param {string} key Identifier of metadata
     * @param {boolean} [handleOutside] if the API reponse is irregular this allows you to handle it outside of this generic method
     * @returns {boolean} deletion success flag
     */
    static async deleteByKeyREST(buObject, url, key, handleOutside) {
        const keyObj = {};
        keyObj[this.definition.keyField] = key;
        try {
            await this.client.rest.delete(url);
            if (!handleOutside) {
                Util.logger.info(`- deleted ${this.definition.type}: ${key}`);
            }
            this.postDeleteTasks(buObject, key);

            return true;
        } catch (ex) {
            if (handleOutside) {
                throw ex;
            } else {
                Util.logger.errorStack(ex, ` - Deleting ${this.definition.type} '${key}' failed`);
            }

            return false;
        }
    }
    /**
     * Returns metadata of a business unit that is saved locally
     *
     * @param {string} readDir root directory of metadata.
     * @param {boolean} [listBadKeys=false] do not print errors, used for badKeys()
     * @param {object} [buMetadata] Metadata of BU in local directory
     * @returns {object} Metadata of BU in local directory
     */
    static readBUMetadataForType(readDir, listBadKeys, buMetadata) {
        buMetadata = buMetadata || {};
        readDir = File.normalizePath([readDir, this.definition.type]);
        try {
            if (File.pathExistsSync(readDir)) {
                // check if folder name is a valid metadataType, then check if the user limited to a certain type in the command params
                buMetadata[this.definition.type] = this.getJsonFromFS(readDir, listBadKeys);
                return buMetadata;
            } else {
                throw new Error(`Directory '${readDir}' does not exist.`);
            }
        } catch (ex) {
            throw new Error(ex.message);
        }
    }
    /**
     * should return only the json for all but asset, query and script that are saved as multiple files
     * additionally, the documentation for dataExtension and automation should be returned
     *
     * @param {string[]} keyArr customerkey of the metadata
     * @returns {Promise.<string[]>} list of all files that need to be committed in a flat array ['path/file1.ext', 'path/file2.ext']
     */
    static getFilesToCommit(keyArr) {
        const typeExtension = '.' + this.definition.type + '-meta.json';
        const path = File.normalizePath([
            this.properties.directories.retrieve,
            this.buObject.credential,
            this.buObject.businessUnit,
            this.definition.type,
        ]);

        const fileList = keyArr.map((key) => File.normalizePath([path, key + typeExtension]));
        return fileList;
    }
}

MetadataType.definition = {
    bodyIteratorField: '',
    dependencies: [],
    fields: null,
    hasExtended: null,
    idField: '',
    keyField: '',
    nameField: '',
    type: '',
};
/**
 * @type {TYPE.SDK}
 */
MetadataType.client = undefined;
/**
 * @type {TYPE.Mcdevrc}
 */
MetadataType.properties = null;
/**
 * @type {string}
 */
MetadataType.subType = null;
/**
 * @type {TYPE.BuObject}
 */
MetadataType.buObject = null;

module.exports = MetadataType;<|MERGE_RESOLUTION|>--- conflicted
+++ resolved
@@ -658,12 +658,8 @@
      *
      * @param {TYPE.MetadataTypeItem} metadataEntry a single metadata Entry
      * @param {string} uri rest endpoint for PATCH
-<<<<<<< HEAD
      * @param {boolean} [usePut] some update requests require PUT instead of PATCH
-     * @returns {Promise} Promise
-=======
      * @returns {Promise.<object> | null} Promise of API response or null in case of an error
->>>>>>> 67096821
      */
     static async updateREST(metadataEntry, uri, usePut) {
         this.removeNotUpdateableFields(metadataEntry);
