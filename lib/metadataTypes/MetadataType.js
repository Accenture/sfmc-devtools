'use strict';

/* eslint no-unused-vars:off */
/*
 * README no-unused-vars is reduced to WARNING here as this file is a template
 * for all metadata types and methods often define params that are not used
 * in the generic version of the method
 */

/**
 * @typedef {Object.<string, any>} MetadataTypeItem
 *
 * @typedef {Object} CodeExtractItem
 * @property {MetadataTypeItem} json metadata of one item w/o code
 * @property {CodeExtract[]} codeArr list of code snippets in this item
 * @property {string[]} subFolder mostly set to null, otherwise list of subfolders
 *
* @typedef {Object} CodeExtract
 * @property {string[]} subFolder mostly set to null, otherwise subfolders path split into elements
 * @property {string} fileName name of file w/o extension
 * @property {string} fileExt file extension
 * @property {string} content file content
 * @property {'base64'} [encoding] optional for binary files

 *
 * @typedef {Object.<string, MetadataTypeItem>} MetadataTypeMap
 *
 * @typedef {Object.<string, MetadataTypeMap>} MultiMetadataTypeMap
 */

const Util = require('../util/util');
const File = require('../util/file');

// @ts-ignore
const Promise = require('bluebird');
const Mustache = require('mustache');

/**
 * MetadataType class that gets extended by their specific metadata type class.
 * Provides default functionality that can be overwritten by child metadata type classes
 *
 */
class MetadataType {
    /**
     * Instantiates a metadata constructor to avoid passing variables.
     *
     * @param {Util.SDK} client client for sfmc fuelsdk
     * @param {string} businessUnit Name of business unit (corresponding to their keys in 'properties.json' file). Used to access correct directories
     * @param {Object} cache metadata cache
     * @param {Object} properties mcdev config
     * @param {string} [subType] limit retrieve to specific subType
     */
    constructor(client, businessUnit, cache, properties, subType) {
        this.client = client;
        this.businessUnit = businessUnit;
        this.cache = cache;
        this.properties = properties;
        this.subType = subType;
    }

    /**
     * Returns file contents mapped to their filename without '.json' ending
     * @param {string} dir directory that contains '.json' files to be read
     * @param {boolean} [listBadKeys=false] do not print errors, used for badKeys()
     * @returns {Object} fileName => fileContent map
     */
    static getJsonFromFS(dir, listBadKeys) {
        const fileName2FileContent = {};
        try {
            const files = File.readdirSync(dir);
            files.forEach((fileName) => {
                try {
                    if (fileName.endsWith('.json')) {
                        const fileContent = File.readJSONFile(dir, fileName, true, false);
                        const fileNameWithoutEnding = File.reverseFilterIllegalFilenames(
                            fileName.split(/\.(\w|-)+-meta.json/)[0]
                        );
                        // We always store the filename using the External Key (CustomerKey or key) to avoid duplicate names.
                        // to ensure any changes are done to both the filename and external key do a check here
                        if (
                            fileContent[this.definition.keyField] === fileNameWithoutEnding ||
                            listBadKeys
                        ) {
                            fileName2FileContent[fileNameWithoutEnding] = fileContent;
                        } else {
                            Util.metadataLogger(
                                'error',
                                this.definition.type,
                                'getJsonFromFS',
                                'Name of the Metadata and the External Identifier must match',
                                JSON.stringify({
                                    Filename: fileNameWithoutEnding,
                                    ExternalIdentifier: fileContent[this.definition.keyField],
                                })
                            );
                        }
                    }
                } catch (ex) {
                    // by catching this in the loop we gracefully handle the issue and move on to the next file
                    Util.metadataLogger('debug', this.definition.type, 'getJsonFromFS', ex);
                }
            });
        } catch (ex) {
            // this will catch issues with readdirSync
            Util.metadataLogger('debug', this.definition.type, 'getJsonFromFS', ex);
            throw new Error(ex);
        }
        return fileName2FileContent;
    }

    /**
     * Returns fieldnames of Metadata Type. 'this.definition.fields' variable only set in child classes.
     * @param {string[]} [additionalFields] Returns specified fields even if their retrieve definition is not set to true
     * @returns {string[]} Fieldnames
     */
    static getFieldNamesToRetrieve(additionalFields) {
        const fieldNames = [];
        for (const fieldName in this.definition.fields) {
            if (
                (additionalFields && additionalFields.includes(fieldName)) ||
                this.definition.fields[fieldName].retrieving
            ) {
                fieldNames.push(fieldName);
            }
        }
        if (!fieldNames.includes(this.definition.idField)) {
            // Always retrieve the ID because it may be used in references
            fieldNames.push(this.definition.idField);
        }
        return fieldNames;
    }

    /**
     * Deploys metadata
     * @param {MetadataTypeMap} metadata metadata mapped by their keyField
     * @param {string} deployDir directory where deploy metadata are saved
     * @param {string} retrieveDir directory where metadata after deploy should be saved
     * @param {Util.BuObject} buObject properties for auth
     * @returns {Promise<Object>} Promise of keyField => metadata map
     */
    static async deploy(metadata, deployDir, retrieveDir, buObject) {
        const upsertResults = await this.upsert(metadata, deployDir, buObject);
        await this.postDeployTasks(upsertResults, metadata);
        const savedMetadata = await this.saveResults(upsertResults, retrieveDir, null);
        if (this.properties.metaDataTypes.documentOnRetrieve.includes(this.definition.type)) {
            // * do not await here as this might take a while and has no impact on the deploy
            this.document(buObject, savedMetadata, true);
        }
        return upsertResults;
    }

    /**
     * Gets executed after deployment of metadata type
     * @param {MetadataTypeMap} metadata metadata mapped by their keyField
     * @param {MetadataTypeMap} originalMetadata metadata to be updated (contains additioanl fields)
     * @returns {void}
     */
    static postDeployTasks(metadata, originalMetadata) {}

    /**
     * Gets executed after retreive of metadata type
     * @param {MetadataTypeItem} metadata a single item
     * @param {string} targetDir folder where retrieves should be saved
     * @param {boolean} [isTemplating] signals that we are retrieving templates
     * @returns {MetadataTypeItem} cloned metadata
     */
    static postRetrieveTasks(metadata, targetDir, isTemplating) {
        return JSON.parse(JSON.stringify(metadata));
    }
    /**
     * used to synchronize name and external key during retrieveAsTemplate
     * @param {MetadataTypeItem} metadata a single item
     * @param {string} [warningMsg] optional msg to show the user
     * @returns {void}
     */
    static overrideKeyWithName(metadata, warningMsg) {
        if (
            this.definition.nameField &&
            this.definition.keyField &&
            metadata[this.definition.nameField] !== metadata[this.definition.keyField]
        ) {
            Util.logger.warn(
                `Reset external key of ${this.definition.type} ${
                    metadata[this.definition.nameField]
                } to its name (${metadata[this.definition.keyField]})`
            );
            if (warningMsg) {
                Util.logger.warn(warningMsg);
            }
            // do this after printing to cli or we lost the info
            metadata[this.definition.keyField] = metadata[this.definition.nameField];
        }
    }
    /**
     * Gets metadata from Marketing Cloud
     * @param {string} retrieveDir Directory where retrieved metadata directory will be saved
     * @param {string[]} [additionalFields] Returns specified fields even if their retrieve definition is not set to true
     * @param {Util.BuObject} buObject properties for auth
     * @param {string} [subType] optionally limit to a single subtype
     * @returns {Promise<{metadata:MetadataTypeMap,type:string}>} metadata
     */
    static retrieve(retrieveDir, additionalFields, buObject, subType) {
        Util.metadataLogger('error', this.definition.type, 'retrieve', `Not Supported`);
        const metadata = {};
        return { metadata: null, type: this.definition.type };
    }
    /**
     * Gets metadata from Marketing Cloud
     * @param {string[]} [additionalFields] Returns specified fields even if their retrieve definition is not set to true
     * @param {Util.BuObject} buObject properties for auth
     * @param {string} [subType] optionally limit to a single subtype
     * @returns {Promise<{metadata:MetadataTypeMap,type:string}>} metadata
     */
    static retrieveChangelog(additionalFields, buObject, subType) {
        return this.retrieve(null, additionalFields, buObject, subType);
    }

    /**
     * Gets metadata cache with limited fields and does not store value to disk
     * @param {Util.BuObject} buObject properties for auth
     * @param {string} [subType] optionally limit to a single subtype
     * @returns {Promise<{metadata:MetadataTypeMap,type:string}>} metadata
     */
    static async retrieveForCache(buObject, subType) {
        return this.retrieve(null, null, buObject, subType);
    }
    /**
     * Gets metadata cache with limited fields and does not store value to disk
     * @param {string} templateDir Directory where retrieved metadata directory will be saved
     * @param {string} name name of the metadata file
     * @param {Util.TemplateMap} templateVariables variables to be replaced in the metadata
     * @param {string} [subType] optionally limit to a single subtype
     * @returns {Promise<{metadata:MetadataTypeMap,type:string}>} metadata
     */
    static retrieveAsTemplate(templateDir, name, templateVariables, subType) {
        Util.logger.error('retrieveAsTemplate is not supported yet for ' + this.definition.type);
        Util.metadataLogger(
            'debug',
            this.definition.type,
            'retrieveAsTemplate',
            `(${templateDir}, ${name}, ${templateVariables}) no templating function`
        );
        return { metadata: null, type: this.definition.type };
    }

    /**
     * Gets executed before deploying metadata
     * @param {MetadataTypeItem} metadata a single metadata item
     * @param {string} deployDir folder where files for deployment are stored
     * @returns {Promise<MetadataTypeItem>} Promise of a single metadata item
     */
    static async preDeployTasks(metadata, deployDir) {
        return metadata;
    }

    /**
     * Abstract create method that needs to be implemented in child metadata type
     * @param {MetadataTypeItem} metadata single metadata entry
     * @param {string} deployDir directory where deploy metadata are saved
     * @returns {void}
     */
    static create(metadata, deployDir) {
        Util.metadataLogger('error', this.definition.type, 'create', 'create not supported');
        return;
    }

    /**
     * Abstract update method that needs to be implemented in child metadata type
     * @param {MetadataTypeItem} metadata single metadata entry
     * @param {MetadataTypeItem} [metadataBefore] metadata mapped by their keyField
     * @returns {void}
     */
    static update(metadata, metadataBefore) {
        Util.metadataLogger('error', this.definition.type, 'update', 'update not supported');
        return;
    }

    /**
     * MetadataType upsert, after retrieving from target and comparing to check if create or update operation is needed.
     * @param {MetadataTypeMap} metadata metadata mapped by their keyField
     * @param {string} deployDir directory where deploy metadata are saved
     * @param {Util.BuObject} [buObject] properties for auth
     * @returns {Promise<MetadataTypeMap>} keyField => metadata map
     */
    static async upsert(metadata, deployDir, buObject) {
        const metadataToUpdate = [];
        const metadataToCreate = [];
        for (const metadataKey in metadata) {
            try {
                // preDeployTasks parsing
                const deployableMetadata = await this.preDeployTasks(
                    metadata[metadataKey],
                    deployDir
                );
                // if preDeploy returns nothing then it cannot be deployed so skip deployment
                if (deployableMetadata) {
                    metadata[metadataKey] = deployableMetadata;
                    const normalizedKey = File.reverseFilterIllegalFilenames(metadataKey);
                    // Update if it already exists; Create it if not
                    if (
                        Util.logger.level === 'debug' &&
                        metadata[metadataKey][this.definition.idField]
                    ) {
                        // TODO: re-evaluate in future releases if & when we managed to solve folder dependencies once and for all
                        // only used if resource is excluded from cache and we still want to update it
                        // needed e.g. to rewire lost folders
                        Util.logger.warn(
                            'Hotfix for non-cachable resource found in deploy folder. Trying update:'
                        );
                        Util.logger.warn(JSON.stringify(metadata[metadataKey]));
                        metadataToUpdate.push({
                            before: {},
                            after: metadata[metadataKey],
                        });
                    } else if (this.cache[this.definition.type][normalizedKey]) {
                        // normal way of processing update files
                        metadata[metadataKey][this.definition.idField] =
                            this.cache[this.definition.type][normalizedKey][
                                this.definition.idField
                            ];
                        metadataToUpdate.push({
                            before: this.cache[this.definition.type][normalizedKey],
                            after: metadata[metadataKey],
                        });
                    } else {
                        metadataToCreate.push(metadata[metadataKey]);
                    }
                }
            } catch (ex) {
                Util.metadataLogger('error', this.definition.type, 'upsert', ex, metadataKey);
            }
        }

        const createResults = (
            await Promise.map(
                metadataToCreate,
                (metadataEntry) => this.create(metadataEntry, deployDir),
                { concurrency: 10 }
            )
        ).filter((r) => r !== undefined && r !== null);
        const updateResults = (
            await Promise.map(
                metadataToUpdate,
                (metadataEntry) => this.update(metadataEntry.after, metadataEntry.before),
                { concurrency: 10 }
            )
        ).filter((r) => r !== undefined && r !== null);
        // Logging
        Util.metadataLogger(
            'info',
            this.definition.type,
            'upsert',
            `${createResults.length} of ${metadataToCreate.length} created / ${updateResults.length} of ${metadataToUpdate.length} updated`
        );

        // if Results then parse as SOAP
        if (this.definition.bodyIteratorField === 'Results') {
            // put in Retrieve Format for parsing
            // todo add handling when response does not contain items.
            // @ts-ignore
            const metadataResults = createResults
                .concat(updateResults)
                .filter((r) => r !== undefined && r !== null)
                .map((r) => r.body.Results)
                .flat()
                .map((r) => r.Object);
            return this.parseResponseBody({ Results: metadataResults });
        } else {
            // put in Retrieve Format for parsing
            // todo add handling when response does not contain items.
            // @ts-ignore
            const metadataResults = createResults
                .concat(updateResults)
                .filter((r) => r !== undefined && r !== null && r.res && r.res.body)
                .map((r) => r.res.body);
            return this.parseResponseBody({ items: metadataResults });
        }
    }

    /**
     * Creates a single metadata entry via REST
     * @param {MetadataTypeItem} metadataEntry a single metadata Entry
     * @param {string} uri rest endpoint for POST
     * @returns {Promise} Promise
     */
    static async createREST(metadataEntry, uri) {
        this.removeNotCreateableFields(metadataEntry);
        try {
            let response;
            await Util.retryOnError(
                `Retrying ${this.definition.type}: ${metadataEntry[this.definition.nameField]}`,
                async () => (response = await this.client.rest.post(uri, metadataEntry))
            );

            Util.logger.info(
                `- created ${this.definition.type}: ${metadataEntry[this.definition.keyField]}`
            );
            return response;
        } catch (ex) {
            const parsedErrors = this.checkForErrors(ex);
            Util.logger.error(
                `- error creating ${this.definition.type}: ${
                    metadataEntry[this.definition.keyField]
                } (${parsedErrors})`
            );
            return null;
        }
    }

    /**
     * Creates a single metadata entry via fuel-soap (generic lib not wrapper)
     * @param {MetadataTypeItem} metadataEntry single metadata entry
     * @param {string} [overrideType] can be used if the API type differs from the otherwise used type identifier
     * @param {boolean} [handleOutside] if the API reponse is irregular this allows you to handle it outside of this generic method
     * @returns {Promise} Promise
     */
    static async createSOAP(metadataEntry, overrideType, handleOutside) {
        try {
            this.removeNotCreateableFields(metadataEntry);
            let response;
            await Util.retryOnError(
                `Retrying to create ${this.definition.type}: ${
                    metadataEntry[this.definition.nameField]
                }`,
                async () =>
                    (response = await this.client.soap.create(
                        this.definition.type.charAt(0).toUpperCase() +
                            this.definition.type.slice(1),
                        metadataEntry,
                        null
                    ))
            );
            if (!handleOutside) {
                Util.logger.info(
                    `- created ${this.definition.type}: ${metadataEntry[this.definition.keyField]}`
                );
            }
            return response;
        } catch (ex) {
            if (!handleOutside) {
                let errorMsg;
                if (ex.results && ex.results.length) {
                    errorMsg = `${ex.results[0].StatusMessage} (Code ${ex.results[0].ErrorCode})`;
                } else {
                    errorMsg = ex.message;
                }
                Util.logger.error(
                    `- error creating ${this.definition.type} '${
                        metadataEntry[this.definition.keyField]
                    }': ${errorMsg}`
                );
            } else {
                throw ex;
            }

            return {};
        }
    }

    /**
     * Updates a single metadata entry via REST
     * @param {MetadataTypeItem} metadataEntry a single metadata Entry
     * @param {string} uri rest endpoint for PATCH
     * @returns {Promise} Promise
     */
    static async updateREST(metadataEntry, uri) {
        this.removeNotUpdateableFields(metadataEntry);
        try {
            let response;
            await Util.retryOnError(
                `Retrying ${this.definition.type}: ${metadataEntry[this.definition.nameField]}`,
                async () => (response = await this.client.rest.patch(uri, metadataEntry))
            );
            this.checkForErrors(response);
            // some times, e.g. automation dont return a key in their update response and hence we need to fall back to name
            Util.logger.info(
                `- updated ${this.definition.type}: ${
                    metadataEntry[this.definition.keyField] ||
                    metadataEntry[this.definition.nameField]
                }`
            );
            return response;
        } catch (ex) {
            const parsedErrors = this.checkForErrors(ex);
            Util.logger.error(
                `- error updating ${this.definition.type}: ${
                    metadataEntry[this.definition.keyField]
                } (${parsedErrors})`
            );
            return null;
        }
    }

    /**
     * Updates a single metadata entry via fuel-soap (generic lib not wrapper)
     * @param {MetadataTypeItem} metadataEntry single metadata entry
     * @param {string} [overrideType] can be used if the API type differs from the otherwise used type identifier
     * @param {boolean} [handleOutside] if the API reponse is irregular this allows you to handle it outside of this generic method
     * @returns {Promise} Promise
     */
    static async updateSOAP(metadataEntry, overrideType, handleOutside) {
        let response;
        try {
            this.removeNotUpdateableFields(metadataEntry);
            await Util.retryOnError(
                `Retrying to update ${this.definition.type}: ${
                    metadataEntry[this.definition.nameField]
                }`,
                async () =>
                    (response = await this.client.soap.update(
                        this.definition.type.charAt(0).toUpperCase() +
                            this.definition.type.slice(1),
                        metadataEntry,
                        null
                    ))
            );
            if (!handleOutside) {
                Util.logger.info(
                    `- updated ${this.definition.type}: ${metadataEntry[this.definition.keyField]}`
                );
            }
            return response;
        } catch (ex) {
            if (!handleOutside) {
                let errorMsg;
                if (ex.results && ex.results.length) {
                    errorMsg = `${ex.results[0].StatusMessage} (Code ${ex.results[0].ErrorCode})`;
                } else {
                    errorMsg = ex.message;
                }
                Util.logger.error(
                    `- error updating ${this.definition.type} '${
                        metadataEntry[this.definition.keyField]
                    }': ${errorMsg}`
                );
            } else {
                throw ex;
            }

            return {};
        }
    }
    /**
     * Retrieves SOAP via generic fuel-soap wrapper based metadata of metadata type into local filesystem. executes callback with retrieved metadata
     * @param {string} retrieveDir Directory where retrieved metadata directory will be saved
     * @param {Util.BuObject} buObject properties for auth
     * @param {Object} [requestParams] required for the specific request (filter for example)
     * @param {string[]} [additionalFields] Returns specified fields even if their retrieve definition is not set to true
     * @param {string} [overrideType] can be used if the API type differs from the otherwise used type identifier
     * @returns {Promise<{metadata:MetadataTypeMap,type:string}>} Promise of item map
     */
    static async retrieveSOAPgeneric(
        retrieveDir,
        buObject,
        requestParams,
        additionalFields,
        overrideType
    ) {
        const fields = this.getFieldNamesToRetrieve(additionalFields);

        const metadata = await this.retrieveSOAPBody(fields, requestParams, overrideType);
        if (retrieveDir) {
            const savedMetadata = await this.saveResults(metadata, retrieveDir, null);
            Util.logger.info(
                `Downloaded: ${this.definition.type} (${Object.keys(savedMetadata).length})`
            );
            if (
                buObject &&
                this.properties.metaDataTypes.documentOnRetrieve.includes(this.definition.type)
            ) {
                await this.document(buObject, savedMetadata);
            }
        }
        return { metadata: metadata, type: this.definition.type };
    }
    /**
     * helper that handles batched retrieve via SOAP
     * @param {string[]} fields list of fields that we want to see retrieved
     * @param {Object} [options] required for the specific request (filter for example)
     * @param {string} [type] optionally overwrite the API type of the metadata here
     * @returns {Promise<MetadataTypeMap>} keyField => metadata map
     */
    static async retrieveSOAPBody(fields, options, type) {
        let status;
        let batchCounter = 1;
        const defaultBatchSize = 2500; // 2500 is the typical batch size
        options = options || {};
        let metadata = {};
        do {
            let resultsBatch;
            await Util.retryOnError(`Retrying ${this.definition.type}`, async () => {
                resultsBatch = await this.client.soap.retrieve(
                    type || this.definition.type,
                    fields,
                    options
                );
            });
            status = resultsBatch.OverallStatus;
            if (status === 'MoreDataAvailable') {
                options.continueRequest = resultsBatch.RequestID;
                Util.logger.info(
                    `-  more than ${batchCounter * defaultBatchSize} ${
                        this.definition.typeName
                    }s found in Business Unit - loading next batch...`
                );
                batchCounter++;
            }
            const metadataBatch = this.parseResponseBody(resultsBatch);

            metadata = { ...metadata, ...metadataBatch };
        } while (status === 'MoreDataAvailable');

        return metadata;
    }

    /**
     * Retrieves Metadata for Rest Types
     * @param {string} retrieveDir Directory where retrieved metadata directory will be saved
     * @param {string} uri rest endpoint for GET
     * @param {string} [overrideType] force a metadata type (mainly used for Folders)
     * @param {Util.TemplateMap} [templateVariables] variables to be replaced in the metadata
     * @returns {Promise<{metadata:MetadataTypeMap,type:string}>} Promise of item map
     */
    static async retrieveREST(retrieveDir, uri, overrideType, templateVariables) {
        let response;
        await Util.retryOnError(`Retrying ${this.definition.type}`, async () => {
            response = this.definition.restPagination
                ? await this.client.rest.getBulk(uri)
                : await this.client.rest.get(uri);
        });
        const results = this.parseResponseBody(response);

        // get extended metadata if applicable
        if (this.definition.hasExtended) {
            const extended = await this.client.rest.getCollection(
                Object.keys(results).map((key) => uri + results[key][this.definition.idField])
            );
            for (const ext of extended) {
                const key = ext[this.definition.keyField];
                results[key] = Object.assign(results[key], ext);
            }
        }

        if (retrieveDir) {
            const savedMetadata = await this.saveResults(
                results,
                retrieveDir,
                overrideType,
                templateVariables
            );
            Util.logger.info(
                `Downloaded: ${overrideType || this.definition.type} (${
                    Object.keys(savedMetadata).length
                })`
            );
        }

        return { metadata: results, type: overrideType || this.definition.type };
    }

    /**
     * Builds map of metadata entries mapped to their keyfields
     * @param {Object} body json of response body
     * @returns {Promise<MetadataTypeMap>} keyField => metadata map
     */
    static parseResponseBody(body) {
        const bodyIteratorField = this.definition.bodyIteratorField;
        const keyField = this.definition.keyField;
        const metadataStructure = {};

        if (body !== null) {
            // in some cases data is just an array
            if (Array.isArray(body)) {
                for (const item of body) {
                    const key = item[keyField];
                    metadataStructure[key] = item;
                }
            } else if (body[bodyIteratorField]) {
                for (const item of body[bodyIteratorField]) {
                    const key = item[keyField];
                    metadataStructure[key] = item;
                }
            }
        }
        return metadataStructure;
    }

    /**
     * Deletes a field in a metadata entry if the selected definition property equals false.
     * @example
     * Removes field (or nested fields childs) that are not updateable
     * deleteFieldByDefinition(metadataEntry, 'CustomerKey', 'isUpdateable');
     * @param {MetadataTypeItem} metadataEntry One entry of a metadataType
     * @param {string} fieldPath field path to be checked if it conforms to the definition (dot seperated if nested): 'fuu.bar'
     * @param {'isCreateable'|'isUpdateable'|'retrieving'|'templating'} definitionProperty delete field if definitionProperty equals false for specified field. Options: [isCreateable | isUpdateable]
     * @param {string} origin string of parent object, required when using arrays as these are parsed slightly differently.
     * @returns {void}
     */
    static deleteFieldByDefinition(metadataEntry, fieldPath, definitionProperty, origin) {
        // Get content of nested property
        let fieldContent;
        try {
            fieldContent = fieldPath.split('.').reduce((field, key) => field[key], metadataEntry);
        } catch (e) {
            // when we hit fields that have dots in their name (e.g. interarction, metaData['simulation.id']) then this will fail
            // decided to skip these cases for now entirely
            return;
        }
        let originHelper;

        // revert back placeholder to dots
        if (origin) {
            originHelper = origin + '.' + fieldPath;
        } else {
            originHelper = fieldPath;
        }

        if (
            this.definition.fields[originHelper] &&
            this.definition.fields[originHelper].skipValidation
        ) {
            // skip if current field should not be validated
            return;
        } else if (
            Array.isArray(fieldContent) &&
            this.definition.fields[originHelper] &&
            this.definition.fields[originHelper][definitionProperty] === true
        ) {
            for (const subObject of fieldContent) {
                // for simple arrays skip, only process object or array arrays further
                if (Array.isArray(subObject) || typeof subObject === 'object') {
                    for (const subField in subObject) {
                        this.deleteFieldByDefinition(
                            subObject,
                            subField,
                            definitionProperty,
                            originHelper + '[]'
                        );
                    }
                }
            }
        } else if (
            typeof fieldContent === 'object' &&
            !Array.isArray(fieldContent) &&
            (this.definition.fields[originHelper] == null ||
                this.definition.fields[originHelper][definitionProperty] === true)
        ) {
            // Recursive call of this method if there are nested fields
            for (const subField in fieldContent) {
                this.deleteFieldByDefinition(
                    metadataEntry,
                    originHelper + '.' + subField,
                    definitionProperty,
                    null
                );
            }
        } else if (!this.definition.fields[originHelper]) {
            // Display warining if there is no definition for the current field
            Util.logger.verbose(
                `MetadataType[${this.definition.type}].deleteFieldByDefinition[${definitionProperty}]:: Field ${originHelper} not in metadata info`
            );
        } else if (this.definition.fields[originHelper][definitionProperty] === false) {
            // Check if field/nested field should be deleted depending on the definitionProperty
            fieldPath.split('.').reduce((field, key, index) => {
                if (index === fieldPath.split('.').length - 1) {
                    delete field[key];
                } else {
                    return field[key];
                }
            }, metadataEntry);
        }
    }
    /**
     * Remove fields from metadata entry that are not createable
     * @param {MetadataTypeItem} metadataEntry metadata entry
     * @returns {void}
     */
    static removeNotCreateableFields(metadataEntry) {
        for (const field in metadataEntry) {
            this.deleteFieldByDefinition(metadataEntry, field, 'isCreateable', null);
        }
    }

    /**
     * Remove fields from metadata entry that are not updateable
     * @param {MetadataTypeItem} metadataEntry metadata entry
     * @returns {void}
     */
    static removeNotUpdateableFields(metadataEntry) {
        for (const field in metadataEntry) {
            this.deleteFieldByDefinition(metadataEntry, field, 'isUpdateable', null);
        }
    }

    /**
     * Remove fields from metadata entry that are not needed in the template
     * @param {MetadataTypeItem} metadataEntry metadata entry
     * @returns {void}
     */
    static keepTemplateFields(metadataEntry) {
        for (const field in metadataEntry) {
            this.deleteFieldByDefinition(metadataEntry, field, 'template', null);
        }
    }

    /**
     * Remove fields from metadata entry that are not needed in the stored metadata
     * @param {MetadataTypeItem} metadataEntry metadata entry
     * @returns {void}
     */
    static keepRetrieveFields(metadataEntry) {
        for (const field in metadataEntry) {
            this.deleteFieldByDefinition(metadataEntry, field, 'retrieving', null);
        }
    }

    /**
     * checks if the current metadata entry should be saved on retrieve or not
     * @static
     * @param {MetadataTypeItem} metadataEntry metadata entry
     * @param {boolean} [include=false] true: use definition.include / options.include; false=exclude: use definition.filter / options.exclude
     * @returns {boolean} true: skip saving == filtered; false: continue with saving
     * @memberof MetadataType
     */
    static isFiltered(metadataEntry, include) {
        if (include) {
            // check include-only filters (== discard rest)
            const includeByDefinition = this._filterOther(this.definition.include, metadataEntry);
            const includeByConfig = this._filterOther(
                this.properties.options.include[this.definition.type],
                metadataEntry
            );
            if (includeByDefinition === false || includeByConfig === false) {
                Util.logger.debug(
                    `Filtered ${this.definition.type} '${
                        metadataEntry[this.definition.nameField]
                    }' (${metadataEntry[this.definition.keyField]}): not matching include filter`
                );

                return true;
            }
        } else {
            // check exclude-only filters (== keep rest)
            const excludeByDefinition = this._filterOther(this.definition.filter, metadataEntry);
            const excludeByConfig = this._filterOther(
                this.properties.options.exclude[this.definition.type],
                metadataEntry
            );
            if (excludeByDefinition || excludeByConfig) {
                Util.logger.debug(
                    `Filtered ${this.definition.type} '${
                        metadataEntry[this.definition.nameField]
                    }' (${metadataEntry[this.definition.keyField]}): matching exclude filter`
                );
                return true;
            }
        }
        // this metadata type has no filters defined or no match was found
        return false;
    }
    /**
     * optionally filter by what folder something is in
     * @static
     * @param {Object} metadataEntry metadata entry
     * @param {boolean} [include=false] true: use definition.include / options.include; false=exclude: use definition.filter / options.exclude
     * @returns {boolean} true: filtered == do NOT save; false: not filtered == do save
     * @memberof MetadataType
     */
    static isFilteredFolder(metadataEntry, include) {
        if (metadataEntry.json && metadataEntry.json.r__folder_Path) {
            // r__folder_Path found in sub-object
            metadataEntry = metadataEntry.json;
        } else if (!metadataEntry.r__folder_Path) {
            // no r__folder_Path found at all
            return false;
        }
        // r__folder_Path found

        if (include) {
            const errorMsg = `Filtered ${this.definition.type} '${
                metadataEntry[this.definition.nameField]
            }' (${
                metadataEntry[this.definition.keyField]
            }): not matching include filter for folder`;
            // check include-only filters (== discard rest)
            const includeByDefinition = this._filterFolder(
                this.definition.include,
                metadataEntry.r__folder_Path
            );
            if (includeByDefinition === false) {
                Util.logger.debug(errorMsg + ' (Accenture SFMC DevTools default)');
                return true;
            }

            const includeByConfig = this._filterFolder(
                this.properties.options.include[this.definition.type],
                metadataEntry.r__folder_Path
            );
            if (includeByConfig === false) {
                Util.logger.debug(errorMsg + ' (project config)');
                return true;
            }
        } else {
            const errorMsg = `Filtered ${this.definition.type} '${
                metadataEntry[this.definition.nameField]
            }' (${metadataEntry[this.definition.keyField]}): matching exclude filter for folder`;
            // check exclude-only filters (== keep rest)
            const excludeByDefinition = this._filterFolder(
                this.definition.filter,
                metadataEntry.r__folder_Path
            );
            if (excludeByDefinition) {
                Util.logger.debug(errorMsg + ' (project config)');
                return true;
            }

            const excludeByConfig = this._filterFolder(
                this.properties.options.exclude[this.definition.type],
                metadataEntry.r__folder_Path
            );
            if (excludeByConfig) {
                Util.logger.debug(errorMsg + ' (Accenture SFMC DevTools default)');
                return true;
            }
        }
        // this metadata type has no filters defined or no match was found
        return false;
    }
    /**
     * internal helper
     * @private
     * @param {Object} myFilter include/exclude filter object
     * @param {string} r__folder_Path already determined folder path
     * @returns {?boolean} true: filter value found; false: filter value not found; null: no filter defined
     */
    static _filterFolder(myFilter, r__folder_Path) {
        if (!myFilter || !myFilter.r__folder_Path) {
            // no filter defined
            return null;
        }
        // consolidate input: could be String[] or String
        const filteredValues = Array.isArray(myFilter.r__folder_Path)
            ? myFilter.r__folder_Path
            : [myFilter.r__folder_Path];

        for (const path of filteredValues) {
            if (r__folder_Path.startsWith(path)) {
                // filter matched
                // this filters the given folder and anything below it.
                // to only filter subfolders, end with "/", to also filter the given folder, omit the "/"
                return true;
            }
        }

        // no filters matched
        return false;
    }
    /**
     * internal helper
     * @private
     * @param {Object} myFilter include/exclude filter object
     * @param {Object} metadataEntry metadata entry
     * @returns {?boolean} true: filter value found; false: filter value not found; null: no filter defined
     */
    static _filterOther(myFilter, metadataEntry) {
        // not possible to check r__folder_Path before parseMetadata was run; handled in `isFilteredFolder()`
        if (
            !myFilter ||
            !Object.keys(myFilter).filter((item) => item !== 'r__folder_Path').length
        ) {
            // no filter defined
            return null;
        }

        for (const key in myFilter) {
            // consolidate input: could be String[] or String
            const filteredValues = Array.isArray(myFilter[key]) ? myFilter[key] : [myFilter[key]];

            if (filteredValues.includes(metadataEntry[key])) {
                // filter matched
                return true;
            }
        }

        // no filters matched
        return false;
    }

    /**
     * Helper for writing Metadata to disk, used for Retrieve and deploy
     * @param {MetadataTypeMap} results metadata results from deploy
     * @param {string} retrieveDir directory where metadata should be stored after deploy/retrieve
     * @param {string} [overrideType] for use when there is a subtype (such as folder-queries)
     * @param {Util.TemplateMap} [templateVariables] variables to be replaced in the metadata
     * @returns {Promise<MetadataTypeMap>} Promise of saved metadata
     */
    static async saveResults(results, retrieveDir, overrideType, templateVariables) {
        const savedResults = {};
        const subtypeExtension = '.' + (overrideType || this.definition.type) + '-meta';
        let filterCounter = 0;
        for (const originalKey in results) {
            try {
                if (
                    this.isFiltered(results[originalKey], true) ||
                    this.isFiltered(results[originalKey], false)
                ) {
                    // if current metadata entry is filtered don't save it
                    filterCounter++;
                    continue;
                }

                // define directory into which the current metdata shall be saved
                const baseDir = [retrieveDir, ...(overrideType || this.definition.type).split('-')];

                results[originalKey] = await this.postRetrieveTasks(
                    results[originalKey],
                    retrieveDir,
                    templateVariables ? true : false
                );
                if (!results[originalKey] || results[originalKey] === null) {
                    // we encountered a situation in our postRetrieveTasks that made us want to filter this record
                    delete results[originalKey];
                    filterCounter++;
                    continue;
                }

                if (
                    this.isFilteredFolder(results[originalKey], true) ||
                    this.isFilteredFolder(results[originalKey], false)
                ) {
                    // if current metadata entry is filtered don't save it
                    filterCounter++;
                    continue;
                }

                // for complex types like asset, script, query we need to save the scripts that were extracted from the JSON
                if (results[originalKey].json && results[originalKey].codeArr) {
                    // replace market values with template variable placeholders (do not do it on .codeArr)
                    if (templateVariables) {
                        results[originalKey].json = Util.replaceByObject(
                            results[originalKey].json,
                            templateVariables
                        );
                        results[originalKey].subFolder = Util.replaceByObject(
                            results[originalKey].subFolder,
                            templateVariables
                        );
                    }

                    const postRetrieveData = results[originalKey];
                    if (postRetrieveData.subFolder) {
                        // very complex types have their own subfolder
                        baseDir.push(...postRetrieveData.subFolder);
                    }
                    // save extracted scripts
                    for (const script of postRetrieveData.codeArr) {
                        const dir = [...baseDir];
                        if (script.subFolder) {
                            // some files shall be saved in yet a deeper subfolder
                            dir.push(...script.subFolder);
                        }
                        File.writePrettyToFile(
                            dir,
                            script.fileName + subtypeExtension,
                            script.fileExt,
                            script.content,
                            templateVariables
                        );
                    }
                    // normalize results[metadataEntry]
                    results[originalKey] = postRetrieveData.json;
                } else {
                    // not a complex type, run the the entire JSON through templating
                    // replace market values with template variable placeholders
                    if (templateVariables) {
                        results[originalKey] = Util.replaceByObject(
                            results[originalKey],
                            templateVariables
                        );
                    }
                }

                // we dont store Id on local disk, but we need it for caching logic,
                // so its in retrieve but not in save. Here we put into the clone so that the original
                // object used for caching doesnt have the Id removed.
                const saveClone = JSON.parse(JSON.stringify(results[originalKey]));
                if (!this.definition.keepId) {
                    delete saveClone[this.definition.idField];
                }

                if (templateVariables) {
                    this.keepTemplateFields(saveClone);
                } else {
                    this.keepRetrieveFields(saveClone);
                }
                savedResults[originalKey] = saveClone;
                File.writeJSONToFile(
                    // manage subtypes
                    baseDir,
                    originalKey + subtypeExtension,
                    saveClone
                );
            } catch (ex) {
<<<<<<< HEAD
                Util.metadataLogger(
                    'error',
                    this.definition.type,
                    'saveResults',
                    ex,
                    metadataEntry
                );
=======
                console.log(ex.stack);
                Util.metadataLogger('error', this.definition.type, 'saveResults', ex, originalKey);
>>>>>>> bf321920
            }
        }
        if (filterCounter) {
            if (this.definition.type !== 'asset') {
                // interferes with progress bar in assets and is printed 1-by-1 otherwise
                Util.logger.info(
                    `Filtered ${this.definition.type}: ${filterCounter} (downloaded but not saved to disk)`
                );
            }
        }
        return savedResults;
    }
    /**
     * helper for buildDefinition
     * handles extracted code if any are found for complex types (e.g script, asset, query)
     * @param {string} templateDir Directory where metadata templates are stored
     * @param {string} targetDir Directory where built definitions will be saved
     * @param {MetadataTypeItem} metadata main JSON file that was read from file system
     * @param {Util.TemplateMap} variables variables to be replaced in the metadata
     * @param {string} templateName name of the template to be built
     * @returns {Promise<void>} Promise
     */
    static async buildDefinitionForExtracts(
        templateDir,
        targetDir,
        metadata,
        variables,
        templateName
    ) {
        // generic version here does nothing. actual cases handled in type classes
        return null;
    }
    /**
     * check template directory for complex types that open subfolders for their subtypes
     * @param {string} templateDir Directory where metadata templates are stored
     * @param {string} templateName name of the metadata file
     * @returns {string} subtype name
     */
    static findSubType(templateDir, templateName) {
        return null;
    }
    /**
     * optional method used for some types to try a different folder structure
     * @param {string} templateDir Directory where metadata templates are stored
     * @param {string[]} typeDirArr current subdir for this type
     * @param {string} templateName name of the metadata template
     * @param {string} fileName name of the metadata template file w/o extension
     * @param {Error} ex error from first attempt
     * @returns {Object} metadata
     */
    static async readSecondaryFolder(templateDir, typeDirArr, templateName, fileName, ex) {
        // we just want to push the method into the catch here
        throw new Error(ex);
    }
    /**
     * Builds definition based on template
     * NOTE: Most metadata files should use this generic method, unless custom
     * parsing is required (for example scripts & queries)
     * @param {string} templateDir Directory where metadata templates are stored
     * @param {String|String[]} targetDir (List of) Directory where built definitions will be saved
     * @param {string} templateName name of the metadata file
     * @param {Util.TemplateMap} variables variables to be replaced in the metadata
     * @returns {Promise<{metadata:MetadataTypeMap,type:string}>} Promise of item map
     */
    static async buildDefinition(templateDir, targetDir, templateName, variables) {
        // retrieve metadata template
        let metadataStr;
        let typeDirArr = [this.definition.type];
        const subType = this.findSubType(templateDir, templateName);
        if (subType) {
            typeDirArr.push(subType);
        }
        const suffix = subType ? `-${subType}-meta` : '-meta';
        const fileName = templateName + '.' + this.definition.type + suffix;
        try {
            // ! do not load via readJSONFile to ensure we get a string, not parsed JSON
            // templated files might contain illegal json before the conversion back to the file that shall be saved
            metadataStr = await File.readFile([templateDir, ...typeDirArr], fileName, 'json');
        } catch (ex) {
            try {
                metadataStr = await this.readSecondaryFolder(
                    templateDir,
                    typeDirArr,
                    templateName,
                    fileName,
                    ex
                );
            } catch (ex) {
                throw new Error(
                    `${this.definition.type}:: Could not find ./${File.normalizePath([
                        templateDir,
                        ...typeDirArr,
                        fileName + '.json',
                    ])}.`
                );
            }
            // return;
        }

        let metadata;
        try {
            // update all initial variables & create metadata object
            metadata = JSON.parse(Mustache.render(metadataStr, variables));
            typeDirArr = typeDirArr.map((el) => Mustache.render(el, variables));
        } catch (ex) {
            throw new Error(
                `${this.definition.type}:: Error applying template variables on ${
                    templateName + '.' + this.definition.type
                }${suffix}.json. Please check if your replacement values will result in valid json.`
            );
        }

        // handle extracted code
        // run after metadata was templated and converted into JS-object
        // templating to extracted content is applied inside of buildDefinitionForExtracts()
        await this.buildDefinitionForExtracts(
            templateDir,
            targetDir,
            metadata,
            variables,
            templateName
        );

        try {
            // write to file
            let targetDirArr;
            if (!Array.isArray(targetDir)) {
                targetDirArr = [targetDir];
            } else {
                targetDirArr = targetDir;
            }
            for (const targetDir of targetDirArr) {
                File.writeJSONToFile(
                    [targetDir, ...typeDirArr],
                    metadata[this.definition.keyField] + '.' + this.definition.type + suffix,
                    metadata
                );
            }
            Util.logger.info(
                'MetadataType[' +
                    this.definition.type +
                    '].buildDefinition:: Complete - ' +
                    metadata[this.definition.keyField]
            );

            return { metadata: metadata, type: this.definition.type };
        } catch (ex) {
            throw new Error(`${this.definition.type}:: ${ex.message}`);
        }
    }
    /**
     *
     * @param {Object} ex response payload from REST API
     * @returns {void}
     */
    static checkForErrors(ex) {
        if (ex && ex.response && ex.response.status >= 400 && ex.response.status < 600) {
            const errors = [];
            if (ex.response.data.errors) {
                for (const errMsg of ex.response.data.errors) {
                    errors.push(errMsg.message.split('<br />').join(''));
                }
            } else if (ex.response.data.validationErrors) {
                for (const errMsg of ex.response.data.validationErrors) {
                    errors.push(errMsg.message.split('<br />').join(''));
                }
            } else if (ex.response.data.message) {
                errors.push(ex.response.data.message);
            } else {
                errors.push(`Undefined Errors: ${JSON.stringify(ex.response.data)}`);
            }
            Util.logger.debug(JSON.stringify(ex.config));
            Util.logger.debug(JSON.stringify(ex.response.data));
            return `Errors on upserting metadata at ${ex.request.path}: ${errors.join('<br />')}`;
        }
    }

    /**
     * Gets metadata cache with limited fields and does not store value to disk
     * @param {Util.BuObject} [buObject] properties for auth
     * @param {MetadataTypeMap} [metadata] a list of type definitions
     * @param {boolean} [isDeploy] used to skip non-supported message during deploy
     * @returns {void}
     */
    static document(buObject, metadata, isDeploy) {
        if (!isDeploy) {
            Util.logger.error(`Documenting type ${this.definition.type} is not supported.`);
        }
    }

    /**
     * Delete a data extension from the specified business unit
     * @param {Util.BuObject} buObject references credentials
     * @param {string} customerKey Identifier of data extension
     * @returns {void} -
     */
    static deleteByKey(buObject, customerKey) {
        Util.logger.error(`Deleting type ${this.definition.type} is not supported.`);
    }
    /**
     * Returns metadata of a business unit that is saved locally
     * @param {string} readDir root directory of metadata.
     * @param {boolean} [listBadKeys=false] do not print errors, used for badKeys()
     * @param {Object} [buMetadata] Metadata of BU in local directory
     * @returns {Object} Metadata of BU in local directory
     */
    static readBUMetadataForType(readDir, listBadKeys, buMetadata) {
        buMetadata = buMetadata || {};
        readDir = File.normalizePath([readDir, this.definition.type]);
        try {
            if (File.existsSync(readDir)) {
                // check if folder name is a valid metadataType, then check if the user limited to a certain type in the command params
                buMetadata[this.definition.type] = this.getJsonFromFS(readDir, listBadKeys);
                return buMetadata;
            } else {
                throw new Error(`Directory '${readDir}' does not exist.`);
            }
        } catch (ex) {
            throw new Error(ex.message);
        }
    }
}

MetadataType.definition = {
    bodyIteratorField: '',
    dependencies: [],
    fields: null,
    hasExtended: null,
    idField: '',
    keyField: '',
    nameField: '',
    type: '',
};
/**
 * @type {Util.SDK}
 */
MetadataType.client = undefined;
/**
 * @type {MultiMetadataTypeMap}
 */
MetadataType.cache = {};
MetadataType.properties = null;

module.exports = MetadataType;<|MERGE_RESOLUTION|>--- conflicted
+++ resolved
@@ -1101,18 +1101,7 @@
                     saveClone
                 );
             } catch (ex) {
-<<<<<<< HEAD
-                Util.metadataLogger(
-                    'error',
-                    this.definition.type,
-                    'saveResults',
-                    ex,
-                    metadataEntry
-                );
-=======
-                console.log(ex.stack);
                 Util.metadataLogger('error', this.definition.type, 'saveResults', ex, originalKey);
->>>>>>> bf321920
             }
         }
         if (filterCounter) {
