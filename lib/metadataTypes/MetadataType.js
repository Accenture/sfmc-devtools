--- conflicted
+++ resolved
@@ -662,11 +662,7 @@
             return response;
         } catch (ex) {
             this._handleSOAPErrors(ex, 'creating', metadataEntry, handleOutside);
-<<<<<<< HEAD
-            return {};
-=======
             return null;
->>>>>>> 6d432c42
         }
     }
 
@@ -735,28 +731,6 @@
             return response;
         } catch (ex) {
             this._handleSOAPErrors(ex, 'updating', metadataEntry, handleOutside);
-<<<<<<< HEAD
-            return {};
-        }
-    }
-    /**
-     *
-     * @param {Error} ex error that occured
-     * @param {'creating'|'updating'} msg what to print in the log
-     * @param {TYPE.MetadataTypeItem} [metadataEntry] single metadata entry
-     * @param {boolean} [handleOutside] if the API reponse is irregular this allows you to handle it outside of this generic method
-     */
-    static _handleSOAPErrors(ex, msg, metadataEntry, handleOutside) {
-        if (handleOutside) {
-            throw ex;
-        } else {
-            const errorMsg = ex?.json?.Results?.length
-                ? `${ex.json.Results[0].StatusMessage} (Code ${ex.json.Results[0].ErrorCode})`
-                : ex.message;
-            const name = metadataEntry ? ` '${metadataEntry[this.definition.keyField]}'` : '';
-            Util.logger.error(` ☇ error ${msg} ${this.definition.type}${name}: ${errorMsg}`);
-        }
-=======
             return null;
         }
     }
@@ -786,7 +760,6 @@
         return ex?.json?.Results?.length
             ? `${ex.json.Results[0].StatusMessage} (Code ${ex.json.Results[0].ErrorCode})`
             : ex.message;
->>>>>>> 6d432c42
     }
     /**
      * Retrieves SOAP via generic fuel-soap wrapper based metadata of metadata type into local filesystem. executes callback with retrieved metadata
