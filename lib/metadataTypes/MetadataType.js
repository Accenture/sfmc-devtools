--- conflicted
+++ resolved
@@ -638,11 +638,7 @@
     /**
      * helper for {@link MetadataType.upsert}
      *
-<<<<<<< HEAD
-     * @param {TYPE.MetadataTypeItem} metadata single metadata item
-=======
      * @param {TYPE.MetadataTypeMap} metadataMap list of metadata
->>>>>>> 6b120a92
      * @param {string} metadataKey key of item we are looking at
      * @param {boolean} hasError error flag from previous code
      * @param {TYPE.MetadataTypeItemDiff[]} metadataToUpdate list of items to update
