--- conflicted
+++ resolved
@@ -8,23 +8,14 @@
  * @property {string} [CustomerKey] key in format [DEkey].[FieldName]
  * @property {Object} [DataExtension] -
  * @property {string} DataExtension.CustomerKey key of DE
-<<<<<<< HEAD
- * @property {string} Name name
+ * @property {string} Name name of field
  * @property {string} [Name_new] custom attribute that is only used when trying to rename a field from Name to Name_new
- * @property {string} DefaultValue -
- * @property {'true'|'false'} IsRequired -
- * @property {'true'|'false'} IsPrimaryKey -
- * @property {string} Ordinal 1, 2, 3, ...
- * @property {'Text'|'Date'|'Number'|'Decimal'|'Email'} FieldType type of data in this field; API fails if field is provided during an update
-=======
- * @property {string} Name name of field
  * @property {string} DefaultValue empty string for not set
  * @property {'true'|'false'} IsRequired -
  * @property {'true'|'false'} IsPrimaryKey -
  * @property {string} Ordinal 1, 2, 3, ...
  * @property {'Text'|'Number'|'Date'|'Boolean'|'Decimal'|'EmailAddress'|'Phone'|'Locale'} FieldType can only be set on create
  * @property {string} Scale the number of places after the decimal that the field can hold; example: "0","1", ...
->>>>>>> 15f2ff60
  *
  * @typedef {Object.<string, DataExtensionFieldItem>} DataExtensionFieldMap
  */
@@ -145,6 +136,8 @@
             const item = deployColumns[i];
             const itemOld = existingFieldByName[item.Name];
             if (itemOld) {
+                // field is getting updated ---
+
                 // Updating to a new FieldType will result in an error; warn & afterwards remove it
                 if (itemOld.FieldType !== item.FieldType) {
                     Util.logger.warn(
@@ -169,6 +162,15 @@
                         `- A field cannot be changed to be required on update after it was created to allow nulls: [${deKey}].[${item.Name}]`
                     );
                     item.IsRequired = itemOld.IsRequired;
+                }
+
+                // enable renaming
+                if (item.Name_new) {
+                    item.Name = item.Name_new;
+                    delete item.Name_new;
+                    Util.logger.warn(
+                        `Found 'Name_new' value '${item.Name_new}' for ${deKey}.${item.Name} - trying to rename.`
+                    );
                 }
 
                 // check if any changes were found
@@ -184,16 +186,21 @@
                     continue;
                 }
 
-                // field is getting updated ---
                 // set the ObjectId for clear identification during update
                 item.ObjectID = itemOld.ObjectID;
             } else {
-                // adding new field
+                // field is getting added ---
                 if (Util.isTrue(item.IsRequired) && item.DefaultValue === '') {
                     Util.logger.warn(
                         `- Adding new fields to an existing table requires that these fields are either not-required (nullable) or have a default value set. Changing [${deKey}].[${item.Name}] to be not-required`
                     );
                     item.IsRequired = 'false';
+                }
+                if (item.Name_new) {
+                    Util.logger.warn(
+                        `Found 'Name_new' value '${item.Name_new}' for ${deKey}.${item.Name} but could not find a corresponding DE field on the server - adding new field instead of updating.`
+                    );
+                    delete item.Name_new;
                 }
                 // Field doesn't exist in target, therefore Remove ObjectID if present
                 delete item.ObjectID;
