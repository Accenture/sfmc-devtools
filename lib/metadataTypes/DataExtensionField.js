--- conflicted
+++ resolved
@@ -16,11 +16,7 @@
  * @property {string} Ordinal 1, 2, 3, ...
  * @property {'Text'|'Number'|'Date'|'Boolean'|'Decimal'|'EmailAddress'|'Phone'|'Locale'} FieldType can only be set on create
  * @property {string} Scale the number of places after the decimal that the field can hold; example: "0","1", ...
-<<<<<<< HEAD
- * @typedef {Object<string, DataExtensionFieldItem>} DataExtensionFieldMap
-=======
  * @typedef {object.<string, DataExtensionFieldItem>} DataExtensionFieldMap
->>>>>>> 0435ddd6
  */
 
 const MetadataType = require('./MetadataType');
@@ -118,11 +114,7 @@
      *
      * @param {DataExtensionFieldItem[]} deployColumns Columns of data extension that will be deployed
      * @param {string} deKey external/customer key of Data Extension
-<<<<<<< HEAD
-     * @returns {Object<string, DataExtensionFieldItem>} existing fields by their original name to allow re-adding FieldType after update
-=======
      * @returns {object<string, DataExtensionFieldItem>} existing fields by their original name to allow re-adding FieldType after update
->>>>>>> 0435ddd6
      */
     static async prepareDeployColumnsOnUpdate(deployColumns, deKey) {
         // retrieve existing fields to enable updating them
@@ -140,11 +132,7 @@
         const fieldsObj = response.metadata;
 
         // ensure fields can be updated properly by their adding ObjectId based on Name-matching
-<<<<<<< HEAD
-        /** @type {Object<string, DataExtensionFieldItem>} */
-=======
         /** @type {object<string, DataExtensionFieldItem>} */
->>>>>>> 0435ddd6
         const existingFieldByName = {};
 
         Object.keys(fieldsObj).forEach((key) => {
