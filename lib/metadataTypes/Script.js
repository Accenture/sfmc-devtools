'use strict';

const TYPE = require('../../types/mcdev.d');
const MetadataType = require('./MetadataType');
const Util = require('../util/util');
const File = require('../util/file');
const cache = require('../util/cache');
const Mustache = require('mustache');

/**
<<<<<<< HEAD
 * @typedef {object} ScriptItem
 * @property {string} name name
 * @property {string} key key
 * @property {string} description -
 * @property {string} createdDate e.g. "2020-09-14T01:42:03.017"
 * @property {string} modifiedDate e.g. "2020-09-14T01:42:03.017"
 * @property {string} [script] contains script with line breaks converted to '\n'. The content is extracted during retrieval and written into a separate *.ssjs file
 * @property {string} [categoryId] holds folder ID, replaced with r__folder_Path during retrieve
 * @property {string} r__folder_Path folder path in which this DE is saved
 * @typedef {object<string, ScriptItem>} ScriptMap
 * @typedef {object} CodeExtractItem
 * @property {ScriptItem} json metadata of one item w/o code
 * @property {MetadataType.CodeExtract[]} codeArr list of code snippets in this item
 * @property {string[]} subFolder mostly set to null, otherwise list of subfolders
 */

/**
=======
>>>>>>> 4b6c9336
 * Script MetadataType
 *
 * @augments MetadataType
 */
class Script extends MetadataType {
    /**
     * Retrieves Metadata of Script
     * Endpoint /automation/v1/scripts/ return all Scripts with all details.
     *
     * @param {string} retrieveDir Directory where retrieved metadata directory will be saved
     * @returns {Promise<{metadata:TYPE.ScriptMap,type:string}>} Promise
     */
    static async retrieve(retrieveDir) {
        await File.initPrettier('ssjs');
        return super.retrieveREST(retrieveDir, '/automation/v1/scripts/', null);
    }
    /**
     * Retrieves script metadata for caching
     *
     * @returns {Promise<{metadata:TYPE.ScriptMap,type:string}>} Promise
     */
    static async retrieveForCache() {
        return super.retrieveREST(null, '/automation/v1/scripts/', null);
    }

    /**
     * Retrieve a specific Script by Name
     *
     * @param {string} templateDir Directory where retrieved metadata directory will be saved
     * @param {string} name name of the metadata file
     * @param {TYPE.TemplateMap} templateVariables variables to be replaced in the metadata
     * @returns {Promise<{metadata:TYPE.Script,type:string}>} Promise
     */
    static async retrieveAsTemplate(templateDir, name, templateVariables) {
        await File.initPrettier('ssjs');
        return super.retrieveREST(
            templateDir,
            '/automation/v1/scripts/?$filter=name%20eq%20' + encodeURIComponent(name),
            null,
            templateVariables
        );
    }

    /**
     * manages post retrieve steps
     *
     * @param {TYPE.ScriptItem} metadata a single script
     * @param {string} [_] unused
     * @param {boolean} [isTemplating] signals that we are retrieving templates
     * @returns {TYPE.CodeExtractItem} Array with one metadata object and one ssjs string
     */
    static postRetrieveTasks(metadata, _, isTemplating) {
        // if retrieving template, replace the name with customer key if that wasn't already the case
        if (isTemplating) {
            const warningMsg =
                'Ensure that Automations using this script are updated with the new script-key before deployment.';
            this.overrideKeyWithName(metadata, warningMsg);
        }
        return this.parseMetadata(metadata);
    }

    /**
     * Updates a single Script
     *
     * @param {object} script a single Script
     * @returns {Promise} Promise
     */
    static update(script) {
        return super.updateREST(script, '/automation/v1/scripts/' + script.ssjsActivityId);
    }

    /**
     * Creates a single Script
     *
     * @param {object} script a single Script
     * @returns {Promise} Promise
     */
    static create(script) {
        return super.createREST(script, '/automation/v1/scripts/');
    }

    /**
     * helper for this.preDeployTasks() that loads extracted code content back into JSON
     *
     * @param {TYPE.ScriptItem} metadata a single asset definition
     * @param {string} deployDir directory of deploy files
     * @param {string} [templateName] name of the template used to built defintion (prior applying templating)
     * @returns {Promise<string>} content for metadata.script
     */
    static async _mergeCode(metadata, deployDir, templateName) {
        templateName = templateName || metadata.key;
        let code;
        const codePath = File.normalizePath([
            deployDir,
            this.definition.type,
            templateName + '.' + this.definition.type + '-meta',
        ]);

        if (File.existsSync(codePath + '.ssjs')) {
            code = await File.readFile(
                [deployDir, this.definition.type],
                templateName + '.' + this.definition.type + '-meta',
                'ssjs'
            );
            code = `<script runat="server">\n${code}</script>`;
        } else if (File.existsSync(codePath + '.html')) {
            code = await File.readFile(
                [deployDir, this.definition.type],
                templateName + '.' + this.definition.type + '-meta',
                'html'
            );
        } else {
            throw new Error(`Could not find ${codePath}.ssjs (or html)`);
        }
        return code;
    }
    /**
     * prepares a Script for deployment
     *
     * @param {TYPE.ScriptItem} metadata a single script activity definition
     * @param {string} dir directory of deploy files
     * @returns {TYPE.ScriptItem} Promise
     */
    static async preDeployTasks(metadata, dir) {
        // folder
        metadata.categoryId = cache.searchForField('folder', metadata.r__folder_Path, 'Path', 'ID');
        delete metadata.r__folder_Path;

        // code
        metadata.script = await this._mergeCode(metadata, dir);

        return metadata;
    }

    /**
     * helper for buildDefinition
     * handles extracted code if any are found for complex types
     *
     * @param {string} templateDir Directory where metadata templates are stored
     * @param {string|string[]} targetDir (List of) Directory where built definitions will be saved
     * @param {TYPE.ScriptItem} metadata main JSON file that was read from file system
     * @param {TYPE.TemplateMap} variables variables to be replaced in the metadata
     * @param {string} templateName name of the template to be built
     * @returns {Promise} Promise
     */
    static async buildDefinitionForExtracts(
        templateDir,
        targetDir,
        metadata,
        variables,
        templateName
    ) {
        // get SSJS from filesystem
        let code = await this._mergeCode(metadata, templateDir, templateName);
        // replace template variables with their values
        try {
            code = Mustache.render(code, variables);
        } catch (ex) {
            Util.logger.debug('script.buildDefinitionForExtracts: ' + ex.message);
            throw new Error(
                `${this.definition.type}:: Error applying template variables on ${
                    metadata[this.definition.keyField] + '.' + this.definition.type
                }-meta.ssjs.`
            );
        }

        // write to file
        const targetDirArr = Array.isArray(targetDir) ? targetDir : [targetDir];

        for (const targetDir of targetDirArr) {
            File.writeToFile(
                [targetDir, this.definition.type],
                metadata[this.definition.keyField] + '.' + this.definition.type + '-meta',
                'ssjs',
                code
            );
        }
    }

    /**
     * Splits the script metadata into two parts and parses in a standard manner
     *
     * @param {TYPE.ScriptItem} metadata a single script activity definition
     * @returns {TYPE.CodeExtractItem} a single item with code parts extracted
     */
    static parseMetadata(metadata) {
        // folder
        try {
            metadata.r__folder_Path = cache.searchForField(
                'folder',
                metadata.categoryId,
                'ID',
                'Path'
            );
            delete metadata.categoryId;
        } catch (ex) {
            Util.logger.warn(`Script '${metadata.key}': ${ex.message}`);
        }

        // extract SSJS
        const codeArr = [];
        // keep between tags
        const regex = /<\s*script .*?>(.+?)<\s*\/script>/gms;
        let ssjs;
        let fileExt;
        const regexMatches = regex.exec(metadata.script);
        if (regexMatches?.length > 1) {
            ssjs = regexMatches[1];
            fileExt = 'ssjs';
        } else {
            ssjs = metadata.script;
            fileExt = 'html';
            Util.logger.warn(
                'Could not find script tags, saving whole text in SSJS: ' + metadata.name
            );
        }
        delete metadata.script;
        codeArr.push({
            subFolder: null,
            fileName: metadata.key,
            fileExt: fileExt,
            content: ssjs,
        });

        return { json: metadata, codeArr: codeArr, subFolder: null };
    }
}

// Assign definition & cache to static attributes
Script.definition = require('../MetadataTypeDefinitions').script;

module.exports = Script;<|MERGE_RESOLUTION|>--- conflicted
+++ resolved
@@ -8,26 +8,6 @@
 const Mustache = require('mustache');
 
 /**
-<<<<<<< HEAD
- * @typedef {object} ScriptItem
- * @property {string} name name
- * @property {string} key key
- * @property {string} description -
- * @property {string} createdDate e.g. "2020-09-14T01:42:03.017"
- * @property {string} modifiedDate e.g. "2020-09-14T01:42:03.017"
- * @property {string} [script] contains script with line breaks converted to '\n'. The content is extracted during retrieval and written into a separate *.ssjs file
- * @property {string} [categoryId] holds folder ID, replaced with r__folder_Path during retrieve
- * @property {string} r__folder_Path folder path in which this DE is saved
- * @typedef {object<string, ScriptItem>} ScriptMap
- * @typedef {object} CodeExtractItem
- * @property {ScriptItem} json metadata of one item w/o code
- * @property {MetadataType.CodeExtract[]} codeArr list of code snippets in this item
- * @property {string[]} subFolder mostly set to null, otherwise list of subfolders
- */
-
-/**
-=======
->>>>>>> 4b6c9336
  * Script MetadataType
  *
  * @augments MetadataType
