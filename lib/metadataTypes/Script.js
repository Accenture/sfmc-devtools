--- conflicted
+++ resolved
@@ -142,49 +142,14 @@
      * @param {TYPE.TemplateMap} templateVariables variables to be replaced in the metadata
      * @param {string} templateName name of the template to be built
      * @returns {Promise.<void>} Promise
-<<<<<<< HEAD
-     */
-    static buildDefinitionForExtracts(
+     */
+    static buildDefinitionForNested(
         templateDir,
         targetDir,
         metadata,
         templateVariables,
         templateName
     ) {
-        return this._buildXForExtracts(
-            templateDir,
-            targetDir,
-            metadata,
-            templateVariables,
-            templateName,
-            'definition'
-        );
-    }
-    /**
-     * helper for buildTemplate
-     * handles extracted code if any are found for complex types
-     *
-     * @param {string} templateDir Directory where metadata templates are stored
-     * @param {string|string[]} targetDir (List of) Directory where built definitions will be saved
-     * @param {TYPE.ScriptItem} metadata main JSON file that was read from file system
-     * @param {TYPE.TemplateMap} templateVariables variables to be replaced in the metadata
-     * @param {string} templateName name of the template to be built
-     * @returns {Promise.<void>} void
-     */
-    static buildTemplateForExtracts(
-=======
-     */
-    static buildDefinitionForNested(
->>>>>>> 98b66859
-        templateDir,
-        targetDir,
-        metadata,
-        templateVariables,
-        templateName
-    ) {
-<<<<<<< HEAD
-        return this._buildXForExtracts(
-=======
         return this._buildForNested(
             templateDir,
             targetDir,
@@ -214,7 +179,6 @@
         templateName
     ) {
         return this._buildForNested(
->>>>>>> 98b66859
             templateDir,
             targetDir,
             metadata,
@@ -225,11 +189,7 @@
     }
 
     /**
-<<<<<<< HEAD
-     * helper for buildTemplateForExtracts / buildDefinitionForExtracts
-=======
      * helper for buildTemplateForNested / buildDefinitionForNested
->>>>>>> 98b66859
      * handles extracted code if any are found for complex types
      *
      * @param {string} templateDir Directory where metadata templates are stored
@@ -240,11 +200,7 @@
      * @param {'definition'|'template'} mode defines what we use this helper for
      * @returns {Promise.<void>} Promise
      */
-<<<<<<< HEAD
-    static async _buildXForExtracts(
-=======
     static async _buildForNested(
->>>>>>> 98b66859
         templateDir,
         targetDir,
         metadata,
