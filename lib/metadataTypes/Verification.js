'use strict';

<<<<<<< HEAD
const TYPE = require('../../types/mcdev.d');
const MetadataType = require('./MetadataType');
const Automation = require('./Automation');
const Util = require('../util/util');
const cache = require('../util/cache');
const Cli = require('../util/cli');

=======
import Automation from './Automation.js';
import MetadataType from './MetadataType.js';
import TYPE from '../../types/mcdev.d.js';
import { Util } from '../util/util.js';
import cache from '../util/cache.js';
>>>>>>> 6fd5b631
/**
 * Verification MetadataType
 *
 * @augments MetadataType
 */
class Verification extends MetadataType {
    /**
     * Retrieves Metadata of Data Verification Activity.
     *
     * @param {string} retrieveDir Directory where retrieved metadata directory will be saved
     * @param {void} [_] unused parameter
     * @param {void} [__] unused parameter
     * @param {string} key customer key of single item to retrieve
     * @returns {Promise.<TYPE.MetadataTypeMapObj>} Promise of metadata
     */
    static async retrieve(retrieveDir, _, __, key) {
        let paramArr = [];
        if (key?.startsWith('id:')) {
            paramArr = [key.slice(3)];
        } else if (key) {
            paramArr = [key];
        }
        if (!paramArr.length) {
            // there is no API endpoint to retrieve all dataVerification items, so we need to retrieve all automations and iterate over their activities
            Util.logger.info(` - Caching dependent Metadata: automation`);
            Automation.client = this.client;
            Automation.buObject = this.buObject;
            Automation.properties = this.properties;
            Automation._skipNotificationRetrieve = true;
            delete Automation._cachedMetadataMap;
            const automationsMapObj = await Automation.retrieve();
            delete Automation._skipNotificationRetrieve;
            if (automationsMapObj?.metadata && Object.keys(automationsMapObj?.metadata).length) {
                if (!key) {
                    // if we are not retrieving a single item, cache the automations for later use during retrieval of automations
                    Automation._cachedMetadataMap = automationsMapObj?.metadata;
                }
                // automations found, lets iterate over their activities to find the dataVerification items
                const dataVerificationIds = [];
                for (const automation of Object.values(automationsMapObj.metadata)) {
                    if (automation.steps) {
                        for (const step of automation.steps) {
                            for (const activity of step.activities) {
                                if (
                                    activity.objectTypeId === 1000 &&
                                    activity.activityObjectId &&
                                    activity.activityObjectId !==
                                        '00000000-0000-0000-0000-000000000000'
                                ) {
                                    dataVerificationIds.push(activity.activityObjectId);
                                }
                            }
                        }
                    }
                }
                if (dataVerificationIds.length) {
                    paramArr.push(...dataVerificationIds);
                }
            }
        }
        const results = {};
        if (paramArr.length) {
            const response = await this.retrieveRESTcollection(
                paramArr.map((id) => ({ id, uri: '/automation/v1/dataverifications/' + id })),
                undefined,
                !key
            );
            if (response?.metadata) {
                Object.assign(results, response.metadata);
            }
        }
        if (retrieveDir) {
            const savedMetadata = await this.saveResults(results, retrieveDir, null, null);
            Util.logger.info(
                `Downloaded: ${this.definition.type} (${Object.keys(savedMetadata).length})` +
                    Util.getKeysString(key)
            );
        }

        return {
            metadata: results,
            type: this.definition.type,
        };
    }
    /**
     * helper for {@link this.retrieveRESTcollection}
     *
     * @param {Error} ex exception
     * @param {string} id id or key of item
     * @returns {null} -
     */
    static handleRESTErrors(ex, id) {
        if (ex.message === 'Not Found' || ex.message === 'Request failed with status code 400') {
            // if the ID is too short, the system will throw the 400 error
            Util.logger.debug(
                ` ☇ skipping ${this.definition.type} ${id}: ${ex.message} ${ex.code}`
            );
        } else {
            // if we do get here, we should log the error and continue instead of failing to download all automations
            Util.logger.error(
                ` ☇ skipping ${this.definition.type} ${id}: ${ex.message} ${ex.code}`
            );
        }
        return null;
    }

    /**
     * Retrieves Metadata of  Data Extract Activity for caching
     *
     * @returns {Promise.<TYPE.MetadataTypeMapObj>} Promise of metadata
     */
    static async retrieveForCache() {
        return this.retrieve();
    }

    /**
     * Creates a single Data Extract
     *
     * @param {TYPE.VerificationItem} metadata a single Data Extract
     * @returns {Promise} Promise
     */
    static create(metadata) {
        return super.createREST(metadata, '/automation/v1/dataverifications/');
    }

    /**
     * helper for {@link MetadataType.createREST}
     *
     * @param {TYPE.MetadataTypeItem} metadataEntry a single metadata Entry
     * @param {object} apiResponse varies depending on the API call
     * @param {TYPE.MetadataTypeItem} metadataEntryWithAllFields like metadataEntry but before non-creatable fields were stripped
     * @returns {void}
     */
    static async postCreateTasks(metadataEntry, apiResponse, metadataEntryWithAllFields) {
        if (!apiResponse?.[this.definition.idField]) {
            return;
        }
        Util.logger.warn(
            ` - ${this.definition.type} ${
                metadataEntryWithAllFields?.[this.definition.idField]
            }: new key ${
                apiResponse?.[this.definition.idField]
            } automatically assigned during creation`
        );
        metadataEntry[this.definition.idField] = apiResponse?.[this.definition.idField];

        // map structure: cred/bu --> type --> old key --> new key
        const buName = this.buObject.credential + '/' + this.buObject.businessUnit;
        Automation.createdKeyMap ||= {};
        Automation.createdKeyMap[buName] ||= {};
        Automation.createdKeyMap[buName][this.definition.type] ||= {};
        Automation.createdKeyMap[buName][this.definition.type][
            metadataEntryWithAllFields[this.definition.idField]
        ] = metadataEntry[this.definition.idField];
    }

    /**
     * Updates a single Data Extract
     *
     * @param {TYPE.VerificationItem} metadata a single Data Extract
     * @returns {Promise} Promise
     */
    static update(metadata) {
        return super.updateREST(
            metadata,
            '/automation/v1/dataverifications/' + metadata.dataVerificationDefinitionId
        );
    }

    /**
     * prepares a verification for deployment
     *
     * @param {TYPE.VerificationItem} metadata a single verification activity definition
     * @returns {TYPE.VerificationItem} metadata object
     */
    static preDeployTasks(metadata) {
        metadata.targetObjectId = cache.searchForField(
            'dataExtension',
            metadata.r__dataExtension_CustomerKey,
            'CustomerKey',
            'ObjectID'
        );
        delete metadata.r__dataExtension_CustomerKey;
        return metadata;
    }
    /**
     * parses retrieved Metadata before saving
     *
     * @param {TYPE.VerificationItem} metadata a single verification activity definition
     * @returns {TYPE.VerificationItem} Array with one metadata object and one sql string
     */
    static postRetrieveTasks(metadata) {
        try {
            metadata.r__dataExtension_CustomerKey = cache.searchForField(
                'dataExtension',
                metadata.targetObjectId,
                'ObjectID',
                'CustomerKey'
            );
            delete metadata.targetObjectId;
        } catch (ex) {
            Util.logger.warn(
                ` - ${this.definition.type} ${metadata[this.definition.keyField]}: ${ex.message}`
            );
        }
        return metadata;
    }
    /**
     * Delete a metadata item from the specified business unit
     *
     * @param {string} key Identifier of item
     * @returns {Promise.<boolean>} deletion success status
     */
    static deleteByKey(key) {
        return super.deleteByKeyREST('/automation/v1/dataverifications/' + key, key);
    }
    /**
     * helper function to get a list of keys where notification email addresses or notes should be updated
     *
     * @param {TYPE.MetadataTypeMap} metadataMap metadata mapped by their keyField
     * @returns {string[]} list of keys
     */
    static async getKeysToSetNotifications(metadataMap) {
        const keysForDeploy = [];
        let completionEmail = [];
        if (Util.OPTIONS.completionEmail) {
            completionEmail = Util.OPTIONS.completionEmail.split(',');
        }
        if (Object.keys(metadataMap).length) {
            Util.logger.info(
                `Searching for ${this.definition.type} keys among downloaded items where notification email address should be updated:`
            );
            for (const item of Object.values(metadataMap)) {
                const oldCompletionEmails = item['notificationEmailAddress'];
                const oldCompletionNote = item['notificationEmailMessage'];

                if (Util.OPTIONS.clear && (oldCompletionEmails != '' || oldCompletionNote != '')) {
                    keysForDeploy.push(item[this.definition.keyField]);
                    Util.logger.info(
                        ` - added ${this.definition.type} to updateNotification queue: ${
                            item[this.definition.keyField]
                        }`
                    );
                    continue;
                }

                for (const email of completionEmail) {
                    if (oldCompletionEmails.includes(email) || !Util.emailValidator(email)) {
                        Util.logger.info(
                            ` ☇ skipping ${email}- this email address is already in the notifications or is not a valid email`
                        );
                        Util.OPTIONS.completionEmail = completionEmail.slice(
                            completionEmail.indexOf(email),
                            1
                        );
                    }
                }
                if (oldCompletionNote == Util.OPTIONS.completionNote) {
                    Util.logger.verbose(
                        ` ☇ skipping --completionNote, note does not need to be updated`
                    );
                    Util.OPTIONS.completionNote = undefined;
                }
                // if email address/-es were not set, ask for input
                if (
                    Util.OPTIONS.completionNote &&
                    completionEmail.length < 1 &&
                    oldCompletionEmails.length < 1
                ) {
                    const emails = await Cli.updateNotificationEmails('completionEmail');
                    if (emails) {
                        Util.OPTIONS.completionEmail = emails.join(',');
                    } else {
                        Util.OPTIONS.completionNote = undefined;
                        Util.logger.info(
                            ` ☇ skipping --completionNote' - the email address for Run completion was not set`
                        );
                    }
                }
                if (Util.OPTIONS.completionNote || completionEmail.length > 0) {
                    keysForDeploy.push(item[this.definition.keyField]);
                    Util.logger.info(
                        ` - added ${this.definition.type} to updateNotification queue: ${
                            item[this.definition.keyField]
                        }`
                    );
                }
            }
            Util.logger.info(
                `Found ${keysForDeploy.length} ${this.definition.type} keys to update email notification address`
            );
        }
        return keysForDeploy;
    }
    /**
     * helper for {@link MetadataType.upsert}
     *
     * @param {TYPE.MetadataTypeMap} metadataMap list of metadata
     * @param {string} metadataKey key of item we are looking at
     * @param {boolean} hasError error flag from previous code
     * @param {TYPE.MetadataTypeItemDiff[]} metadataToUpdate list of items to update
     * @param {TYPE.MetadataTypeItem[]} metadataToCreate list of items to create
     * @returns {'create' | 'update' | 'skip'} action to take
     */
    static createOrUpdate(metadataMap, metadataKey, hasError, metadataToUpdate, metadataToCreate) {
        if (Util.OPTIONS.clear) {
            metadataMap[metadataKey].notificationEmailAddress = '';
            metadataMap[metadataKey].notificationEmailMessage = '';
            metadataMap[metadataKey].shouldEmailOnFailure = false;
        }
        if (Util.OPTIONS.completionEmail) {
            metadataMap[metadataKey].notificationEmailAddress = Util.OPTIONS.completionEmail;
            metadataMap[metadataKey].shouldEmailOnFailure = true;
        }
        if (Util.OPTIONS.completionNote) {
            metadataMap[metadataKey].notificationEmailMessage = Util.OPTIONS.completionNote;
        }
        const createOrUpdateAction = super.createOrUpdate(
            metadataMap,
            metadataKey,
            hasError,
            metadataToUpdate,
            metadataToCreate
        );
        return createOrUpdateAction;
    }
}

// Assign definition to static attributes
import MetadataTypeDefinitions from '../MetadataTypeDefinitions.js';
Verification.definition = MetadataTypeDefinitions.verification;

export default Verification;<|MERGE_RESOLUTION|>--- conflicted
+++ resolved
@@ -1,20 +1,12 @@
 'use strict';
 
-<<<<<<< HEAD
-const TYPE = require('../../types/mcdev.d');
-const MetadataType = require('./MetadataType');
-const Automation = require('./Automation');
-const Util = require('../util/util');
-const cache = require('../util/cache');
-const Cli = require('../util/cli');
-
-=======
 import Automation from './Automation.js';
 import MetadataType from './MetadataType.js';
 import TYPE from '../../types/mcdev.d.js';
 import { Util } from '../util/util.js';
 import cache from '../util/cache.js';
->>>>>>> 6fd5b631
+import Cli from '../util/cli.js';
+
 /**
  * Verification MetadataType
  *
