/* eslint-disable no-control-regex */
'use strict';

const fs = require('fs-extra');
const packageJson = require('../../package.json');
const path = require('path');
const prettier = require('prettier');
const Util = require('./util');
<<<<<<< HEAD
const updateNotifier = require('update-notifier-git');
=======
const sql = require('sql-formatter-plus');
const updateNotifier = require('update-notifier');
>>>>>>> 65d9cf39

// inform user when there is an update
const notifier = updateNotifier({
    pkg: packageJson,
    updateCheckInterval: 1000 * 3600 * 24, // once per day
});
// Notify using the built-in convenience method
notifier.notify();

/**
 * File extends fs-extra. It adds logger and util methods for file handling
 */
const File = {
    /**
     * copies a file from one path to another
     * @param {String} from - full filepath including name of existing file
     * @param {String} to - full filepath including name where file should go
     * @returns {Object} - results object
     */
    async copyFile(from, to) {
        try {
            await fs.copy(from, to);
            return { status: 'ok', file: from };
        } catch (ex) {
            // This can happen in some cases where referencing files deleted in Commit
            if (ex.message.startsWith('ENOENT: no such file or directory')) {
                return {
                    status: 'skipped',
                    statusMessage: 'deleted from repository',
                    file: from,
                };
            } else {
                return { status: 'failed', statusMessage: ex.message, file: from };
            }
        }
    },
    /**
     * makes sure Windows accepts path names
     * @param {String} path - filename or path
     * @returns {String} - corrected string
     */
    filterIllegalPathChars(path) {
        return (
            encodeURIComponent(path)
                .replace(/[*]/g, '_STAR_')
                // convert space back
                .split('%20')
                .join(' ')
                // convert forward slash back as it's needed in dirs
                .split('%2F')
                .join('/')
                // convert backward slash back as it's needed in dirs
                .split('%5C')
                .join('\\')
                // convert opening-curly brackets back for templating
                .split('%7B')
                .join('{')
                // convert closing-curly brackets back for templating
                .split('%7D')
                .join('}')
                // convert brackets back for asset blocks
                .split('%5B')
                .join('[')
                // convert brackets back for asset blocks
                .split('%5D')
                .join(']')
        );
    },

    /**
     * makes sure Windows accepts file names
     * @param {String} filename - filename or path
     * @returns {String} - corrected string
     */
    filterIllegalFilenames(filename) {
        return (
            encodeURIComponent(filename)
                .replace(/[*]/g, '_STAR_')
                // convert space back
                .split('%20')
                .join(' ')
                // convert opening-curly brackets back for templating
                .split('%7B')
                .join('{')
                // convert closing-curly brackets back for templating
                .split('%7D')
                .join('}')
                // convert brackets back for asset blocks
                .split('%5B')
                .join('[')
                // convert brackets back for asset blocks
                .split('%5D')
                .join(']')
        );
    },

    /**
     * makes sure Windows accepts file names
     * @param {String} filename - filename or path
     * @returns {String} - corrected string
     */
    reverseFilterIllegalFilenames(filename) {
        return decodeURIComponent(filename).split('_STAR_').join('*');
    },

    /**
     * Takes various types of path strings and formats into a platform specific path
     * @param {string|string[]} denormalizedPath directory the file will be written to
     * @returns {String} Path strings
     */
    normalizePath: function (denormalizedPath) {
        if (Array.isArray(denormalizedPath)) {
            // if the value is undefined set to empty string to allow parsing
            return path.join(...denormalizedPath.map((val) => val || ''));
        } else {
            // if directory is empty put . as otherwill will write to c://
            return path.join(denormalizedPath || '.');
        }
    },
    /**
     * Saves json content to a file in the local file system. Will create the parent directory if it does not exist
     * @param {string|string[]} directory directory the file will be written to
     * @param {String} filename name of the file without '.json' ending
     * @param {Object} content filecontent
     * @returns {Promise} Promise
     */
    writeJSONToFile: async function (directory, filename, content) {
        directory = this.filterIllegalPathChars(this.normalizePath(directory));
        filename = this.filterIllegalFilenames(filename);
        if (!fs.existsSync(directory)) {
            fs.mkdirpSync(directory);
        }
        try {
            await fs.writeJSON(path.join(directory, filename + '.json'), content, { spaces: 4 });
        } catch (ex) {
            Util.logger.error('File.writeJSONToFile:: error | ' + ex.message);
        }
    },
    /**
     * Saves beautified files in the local file system. Will create the parent directory if it does not exist
     * ! Important: run 'await File.initPrettier()' in your MetadataType.retrieve() once before hitting this
     * @param {string|string[]} directory directory the file will be written to
     * @param {String} filename name of the file without suffix
     * @param {String} filetype filetype ie. JSON or SSJS
     * @param {String} content filecontent
     * @param {Object} [templateVariables] templating variables to be replaced in the metadata
     * @returns {Promise<Boolean>} Promise
     */
    writePrettyToFile: async function (directory, filename, filetype, content, templateVariables) {
        let formatted = await this._beautify_prettier(directory, filename, filetype, content);
        if (templateVariables) {
            formatted = Util.replaceByObject(formatted, templateVariables);
        }
        return this.writeToFile(directory, filename, filetype, formatted);
    },
    /**
     * helper for writePrettyToFile, applying prettier onto given stringified content
     * ! Important: run 'await File.initPrettier()' in your MetadataType.retrieve() once before hitting this
     * @param {string|string[]} directory directory the file will be written to
     * @param {String} filename name of the file without suffix
     * @param {String} filetype filetype ie. JSON or SSJS
     * @param {String} content filecontent
     * @returns {String} original string on error; formatted string on success
     */
    _beautify_prettier: function (directory, filename, filetype, content) {
        if (!FileFs.prettierConfig) {
            // either no prettier config in project directory or initPrettier was not run before this
            return content;
        } else if (content.includes('%%[') || content.includes('%%=')) {
            // in case we find AMPScript we need to abort beautifying as prettier
            // will throw an error falsely assuming bad syntax
            return content;
        }
        let formatted = '';
        try {
            // load the right prettier config relative to our file
            switch (filetype) {
                case 'htm':
                case 'html':
                    FileFs.prettierConfig.parser = 'html';
                    break;
                case 'ssjs':
                case 'js':
                    FileFs.prettierConfig.parser = 'babel';
                    break;
                case 'json':
                    FileFs.prettierConfig.parser = 'json';
                    break;
                case 'yaml':
                case 'yml':
                    FileFs.prettierConfig.parser = 'yaml';
                    break;
                case 'ts':
                    FileFs.prettierConfig.parser = 'babel-ts';
                    break;
                case 'css':
                    FileFs.prettierConfig.parser = 'css';
                    break;
                case 'less':
                    FileFs.prettierConfig.parser = 'less';
                    break;
                case 'sass':
                case 'scss':
                    FileFs.prettierConfig.parser = 'scss';
                    break;
                case 'md':
                    FileFs.prettierConfig.parser = 'markdown';
                    break;
                case 'sql':
                    FileFs.prettierConfig.parser = 'sql';
                    break;
                default:
                    FileFs.prettierConfig.parser = 'babel';
            }
            formatted = prettier.format(content, FileFs.prettierConfig);
        } catch (ex) {
            const warnMsg = `Potential Code issue found in ${this.normalizePath([
                ...directory,
                filename + '.' + filetype,
            ])}`;
            Util.logger.debug(warnMsg);

            // save prettier errror into log file
            // Note: we have to filter color codes from prettier's error message before saving it to file
            this.writeToFile(
                directory,
                filename + '.error',
                'log',
                `Error Log\nParser: ${FileFs.prettierConfig.parser}\n${ex.message.replace(
                    /[\u001b\u009b][[()#;?]*(?:[0-9]{1,4}(?:;[0-9]{0,4})*)?[0-9A-ORZcf-nqry=><]/g,

                    ''
                )}`
            );

            formatted = content;
        }

        return formatted;
    },
    /**
     * Saves text content to a file in the local file system. Will create the parent directory if it does not exist
     * @param {string|string[]} directory directory the file will be written to
     * @param {String} filename name of the file without '.json' ending
     * @param {String} filetype filetype suffix
     * @param {String} content filecontent
     * @param {Object} [encoding] added for certain file types (like images)
     * @returns {Promise<Boolean>} Promise
     */
    writeToFile: async function (directory, filename, filetype, content, encoding) {
        directory = this.filterIllegalPathChars(this.normalizePath(directory));
        if (!fs.existsSync(directory)) {
            fs.mkdirpSync(directory);
        }
        // filter characters that are illegal for file names in Windows
        filename = this.filterIllegalFilenames(filename);
        const filePath = path.join(directory, filename + '.' + filetype);
        try {
            if (fs.existsSync(filePath)) {
                Util.logger.debug(`Overwriting: ${filePath}`);
            }
            await fs.writeFile(filePath, content, encoding);
            return true;
        } catch (ex) {
            Util.logger.error('File.writeToFile:: error | ' + ex.message);
            return false;
        }
    },

    /**
     * Saves json content to a file in the local file system. Will create the parent directory if it does not exist
     * @param {String|String[]} directory directory where the file is stored
     * @param {String} filename name of the file without '.json' ending
     * @param {Boolean} sync should execute sync (default is async)
     * @param {Boolean} cleanPath should execute sync (default is true)
     * @returns {Promise|Object} Promise or JSON object depending on if async or not
     */
    readJSONFile: function (directory, filename, sync, cleanPath) {
        try {
            if (cleanPath == null || cleanPath == true) {
                directory = this.filterIllegalPathChars(this.normalizePath(directory));
                filename = this.filterIllegalFilenames(filename);
            } else {
                directory = this.normalizePath(directory);
            }

            if (filename.endsWith('.json')) {
                filename = filename.slice(0, -5);
            }
            let json;
            try {
                json = sync
                    ? fs.readJsonSync(path.join(directory, filename + '.json'))
                    : fs.readJson(path.join(directory, filename + '.json'));
            } catch (ex) {
                // Note: this only works for sync, not async
                Util.logger.debug(ex.stack);
                throw new Error(`${ex.code}: ${ex.message}`);
            }
            return json;
        } catch (ex) {
            Util.logger.error('File.readJSONFile:: error | ' + ex.message);
        }
    },
    /**
     * reads file from local file system.
     * @param {String|String[]} directory directory where the file is stored
     * @param {String} filename name of the file without '.json' ending
     * @param {String} filetype filetype suffix
     * @param {String} [encoding='utf8'] read file with encoding (defaults to utf-8)
     * @returns {Promise<String>} file contents
     */
    readFile: function (directory, filename, filetype, encoding) {
        try {
            directory = this.filterIllegalPathChars(this.normalizePath(directory));
            filename = this.filterIllegalFilenames(filename);
            return fs.readFile(path.join(directory, filename + '.' + filetype), encoding || 'utf8');
        } catch (ex) {
            Util.logger.error('File.readFile:: error | ' + ex.message);
        }
    },
    /**
     * reads directories to a specific depth returning an array
     * of file paths to be iterated over
     * @example ['deploy/mcdev/bu1']
     * @param {String} directory directory to checkin
     * @param {Number} depth how many levels to check (1 base)
     * @param {Boolean} [includeStem] include the parent directory in the response
     * @param {Number} [_stemLength] set recursively for subfolders. do not set manually!
     * @returns {Promise<String[]>} array of fully defined file paths
     */
    readDirectories: async function (directory, depth, includeStem, _stemLength) {
        try {
            if (!_stemLength) {
                // only set this on first iteration
                _stemLength = directory.length;
            }
            const raw = await fs.readdir(directory, { withFileTypes: true });
            let children = [];
            for (const dirent of raw) {
                const direntPath = path.join(directory, dirent.name);
                if (
                    fs.existsSync(direntPath) &&
                    fs.lstatSync(direntPath).isDirectory() &&
                    depth > 0
                ) {
                    const nestedChildren = await this.readDirectories(
                        direntPath,
                        depth - 1,
                        includeStem,
                        _stemLength
                    );
                    children = children.concat(nestedChildren);
                }
            }
            if (children.length === 0) {
                if (includeStem) {
                    return [directory];
                } else {
                    // remove base directory and leading slahes and backslashes
                    return [
                        directory.substring(_stemLength).replace(/^\\+/, '').replace(/^\/+/, ''),
                    ];
                }
            } else {
                return children;
            }
        } catch (ex) {
            Util.logger.error('File.readDirectories:: error | ' + ex.message);
            Util.logger.debug(ex.stack);
        }
    },

    /**
     * reads directories to a specific depth returning an array
     * of file paths to be iterated over using sync api (required in constructors)
     * @example ['deploy/mcdev/bu1']
     * @param {String} directory directory to checkin
     * @param {Number} [depth] how many levels to check (1 base)
     * @param {Boolean} [includeStem] include the parent directory in the response
     * @param {Number} [_stemLength] set recursively for subfolders. do not set manually!
     * @returns {String[]} array of fully defined file paths
     */
    readDirectoriesSync: function (directory, depth, includeStem, _stemLength) {
        try {
            const children = [];

            if (!_stemLength) {
                // only set this on first iteration
                _stemLength = directory.length;
            }

            // add current directory
            if (includeStem) {
                children.push(directory);
            } else {
                // remove base directory and leading slahes and backslashes
                const currentPath = directory.substring(_stemLength).replace(path.sep, '');
                children.push(currentPath ? currentPath : '.');
            }
            // read all directories
            const raw = fs.readdirSync(directory, { withFileTypes: true });

            // loop through children of current directory (if not then this is skipped)
            for (const dirent of raw) {
                // if directory found and should get children then recursively call
                if (dirent.isDirectory() && depth > 0) {
                    const nestedChildren = this.readDirectoriesSync(
                        path.join(directory, dirent.name),
                        depth - 1,
                        includeStem,
                        _stemLength
                    );
                    children.push(...nestedChildren);
                }
            }
            return children;
        } catch (ex) {
            Util.logger.error('File.readDirectoriesSync:: error | ' + ex.message);
            Util.logger.debug(ex.stack);
        }
    },
    /**
     * loads central properties from config file
     * @param {Boolean} [silent] omit throwing errors and print messages; assuming not silent if not set
     * @returns {Object} central properties object
     */
    loadConfigFile(silent) {
        let properties;
        if (fs.existsSync(Util.configFileName)) {
            // properties = JSON.parse(fs.readFileSync(Util.configFileName, 'utf8'));
            try {
                properties = fs.readJsonSync(Util.configFileName);
            } catch (ex) {
                Util.logger.error(`${ex.code}: ${ex.message}`);
                return;
            }
            if (fs.existsSync(Util.authFileName)) {
                let auth;
                try {
                    auth = fs.readJsonSync(Util.authFileName);
                } catch (ex) {
                    Util.logger.error(`${ex.code}: ${ex.message}`);
                    return;
                }

                if (!auth.credentials) {
                    const err = `${Util.authFileName} is not set up correctly.`;
                    Util.logger.error(err);
                    throw new Error(err);
                }
                for (const cred in properties.credentials) {
                    const configset = properties.credentials[cred];
                    const authset = auth.credentials[cred];
                    if (authset) {
                        if (configset.eid === authset.eid) {
                            for (const key in authset) {
                                configset[key] = authset[key];
                            }
                        } else if (!silent) {
                            const err = `'${cred}' found in ${Util.configFileName} and ${Util.authFileName} have a Enterprise ID mismatch. Please check.`;
                            Util.logger.error(err);
                            throw new Error(err);
                        }
                    } else if (!silent) {
                        Util.logger.warn(
                            `'${cred}' found in ${Util.configFileName} but not in ${Util.authFileName}. Please run 'mcdev init' to provide the missing credential details.`
                        );
                    }
                }
            } else if (!silent) {
                Util.logger.warn(
                    `${Util.authFileName} not found. Please run 'mcdev init' to provide the missing credential details.`
                );
            }
        }
        return properties;
    },
    /**
     * helper that splits the config back into auth & config parts to save them separately
     * @param {Object} properties central properties object
     * @returns {Promise<void>} -
     */
    async saveConfigFile(properties) {
        const auth = { credentials: {} };
        const config = properties;
        for (const cred in config.credentials) {
            auth.credentials[cred] = {};
            // copy id+secret+tenant to auth file
            auth.credentials[cred].clientId = config.credentials[cred].clientId;
            auth.credentials[cred].clientSecret = config.credentials[cred].clientSecret;
            auth.credentials[cred].tenant = config.credentials[cred].tenant;
            // copy eid as well to make sure we can test for equality when merging the files during runtime
            auth.credentials[cred].eid = config.credentials[cred].eid;
            // delete id+secret from config file
            delete config.credentials[cred].clientId;
            delete config.credentials[cred].clientSecret;
            delete config.credentials[cred].tenant;
        }
        // we want to save to save the full version here to allow us to upgrade configs properly in the future
        config.version = packageJson.version;

        await this.writeJSONToFile('', Util.configFileName.split('.json')[0], config);
        await this.writeJSONToFile('', Util.authFileName.split('.json')[0], auth);
        Util.logger.info(`✔️  ${Util.configFileName} and ${Util.authFileName} saved successfully`);
    },
    /**
     * Initalises Prettier formatting lib async.
     * @param {String} [filetype='html'] filetype ie. JSON or SSJS
     * @returns {Promise<Boolean>} success of config load
     */
    async initPrettier(filetype) {
        if (FileFs.prettierConfig === null) {
            filetype = filetype || 'html';
            try {
                // pass in project dir with fake index.html to avoid "no parser" error
                // by using process.cwd we are limiting ourselves to a config in the project root
                // note: overrides will be ignored unless they are for *.html if hand in an html file here. This method includes the overrides corresponding to the file we pass in
                FileFs.prettierConfig = await prettier.resolveConfig(
                    path.join(process.cwd(), 'index.' + filetype)
                );
                if (FileFs.prettierConfig === null) {
                    // set to false to avoid re-running this after an initial failure
                    throw new Error(
                        `No .prettierrc found in your project directory. Please run 'mcdev upgrade' to create it`
                    );
                }

                return true;
            } catch (ex) {
                FileFs.prettierConfig = false;
                Util.logger.error('Cannot apply auto-formatting to your code:' + ex.message);
                return false;
            }
        } else {
            return false;
        }
    },
};
const FileFs = { ...fs, ...File };
FileFs.prettierConfig = null;

module.exports = FileFs;<|MERGE_RESOLUTION|>--- conflicted
+++ resolved
@@ -6,12 +6,7 @@
 const path = require('path');
 const prettier = require('prettier');
 const Util = require('./util');
-<<<<<<< HEAD
-const updateNotifier = require('update-notifier-git');
-=======
-const sql = require('sql-formatter-plus');
 const updateNotifier = require('update-notifier');
->>>>>>> 65d9cf39
 
 // inform user when there is an update
 const notifier = updateNotifier({
