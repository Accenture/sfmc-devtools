'use strict';

const TYPE = require('../../types/mcdev.d');
const MetadataDefinitions = require('./../MetadataTypeDefinitions');
const packageJsonMcdev = require('../../package.json');
const process = require('node:process');
const toposort = require('toposort');
const winston = require('winston');
const child_process = require('node:child_process');

/**
 * Util that contains logger and simple util methods
 */
const Util = {
    authFileName: '.mcdev-auth.json',
    boilerplateDirectory: '../../boilerplate',
    configFileName: '.mcdevrc.json',
    parentBuName: '_ParentBU_',
    standardizedSplitChar: '/',
    /** @type {TYPE.skipInteraction} */
    skipInteraction: false,
    packageJsonMcdev: packageJsonMcdev,

    /**
     * helper that allows filtering an object by its keys
     *
     * @param {Object.<string,*>} originalObj object that you want to filter
     * @param {string[]} [whitelistArr] positive filter. if not provided, returns originalObj without filter
     * @returns {Object.<string,*>} filtered object that only contains keys you provided
     */
    filterObjByKeys(originalObj, whitelistArr) {
        if (!whitelistArr || !Array.isArray(whitelistArr)) {
            return originalObj;
        }
        return Object.keys(originalObj)
            .filter((key) => whitelistArr.includes(key))
            .reduce((obj, key) => {
                obj[key] = originalObj[key];
                return obj;
            }, {});
    },
    /**
     * extended Array.includes method that allows check if an array-element starts with a certain string
     *
     * @param {string[]} arr your array of strigns
     * @param {string} search the string you are looking for
     * @returns {boolean} found / not found
     */
    includesStartsWith(arr, search) {
        return this.includesStartsWithIndex(arr, search) >= 0;
    },
    /**
     * extended Array.includes method that allows check if an array-element starts with a certain string
     *
     * @param {string[]} arr your array of strigns
     * @param {string} search the string you are looking for
     * @returns {number} array index 0..n or -1 of not found
     */
    includesStartsWithIndex(arr, search) {
        return Array.isArray(arr) ? arr.findIndex((el) => el.startsWith(search)) : -1;
    },
    /**
     * check if a market name exists in current mcdev config
     *
     * @param {string} market market localizations
     * @param {TYPE.Mcdevrc} properties local mcdev config
     * @returns {boolean} found market or not
     */
    checkMarket(market, properties) {
        if (properties.markets[market]) {
            return true;
        } else {
            Util.logger.error(`Could not find the market '${market}' in your configuration file.`);
            const marketArr = Object.values(properties.markets);

            if (marketArr.length) {
                Util.logger.info('Available markets are: ' + marketArr.join(', '));
            }
            return false;
        }
    },
    /**
     * ensure provided MarketList exists and it's content including markets and BUs checks out
     *
     * @param {string} mlName name of marketList
     * @param {TYPE.Mcdevrc} properties General configuration to be used in retrieve
     * @returns {void} throws errors if problems were found
     */
    verifyMarketList(mlName, properties) {
        if (properties.marketList[mlName]) {
            // ML exists, check if it is properly set up

            // check if BUs in marketList are valid
            let buCounter = 0;
            for (const businessUnit in properties.marketList[mlName]) {
                if (businessUnit !== 'description') {
                    buCounter++;
                    const [cred, bu] = businessUnit ? businessUnit.split('/') : [null, null];
                    if (
                        !properties.credentials[cred] ||
                        !properties.credentials[cred].businessUnits[bu]
                    ) {
                        throw new Error(`'${businessUnit}' in Market ${mlName} is not defined.`);
                    }
                    // check if markets are valid
                    let marketArr = properties.marketList[mlName][businessUnit];
                    if ('string' === typeof marketArr) {
                        marketArr = [marketArr];
                    }
                    for (const market of marketArr) {
                        if (properties.markets[market]) {
                            // * markets can be empty or include variables. Nothing we can test here
                        } else {
                            throw new Error(`Market '${market}' is not defined.`);
                        }
                    }
                }
            }
            if (!buCounter) {
                throw new Error(`No BUs defined in marketList ${mlName}`);
            }
        } else {
            // ML does not exist
            throw new Error(`Market List ${mlName} is not defined`);
        }
    },
    /**
     * used to ensure the program tells surrounding software that an unrecoverable error occured
     *
     * @returns {void}
     */
    signalFatalError() {
        Util.logger.debug('Util.signalFataError() sets process.exitCode = 1');
        process.exitCode = 1;
    },
    /**
     * SFMC accepts multiple true values for Boolean attributes for which we are checking here
     *
     * @param {*} attrValue value
     * @returns {boolean} attribute value == true ? true : false
     */
    isTrue(attrValue) {
        return ['true', 'TRUE', 'True', '1', 1, 'Y', true].includes(attrValue);
    },
    /**
     * SFMC accepts multiple false values for Boolean attributes for which we are checking here
     *
     * @param {*} attrValue value
     * @returns {boolean} attribute value == false ? true : false
     */
    isFalse(attrValue) {
        return ['false', 'FALSE', 'False', '0', 0, 'N', false].includes(attrValue);
    },
    /**
     * helper for {@link Mcdev.retrieve}, {@link Mcdev.retrieveAsTemplate} and {@link Mcdev.deploy}
     *
     * @param {TYPE.SupportedMetadataTypes} selectedType type or type-subtype
     * @param {boolean} [handleOutside] if the API reponse is irregular this allows you to handle it outside of this generic method
     * @returns {boolean} type ok or not
     */
    _isValidType(selectedType, handleOutside) {
        const [type, subType] = selectedType ? selectedType.split('-') : [];
        if (type && !MetadataDefinitions[type]) {
<<<<<<< HEAD
            Util.logger.error(`:: '${type}' is not a valid metadata type`);
=======
            if (!handleOutside) {
                Util.logger.error(`:: '${type}' is not a valid metadata type`);
            }
>>>>>>> 46d2cff2
            return false;
        } else if (
            type &&
            subType &&
            (!MetadataDefinitions[type] || !MetadataDefinitions[type].subTypes.includes(subType))
        ) {
<<<<<<< HEAD
            Util.logger.error(`:: '${selectedType}' is not a valid metadata type`);
=======
            if (!handleOutside) {
                Util.logger.error(`:: '${selectedType}' is not a valid metadata type`);
            }
>>>>>>> 46d2cff2
            return false;
        }
        return true;
    },

    /**
     * helper for getDefaultProperties()
     *
     * @returns {TYPE.SupportedMetadataTypes[]} type choices
     */
    getRetrieveTypeChoices() {
        const typeChoices = [];
        for (const el in MetadataDefinitions) {
            if (
                Array.isArray(MetadataDefinitions[el].typeRetrieveByDefault) ||
                MetadataDefinitions[el].typeRetrieveByDefault === true
            ) {
                // complex types like assets are saved as array but to ease upgradability we
                // save the main type only unless the user deviates from our pre-selection.
                // Types that dont have subtypes set this field to true or false
                typeChoices.push(MetadataDefinitions[el].type);
            }
        }

        typeChoices.sort((a, b) => {
            if (a.toLowerCase() < b.toLowerCase()) {
                return -1;
            }
            if (a.toLowerCase() > b.toLowerCase()) {
                return 1;
            }
            return 0;
        });

        return typeChoices;
    },

    loggerTransports: null,
    /**
     * Logger that creates timestamped log file in 'logs/' directory
     *
     * @type {TYPE.Logger}
     */
    logger: null,
    restartLogger: startLogger,
    /**
     * Logger helper for Metadata functions
     *
     * @param {string} level of log (error, info, warn)
     * @param {string} type of metadata being referenced
     * @param {string} method name which log was called from
     * @param {*} payload generic object which details the error
     * @param {string} [source] key/id of metadata which relates to error
     * @returns {void}
     */
    metadataLogger: function (level, type, method, payload, source) {
        let prependSource = '';
        if (source) {
            prependSource = source + ' - ';
        }
        if (payload instanceof Error) {
            // extract error message
            Util.logger[level](`${type}.${method}: ${prependSource}${payload.message}`);
        } else if (typeof payload === 'string') {
            // print out simple string
            Util.logger[level](`${type} ${method}: ${prependSource}${payload}`);
        } else {
            // Print out JSON String as default.
            Util.logger[level](`${type}.${method}: ${prependSource}${JSON.stringify(payload)}`);
        }
    },
    /**
     * replaces values in a JSON object string, based on a series of
     * key-value pairs (obj)
     *
     * @param {string | object} str JSON object or its stringified version, which has values to be replaced
     * @param {TYPE.TemplateMap} obj key value object which contains keys to be replaced and values to be replaced with
     * @returns {string | object} replaced version of str
     */
    replaceByObject: function (str, obj) {
        let convertType = false;
        if ('string' !== typeof str) {
            convertType = true;
            str = JSON.stringify(str);
        }
        // sort by value length
        const sortable = [];
        for (const key in obj) {
            // only push in value if not null
            if (obj[key]) {
                sortable.push([key, obj[key]]);
            }
        }

        sortable.sort((a, b) => b[1].length - a[1].length);
        for (const pair of sortable) {
            const escVal = pair[1].toString().replace(/[-/\\^$*+?.()|[\]{}]/g, '\\$&');
            const regString = new RegExp(escVal, 'g');
            str = str.replace(regString, '{{{' + pair[0] + '}}}');
        }
        if (convertType) {
            str = JSON.parse(str);
        }
        return str;
    },
    /**
     * get key of an object based on the first matching value
     *
     * @param {object} objs object of objects to be searched
     * @param {string} val value to be searched for
     * @returns {string} key
     */
    inverseGet: function (objs, val) {
        for (const obj in objs) {
            if (objs[obj] === val) {
                return obj;
            }
        }
        throw new Error(`${val} not found in object`);
    },

    /**
     * Returns Order in which metadata needs to be retrieved/deployed
     *
     * @param {string[]} metadataTypes which should be retrieved/deployed
     * @returns {Object.<string, string[]>} retrieve/deploy order as array
     */
    getMetadataHierachy(metadataTypes) {
        const dependencies = [];
        // loop through all metadata types which are being retrieved/deployed
        const subTypeDeps = {};
        for (const metadataType of metadataTypes) {
            const type = metadataType.split('-')[0];
            // if they have dependencies then add a dependency pair for each type
            if (MetadataDefinitions[type].dependencies.length > 0) {
                dependencies.push(
                    ...MetadataDefinitions[type].dependencies.map((dep) => {
                        if (dep.includes('-')) {
                            // log subtypes to be able to replace them if main type is also present
                            subTypeDeps[dep.split('-')[0]] =
                                subTypeDeps[dep.split('-')[0]] || new Set();
                            subTypeDeps[dep.split('-')[0]].add(dep);
                        }
                        return [dep, metadataType];
                    })
                );
            }
            // if they have no dependencies then just add them with undefined.
            else {
                dependencies.push([undefined, metadataType]);
            }
        }
        const allDeps = dependencies.map((dep) => dep[0]);
        // remove subtypes if main type is in the list
        for (const type of Object.keys(subTypeDeps)
            // only look at subtype deps that are also supposed to be retrieved or cached fully
            .filter((type) => metadataTypes.includes(type) || allDeps.includes(type))) {
            // convert set into array to walk its elements
            for (const subType of subTypeDeps[type]) {
                for (const item of dependencies) {
                    if (item[0] === subType) {
                        // if subtype recognized, replace with main type
                        item[0] = type;
                    }
                }
            }
        }

        // sort list & remove the undefined dependencies
        const flatList = toposort(dependencies).filter((a) => !!a);
        const finalList = {};
        // group subtypes per type
        for (const type of flatList) {
            if (type.includes('-')) {
                const key = type.split('-')[0];
                if (finalList[key]) {
                    continue;
                }
                finalList[key] = subTypeDeps[key]
                    ? [...subTypeDeps[key]].map((a) => a.split('-')[1])
                    : null;
            } else {
                finalList[type] = null;
            }
        }
        return finalList;
    },

    /**
     * let's you dynamically walk down an object and get a value
     *
     * @param {string} path 'fieldA.fieldB.fieldC'
     * @param {object} obj some parent object
     * @returns {any} value of obj.path
     */
    resolveObjPath(path, obj) {
        return path.split('.').reduce((prev, curr) => (prev ? prev[curr] : null), obj);
    },
    /**
     * helper to run other commands as if run manually by user
     *
     * @param {string} cmd to be executed command
     * @param {string[]} [args] list of arguments
     * @param {boolean} [hideOutput] if true, output of command will be hidden from CLI
     * @returns {string} output of command if hideOutput is true
     */
    execSync(cmd, args, hideOutput) {
        args = args || [];
        Util.logger.info('⚡ ' + cmd + ' ' + args.join(' '));

        if (hideOutput) {
            // no output displayed to user but instead returned to parsed elsewhere
            return child_process
                .execSync(cmd + ' ' + args.join(' '))
                .toString()
                .trim();
        } else {
            // the following options ensure the user sees the same output and
            // interaction options as if the command was manually run
            child_process.execSync(cmd + ' ' + args.join(' '), { stdio: [0, 1, 2] });
            return null;
        }
    },
    /**
     * standardize check to ensure only one result is returned from template search
     *
     * @param {TYPE.MetadataTypeItem[]} results array of metadata
     * @param {string} keyToSearch the field which contains the searched value
     * @param {string} searchValue the value which is being looked for
     * @returns {TYPE.MetadataTypeItem} metadata to be used in building template
     */
    templateSearchResult(results, keyToSearch, searchValue) {
        const matching = results.filter((item) => item[keyToSearch] === searchValue);

        if (matching.length === 0) {
            throw new Error(`No metadata found with name "${searchValue}"`);
        } else if (matching.length > 1) {
            throw new Error(
                `Multiple metadata with name "${searchValue}" please rename to be unique to avoid issues`
            );
        } else {
            return matching[0];
        }
    },
    /**
     * configures what is displayed in the console
     *
     * @param {object} argv list of command line parameters given by user
     * @param {boolean} [argv.silent] only errors printed to CLI
     * @param {boolean} [argv.verbose] chatty user CLI output
     * @param {boolean} [argv.debug] enables developer output & features
     * @returns {void}
     */
    setLoggingLevel(argv) {
        Util.loggerTransports.console.file = 'debug';
        if (argv.silent) {
            // only errors printed to CLI
            Util.logger.level = 'error';
            Util.loggerTransports.console.level = 'error';
            Util.logger.debug('CLI logger set to: silent');
        } else if (argv.verbose) {
            // chatty user cli logs
            Util.logger.level = 'verbose';
            Util.loggerTransports.console.level = 'verbose';
            Util.logger.debug('CLI logger set to: verbose');
        } else {
            // default user cli logs
            // TODO to be switched to "warn" when cli-process is integrated
            Util.logger.level = 'info';
            Util.loggerTransports.console.level = 'info';
            Util.logger.debug('CLI logger set to: info / default');
        }
        if (argv.debug) {
            // enables developer output & features. no change to actual logs
            Util.logger.level = 'debug';
            Util.loggerTransports.console.level = 'debug';
            Util.logger.debug('CLI logger set to: debug');
        }
    },
    // defined colors for logging things in different colors
    color: {
        reset: '\x1B[0m',
        dim: '\x1B[2m',
    },
    /**
     * helper to print the subtypes we filtered by
     *
     * @param {string[]} subTypeArr list of subtypes to be printed
     * @returns {void}
     */
    logSubtypes(subTypeArr) {
        if (subTypeArr && subTypeArr.length > 0) {
            Util.logger.info(
                `${Util.color.dim} - Subtype${subTypeArr.length > 1 ? 's' : ''}: ${subTypeArr.join(
                    ', '
                )}${Util.color.reset}`
            );
        }
    },
    /**
     * helper to print the subtypes we filtered by
     *
     * @param {string[] | string} keyArr list of subtypes to be printed
     * @returns {string} string to be appended to log message
     */
    getKeysString(keyArr) {
        if (!keyArr) {
            return '';
        }
        if (!Array.isArray(keyArr)) {
            // if only one key, make it an array
            keyArr = [keyArr];
        }
        if (keyArr.length > 0) {
            return `${Util.color.dim} - Key${keyArr.length > 1 ? 's' : ''}: ${keyArr.join(', ')}${
                Util.color.reset
            }`;
        }
        return '';
    },
};
/**
 * wrapper around our standard winston logging to console and logfile
 *
 * @returns {object} initiated logger for console and file
 */
function createNewLoggerTransport() {
    // {
    //   error: 0,
    //   warn: 1,
    //   info: 2,
    //   http: 3,
    //   verbose: 4,
    //   debug: 5,
    //   silly: 6
    // }
    const logFileName = new Date().toISOString().split(':').join('.');
    return {
        console: new winston.transports.Console({
            // Write logs to Console
            level: 'info', // log error, warn, info
            format: winston.format.combine(
                winston.format.colorize(),
                winston.format.timestamp({ format: 'HH:mm:ss' }),
                winston.format.simple(),
                winston.format.printf((info) => `${info.timestamp} ${info.level}: ${info.message}`)
            ),
        }),
        file: new winston.transports.File({
            // Write logs to logfile
            filename: 'logs/' + logFileName + '.log',
            level: 'debug', // log everything
            format: winston.format.combine(
                winston.format.timestamp({ format: 'HH:mm:ss.SSS' }),
                winston.format.simple(),
                winston.format.printf((info) => `${info.timestamp} ${info.level}: ${info.message}`)
            ),
        }),
        fileError: new winston.transports.File({
            // Write logs to additional error-logfile for better visibility of errors
            filename: 'logs/' + logFileName + '-errors.log',
            level: 'error', // only log errors
            format: winston.format.combine(
                winston.format.timestamp({ format: 'HH:mm:ss.SSS' }),
                winston.format.simple(),
                winston.format.printf((info) => `${info.timestamp} ${info.level}: ${info.message}`)
            ),
        }),
    };
}
/**
 * initiate winston logger
 *
 * @returns {void}
 */
function startLogger() {
    Util.loggerTransports = createNewLoggerTransport();
    const myWinston = winston.createLogger({
        levels: winston.config.npm.levels,
        transports: [
            Util.loggerTransports.console,
            Util.loggerTransports.file,
            Util.loggerTransports.fileError,
        ],
    });
    const winstonError = myWinston.error;
    const winstonExtension = {
        /**
         * helper that prints better stack trace for errors
         *
         * @param {Error} ex the error
         * @param {string} [message] optional custom message to be printed as error together with the exception's message
         * @returns {void}
         */
        errorStack: function (ex, message) {
            if (message) {
                // ! this method only sets exitCode=1 if message-param was set
                // if not, then this method purely outputs debug information and should not change the exitCode
                winstonError(message + ':');
                winstonError('    ' + ex.message);
                if (ex.endpoint) {
                    // ex.endpoint is only available if 'ex' is of type RestError
                    winstonError('    endpoint: ' + ex.endpoint);
                }
                Util.signalFatalError();
            }
            let stack;
            /* eslint-disable unicorn/prefer-ternary */
            if (
                ['ETIMEDOUT', 'EHOSTUNREACH', 'ENOTFOUND', 'ECONNRESET', 'ECONNABORTED'].includes(
                    ex.code
                )
            ) {
                // the stack would just return a one-liner that does not help
                stack = new Error().stack; // eslint-disable-line unicorn/error-message
            } else {
                stack = ex.stack;
            }
            /* eslint-enable unicorn/prefer-ternary */
            myWinston.debug(stack);
        },
        /**
         * errors should cause surrounding applications to take notice
         * hence we overwrite the default error function here
         *
         * @param {string} msg - the message to log
         * @returns {void}
         */
        error: function (msg) {
            winstonError(msg);
            Util.signalFatalError();
        },
    };
    Util.logger = Object.assign(myWinston, winstonExtension);

    Util.logger.debug(`:: mcdev ${packageJsonMcdev.version} ::`);
}
startLogger();

module.exports = Util;<|MERGE_RESOLUTION|>--- conflicted
+++ resolved
@@ -161,26 +161,18 @@
     _isValidType(selectedType, handleOutside) {
         const [type, subType] = selectedType ? selectedType.split('-') : [];
         if (type && !MetadataDefinitions[type]) {
-<<<<<<< HEAD
-            Util.logger.error(`:: '${type}' is not a valid metadata type`);
-=======
             if (!handleOutside) {
                 Util.logger.error(`:: '${type}' is not a valid metadata type`);
             }
->>>>>>> 46d2cff2
             return false;
         } else if (
             type &&
             subType &&
             (!MetadataDefinitions[type] || !MetadataDefinitions[type].subTypes.includes(subType))
         ) {
-<<<<<<< HEAD
-            Util.logger.error(`:: '${selectedType}' is not a valid metadata type`);
-=======
             if (!handleOutside) {
                 Util.logger.error(`:: '${selectedType}' is not a valid metadata type`);
             }
->>>>>>> 46d2cff2
             return false;
         }
         return true;
@@ -484,9 +476,10 @@
      * helper to print the subtypes we filtered by
      *
      * @param {string[] | string} keyArr list of subtypes to be printed
+     * @param {boolean} [isId] optional flag to indicate if key is an id
      * @returns {string} string to be appended to log message
      */
-    getKeysString(keyArr) {
+    getKeysString(keyArr, isId) {
         if (!keyArr) {
             return '';
         }
@@ -495,9 +488,9 @@
             keyArr = [keyArr];
         }
         if (keyArr.length > 0) {
-            return `${Util.color.dim} - Key${keyArr.length > 1 ? 's' : ''}: ${keyArr.join(', ')}${
-                Util.color.reset
-            }`;
+            return `${Util.color.dim} - ${isId ? 'ID' : 'Key'}${
+                keyArr.length > 1 ? 's' : ''
+            }: ${keyArr.join(', ')}${Util.color.reset}`;
         }
         return '';
     },
