'use strict';

<<<<<<< HEAD
/**
 * @ignore
 * @typedef {object} BuObject
 * @property {string} eid Enterprise ID = MID of the parent BU
 * @property {string} mid MID of the BU to work with
 * @property {string} businessUnit name of the BU to interact with
 * @property {string} credential name of the credential to interact with
 */
/**
 * @typedef {Object<string, string>} TemplateMap
 * @typedef {Object<string, any>} MetadataTypeItem
 * @typedef {Object<string, MetadataTypeItem>} MetadataTypeMap
 * @typedef {Object<string, MetadataTypeMap>} MultiMetadataTypeMap
 * @typedef {Object<string, MetadataTypeItem[]>} MultiMetadataTypeList
 */

=======
const TYPE = require('../../types/mcdev.d');
const SDK = require('sfmc-sdk');
const Conf = require('conf');
>>>>>>> 6f1b2348
const fs = require('fs-extra'); // ! do not switch to util/file.js to avoid circular dependency
const MetadataDefinitions = require('./../MetadataTypeDefinitions');
const packageJsonMcdev = require('../../package.json');
const path = require('path');
const process = require('process');
const toposort = require('toposort');
const winston = require('winston');
const inquirer = require('inquirer');
const child_process = require('child_process');
const semver = require('semver');

/**
 * Util that contains logger and simple util methods
 */
const Util = {
    authFileName: '.mcdev-auth.json',
    boilerplateDirectory: '../../boilerplate',
    configFileName: '.mcdevrc.json',
    parentBuName: '_ParentBU_',
    standardizedSplitChar: '/',
    skipInteraction: false,

    /**
     * used to ensure the program tells surrounding software that an unrecoverable error occured
     *
     * @returns {void}
     */
    signalFatalError() {
        process.exitCode = 1;
    },
    /**
     * SFMC accepts multiple true values for Boolean attributes for which we are checking here
     *
     * @param {*} attrValue value
     * @returns {boolean} attribute value == true ? true : false
     */
    isTrue(attrValue) {
        return ['true', 'TRUE', 'True', '1', 1, 'Y', true].includes(attrValue);
    },
    /**
     * SFMC accepts multiple false values for Boolean attributes for which we are checking here
     *
     * @param {*} attrValue value
     * @returns {boolean} attribute value == false ? true : false
     */
    isFalse(attrValue) {
        return ['false', 'FALSE', 'False', '0', 0, 'N', false].includes(attrValue);
    },
    /**
     * helper to check if given value is a number
     *
     * @param {*} val test value thats test
     * @returns {boolean} true: number found, false: not a number
     */
    isNumeric(val) {
        return !isNaN(val - parseFloat(val));
    },
    /**
     * defines how the properties.json should look like
     * used for creating a template and for checking if variables are set
     *
     * @returns {object} default properties
     */
    getDefaultProperties: function () {
        const configFileName = path.resolve(__dirname, this.boilerplateDirectory, 'config.json');
        if (!fs.existsSync(configFileName)) {
            this.logger.debug(`Default config file file not found in ${configFileName}`);
            return false;
        }
        const defaultProperties = fs.readJsonSync(configFileName);
        // set default name for parent BU
        defaultProperties.credentials.default.businessUnits[this.parentBuName] = '000000000';
        // set default retrieve values
        defaultProperties.metaDataTypes.retrieve = this.getRetrieveTypeChoices();

        return defaultProperties;
    },
    /**
     * helper for getDefaultProperties()
     *
     * @returns {string[]} type choices
     */
    getRetrieveTypeChoices() {
        const typeChoices = [];
        for (const el in MetadataDefinitions) {
            if (
                Array.isArray(MetadataDefinitions[el].typeRetrieveByDefault) ||
                MetadataDefinitions[el].typeRetrieveByDefault === true
            ) {
                // complex types like assets are saved as array but to ease upgradability we
                // save the main type only unless the user deviates from our pre-selection.
                // Types that dont have subtypes set this field to true or false
                typeChoices.push(MetadataDefinitions[el].type);
            }
        }

        typeChoices.sort((a, b) => {
            if (a.toLowerCase() < b.toLowerCase()) {
                return -1;
            }
            if (a.toLowerCase() > b.toLowerCase()) {
                return 1;
            }
            return 0;
        });

        return typeChoices;
    },
    /**
     * check if the config file is correctly formatted and has values
     *
     * @param {object} properties javascript object in .mcdevrc.json
     * @param {boolean} [silent] set to true for internal use w/o cli output
     * @returns {Promise<boolean | string[]>} file structure ok OR list of fields to be fixed
     */
    checkProperties: async function (properties, silent) {
        if (!(await fs.pathExists(Util.configFileName)) || !properties) {
            Util.logger.error(`\nCould not find ${Util.configFileName} in ${process.cwd()}.`);
            Util.logger.error(`Run 'mcdev init' to initialize your project.\n`);
            return false;
        }
        if (!(await fs.pathExists(Util.authFileName)) || !properties) {
            Util.logger.error(`\nCould not find ${Util.authFileName} in ${process.cwd()}.`);
            Util.logger.error(`Run 'mcdev init' to initialize your project.\n`);
            return false;
        }

        // check if user is running older (ignores patches) mcdev version than whats saved to the config
        if (properties.version && semver.gt(properties.version, packageJsonMcdev.version)) {
            Util.logger.error(
                `Your Accenture SFMC DevTools version ${packageJsonMcdev.version} is lower than your project's config version ${properties.version}`
            );
            if (Util.skipInteraction) {
                return false;
            }

            const responses = await inquirer.prompt([
                {
                    type: 'confirm',
                    name: 'runUpgradeNow',
                    message: `Do you want to run 'npm update -g mcdev@${properties.version}' now? This may take a few minutes.`,
                    default: true,
                },
            ]);
            if (responses.runUpgradeNow) {
                // use _execSync here to avoid a circular dependency
                this.execSync('npm', ['update', '-g', `mcdev@${properties.version}`]);
            }
            return false;
        }

        // check config properties
        const defaultProps = this.getDefaultProperties();
        const errorMsgs = [];
        const solutionSet = new Set();
        const missingFields = [];
        for (const key in defaultProps) {
            if (Object.prototype.hasOwnProperty.call(defaultProps, key)) {
                if (!Object.prototype.hasOwnProperty.call(properties, key)) {
                    errorMsgs.push(`${key}{} missing`);
                    solutionSet.add(
                        `Run 'mcdev upgrade' to fix missing or changed configuration options`
                    );
                    missingFields.push(key);
                } else {
                    if (!silent && key === 'credentials') {
                        if (!Object.keys(properties.credentials)) {
                            errorMsgs.push(`no Credential defined`);
                        } else {
                            for (const cred in properties.credentials) {
                                if (cred.includes('/') || cred.includes('\\')) {
                                    errorMsgs.push(
                                        `Credential names may not includes slashes: ${cred}`
                                    );
                                    solutionSet.add('Apply manual fix in your config.');
                                }
                                if (
                                    !properties.credentials[cred].client_id ||
                                    properties.credentials[cred].client_id === '--- update me ---'
                                ) {
                                    errorMsgs.push(`invalid Client Id on ${cred}`);
                                    solutionSet.add(`Run 'mcdev init ${cred}'`);
                                }
                                if (
                                    !properties.credentials[cred].client_secret ||
                                    properties.credentials[cred].client_secret ===
                                        '--- update me ---'
                                ) {
                                    errorMsgs.push(`invalid Client Secret on ${cred}`);
                                    solutionSet.add(`Run 'mcdev init ${cred}'`);
                                }
                                if (
                                    !properties.credentials[cred].auth_url ||
                                    properties.credentials[cred].auth_url === '--- update me ---'
                                ) {
                                    errorMsgs.push(`invalid auth_url on ${cred}`);
                                    solutionSet.add(`Run 'mcdev init ${cred}'`);
                                }
                                if (
                                    !properties.credentials[cred].account_id ||
                                    properties.credentials[cred].account_id === '000000000'
                                ) {
                                    errorMsgs.push(`invalid account_id (EID) on ${cred}`);
                                    solutionSet.add(`Run 'mcdev init ${cred}'`);
                                }
                                let i = 0;
                                for (const buName in properties.credentials[cred].businessUnits) {
                                    if (buName.includes('/') || buName.includes('\\')) {
                                        errorMsgs.push(
                                            `Business Unit names may not includes slashes: ${cred}: ${buName}`
                                        );
                                        solutionSet.add(`Run 'mcdev reloadBUs ${cred}'`);
                                    }
                                    if (
                                        Object.prototype.hasOwnProperty.call(
                                            properties.credentials[cred].businessUnits,
                                            buName
                                        ) &&
                                        properties.credentials[cred].businessUnits[buName] !==
                                            '000000000'
                                    ) {
                                        i++;
                                    }
                                }
                                if (!i) {
                                    errorMsgs.push(`no Business Units defined`);
                                    solutionSet.add(`Run 'mcdev reloadBUs ${cred}'`);
                                }
                            }
                        }
                    } else if (['directories', 'metaDataTypes', 'options'].includes(key)) {
                        for (const subkey in defaultProps[key]) {
                            if (
                                Object.prototype.hasOwnProperty.call(defaultProps[key], subkey) &&
                                !Object.prototype.hasOwnProperty.call(properties[key], subkey)
                            ) {
                                errorMsgs.push(
                                    `${key}.${subkey} missing. Default value (${
                                        Array.isArray(defaultProps[key][subkey])
                                            ? 'Array'
                                            : typeof defaultProps[key][subkey]
                                    }): ${defaultProps[key][subkey]}`
                                );
                                solutionSet.add(
                                    `Run 'mcdev upgrade' to fix missing or changed configuration options`
                                );
                                missingFields.push(`${key}.${subkey}`);
                            } else if (subkey === 'deployment') {
                                for (const dkey in defaultProps[key][subkey]) {
                                    if (
                                        Object.prototype.hasOwnProperty.call(
                                            defaultProps[key][subkey],
                                            dkey
                                        ) &&
                                        !Object.prototype.hasOwnProperty.call(
                                            properties[key][subkey],
                                            dkey
                                        )
                                    ) {
                                        errorMsgs.push(
                                            `${key}.${subkey} missing. Default value (${
                                                Array.isArray(defaultProps[key][subkey][dkey])
                                                    ? 'Array'
                                                    : typeof defaultProps[key][subkey][dkey]
                                            }): ${defaultProps[key][subkey][dkey]}`
                                        );
                                        solutionSet.add(
                                            `Run 'mcdev upgrade' to fix missing or changed configuration options`
                                        );
                                        missingFields.push(`${key}.${subkey}.${dkey}`);
                                    }
                                }
                            }
                        }
                    }
                }
            }
        }
        // check if project config version is outdated compared to user's mcdev version
        if (
            !properties.version ||
            (![null, 'patch'].includes(semver.diff(packageJsonMcdev.version, properties.version)) &&
                semver.gt(packageJsonMcdev.version, properties.version))
        ) {
            errorMsgs.push(
                `Your project's config version ${properties.version} is lower than your Accenture SFMC DevTools version ${packageJsonMcdev.version}`
            );
            solutionSet.add(`Run 'mcdev upgrade' to ensure optimal performance`);
            missingFields.push('version');
        }
        if (silent) {
            return missingFields;
        } else {
            if (errorMsgs.length) {
                const errorMsgOutput = [
                    `Found problems in your ./${Util.configFileName} that you need to fix first:`,
                ];
                for (const msg of errorMsgs) {
                    errorMsgOutput.push(' - ' + msg);
                }
                Util.logger.error(errorMsgOutput.join('\n'));
                if (Util.skipInteraction) {
                    return false;
                }
                Util.logger.info(
                    [
                        'Here is what you can do to fix these issues:',
                        ...Array.from(solutionSet),
                    ].join('\n- ')
                );
                const responses = await inquirer.prompt([
                    {
                        type: 'confirm',
                        name: 'runUpgradeNow',
                        message: `Do you want to run 'mcdev upgrade' now?`,
                        default: true,
                    },
                ]);
                if (responses.runUpgradeNow) {
                    // use _execSync here to avoid a circular dependency
                    this.execSync('mcdev', ['upgrade']);
                }
                return false;
            } else {
                return true;
            }
        }
    },
    loggerTransports: null,
    /**
     * Logger that creates timestamped log file in 'logs/' directory
     */
    logger: null,
    restartLogger: startLogger,
    /**
     * Logger helper for Metadata functions
     *
     * @param {string} level of log (error, info, warn)
     * @param {string} type of metadata being referenced
     * @param {string} method name which log was called from
     * @param {*} payload generic object which details the error
     * @param {string} [source] key/id of metadata which relates to error
     * @returns {void}
     */
    metadataLogger: function (level, type, method, payload, source) {
        let prependSource = '';
        if (source) {
            prependSource = source + ' - ';
        }
        if (payload instanceof Error) {
            // extract error message
            Util.logger[level](`${type}.${method}: ${prependSource}${payload.message}`);
        } else if (typeof payload === 'string') {
            // print out simple string
            Util.logger[level](`${type} ${method}: ${prependSource}${payload}`);
        } else {
            // Print out JSON String as default.
            Util.logger[level](`${type}.${method}: ${prependSource}${JSON.stringify(payload)}`);
        }
    },
    /**
     * replaces values in a JSON object string, based on a series of
     * key-value pairs (obj)
     *
     * @param {string | object} str JSON object or its stringified version, which has values to be replaced
     * @param {TYPE.TemplateMap} obj key value object which contains keys to be replaced and values to be replaced with
     * @returns {string | object} replaced version of str
     */
    replaceByObject: function (str, obj) {
        let convertType = false;
        if ('string' !== typeof str) {
            convertType = true;
            str = JSON.stringify(str);
        }
        // sort by value length
        const sortable = [];
        for (const key in obj) {
            // only push in value if not null
            if (obj[key]) {
                sortable.push([key, obj[key]]);
            }
        }

        sortable.sort((a, b) => b[1].length - a[1].length);
        for (const pair of sortable) {
            const escVal = pair[1].replace(/[-/\\^$*+?.()|[\]{}]/g, '\\$&');
            const regString = new RegExp(escVal, 'g');
            str = str.replace(regString, '{{{' + pair[0] + '}}}');
        }
        if (convertType) {
            str = JSON.parse(str);
        }
        return str;
    },
    /**
     * get key of an object based on the first matching value
     *
     * @param {object} objs object of objects to be searched
     * @param {string} val value to be searched for
     * @returns {string} key
     */
    inverseGet: function (objs, val) {
        for (const obj in objs) {
            if (objs[obj] === val) {
                return obj;
            }
        }
        throw new Error(`${val} not found in object`);
    },

    /**
     * Returns Order in which metadata needs to be retrieved/deployed
     *
     * @param {string[]} metadataTypes which should be retrieved/deployed
     * @returns {string[]} retrieve/deploy order as array
     */
    getMetadataHierachy(metadataTypes) {
        const dependencies = [];
        // loop through all metadata types which are being retrieved/deployed
        const subTypeDeps = {};
        for (const metadataType of metadataTypes) {
            const type = metadataType.split('-')[0];
            // if they have dependencies then add a dependency pair for each type
            if (MetadataDefinitions[type].dependencies.length > 0) {
                dependencies.push(
                    ...MetadataDefinitions[type].dependencies.map((dep) => {
                        if (dep.includes('-')) {
                            // log subtypes to be able to replace them if main type is also present
                            subTypeDeps[dep.split('-')[0]] =
                                subTypeDeps[dep.split('-')[0]] || new Set();
                            subTypeDeps[dep.split('-')[0]].add(dep);
                        }
                        return [dep, metadataType];
                    })
                );
            }
            // if they have no dependencies then just add them with undefined.
            else {
                dependencies.push([undefined, metadataType]);
            }
        }
        // remove subtypes if main type is in the list
        Object.keys(subTypeDeps)
            // only look at subtype deps that are also supposed to be retrieved fully
            .filter((type) => metadataTypes.includes(type))
            // Rewrite the subtype dependecies to main types.
            .forEach((type) => {
                // convert set into array to walk its elements
                [...subTypeDeps[type]].forEach((subType) => {
                    dependencies.forEach((item) => {
                        if (item[0] === subType) {
                            // if subtype recognized, replace with main type
                            item[0] = type;
                        }
                    });
                });
            });

        // sort list & remove the undefined dependencies
        return toposort(dependencies).filter((a) => !!a);
    },
    /**
<<<<<<< HEAD
=======
     * signs in with SFMC
     *
     * @param {TYPE.BuObject} buObject properties for auth
     * @returns {Promise<SDK>} auth object
     */
    async getETClient(buObject) {
        const credentialKey = `${buObject.mid}|${buObject.clientId}`;
        // Retrieve existing configuration from credential store (for example tokens still valid)
        const existing = credentialStore.get(credentialKey) || {};
        // build new values from BU object, but augment with previous values if available
        const config = Object.assign(existing, {
            client_id: buObject.clientId,
            client_secret: buObject.clientSecret,
            auth_url: 'https://' + buObject.tenant + '.auth.marketingcloudapis.com/',
            account_id: buObject.mid,
        });

        let sdk;
        try {
            sdk = new SDK(config, {
                eventHandlers: {
                    onLoop: (type, req) => {
                        Util.logger.info(
                            `- Requesting next batch (currently ${req.Results.length} records)`
                        );
                    },
                    onRefresh: (authObject) => {
                        authObject.scope = authObject.scope.split(' '); // Scope is usually not an array, but we enforce conversion here for simplicity
                        credentialStore.set(credentialKey, authObject);
                    },
                    onConnectionError: (ex, remainingAttempts) => {
                        Util.logger.warn(
                            `- Connection problem (Code: ${
                                ex.code
                            }). Retrying ${remainingAttempts} time${
                                remainingAttempts > 1 ? 's' : ''
                            }`
                        );
                        Util.logger.errorStack(ex);
                    },
                },
                requestAttempts: 4,
                retryOnConnectionError: true,
            });
        } catch (ex) {
            throw new Error('Error initializing server connection: ' + ex.message);
        }

        try {
            // check credentials to allow clear log output and stop execution
            const test = await sdk.auth.getAccessToken();
            if (test.error) {
                throw new Error(test.error_description);
            } else if (test.scope) {
                // find missing rights
                const missingAccess = sdk.auth
                    .getSupportedScopes()
                    .filter((element) => !test.scope.includes(element));

                if (missingAccess.length) {
                    Util.logger.warn(
                        'Installed package has insufficient access. You might encounter malfunctions!'
                    );
                    Util.logger.warn('Missing scope: ' + missingAccess.join(', '));
                }
            }
        } catch (ex) {
            throw new Error('Error during auth: ' + ex.message);
        }
        return sdk;
    },

    /**
>>>>>>> 6f1b2348
     * let's you dynamically walk down an object and get a value
     *
     * @param {string} path 'fieldA.fieldB.fieldC'
     * @param {object} obj some parent object
     * @returns {any} value of obj.path
     */
    resolveObjPath(path, obj) {
        return path.split('.').reduce((prev, curr) => (prev ? prev[curr] : null), obj);
    },
    /**
     * helper to run other commands as if run manually by user
     *
     * @param {string} cmd to be executed command
     * @param {string[]} [args] list of arguments
     * @returns {undefined}
     */
    execSync(cmd, args) {
        args = args || [];
        Util.logger.info('⚡ ' + cmd + ' ' + args.join(' '));

        // the following options ensure the user sees the same output and
        // interaction options as if the command was manually run
        const options = { stdio: [0, 1, 2] };
        return child_process.execSync(cmd + ' ' + args.join(' '), options);
    },
    /**
     * standardize check to ensure only one result is returned from template search
     *
     * @param {TYPE.MetadataTypeItem[]} results array of metadata
     * @param {string} keyToSearch the field which contains the searched value
     * @param {string} searchValue the value which is being looked for
     * @returns {TYPE.MetadataTypeItem} metadata to be used in building template
     */
    templateSearchResult(results, keyToSearch, searchValue) {
        const matching = results.filter((item) => item[keyToSearch] === searchValue);

        if (matching.length === 0) {
            throw new Error(`No metadata found with name "${searchValue}"`);
        } else if (matching.length > 1) {
            throw new Error(
                `Multiple metadata with name "${searchValue}" please rename to be unique to avoid issues`
            );
        } else {
            return matching[0];
        }
    },
    /**
     * configures what is displayed in the console
     *
     * @param {object} argv list of command line parameters given by user
     * @param {boolean} [argv.silent] only errors printed to CLI
     * @param {boolean} [argv.verbose] chatty user CLI output
     * @param {boolean} [argv.debug] enables developer output & features
     * @returns {void}
     */
    setLoggingLevel(argv) {
        Util.loggerTransports.console.file = 'debug';
        if (argv.silent) {
            // only errors printed to CLI
            Util.logger.level = 'error';
            Util.loggerTransports.console.level = 'error';
            Util.logger.debug('CLI logger set to: silent');
        } else if (argv.verbose) {
            // chatty user cli logs
            Util.logger.level = 'verbose';
            Util.loggerTransports.console.level = 'verbose';
            Util.logger.debug('CLI logger set to: verbose');
        } else {
            // default user cli logs
            // TODO to be switched to "warn" when cli-process is integrated
            Util.logger.level = 'info';
            Util.loggerTransports.console.level = 'info';
            Util.logger.debug('CLI logger set to: info / default');
        }
        if (argv.debug) {
            // enables developer output & features. no change to actual logs
            Util.logger.level = 'debug';
            Util.loggerTransports.console.level = 'debug';
            Util.logger.debug('CLI logger set to: debug');
        }
    },
};
/**
 * wrapper around our standard winston logging to console and logfile
 *
 * @returns {object} initiated logger for console and file
 */
function createNewLoggerTransport() {
    return {
        console: new winston.transports.Console({
            // Write logs to Console
            level: 'info',
            format: winston.format.combine(
                winston.format.colorize(),
                winston.format.timestamp({ format: 'HH:mm:ss' }),
                winston.format.simple(),
                winston.format.printf((info) => `${info.timestamp} ${info.level}: ${info.message}`)
            ),
        }),
        file: new winston.transports.File({
            // Write logs to logfile
            filename: 'logs/' + new Date().toISOString().split(':').join('.') + '.log',
            // filename: 'logs/' + Math.floor(Date.now() / 1000) + '.log',
            level: 'debug',
            format: winston.format.combine(
                winston.format.timestamp({ format: 'HH:mm:ss.SSS' }),
                winston.format.simple(),
                winston.format.printf((info) => `${info.timestamp} ${info.level}: ${info.message}`)
            ),
        }),
    };
}
/**
 * initiate winston logger
 *
 * @returns {void}
 */
function startLogger() {
    Util.loggerTransports = createNewLoggerTransport();
    const myWinston = winston.createLogger({
        levels: winston.config.npm.levels,
        transports: [Util.loggerTransports.console, Util.loggerTransports.file],
    });
    const winstonError = myWinston.error;
    const winstonExtension = {
        /**
         * helper that prints better stack trace for errors
         *
         * @param {Error} ex the error
         * @param {string} [message] optional custom message to be printed as error together with the exception's message
         * @returns {void}
         */
        errorStack: function (ex, message) {
            Util.signalFatalError();
            if (message) {
                myWinston.error(message + ': ' + ex.message);
            }
            let stack;
            if (
                ['ETIMEDOUT', 'EHOSTUNREACH', 'ENOTFOUND', 'ECONNRESET', 'ECONNABORTED'].includes(
                    ex.code
                )
            ) {
                // the stack would just return a one-liner that does not help
                stack = new Error().stack;
            } else {
                stack = ex.stack;
            }
            myWinston.debug(stack);
        },
        /**
         * errors should cause surrounding applications to take notice
         * hence we overwrite the default error function here
         *
         * @param {string} msg - the message to log
         * @returns {void}
         */
        error: function (msg) {
            Util.signalFatalError();
            winstonError(msg);
        },
    };
    Util.logger = Object.assign(myWinston, winstonExtension);

    Util.logger.debug(`:: mcdev ${packageJsonMcdev.version} ::`);
}
startLogger();

module.exports = Util;<|MERGE_RESOLUTION|>--- conflicted
+++ resolved
@@ -1,27 +1,8 @@
 'use strict';
 
-<<<<<<< HEAD
-/**
- * @ignore
- * @typedef {object} BuObject
- * @property {string} eid Enterprise ID = MID of the parent BU
- * @property {string} mid MID of the BU to work with
- * @property {string} businessUnit name of the BU to interact with
- * @property {string} credential name of the credential to interact with
- */
-/**
- * @typedef {Object<string, string>} TemplateMap
- * @typedef {Object<string, any>} MetadataTypeItem
- * @typedef {Object<string, MetadataTypeItem>} MetadataTypeMap
- * @typedef {Object<string, MetadataTypeMap>} MultiMetadataTypeMap
- * @typedef {Object<string, MetadataTypeItem[]>} MultiMetadataTypeList
- */
-
-=======
 const TYPE = require('../../types/mcdev.d');
 const SDK = require('sfmc-sdk');
 const Conf = require('conf');
->>>>>>> 6f1b2348
 const fs = require('fs-extra'); // ! do not switch to util/file.js to avoid circular dependency
 const MetadataDefinitions = require('./../MetadataTypeDefinitions');
 const packageJsonMcdev = require('../../package.json');
@@ -484,8 +465,6 @@
         return toposort(dependencies).filter((a) => !!a);
     },
     /**
-<<<<<<< HEAD
-=======
      * signs in with SFMC
      *
      * @param {TYPE.BuObject} buObject properties for auth
@@ -559,7 +538,6 @@
     },
 
     /**
->>>>>>> 6f1b2348
      * let's you dynamically walk down an object and get a value
      *
      * @param {string} path 'fieldA.fieldB.fieldC'
