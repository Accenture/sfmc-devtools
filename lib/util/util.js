--- conflicted
+++ resolved
@@ -48,18 +48,6 @@
      */
     isFalse(attrValue) {
         return ['false', 'FALSE', 'False', '0', 0, 'N', false].includes(attrValue);
-<<<<<<< HEAD
-=======
-    },
-    /**
-     * helper to check if given value is a number
-     *
-     * @param {*} val test value thats test
-     * @returns {boolean} true: number found, false: not a number
-     */
-    isNumeric(val) {
-        return !isNaN(val - parseFloat(val));
->>>>>>> 824c690e
     },
     /**
      * helper for retrieve, retrieveAsTemplate and deploy
@@ -464,81 +452,6 @@
         // sort list & remove the undefined dependencies
         return toposort(dependencies).filter((a) => !!a);
     },
-<<<<<<< HEAD
-=======
-    /**
-     * signs in with SFMC
-     *
-     * @param {TYPE.BuObject} buObject properties for auth
-     * @returns {Promise.<SDK>} auth object
-     */
-    async getETClient(buObject) {
-        const credentialKey = `${buObject.mid}|${buObject.clientId}`;
-        // Retrieve existing configuration from credential store (for example tokens still valid)
-        const existing = credentialStore.get(credentialKey) || {};
-        // build new values from BU object, but augment with previous values if available
-        const config = Object.assign(existing, {
-            client_id: buObject.clientId,
-            client_secret: buObject.clientSecret,
-            auth_url: 'https://' + buObject.tenant + '.auth.marketingcloudapis.com/',
-            account_id: buObject.mid,
-        });
-
-        let sdk;
-        try {
-            sdk = new SDK(config, {
-                eventHandlers: {
-                    onLoop: (type, req) => {
-                        Util.logger.info(
-                            `- Requesting next batch (currently ${req.Results.length} records)`
-                        );
-                    },
-                    onRefresh: (authObject) => {
-                        authObject.scope = authObject.scope.split(' '); // Scope is usually not an array, but we enforce conversion here for simplicity
-                        credentialStore.set(credentialKey, authObject);
-                    },
-                    onConnectionError: (ex, remainingAttempts) => {
-                        Util.logger.warn(
-                            `- Connection problem (Code: ${
-                                ex.code
-                            }). Retrying ${remainingAttempts} time${
-                                remainingAttempts > 1 ? 's' : ''
-                            }`
-                        );
-                        Util.logger.errorStack(ex);
-                    },
-                },
-                requestAttempts: 4,
-                retryOnConnectionError: true,
-            });
-        } catch (ex) {
-            throw new Error('Error initializing server connection: ' + ex.message);
-        }
-
-        try {
-            // check credentials to allow clear log output and stop execution
-            const test = await sdk.auth.getAccessToken();
-            if (test.error) {
-                throw new Error(test.error_description);
-            } else if (test.scope) {
-                // find missing rights
-                const missingAccess = sdk.auth
-                    .getSupportedScopes()
-                    .filter((element) => !test.scope.includes(element));
-
-                if (missingAccess.length) {
-                    Util.logger.warn(
-                        'Installed package has insufficient access. You might encounter malfunctions!'
-                    );
-                    Util.logger.warn('Missing scope: ' + missingAccess.join(', '));
-                }
-            }
-        } catch (ex) {
-            throw new Error('Error during auth: ' + ex.message);
-        }
-        return sdk;
-    },
->>>>>>> 824c690e
 
     /**
      * let's you dynamically walk down an object and get a value
