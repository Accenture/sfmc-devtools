--- conflicted
+++ resolved
@@ -24,7 +24,6 @@
     skipInteraction: false,
 
     /**
-<<<<<<< HEAD
      * helper that allows filtering an object by its keys
      *
      * @param {Object.<string,*>} originalObj object that you want to filter
@@ -61,7 +60,8 @@
      */
     includesStartsWithIndex(arr, search) {
         return arr.findIndex((el) => el.startsWith(search), search);
-=======
+    },
+    /**
      * check if a market name exists in current mcdev config
      *
      * @param {string} market market localizations
@@ -128,7 +128,6 @@
                 throw new Error(`No BUs defined in marketList ${mlName}`);
             }
         }
->>>>>>> 035f1f02
     },
     /**
      * used to ensure the program tells surrounding software that an unrecoverable error occured
