'use strict';

/**
 * @ignore @typedef {import('sfmc-fuelsdk-node')} ET_Client
 *
 * @typedef {Object} BuObject
 * @property {String} clientId installed package client id
 * @property {String} clientSecret installed package client secret
 * @property {String} tenant subdomain part of Authentication Base Uri
 * @property {String} [eid] Enterprise ID = MID of the parent BU
 * @property {String} [mid] MID of the BU to work with
 * @property {String} [businessUnit] name of the BU to interact with
 * @property {String} [credential] name of the credential to interact with
 */
/**
 * @typedef {Object.<string,string>} TemplateMap
 */

/** @type ET_Client */
// const ET_Client = require('sfmc-fuelsdk-node');
const SDK = require('sfmc-sdk');
const Conf = require('conf');
const fs = require('fs-extra'); // ! do not switch to util/file.js to avoid circular dependency
const MetadataDefinitions = require('./../MetadataTypeDefinitions');
const packageJsonMcdev = require('../../package.json');
const path = require('path');
const toposort = require('toposort');
const winston = require('winston');
const inquirer = require('inquirer');
const child_process = require('child_process');
const semver = require('semver');
const credentialStore = new Conf({ configName: 'sessions', clearInvalidConfig: true });

/**
 * Util that contains logger and simple util methods
 */
const Util = {
    authFileName: '.mcdev-auth.json',
    boilerplateDirectory: '../../boilerplate',
    configFileName: '.mcdevrc.json',
    parentBuName: '_ParentBU_',
    standardizedSplitChar: '/',
    expectedAuthScope: [
        'accounts_read',
        'accounts_write',
        'approvals_read',
        'approvals_write',
        'audiences_read',
        'audiences_write',
        'automations_execute',
        'automations_read',
        'automations_write',
        'calendar_read',
        'calendar_write',
        'campaign_read',
        'campaign_write',
        'data_extensions_read',
        'data_extensions_write',
        'documents_and_images_read',
        'documents_and_images_write',
        'email_read',
        'email_send',
        'email_write',
        'event_notification_callback_create',
        'event_notification_callback_delete',
        'event_notification_callback_read',
        'event_notification_callback_update',
        'event_notification_subscription_create',
        'event_notification_subscription_delete',
        'event_notification_subscription_read',
        'event_notification_subscription_update',
        'file_locations_read',
        'file_locations_write',
        'journeys_execute',
        'journeys_read',
        'journeys_write',
        'key_manage_revoke',
        'key_manage_rotate',
        'key_manage_view',
        'list_and_subscribers_read',
        'list_and_subscribers_write',
        'marketing_cloud_connect_read',
        'marketing_cloud_connect_send',
        'marketing_cloud_connect_write',
        'offline',
        'ott_channels_read',
        'ott_channels_write',
        'ott_chat_messaging_read',
        'ott_chat_messaging_send',
        'push_read',
        'push_send',
        'push_write',
        'saved_content_read',
        'saved_content_write',
        'sms_read',
        'sms_send',
        'sms_write',
        'social_post',
        'social_publish',
        'social_read',
        'social_write',
        'tags_read',
        'tags_write',
        'tracking_events_read',
        'tracking_events_write',
        'users_read',
        'users_write',
        'web_publish',
        'web_read',
        'web_write',
        'webhooks_read',
        'webhooks_write',
        'workflows_read',
        'workflows_write',
    ],
    /**
     * SFMC accepts multiple true values for Boolean attributes for which we are checking here
     * @param {*} attrValue value
     * @returns {boolean} attribute value == true ? true : false
     */
    isTrue(attrValue) {
        return ['true', 'TRUE', 'True', '1', 1, 'Y'].includes(attrValue);
    },
    /**
     * SFMC accepts multiple false values for Boolean attributes for which we are checking here
     * @param {*} attrValue value
     * @returns {boolean} attribute value == false ? true : false
     */
    isFalse(attrValue) {
        return ['false', 'FALSE', 'False', '0', 0, 'N'].includes(attrValue);
    },

    /**
     * defines how the properties.json should look like
     * used for creating a template and for checking if variables are set
     *
     * @returns {object} default properties
     */
    getDefaultProperties: function () {
        const configFileName = path.resolve(__dirname, this.boilerplateDirectory, 'config.json');
        if (!fs.existsSync(configFileName)) {
            this.logger.debug(`Default config file file not found in ${configFileName}`);
            return false;
        }
        const defaultProperties = fs.readJsonSync(configFileName);
        // set default name for parent BU
        defaultProperties.credentials.default.businessUnits[this.parentBuName] = '000000000';
        // set default retrieve values
        defaultProperties.metaDataTypes.retrieve = this.getRetrieveTypeChoices();

        return defaultProperties;
    },
    /**
     * helper for getDefaultProperties()
     * @returns {string[]} type choices
     */
    getRetrieveTypeChoices() {
        const typeChoices = [];
        for (const el in MetadataDefinitions) {
            if (
                Array.isArray(MetadataDefinitions[el].typeRetrieveByDefault) ||
                MetadataDefinitions[el].typeRetrieveByDefault === true
            ) {
                // complex types like assets are saved as array but to ease upgradability we
                // save the main type only unless the user deviates from our pre-selection.
                // Types that dont have subtypes set this field to true or false
                typeChoices.push(MetadataDefinitions[el].type);
            }
        }

        typeChoices.sort((a, b) => {
            if (a.toLowerCase() < b.toLowerCase()) {
                return -1;
            }
            if (a.toLowerCase() > b.toLowerCase()) {
                return 1;
            }
            return 0;
        });

        return typeChoices;
    },
    /**
     * check if the config file is correctly formatted and has values
     *
     * @param {object} properties javascript object in .mcdevrc.json
     * @param {boolean} [silent] set to true for internal use w/o cli output
     * @returns {boolean|String[]} file structure ok OR list of fields to be fixed
     */
    checkProperties: function (properties, silent) {
        if (!fs.existsSync(Util.configFileName) || !properties) {
            Util.logger.error(`\nCould not find ${Util.configFileName} in ${process.cwd()}.`);
            Util.logger.error(`Run 'mcdev init' to initialize your project.\n`);
            return false;
        }
        if (!fs.existsSync(Util.authFileName) || !properties) {
            Util.logger.error(`\nCould not find ${Util.authFileName} in ${process.cwd()}.`);
            Util.logger.error(`Run 'mcdev init' to initialize your project.\n`);
            return false;
        }

        // check if user is running older mcdev version than whats saved to the config
        if (properties.version && semver.gt(properties.version, packageJsonMcdev.version)) {
            // dont run this for Catalyst to MC DevTools migration
            Util.logger.error(
                `Your Accenture SFMC DevTools version ${packageJsonMcdev.version} is lower than your project's config version ${properties.version}`
            );
            const questions = [
                {
                    type: 'confirm',
                    name: 'runUpgradeNow',
                    message: `Do you want to run 'npm update -g mcdev' now? This may take a few minutes.`,
                    default: true,
                },
            ];
            inquirer.prompt(questions).then((responses) => {
                if (responses.runUpgradeNow) {
                    // use _execSync here to avoid a circular dependency
                    this.execSync('npm', ['update', '-g', 'mcdev']);
                }
            });
            return false;
        }

        // check config properties
        const defaultProps = this.getDefaultProperties();
        const errorMsgs = [];
        const solutionSet = new Set();
        const missingFields = [];
        for (const key in defaultProps) {
            if (Object.prototype.hasOwnProperty.call(defaultProps, key)) {
                if (!Object.prototype.hasOwnProperty.call(properties, key)) {
                    errorMsgs.push(`${key}{} missing`);
                    solutionSet.add(
                        `Run 'mcdev upgrade' to fix missing or changed configuration options`
                    );
                    missingFields.push(key);
                } else {
                    if (!silent && key === 'credentials') {
                        if (!Object.keys(properties.credentials)) {
                            errorMsgs.push(`no Credential defined`);
                        } else {
                            for (const cred in properties.credentials) {
                                if (cred.includes('/') || cred.includes('\\')) {
                                    errorMsgs.push(
                                        `Credential names may not includes slashes: ${cred}`
                                    );
                                    solutionSet.add('Apply manual fix in your config.');
                                }
                                if (
                                    !properties.credentials[cred].clientId ||
                                    properties.credentials[cred].clientId === '--- update me ---'
                                ) {
                                    errorMsgs.push(`invalid ClientId on ${cred}`);
                                    solutionSet.add(`Run 'mcdev init ${cred}'`);
                                }
                                if (
                                    !properties.credentials[cred].clientSecret ||
                                    properties.credentials[cred].clientSecret ===
                                        '--- update me ---'
                                ) {
                                    errorMsgs.push(`invalid ClientSecret on ${cred}`);
                                    solutionSet.add(`Run 'mcdev init ${cred}'`);
                                }
                                if (
                                    !properties.credentials[cred].tenant ||
                                    properties.credentials[cred].tenant === '--- update me ---'
                                ) {
                                    errorMsgs.push(`invalid tenant on ${cred}`);
                                    solutionSet.add(`Run 'mcdev init ${cred}'`);
                                }
                                if (
                                    !properties.credentials[cred].eid ||
                                    properties.credentials[cred].eid === 0
                                ) {
                                    errorMsgs.push(`invalid eid on ${cred}`);
                                    solutionSet.add(`Run 'mcdev init ${cred}'`);
                                }
                                let i = 0;
                                for (const buName in properties.credentials[cred].businessUnits) {
                                    if (buName.includes('/') || buName.includes('\\')) {
                                        errorMsgs.push(
                                            `Business Unit names may not includes slashes: ${cred}: ${buName}`
                                        );
                                        solutionSet.add(`Run 'mcdev reloadBUs ${cred}'`);
                                    }
                                    if (
                                        Object.prototype.hasOwnProperty.call(
                                            properties.credentials[cred].businessUnits,
                                            buName
                                        ) &&
                                        properties.credentials[cred].businessUnits[buName] !==
                                            '000000000'
                                    ) {
                                        i++;
                                    }
                                }
                                if (!i) {
                                    errorMsgs.push(`no Business Units defined`);
                                    solutionSet.add(`Run 'mcdev reloadBUs ${cred}'`);
                                }
                            }
                        }
                    } else if (['directories', 'metaDataTypes', 'options'].includes(key)) {
                        for (const subkey in defaultProps[key]) {
                            if (
                                Object.prototype.hasOwnProperty.call(defaultProps[key], subkey) &&
                                !Object.prototype.hasOwnProperty.call(properties[key], subkey)
                            ) {
                                errorMsgs.push(
                                    `${key}.${subkey} missing. Default value (${
                                        Array.isArray(defaultProps[key][subkey])
                                            ? 'Array'
                                            : typeof defaultProps[key][subkey]
                                    }): ${defaultProps[key][subkey]}`
                                );
                                solutionSet.add(
                                    `Run 'mcdev upgrade' to fix missing or changed configuration options`
                                );
                                missingFields.push(`${key}.${subkey}`);
                            } else if (subkey === 'deployment') {
                                for (const dkey in defaultProps[key][subkey]) {
                                    if (
                                        Object.prototype.hasOwnProperty.call(
                                            defaultProps[key][subkey],
                                            dkey
                                        ) &&
                                        !Object.prototype.hasOwnProperty.call(
                                            properties[key][subkey],
                                            dkey
                                        )
                                    ) {
                                        errorMsgs.push(
                                            `${key}.${subkey} missing. Default value (${
                                                Array.isArray(defaultProps[key][subkey][dkey])
                                                    ? 'Array'
                                                    : typeof defaultProps[key][subkey][dkey]
                                            }): ${defaultProps[key][subkey][dkey]}`
                                        );
                                        solutionSet.add(
                                            `Run 'mcdev upgrade' to fix missing or changed configuration options`
                                        );
                                        missingFields.push(`${key}.${subkey}.${dkey}`);
                                    }
                                }
                            }
                        }
                    }
                }
            }
        }
        // check if project config version is outdated compared to user's mcdev version
        if (!properties.version || semver.gt(packageJsonMcdev.version, properties.version)) {
            errorMsgs.push(
                `Your project's config version ${properties.version} is lower than your Accenture SFMC DevTools version ${packageJsonMcdev.version}`
            );
            solutionSet.add(`Run 'mcdev upgrade' to ensure optimal performance`);
            missingFields.push('version');
        }
        if (silent) {
            return missingFields;
        } else {
            if (errorMsgs.length) {
                const errorMsgOutput = [
                    `Found problems in your ./${Util.configFileName} that you need to fix first:`,
                ];
                for (const msg of errorMsgs) {
                    errorMsgOutput.push(' - ' + msg);
                }
                Util.logger.error(errorMsgOutput.join('\n'));
                Util.logger.info(
                    [
                        'Here is what you can do to fix these issues:',
                        ...Array.from(solutionSet),
                    ].join('\n- ')
                );
                const questions = [
                    {
                        type: 'confirm',
                        name: 'runUpgradeNow',
                        message: `Do you want to run 'mcdev upgrade' now?`,
                        default: true,
                    },
                ];
                inquirer.prompt(questions).then((responses) => {
                    if (responses.runUpgradeNow) {
                        // use _execSync here to avoid a circular dependency
                        this.execSync('mcdev', ['upgrade']);
                    }
                });

                return false;
            } else {
                return true;
            }
        }
    },
    loggerTransports: null,
    /**
     * Logger that creates timestamped log file in 'logs/' directory
     */
    logger: null,
    restartLogger: startLogger,
    /**
     * Logger helper for Metadata functions
     * @param {String} level of log (error, info, warn)
     * @param {String} type of metadata being referenced
     * @param {String} method name which log was called from
     * @param {*} payload generic object which details the error
     * @param {String} [source] key/id of metadata which relates to error
     * @returns {void}
     */
    metadataLogger: function (level, type, method, payload, source) {
        let prependSource = '';
        if (source) {
            prependSource = source + ' - ';
        }
        if (payload instanceof Error) {
            // extract error message
            Util.logger[level](`${type}.${method}: ${prependSource}${payload.message}`);
        } else if (typeof payload === 'string') {
            // print out simple string
            Util.logger[level](`${type} ${method}: ${prependSource}${payload}`);
        } else {
            // Print out JSON String as default.
            Util.logger[level](`${type}.${method}: ${prependSource}${JSON.stringify(payload)}`);
        }
    },
    /**
     * replaces values in a JSON object string, based on a series of
     * key-value pairs (obj)
     * @param {String|Object} str JSON object or its stringified version, which has values to be replaced
     * @param {TemplateMap} obj key value object which contains keys to be replaced and values to be replaced with
     * @returns {String|Object} replaced version of str
     */
    replaceByObject: function (str, obj) {
        let convertType = false;
        if ('string' !== typeof str) {
            convertType = true;
            str = JSON.stringify(str);
        }
        // sort by value length
        const sortable = [];
        for (const key in obj) {
            // only push in value if not null
            if (obj[key]) {
                sortable.push([key, obj[key]]);
            }
        }

        sortable.sort(function (a, b) {
            return b[1].length - a[1].length;
        });
        for (const pair of sortable) {
            const escVal = pair[1].replace(/[-/\\^$*+?.()|[\]{}]/g, '\\$&');
            const regString = new RegExp(escVal, 'g');
            str = str.replace(regString, '{{{' + pair[0] + '}}}');
        }
        if (convertType) {
            str = JSON.parse(str);
        }
        return str;
    },
    /**
     * get key of an object based on the first matching value
     * @param {Object} objs object of objects to be searched
     * @param {String} val value to be searched for
     * @returns {String} key
     */
    inverseGet: function (objs, val) {
        for (const obj in objs) {
            if (objs[obj] === val) {
                return obj;
            }
        }
        throw new Error(`${val} not found in object`);
    },

    /**
     * Returns Order in which metadata needs to be retrieved/deployed
     * @param {String[]} metadataTypes which should be retrieved/deployed
     * @returns {String[]} retrieve/deploy order as array
     */
    getMetadataHierachy(metadataTypes) {
        const dependencies = [];
        // loop through all metadata types which are being retrieved/deployed
        const subTypeDeps = {};
        for (const metadataType of metadataTypes) {
            const type = metadataType.split('-')[0];
            // if they have dependencies then add a dependency pair for each type
            if (MetadataDefinitions[type].dependencies.length > 0) {
                dependencies.push(
                    ...MetadataDefinitions[type].dependencies.map((dep) => {
                        if (dep.includes('-')) {
                            // log subtypes to be able to replace them if main type is also present
                            subTypeDeps[dep.split('-')[0]] =
                                subTypeDeps[dep.split('-')[0]] || new Set();
                            subTypeDeps[dep.split('-')[0]].add(dep);
                        }
                        return [dep, metadataType];
                    })
                );
            }
            // if they have no dependencies then just add them with undefined.
            else {
                dependencies.push([undefined, metadataType]);
            }
        }
        // remove subtypes if main type is in the list
        Object.keys(subTypeDeps)
            // only look at subtype deps that are also supposed to be retrieved fully
            .filter((type) => metadataTypes.includes(type))
            // Rewrite the subtype dependecies to main types.
            .forEach((type) => {
                // convert set into array to walk its elements
                [...subTypeDeps[type]].forEach((subType) => {
                    dependencies.forEach((item) => {
                        if (item[0] === subType) {
                            // if subtype recognized, replace with main type
                            item[0] = type;
                        }
                    });
                });
            });

        // sort list & remove the undefined dependencies
        return toposort(dependencies).filter((a) => !!a);
    },
    /**
     * signs in with SFMC
     *
     * @param {BuObject} buObject properties for auth
     * @returns {Promise<ET_Client>} auth object
     */
    async getETClient(buObject) {
        const credentialKey = `${buObject.mid}|${buObject.clientId}`;
        const existing = credentialStore.get(credentialKey);
        let config = {
            client_id: buObject.clientId,
            client_secret: buObject.clientSecret,
            auth_url: 'https://' + buObject.tenant + '.auth.marketingcloudapis.com/',
            account_id: buObject.mid,
        };
        if (existing && Object.keys(existing).length > 0) {
            config = Object.assign(existing, config);
        }

        /** @type ET_Client */
        const sdk = new SDK(config, {
            onLoop: (type, req) => {
                console.log(
                    type,
                    `Requesting next batch (currently ${req.Results.length} records)`
                );
            },
            onRefresh: (options) => {
                credentialStore.set(credentialKey, options);
            },
        });
        try {
            // check credentials to allow clear log output and stop execution

            const test = await sdk.auth.getAccessToken();
            if (test.error) {
                throw new Error(test.error_description);
            } else if (test.scope) {
                // find missing rights
                const currentScope = test.scope.split(' ');
                const missingAccess = Util.expectedAuthScope.filter(
                    (element) => !currentScope.includes(element)
                );
                const excessAccess = currentScope.filter(
                    (element) => !Util.expectedAuthScope.includes(element)
                );
                if (excessAccess.length) {
                    Util.logger.debug('Extra access found:' + excessAccess.join(', '));
                }
                if (missingAccess.length) {
                    Util.logger.warn(
                        'Installed package has insufficient access. You might encounter malfunctions!'
                    );
                    Util.logger.warn('Missing scope: ' + missingAccess.join(', '));
                }
            }
        } catch (ex) {
            throw new Error(ex.message);
        }
        return sdk;
    },

    /**
     * standardized method for getting data from cache.
     *
     * @param {Object} cache data retrieved from sfmc instance
     * @param {String} metadataType metadata type ie. query
     * @param {String} searchValue unique identifier of metadata being looked for
     * @param {String} searchField field name (key in object) which contains the unique identifer
     * @param {String} returnField field which should be returned
     * @returns {String} unique user definable metadata key (usually external/customer key)
     */
    getFromCache(cache, metadataType, searchValue, searchField, returnField) {
        for (const key in cache[metadataType]) {
            if (Util.resolveObjPath(searchField, cache[metadataType][key]) == searchValue) {
                try {
                    if (Util.resolveObjPath(returnField, cache[metadataType][key])) {
                        return Util.resolveObjPath(returnField, cache[metadataType][key]);
                    } else {
                        throw new Error();
                    }
                } catch (ex) {
                    throw new Error(
                        `${metadataType} with ${searchField} '${searchValue}' does not have field '${returnField}'`
                    );
                }
            }
        }
        throw new Error(
            `Missing one or more dependent metadata. ${metadataType} with ${searchField}='${searchValue}' was not found on your BU`
        );
    },
    /**
     * let's you dynamically walk down an object and get a value
     * @param {String} path 'fieldA.fieldB.fieldC'
     * @param {Object} obj some parent object
     * @returns {any} value of obj.path
     */
    resolveObjPath(path, obj) {
        return path.split('.').reduce(function (prev, curr) {
            return prev ? prev[curr] : null;
        }, obj);
    },
    /**
     * standardized method for getting data from cache - adapted for special case of lists
     * ! keeping this in util/util.js rather than in metadataTypes/List.js to avoid potential circular dependencies
     *
     * @param {Object} cache data retrieved from sfmc instance
     * @param {String} listPathName folderPath/ListName combo of list
     * @param {String} returnField ObjectID or ID
     * @returns {String} unique ObjectId of list
     */
    getListObjectIdFromCache(cache, listPathName, returnField) {
        let folderPath = listPathName.split('/');
        const listName = folderPath.pop();
        folderPath = folderPath.join('/');
        for (const key in cache['list']) {
            if (
                cache['list'][key].ListName === listName &&
                cache['list'][key].r__folder_Path === folderPath
            ) {
                try {
                    if (cache['list'][key][returnField]) {
                        return cache['list'][key][returnField];
                    } else {
                        throw new Error();
                    }
                } catch (ex) {
                    throw new Error(
                        `${'list'} with ListName='${listName}' and r__folder_Path='${folderPath}' does not have field '${returnField}'`
                    );
                }
            }
        }
        throw new Error(
            `Missing one or more dependent metadata. list with ListName='${listName}' and r__folder_Path='${folderPath}' was not found on your BU`
        );
    },

    /**
     * standardized method for getting data from cache - adapted for special case of lists
     * ! keeping this in util/util.js rather than in metadataTypes/List.js to avoid potential circular dependencies
     *
     * @param {Object} cache data retrieved from sfmc instance
     * @param {String} searchValue unique identifier of metadata being looked for
     * @param {String} searchField ObjectID or ID
     * @returns {String} unique folderPath/ListName combo of list
     */
    getListPathNameFromCache(cache, searchValue, searchField) {
        const returnField1 = 'r__folder_Path';
        const returnField2 = 'ListName';
        for (const key in cache['list']) {
            if (cache['list'][key][searchField] === searchValue) {
                try {
                    if (cache['list'][key][returnField1] && cache['list'][key][returnField2]) {
                        return (
                            cache['list'][key][returnField1] +
                            '/' +
                            cache['list'][key][returnField2]
                        );
                    } else {
                        throw new Error();
                    }
                } catch (ex) {
                    throw new Error(
                        `${'list'} with ${searchField}='${searchValue}' does not have the fields ${returnField1} and ${returnField2}`
                    );
                }
            }
        }
        throw new Error(
            `Missing one or more dependent metadata. list with ${searchField}='${searchValue}' was not found on your BU`
        );
    },
    /**
     * retry on network issues
     * @param {String} errorMsg what to print behind "Connection error. "
     * @param {Function} callback what to try executing
     * @param {Boolean} [silentError=false] prints retry messages to log only; default=false
     * @param {Number} [retries=1] number of retries; default=1
     * @returns {Promise<void>} -
     */
    async retryOnError(errorMsg, callback, silentError, retries) {
        if ('undefined' === typeof retries || retries === null) {
            retries = 3;
        }
        try {
            await callback();
        } catch (ex) {
            if (
                retries > 0 &&
                ex.code &&
                ['ETIMEDOUT', 'EHOSTUNREACH', 'ENOTFOUND', 'ECONNRESET'].includes(ex.code)
            ) {
                retries--;
                Util.logger.debug(ex.stack);
                const msg = `Connection problem. ${errorMsg} (${retries + 1} tries left)`;
                if (silentError) {
                    Util.logger.debug(msg);
                } else {
                    Util.logger.warn(msg);
                }
                await this.retryOnError(errorMsg, callback, silentError, retries);
            } else if (
                ex.code &&
                ['ETIMEDOUT', 'EHOSTUNREACH', 'ENOTFOUND', 'ECONNRESET'].includes(ex.code)
            ) {
                Util.logger.debug(ex.stack);
<<<<<<< HEAD
                if (Util.logger.level === 'debug') {
                    console.log(ex.stack);
                }
                throw new Error(
                    `Failed due to a Connection Error (${ex.code}) - Please check your network connection and try again`
                );
=======
                Util.logger.error(
                    `"${errorMsg}" Failed due to a Connection Error (${ex.code}) - Please check your network connection and try again`
                );
                if (Util.logger.level === 'debug') {
                    console.log(ex.stack);
                }
                throw ex;
            } else {
                Util.logger.debug(ex.stack);
                if (Util.logger.level === 'debug') {
                    console.log(ex.stack);
                }
                Util.logger.error(ex.message);
                throw ex;
>>>>>>> 5afb78fb
            }
            throw ex;
        }
    },
    /**
     * helper to run other commands as if run manually by user
     * @param {string} cmd to be executed command
     * @param {string[]} [args] list of arguments
     * @returns {undefined}
     */
    execSync(cmd, args) {
        args = args || [];
        Util.logger.info('⚡ ' + cmd + ' ' + args.join(' '));

        // the following options ensure the user sees the same output and
        // interaction options as if the command was manually run
        const options = { stdio: [0, 1, 2] };
        return child_process.execSync(cmd + ' ' + args.join(' '), options);
    },
};
/**
 * wrapper around our standard winston logging to console and logfile
 * @returns {object} initiated logger for console and file
 */
function createNewLoggerTransport() {
    return {
        console: new winston.transports.Console({
            // Write logs to Console
            level: 'info',
            format: winston.format.combine(
                winston.format.colorize(),
                winston.format.timestamp({ format: 'HH:mm:ss' }),
                winston.format.simple(),
                winston.format.printf((info) => `${info.timestamp} ${info.level}: ${info.message}`)
            ),
        }),
        file: new winston.transports.File({
            // Write logs to logfile
            filename: 'logs/' + new Date().toISOString().split(':').join('.') + '.log',
            // filename: 'logs/' + Math.floor(Date.now() / 1000) + '.log',
            level: 'debug',
            format: winston.format.combine(
                winston.format.timestamp({ format: 'HH:mm:ss.SSS' }),
                winston.format.simple(),
                winston.format.printf((info) => `${info.timestamp} ${info.level}: ${info.message}`)
            ),
        }),
    };
}
/**
 * initiate winston logger
 * @returns {void}
 */
function startLogger() {
    Util.loggerTransports = createNewLoggerTransport();
    Util.logger = winston.createLogger({
        levels: winston.config.npm.levels,
        transports: [Util.loggerTransports.console, Util.loggerTransports.file],
    });
    Util.logger.debug(`:: mcdev ${packageJsonMcdev.version} ::`);
}
startLogger();

module.exports = Util;<|MERGE_RESOLUTION|>--- conflicted
+++ resolved
@@ -1,7 +1,7 @@
 'use strict';
 
 /**
- * @ignore @typedef {import('sfmc-fuelsdk-node')} ET_Client
+ * @ignore @typedef {import('sfmc-sdk')} SDK
  *
  * @typedef {Object} BuObject
  * @property {String} clientId installed package client id
@@ -16,8 +16,7 @@
  * @typedef {Object.<string,string>} TemplateMap
  */
 
-/** @type ET_Client */
-// const ET_Client = require('sfmc-fuelsdk-node');
+/** @type SDK */
 const SDK = require('sfmc-sdk');
 const Conf = require('conf');
 const fs = require('fs-extra'); // ! do not switch to util/file.js to avoid circular dependency
@@ -530,7 +529,7 @@
      * signs in with SFMC
      *
      * @param {BuObject} buObject properties for auth
-     * @returns {Promise<ET_Client>} auth object
+     * @returns {Promise<SDK>} auth object
      */
     async getETClient(buObject) {
         const credentialKey = `${buObject.mid}|${buObject.clientId}`;
@@ -545,7 +544,7 @@
             config = Object.assign(existing, config);
         }
 
-        /** @type ET_Client */
+        /** @type SDK */
         const sdk = new SDK(config, {
             onLoop: (type, req) => {
                 console.log(
@@ -734,14 +733,6 @@
                 ['ETIMEDOUT', 'EHOSTUNREACH', 'ENOTFOUND', 'ECONNRESET'].includes(ex.code)
             ) {
                 Util.logger.debug(ex.stack);
-<<<<<<< HEAD
-                if (Util.logger.level === 'debug') {
-                    console.log(ex.stack);
-                }
-                throw new Error(
-                    `Failed due to a Connection Error (${ex.code}) - Please check your network connection and try again`
-                );
-=======
                 Util.logger.error(
                     `"${errorMsg}" Failed due to a Connection Error (${ex.code}) - Please check your network connection and try again`
                 );
@@ -756,7 +747,6 @@
                 }
                 Util.logger.error(ex.message);
                 throw ex;
->>>>>>> 5afb78fb
             }
             throw ex;
         }
