'use strict';

const TYPE = require('../../types/mcdev.d');
const MetadataDefinitions = require('./../MetadataTypeDefinitions');
const process = require('process');
const toposort = require('toposort');
const winston = require('winston');
const child_process = require('child_process');
const packageJsonMcdev = require('../../package.json');

/**
 * Util that contains logger and simple util methods
 */
const Util = {
    authFileName: '.mcdev-auth.json',
    boilerplateDirectory: '../../boilerplate',
    configFileName: '.mcdevrc.json',
    parentBuName: '_ParentBU_',
    standardizedSplitChar: '/',
    skipInteraction: false,

    /**
     * check if a market name exists in current mcdev config
     *
     * @param {string} market market localizations
     * @param {object} properties local mcdev config
     * @returns {boolean} found market or not
     */
    checkMarket(market, properties) {
        if (properties.markets[market]) {
            return true;
        } else {
            Util.logger.error(`Could not find the market '${market}' in your configuration file.`);
            const marketArr = Object.values(properties.markets);

            if (marketArr.length) {
                Util.logger.info('Available markets are: ' + marketArr.join(', '));
            }
            return false;
        }
    },
    /**
     * ensure provided MarketList exists and it's content including markets and BUs checks out
     *
     * @param {string} mlName name of marketList
     * @param {object} properties General configuration to be used in retrieve
     * @param {object} properties.markets list of template variable combos
     * @param {object} properties.marketList list of bu-market combos
     * @param {object} properties.credentials list of credentials and their BUs
     * @returns {void} throws errors if problems were found
     */
    verifyMarketList(mlName, properties) {
        if (!properties.marketList[mlName]) {
            // ML does not exist
            throw new Error(`Market List ${mlName} is not defined`);
        } else {
            // ML exists, check if it is properly set up

            // check if BUs in marketList are valid
            let buCounter = 0;
            for (const businessUnit in properties.marketList[mlName]) {
                if (businessUnit !== 'description') {
                    buCounter++;
                    const [cred, bu] = businessUnit ? businessUnit.split('/') : [null, null];
                    if (
                        !properties.credentials[cred] ||
                        !properties.credentials[cred].businessUnits[bu]
                    ) {
                        throw new Error(`'${businessUnit}' in Market ${mlName} is not defined.`);
                    }
                    // check if markets are valid
                    let marketArr = properties.marketList[mlName][businessUnit];
                    if ('string' === typeof marketArr) {
                        marketArr = [marketArr];
                    }
                    for (const market of marketArr) {
                        if (!properties.markets[market]) {
                            throw new Error(`Market '${market}' is not defined.`);
                        } else {
                            // * markets can be empty or include variables. Nothing we can test here
                        }
                    }
                }
            }
            if (!buCounter) {
                throw new Error(`No BUs defined in marketList ${mlName}`);
            }
        }
    },
    /**
     * used to ensure the program tells surrounding software that an unrecoverable error occured
     *
     * @returns {void}
     */
    signalFatalError() {
        process.exitCode = 1;
    },
    /**
     * SFMC accepts multiple true values for Boolean attributes for which we are checking here
     *
     * @param {*} attrValue value
     * @returns {boolean} attribute value == true ? true : false
     */
    isTrue(attrValue) {
        return ['true', 'TRUE', 'True', '1', 1, 'Y', true].includes(attrValue);
    },
    /**
     * SFMC accepts multiple false values for Boolean attributes for which we are checking here
     *
     * @param {*} attrValue value
     * @returns {boolean} attribute value == false ? true : false
     */
    isFalse(attrValue) {
        return ['false', 'FALSE', 'False', '0', 0, 'N', false].includes(attrValue);
    },
    /**
     * helper for retrieve, retrieveAsTemplate and deploy
     *
     * @param {string} selectedType type or type-subtype
     * @returns {boolean} type ok or not
     */
    _isValidType(selectedType) {
        const [type, subType] = selectedType ? selectedType.split('-') : [];
        if (type && !MetadataDefinitions[type]) {
            Util.logger.error(`:: '${type}' is not a valid metadata type`);
            return;
        } else if (
            type &&
            subType &&
            (!MetadataDefinitions[type] || !MetadataDefinitions[type].subTypes.includes(subType))
        ) {
            Util.logger.error(`:: '${selectedType}' is not a valid metadata type`);
            return;
        }
        return true;
    },

    /**
<<<<<<< HEAD
=======
     * defines how the properties.json should look like
     * used for creating a template and for checking if variables are set
     *
     * @returns {object} default properties
     */
    getDefaultProperties() {
        const configFileName = path.resolve(__dirname, this.boilerplateDirectory, 'config.json');
        if (!fs.pathExistsSync(configFileName)) {
            this.logger.debug(`Default config file not found in ${configFileName}`);
            return false;
        }
        const defaultProperties = fs.readJsonSync(configFileName);
        // set default name for parent BU
        defaultProperties.credentials.default.businessUnits[this.parentBuName] = 0;
        // set default retrieve values
        defaultProperties.metaDataTypes.retrieve = this.getRetrieveTypeChoices();

        return defaultProperties;
    },
    /**
>>>>>>> 68f30721
     * helper for getDefaultProperties()
     *
     * @returns {string[]} type choices
     */
    getRetrieveTypeChoices() {
        const typeChoices = [];
        for (const el in MetadataDefinitions) {
            if (
                Array.isArray(MetadataDefinitions[el].typeRetrieveByDefault) ||
                MetadataDefinitions[el].typeRetrieveByDefault === true
            ) {
                // complex types like assets are saved as array but to ease upgradability we
                // save the main type only unless the user deviates from our pre-selection.
                // Types that dont have subtypes set this field to true or false
                typeChoices.push(MetadataDefinitions[el].type);
            }
        }

        typeChoices.sort((a, b) => {
            if (a.toLowerCase() < b.toLowerCase()) {
                return -1;
            }
            if (a.toLowerCase() > b.toLowerCase()) {
                return 1;
            }
            return 0;
        });

        return typeChoices;
    },
    loggerTransports: null,
    /**
     * Logger that creates timestamped log file in 'logs/' directory
     */
    logger: null,
    restartLogger: startLogger,
    /**
     * Logger helper for Metadata functions
     *
     * @param {string} level of log (error, info, warn)
     * @param {string} type of metadata being referenced
     * @param {string} method name which log was called from
     * @param {*} payload generic object which details the error
     * @param {string} [source] key/id of metadata which relates to error
     * @returns {void}
     */
    metadataLogger: function (level, type, method, payload, source) {
        let prependSource = '';
        if (source) {
            prependSource = source + ' - ';
        }
        if (payload instanceof Error) {
            // extract error message
            Util.logger[level](`${type}.${method}: ${prependSource}${payload.message}`);
        } else if (typeof payload === 'string') {
            // print out simple string
            Util.logger[level](`${type} ${method}: ${prependSource}${payload}`);
        } else {
            // Print out JSON String as default.
            Util.logger[level](`${type}.${method}: ${prependSource}${JSON.stringify(payload)}`);
        }
    },
    /**
     * replaces values in a JSON object string, based on a series of
     * key-value pairs (obj)
     *
     * @param {string | object} str JSON object or its stringified version, which has values to be replaced
     * @param {TYPE.TemplateMap} obj key value object which contains keys to be replaced and values to be replaced with
     * @returns {string | object} replaced version of str
     */
    replaceByObject: function (str, obj) {
        let convertType = false;
        if ('string' !== typeof str) {
            convertType = true;
            str = JSON.stringify(str);
        }
        // sort by value length
        const sortable = [];
        for (const key in obj) {
            // only push in value if not null
            if (obj[key]) {
                sortable.push([key, obj[key]]);
            }
        }

        sortable.sort((a, b) => b[1].length - a[1].length);
        for (const pair of sortable) {
            const escVal = pair[1].toString().replace(/[-/\\^$*+?.()|[\]{}]/g, '\\$&');
            const regString = new RegExp(escVal, 'g');
            str = str.replace(regString, '{{{' + pair[0] + '}}}');
        }
        if (convertType) {
            str = JSON.parse(str);
        }
        return str;
    },
    /**
     * get key of an object based on the first matching value
     *
     * @param {object} objs object of objects to be searched
     * @param {string} val value to be searched for
     * @returns {string} key
     */
    inverseGet: function (objs, val) {
        for (const obj in objs) {
            if (objs[obj] === val) {
                return obj;
            }
        }
        throw new Error(`${val} not found in object`);
    },

    /**
     * Returns Order in which metadata needs to be retrieved/deployed
     *
     * @param {string[]} metadataTypes which should be retrieved/deployed
     * @returns {string[]} retrieve/deploy order as array
     */
    getMetadataHierachy(metadataTypes) {
        const dependencies = [];
        // loop through all metadata types which are being retrieved/deployed
        const subTypeDeps = {};
        for (const metadataType of metadataTypes) {
            const type = metadataType.split('-')[0];
            // if they have dependencies then add a dependency pair for each type
            if (MetadataDefinitions[type].dependencies.length > 0) {
                dependencies.push(
                    ...MetadataDefinitions[type].dependencies.map((dep) => {
                        if (dep.includes('-')) {
                            // log subtypes to be able to replace them if main type is also present
                            subTypeDeps[dep.split('-')[0]] =
                                subTypeDeps[dep.split('-')[0]] || new Set();
                            subTypeDeps[dep.split('-')[0]].add(dep);
                        }
                        return [dep, metadataType];
                    })
                );
            }
            // if they have no dependencies then just add them with undefined.
            else {
                dependencies.push([undefined, metadataType]);
            }
        }
        // remove subtypes if main type is in the list
        Object.keys(subTypeDeps)
            // only look at subtype deps that are also supposed to be retrieved fully
            .filter((type) => metadataTypes.includes(type))
            // Rewrite the subtype dependecies to main types.
            .forEach((type) => {
                // convert set into array to walk its elements
                [...subTypeDeps[type]].forEach((subType) => {
                    dependencies.forEach((item) => {
                        if (item[0] === subType) {
                            // if subtype recognized, replace with main type
                            item[0] = type;
                        }
                    });
                });
            });

        // sort list & remove the undefined dependencies
        return toposort(dependencies).filter((a) => !!a);
    },

    /**
     * let's you dynamically walk down an object and get a value
     *
     * @param {string} path 'fieldA.fieldB.fieldC'
     * @param {object} obj some parent object
     * @returns {any} value of obj.path
     */
    resolveObjPath(path, obj) {
        return path.split('.').reduce((prev, curr) => (prev ? prev[curr] : null), obj);
    },
    /**
     * helper to run other commands as if run manually by user
     *
     * @param {string} cmd to be executed command
     * @param {string[]} [args] list of arguments
     * @returns {undefined}
     */
    execSync(cmd, args) {
        args = args || [];
        Util.logger.info('⚡ ' + cmd + ' ' + args.join(' '));

        // the following options ensure the user sees the same output and
        // interaction options as if the command was manually run
        const options = { stdio: [0, 1, 2] };
        return child_process.execSync(cmd + ' ' + args.join(' '), options);
    },
    /**
     * standardize check to ensure only one result is returned from template search
     *
     * @param {TYPE.MetadataTypeItem[]} results array of metadata
     * @param {string} keyToSearch the field which contains the searched value
     * @param {string} searchValue the value which is being looked for
     * @returns {TYPE.MetadataTypeItem} metadata to be used in building template
     */
    templateSearchResult(results, keyToSearch, searchValue) {
        const matching = results.filter((item) => item[keyToSearch] === searchValue);

        if (matching.length === 0) {
            throw new Error(`No metadata found with name "${searchValue}"`);
        } else if (matching.length > 1) {
            throw new Error(
                `Multiple metadata with name "${searchValue}" please rename to be unique to avoid issues`
            );
        } else {
            return matching[0];
        }
    },
    /**
     * configures what is displayed in the console
     *
     * @param {object} argv list of command line parameters given by user
     * @param {boolean} [argv.silent] only errors printed to CLI
     * @param {boolean} [argv.verbose] chatty user CLI output
     * @param {boolean} [argv.debug] enables developer output & features
     * @returns {void}
     */
    setLoggingLevel(argv) {
        Util.loggerTransports.console.file = 'debug';
        if (argv.silent) {
            // only errors printed to CLI
            Util.logger.level = 'error';
            Util.loggerTransports.console.level = 'error';
            Util.logger.debug('CLI logger set to: silent');
        } else if (argv.verbose) {
            // chatty user cli logs
            Util.logger.level = 'verbose';
            Util.loggerTransports.console.level = 'verbose';
            Util.logger.debug('CLI logger set to: verbose');
        } else {
            // default user cli logs
            // TODO to be switched to "warn" when cli-process is integrated
            Util.logger.level = 'info';
            Util.loggerTransports.console.level = 'info';
            Util.logger.debug('CLI logger set to: info / default');
        }
        if (argv.debug) {
            // enables developer output & features. no change to actual logs
            Util.logger.level = 'debug';
            Util.loggerTransports.console.level = 'debug';
            Util.logger.debug('CLI logger set to: debug');
        }
    },
};
/**
 * wrapper around our standard winston logging to console and logfile
 *
 * @returns {object} initiated logger for console and file
 */
function createNewLoggerTransport() {
    return {
        console: new winston.transports.Console({
            // Write logs to Console
            level: 'info',
            format: winston.format.combine(
                winston.format.colorize(),
                winston.format.timestamp({ format: 'HH:mm:ss' }),
                winston.format.simple(),
                winston.format.printf((info) => `${info.timestamp} ${info.level}: ${info.message}`)
            ),
        }),
        file: new winston.transports.File({
            // Write logs to logfile
            filename: 'logs/' + new Date().toISOString().split(':').join('.') + '.log',
            // filename: 'logs/' + Math.floor(Date.now() / 1000) + '.log',
            level: 'debug',
            format: winston.format.combine(
                winston.format.timestamp({ format: 'HH:mm:ss.SSS' }),
                winston.format.simple(),
                winston.format.printf((info) => `${info.timestamp} ${info.level}: ${info.message}`)
            ),
        }),
    };
}
/**
 * initiate winston logger
 *
 * @returns {void}
 */
function startLogger() {
    Util.loggerTransports = createNewLoggerTransport();
    const myWinston = winston.createLogger({
        levels: winston.config.npm.levels,
        transports: [Util.loggerTransports.console, Util.loggerTransports.file],
    });
    const winstonError = myWinston.error;
    const winstonExtension = {
        /**
         * helper that prints better stack trace for errors
         *
         * @param {Error} ex the error
         * @param {string} [message] optional custom message to be printed as error together with the exception's message
         * @returns {void}
         */
        errorStack: function (ex, message) {
            if (message) {
                myWinston.error(message + ': ' + ex.message);
            }
            let stack;
            if (
                ['ETIMEDOUT', 'EHOSTUNREACH', 'ENOTFOUND', 'ECONNRESET', 'ECONNABORTED'].includes(
                    ex.code
                )
            ) {
                // the stack would just return a one-liner that does not help
                stack = new Error().stack;
            } else {
                stack = ex.stack;
            }
            myWinston.debug(stack);
            Util.signalFatalError();
        },
        /**
         * errors should cause surrounding applications to take notice
         * hence we overwrite the default error function here
         *
         * @param {string} msg - the message to log
         * @returns {void}
         */
        error: function (msg) {
            winstonError(msg);
            Util.signalFatalError();
        },
    };
    Util.logger = Object.assign(myWinston, winstonExtension);

    Util.logger.debug(`:: mcdev ${packageJsonMcdev.version} ::`);
}
startLogger();

module.exports = Util;<|MERGE_RESOLUTION|>--- conflicted
+++ resolved
@@ -136,29 +136,6 @@
     },
 
     /**
-<<<<<<< HEAD
-=======
-     * defines how the properties.json should look like
-     * used for creating a template and for checking if variables are set
-     *
-     * @returns {object} default properties
-     */
-    getDefaultProperties() {
-        const configFileName = path.resolve(__dirname, this.boilerplateDirectory, 'config.json');
-        if (!fs.pathExistsSync(configFileName)) {
-            this.logger.debug(`Default config file not found in ${configFileName}`);
-            return false;
-        }
-        const defaultProperties = fs.readJsonSync(configFileName);
-        // set default name for parent BU
-        defaultProperties.credentials.default.businessUnits[this.parentBuName] = 0;
-        // set default retrieve values
-        defaultProperties.metaDataTypes.retrieve = this.getRetrieveTypeChoices();
-
-        return defaultProperties;
-    },
-    /**
->>>>>>> 68f30721
      * helper for getDefaultProperties()
      *
      * @returns {string[]} type choices
