'use strict';

import TYPE from '../../types/mcdev.d.js';
import MetadataDefinitions from './../MetadataTypeDefinitions.js';
import process from 'node:process';
import toposort from 'toposort';
import winston from 'winston';
import child_process from 'node:child_process';
import path from 'node:path';
// import just to resolve cyclical - TO DO consider if could move to file or context
import { readJsonSync } from 'fs-extra/esm';
import { fileURLToPath } from 'node:url';
const __dirname = path.dirname(fileURLToPath(import.meta.url));

/**
 * Util that contains logger and simple util methods
 */
export const Util = {
    authFileName: '.mcdev-auth.json',
    boilerplateDirectory: '../../boilerplate',
    configFileName: '.mcdevrc.json',
    parentBuName: '_ParentBU_',
    standardizedSplitChar: '/',
    /** @type {TYPE.skipInteraction} */
    skipInteraction: false,
    packageJsonMcdev: readJsonSync(path.join(__dirname, '../../package.json')),
    OPTIONS: {},
    changedKeysMap: {},
    /**
     * helper that allows filtering an object by its keys
     *
     * @param {Object.<string,*>} originalObj object that you want to filter
     * @param {string[]} [whitelistArr] positive filter. if not provided, returns originalObj without filter
     * @returns {Object.<string,*>} filtered object that only contains keys you provided
     */
    filterObjByKeys(originalObj, whitelistArr) {
        if (!whitelistArr || !Array.isArray(whitelistArr)) {
            return originalObj;
        }
        return Object.keys(originalObj)
            .filter((key) => whitelistArr.includes(key))
            .reduce((obj, key) => {
                obj[key] = originalObj[key];
                return obj;
            }, {});
    },
    /**
     * extended Array.includes method that allows check if an array-element starts with a certain string
     *
     * @param {string[]} arr your array of strigns
     * @param {string} search the string you are looking for
     * @returns {boolean} found / not found
     */
    includesStartsWith(arr, search) {
        return this.includesStartsWithIndex(arr, search) >= 0;
    },
    /**
     * extended Array.includes method that allows check if an array-element starts with a certain string
     *
     * @param {string[]} arr your array of strigns
     * @param {string} search the string you are looking for
     * @returns {number} array index 0..n or -1 of not found
     */
    includesStartsWithIndex(arr, search) {
        return Array.isArray(arr) ? arr.findIndex((el) => el.startsWith(search)) : -1;
    },
    /**
     * check if a market name exists in current mcdev config
     *
     * @param {string} market market localizations
     * @param {TYPE.Mcdevrc} properties local mcdev config
     * @returns {boolean} found market or not
     */
    checkMarket(market, properties) {
        if (properties.markets[market]) {
            return true;
        } else {
            Util.logger.error(`Could not find the market '${market}' in your configuration file.`);
            const marketArr = Object.values(properties.markets);

            if (marketArr.length) {
                Util.logger.info('Available markets are: ' + marketArr.join(', '));
            }
            return false;
        }
    },
    /**
     * ensure provided MarketList exists and it's content including markets and BUs checks out
     *
     * @param {string} mlName name of marketList
     * @param {TYPE.Mcdevrc} properties General configuration to be used in retrieve
     */
    verifyMarketList(mlName, properties) {
        if (properties.marketList[mlName]) {
            // ML exists, check if it is properly set up

            // check if BUs in marketList are valid
            let buCounter = 0;
            for (const businessUnit in properties.marketList[mlName]) {
                if (businessUnit !== 'description') {
                    buCounter++;
                    const [cred, bu] = businessUnit ? businessUnit.split('/') : [null, null];
                    if (
                        !properties.credentials[cred] ||
                        !properties.credentials[cred].businessUnits[bu]
                    ) {
                        throw new Error(`'${businessUnit}' in Market ${mlName} is not defined.`);
                    }
                    // check if markets are valid
                    let marketArr = properties.marketList[mlName][businessUnit];
                    if ('string' === typeof marketArr) {
                        marketArr = [marketArr];
                    }
                    for (const market of marketArr) {
                        if (properties.markets[market]) {
                            // * markets can be empty or include variables. Nothing we can test here
                        } else {
                            throw new Error(`Market '${market}' is not defined.`);
                        }
                    }
                }
            }
            if (!buCounter) {
                throw new Error(`No BUs defined in marketList ${mlName}`);
            }
        } else {
            // ML does not exist
            throw new Error(`Market List ${mlName} is not defined`);
        }
    },
    /**
     * used to ensure the program tells surrounding software that an unrecoverable error occured
     *
     * @returns {void}
     */
    signalFatalError() {
        Util.logger.debug('Util.signalFataError() sets process.exitCode = 1');
        process.exitCode = 1;
    },
    /**
     * SFMC accepts multiple true values for Boolean attributes for which we are checking here
     *
     * @param {*} attrValue value
     * @returns {boolean} attribute value == true ? true : false
     */
    isTrue(attrValue) {
        return ['true', 'TRUE', 'True', '1', 1, 'Y', true].includes(attrValue);
    },
    /**
     * SFMC accepts multiple false values for Boolean attributes for which we are checking here
     *
     * @param {*} attrValue value
     * @returns {boolean} attribute value == false ? true : false
     */
    isFalse(attrValue) {
        return ['false', 'FALSE', 'False', '0', 0, 'N', false].includes(attrValue);
    },
    /**
     * helper for {@link Mcdev.retrieve}, {@link Mcdev.retrieveAsTemplate} and {@link Mcdev.deploy}
     *
     * @param {TYPE.SupportedMetadataTypes} selectedType type or type-subtype
     * @param {boolean} [handleOutside] if the API reponse is irregular this allows you to handle it outside of this generic method
     * @returns {boolean} type ok or not
     */
    _isValidType(selectedType, handleOutside) {
        const [type, subType] = Util.getTypeAndSubType(selectedType);
        if (type && !MetadataDefinitions[type]) {
            if (!handleOutside) {
                Util.logger.error(`:: '${type}' is not a valid metadata type`);
            }
            return false;
        } else if (
            type &&
            subType &&
            (!MetadataDefinitions[type] || !MetadataDefinitions[type].subTypes.includes(subType))
        ) {
            if (!handleOutside) {
                Util.logger.error(`:: '${selectedType}' is not a valid metadata type`);
            }
            return false;
        }
        return true;
    },

    /**
     * helper that deals with extracting type and subtype
     *
     * @param {string} selectedType "type" or "type-subtype"
     * @returns {string[]} first elem is type, second elem is subType
     */
    getTypeAndSubType(selectedType) {
        if (selectedType) {
            const temp = selectedType.split('-');
            const type = temp.shift(); // remove first item which is the main typ
            const subType = temp.join('-'); // subType can include "-"
            return [type, subType];
        } else {
            return [];
        }
    },

    /**
     * helper for getDefaultProperties()
     *
     * @returns {TYPE.SupportedMetadataTypes[]} type choices
     */
    getRetrieveTypeChoices() {
        const typeChoices = [];
        for (const el in MetadataDefinitions) {
            if (
                Array.isArray(MetadataDefinitions[el].typeRetrieveByDefault) ||
                MetadataDefinitions[el].typeRetrieveByDefault === true
            ) {
                // complex types like assets are saved as array but to ease upgradability we
                // save the main type only unless the user deviates from our pre-selection.
                // Types that dont have subtypes set this field to true or false
                typeChoices.push(MetadataDefinitions[el].type);
            }
        }

        typeChoices.sort((a, b) => {
            if (a.toLowerCase() < b.toLowerCase()) {
                return -1;
            }
            if (a.toLowerCase() > b.toLowerCase()) {
                return 1;
            }
            return 0;
        });

        return typeChoices;
    },

    loggerTransports: null,
    /**
     * Logger that creates timestamped log file in 'logs/' directory
     *
     * @type {TYPE.Logger}
     */
    logger: null,
    restartLogger: startLogger,
    /**
     * Logger helper for Metadata functions
     *
     * @param {string} level of log (error, info, warn)
     * @param {string} type of metadata being referenced
     * @param {string} method name which log was called from
     * @param {*} payload generic object which details the error
     * @param {string} [source] key/id of metadata which relates to error
     * @returns {void}
     */
    metadataLogger: function (level, type, method, payload, source) {
        let prependSource = '';
        if (source) {
            prependSource = source + ' - ';
        }
        if (payload instanceof Error) {
            // extract error message
            Util.logger[level](`${type}.${method}: ${prependSource}${payload.message}`);
        } else if (typeof payload === 'string') {
            // print out simple string
            Util.logger[level](`${type} ${method}: ${prependSource}${payload}`);
        } else {
            // Print out JSON String as default.
            Util.logger[level](`${type}.${method}: ${prependSource}${JSON.stringify(payload)}`);
        }
    },
    /**
     * replaces values in a JSON object string, based on a series of
     * key-value pairs (obj)
     *
     * @param {string | object} str JSON object or its stringified version, which has values to be replaced
     * @param {TYPE.TemplateMap} obj key value object which contains keys to be replaced and values to be replaced with
     * @returns {string | object} replaced version of str
     */
    replaceByObject: function (str, obj) {
        let convertType = false;
        if ('string' !== typeof str) {
            convertType = true;
            str = JSON.stringify(str);
        }
        // sort by value length
        const sortable = [];
        for (const key in obj) {
            // only push in value if not null
            if (obj[key]) {
                sortable.push([key, obj[key]]);
            }
        }

        sortable.sort((a, b) => b[1].length - a[1].length);
        for (const pair of sortable) {
            const escVal = pair[1].toString().replaceAll(/[-/\\^$*+?.()|[\]{}]/g, '\\$&');
            const regString = new RegExp(escVal, 'g');
            str = str.replace(regString, '{{{' + pair[0] + '}}}');
        }
        if (convertType) {
            str = JSON.parse(str);
        }
        return str;
    },
    /**
     * get key of an object based on the first matching value
     *
     * @param {object} objs object of objects to be searched
     * @param {string} val value to be searched for
     * @returns {string} key
     */
    inverseGet: function (objs, val) {
        for (const obj in objs) {
            if (objs[obj] === val) {
                return obj;
            }
        }
        throw new Error(`${val} not found in object`);
    },

    /**
     * Returns Order in which metadata needs to be retrieved/deployed
     *
     * @param {string[]} metadataTypes which should be retrieved/deployed
     * @returns {Object.<string, string[]>} retrieve/deploy order as array
     */
    getMetadataHierachy(metadataTypes) {
        const dependencies = [];
        // loop through all metadata types which are being retrieved/deployed
        const subTypeDeps = {};
        for (const metadataType of metadataTypes) {
            const type = metadataType.split('-')[0];
            // if they have dependencies then add a dependency pair for each type
            if (MetadataDefinitions[type].dependencies.length > 0) {
                dependencies.push(
                    ...MetadataDefinitions[type].dependencies.map((dep) => {
                        if (dep.includes('-')) {
                            // log subtypes to be able to replace them if main type is also present
                            subTypeDeps[dep.split('-')[0]] =
                                subTypeDeps[dep.split('-')[0]] || new Set();
                            subTypeDeps[dep.split('-')[0]].add(dep);
                        }
                        return [dep, metadataType];
                    })
                );
            }
            // if they have no dependencies then just add them with undefined.
            else {
                dependencies.push([undefined, metadataType]);
            }
        }
        const allDeps = dependencies.map((dep) => dep[0]);
        // remove subtypes if main type is in the list
        for (const type of Object.keys(subTypeDeps)
            // only look at subtype deps that are also supposed to be retrieved or cached fully
            .filter((type) => metadataTypes.includes(type) || allDeps.includes(type))) {
            // convert set into array to walk its elements
            for (const subType of subTypeDeps[type]) {
                for (const item of dependencies) {
                    if (item[0] === subType) {
                        // if subtype recognized, replace with main type
                        item[0] = type;
                    }
                }
            }
        }

        // sort list & remove the undefined dependencies
        const flatList = toposort(dependencies).filter((a) => !!a);
        const finalList = {};
        // group subtypes per type
        for (const type of flatList) {
            if (type.includes('-')) {
                const [key, subKey] = Util.getTypeAndSubType(type);
                if (finalList[key] === null) {
                    // if main type is already required, then don't filter by subtypes
                    continue;
                } else if (finalList[key] && subKey) {
                    // add another subtype to the set
                    finalList[key].add(subKey);
                    continue;
                } else {
                    // create a new set with the first subtype; subKey will be always set here
                    finalList[key] = new Set([subKey]);
                }
                if (subTypeDeps[key]) {
                    // check if there are depndent subtypes that need to be added
                    const temp = [...subTypeDeps[key]].map((a) => {
                        const temp = a.split('-');
                        temp.shift(); // remove first item which is the main type
                        return temp.join('-'); // subType can include "-"
                    });
                    finalList[key].add(...temp);
                }
            } else {
                finalList[type] = null;
            }
        }
        // convert sets into arrays
        for (const type of Object.keys(finalList)) {
            if (finalList[type] instanceof Set) {
                finalList[type] = [...finalList[type]];
            }
        }

        return finalList;
    },

    /**
     * let's you dynamically walk down an object and get a value
     *
     * @param {string} path 'fieldA.fieldB.fieldC'
     * @param {object} obj some parent object
     * @returns {any} value of obj.path
     */
    resolveObjPath(path, obj) {
        return path.split('.').reduce((prev, curr) => (prev ? prev[curr] : null), obj);
    },
    /**
     * helper to run other commands as if run manually by user
     *
     * @param {string} cmd to be executed command
     * @param {string[]} [args] list of arguments
     * @param {boolean} [hideOutput] if true, output of command will be hidden from CLI
     * @returns {string|void} output of command if hideOutput is true
     */
    execSync(cmd, args, hideOutput) {
        args ||= [];
        Util.logger.info('⚡ ' + cmd + ' ' + args.join(' '));

        try {
            if (hideOutput) {
                // no output displayed to user but instead returned to parsed elsewhere
                return child_process
                    .execSync(cmd + ' ' + args.join(' '))
                    .toString()
                    .trim();
            } else {
                // the following options ensure the user sees the same output and
                // interaction options as if the command was manually run
                child_process.execSync(cmd + ' ' + args.join(' '), { stdio: [0, 1, 2] });
                return null;
            }
        } catch {
            // avoid errors from execSync to bubble up
            return null;
        }
    },
    /**
     * standardize check to ensure only one result is returned from template search
     *
     * @param {TYPE.MetadataTypeItem[]} results array of metadata
     * @param {string} keyToSearch the field which contains the searched value
     * @param {string} searchValue the value which is being looked for
     * @returns {TYPE.MetadataTypeItem} metadata to be used in building template
     */
    templateSearchResult(results, keyToSearch, searchValue) {
        const matching = results.filter((item) => item[keyToSearch] === searchValue);

        if (matching.length === 0) {
            throw new Error(`No metadata found with name "${searchValue}"`);
        } else if (matching.length > 1) {
            throw new Error(
                `Multiple metadata with name "${searchValue}" please rename to be unique to avoid issues`
            );
        } else {
            return matching[0];
        }
    },
    /**
     * configures what is displayed in the console
     *
     * @param {object} argv list of command line parameters given by user
     * @param {boolean} [argv.silent] only errors printed to CLI
     * @param {boolean} [argv.verbose] chatty user CLI output
     * @param {boolean} [argv.debug] enables developer output & features
     * @returns {void}
     */
    setLoggingLevel(argv) {
        Util.loggerTransports.console.file = 'debug';
        if (argv.silent) {
            // only errors printed to CLI
            Util.logger.level = 'error';
            Util.OPTIONS.loggerLevel = 'error';
            Util.loggerTransports.console.level = 'error';
            Util.logger.debug('CLI logger set to: silent');
        } else if (argv.verbose) {
            // chatty user cli logs
            Util.logger.level = 'verbose';
            Util.OPTIONS.loggerLevel = 'verbose';
            Util.loggerTransports.console.level = 'verbose';
            Util.logger.debug('CLI logger set to: verbose');
        } else {
            // default user cli logs
            // TODO to be switched to "warn" when cli-process is integrated
            Util.logger.level = 'info';
            Util.OPTIONS.loggerLevel = 'info';
            Util.loggerTransports.console.level = 'info';
            Util.logger.debug('CLI logger set to: info / default');
        }
        if (argv.debug) {
            // enables developer output & features. no change to actual logs
            Util.logger.level = 'debug';
            Util.OPTIONS.loggerLevel = 'debug';
            Util.loggerTransports.console.level = 'debug';
            Util.logger.debug('CLI logger set to: debug');
        }
    },
    /**
     * outputs a warning that the given type is still in beta
     *
     * @param {string} type api name of the type thats in beta
     */
    logBeta(type) {
        Util.logger.warn(
            ` - ${type} support is currently still in beta. Please report any issues here: https://github.com/Accenture/sfmc-devtools/issues/new/choose`
        );
    },
    // defined colors for logging things in different colors
    color: {
        reset: '\x1B[0m',
        dim: '\x1B[2m',
        bright: '\x1B[1m',
        underscore: '\x1B[4m',
        blink: '\x1B[5m',
        reverse: '\x1B[7m',
        hidden: '\x1B[8m',

        fgBlack: '\x1B[30m',
        fgRed: '\x1B[31m',
        fgGreen: '\x1B[32m',
        fgYellow: '\x1B[33m',
        fgBlue: '\x1B[34m',
        fgMagenta: '\x1B[35m',
        fgCyan: '\x1B[36m',
        fgWhite: '\x1B[37m',
        fgGray: '\x1B[90m',

        bgBlack: '\x1B[40m',
        bgRed: '\x1B[41m',
        bgGreen: '\x1B[42m',
        bgYellow: '\x1B[43m',
        bgBlue: '\x1B[44m',
        bgMagenta: '\x1B[45m',
        bgCyan: '\x1B[46m',
        bgWhite: '\x1B[47m',
        bgGray: '\x1B[100m',
    },
    /**
     * helper that wraps a message in the correct color codes to have them printed gray
     *
     * @param {string} msg log message that should be wrapped with color codes
     * @returns {string} gray msg
     */
    getGrayMsg(msg) {
        return `${Util.color.dim}${msg}${Util.color.reset}`;
    },
    /**
     * helper to print the subtypes we filtered by
     *
     * @param {string[]} subTypeArr list of subtypes to be printed
     * @returns {void}
     */
    logSubtypes(subTypeArr) {
        if (subTypeArr && subTypeArr.length > 0) {
            Util.logger.info(
                Util.getGrayMsg(
                    ` - Subtype${subTypeArr.length > 1 ? 's' : ''}: ${subTypeArr.join(', ')}`
                )
            );
        }
    },
    /**
     * helper to print the subtypes we filtered by
     *
     * @param {string[] | string} keyArr list of subtypes to be printed
     * @param {boolean} [isId] optional flag to indicate if key is an id
     * @returns {string} string to be appended to log message
     */
    getKeysString(keyArr, isId) {
        if (!keyArr) {
            return '';
        }
        if (!Array.isArray(keyArr)) {
            // if only one key, make it an array
            keyArr = [keyArr];
        }
        if (keyArr.length > 0) {
            return Util.getGrayMsg(
                ` - ${isId ? 'ID' : 'Key'}${keyArr.length > 1 ? 's' : ''}: ${keyArr.join(', ')}`
            );
        }
        return '';
    },
    /**
     * pause execution of code; useful when multiple server calls are dependent on each other and might not be executed right away
     *
     * @param {number} ms time in miliseconds to wait
     * @returns {Promise.<void>} - promise to wait for
     */
    async sleep(ms) {
        return new Promise((resolve) => {
            setTimeout(resolve, ms);
        });
    },
    /**
     * helper for {@link Asset._extractCode} and {@link Script.prepExtractedCode} to determine if a code block is a valid SSJS block
     *
     * @example the following is invalid:
     * <script runat="server">
     *       // 1
     *   </script>
     *   <script runat="server">
     *       // 2
     *   </script>
     *
     *   the following is valid:
     *   <script runat="server">
     *       // 3
     *   </script>
     * @param {string} code code block to check
     * @returns {string} the SSJS code if code block is a valid SSJS block, otherwise null
     */
    getSsjs(code) {
        if (!code) {
            return null;
        }
        // \s*      whitespace characters, zero or more times
        // [^>]*?   any character that is not a >, zero or more times, un-greedily
        // (.*)     capture any character, zero or more times
        // /ms      multiline and dotall flags
        // ideally the code looks like <script runat="server">...</script>
        const scriptRegex = /^<\s*script [^>]*?>(.*)<\/\s*script\s*>$/ms;
        code = code.trim();
        const regexMatches = scriptRegex.exec(code);
        if (regexMatches?.length > 1) {
            // script found
            /* eslint-disable unicorn/prefer-ternary */
            if (regexMatches[1].includes('<script')) {
                // nested script found
                return null;
            } else {
                // no nested script found
                return regexMatches[1];
            }
            /* eslint-enable unicorn/prefer-ternary */
        }
        // no script found
        return null;
    },
};
/**
 * wrapper around our standard winston logging to console and logfile
 *
 * @returns {object} initiated logger for console and file
 */
function createNewLoggerTransport() {
    // {
    //   error: 0,
    //   warn: 1,
    //   info: 2,
    //   http: 3,
    //   verbose: 4,
    //   debug: 5,
    //   silly: 6
    // }
    const logFileName = new Date().toISOString().split(':').join('.');
    return {
        console: new winston.transports.Console({
            // Write logs to Console
            level: 'info', // log error, warn, info
            format: winston.format.combine(
                winston.format.colorize(),
                winston.format.timestamp({ format: 'HH:mm:ss' }),
                winston.format.simple(),
                winston.format.printf((info) => `${info.timestamp} ${info.level}: ${info.message}`)
            ),
        }),
        file: new winston.transports.File({
            // Write logs to logfile
            filename: 'logs/' + logFileName + '.log',
            level: 'debug', // log everything
            format: winston.format.combine(
                winston.format.timestamp({ format: 'HH:mm:ss.SSS' }),
                winston.format.simple(),
                winston.format.printf((info) => `${info.timestamp} ${info.level}: ${info.message}`)
            ),
        }),
        fileError: new winston.transports.File({
            // Write logs to additional error-logfile for better visibility of errors
            filename: 'logs/' + logFileName + '-errors.log',
            level: 'error', // only log errors
            format: winston.format.combine(
                winston.format.timestamp({ format: 'HH:mm:ss.SSS' }),
                winston.format.simple(),
                winston.format.printf((info) => `${info.timestamp} ${info.level}: ${info.message}`)
            ),
        }),
    };
}
/**
 * initiate winston logger
 *
 * @returns {void}
 */
function startLogger() {
    Util.loggerTransports = createNewLoggerTransport();
    const myWinston = winston.createLogger({
        levels: winston.config.npm.levels,
        transports: [
            Util.loggerTransports.console,
            Util.loggerTransports.file,
            Util.loggerTransports.fileError,
        ],
    });
    const winstonError = myWinston.error;
    const winstonExtension = {
        /**
         * helper that prints better stack trace for errors
         *
         * @param {Error} ex the error
         * @param {string} [message] optional custom message to be printed as error together with the exception's message
         * @returns {void}
         */
        errorStack: function (ex, message) {
            if (message) {
                // ! this method only sets exitCode=1 if message-param was set
                // if not, then this method purely outputs debug information and should not change the exitCode
                winstonError(message + ':');
                winstonError(`    ${ex.message} (${ex.code})`);
                if (ex.endpoint) {
                    // ex.endpoint is only available if 'ex' is of type RestError
                    winstonError('    endpoint: ' + ex.endpoint);
                }
                Util.signalFatalError();
            }
            let stack;
            /* eslint-disable unicorn/prefer-ternary */
            if (
                ['ETIMEDOUT', 'EHOSTUNREACH', 'ENOTFOUND', 'ECONNRESET', 'ECONNABORTED'].includes(
                    ex.code
                )
            ) {
                // the stack would just return a one-liner that does not help
                stack = new Error().stack; // eslint-disable-line unicorn/error-message
            } else {
                stack = ex.stack;
            }
            /* eslint-enable unicorn/prefer-ternary */
            myWinston.debug(stack);
        },
        /**
         * errors should cause surrounding applications to take notice
         * hence we overwrite the default error function here
         *
         * @param {string} msg - the message to log
         * @returns {void}
         */
        error: function (msg) {
            winstonError(msg);
            Util.signalFatalError();
        },
    };
    Util.logger = Object.assign(myWinston, winstonExtension);

<<<<<<< HEAD
    Util.logger.debug(`:: mcdev ${Util.packageJsonMcdev.version} ::`);
=======
    const processArgv = process.argv.slice(2);
    Util.logger.debug(`:: mcdev ${packageJsonMcdev.version} :: ⚡ mcdev ${processArgv.join(' ')}`);
>>>>>>> 9ff3bc31
}
startLogger();<|MERGE_RESOLUTION|>--- conflicted
+++ resolved
@@ -760,11 +760,9 @@
     };
     Util.logger = Object.assign(myWinston, winstonExtension);
 
-<<<<<<< HEAD
-    Util.logger.debug(`:: mcdev ${Util.packageJsonMcdev.version} ::`);
-=======
     const processArgv = process.argv.slice(2);
-    Util.logger.debug(`:: mcdev ${packageJsonMcdev.version} :: ⚡ mcdev ${processArgv.join(' ')}`);
->>>>>>> 9ff3bc31
+    Util.logger.debug(
+        `:: mcdev ${Util.packageJsonMcdev.version} :: ⚡ mcdev ${processArgv.join(' ')}`
+    );
 }
 startLogger();