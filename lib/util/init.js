--- conflicted
+++ resolved
@@ -260,13 +260,8 @@
     /**
      * finds credentials that are set up in config but not in auth file
      *
-<<<<<<< HEAD
      * @param {object} properties javascript object in .mcdevrc.json
      * @returns {Promise.<string[]>} list of credential names
-=======
-     * @param {TYPE.Mcdevrc} properties javascript object in .mcdevrc.json
-     * @returns {string[]} list of credential names
->>>>>>> 7b11e0c8
      */
     async _getMissingCredentials(properties) {
         let missingCredentials;
