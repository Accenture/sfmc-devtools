'use strict';
<<<<<<< HEAD
import TYPE from '../../types/mcdev.d.js';
import Cli from './cli.js';
import File from './file.js';
import config from './config.js';
import InitGit from './init.git.js';
import InitNpm from './init.npm.js';
import InitConfig from './init.config.js';
import inquirer from 'inquirer';
import { Util } from './util.js';
=======
const TYPE = require('../../types/mcdev.d');
const Cli = require('./cli');
const File = require('./file');
const config = require('./config');
const InitGit = require('./init.git');
const InitNpm = require('./init.npm');
const InitConfig = require('./init.config');
const inquirer = require('inquirer');
const Util = require('./util');
const fs = require('node:fs');
const path = require('node:path');
>>>>>>> 6eb4373e

/**
 * CLI helper class
 */

const Init = {
    /**
     * Creates template file for properties.json
     *
     * @param {TYPE.Mcdevrc} properties config file's json
     * @param {string} credentialName identifying name of the installed package / project
     * @returns {Promise.<void>} -
     */
    async initProject(properties, credentialName) {
        if (!(await Init._checkPathForCloud())) {
            return;
        }

        const skipInteraction = Util.skipInteraction;
        if (!properties) {
            // try to get cached properties because we return null in case of a crucial error
            properties = config.properties;
        }
        const missingCredentials = this._getMissingCredentials(properties);
        if ((await File.pathExists(Util.configFileName)) && properties) {
            // config exists
            if (credentialName) {
                // update-credential mode
                if (!properties.credentials[credentialName]) {
                    Util.logger.error(
                        `Could not update credential '${credentialName}' because it was not found in your config. Please check your spelling and try again.`
                    );
                    Cli.logExistingCredentials(properties);
                    if (skipInteraction) {
                        return;
                    }
                    const response = await Cli._selectBU(properties, null, true);
                    credentialName = response.credential;
                }
                Util.logger.info(`Updating existing credential '${credentialName}'`);
                let error;
                do {
                    error = false;
                    try {
                        const success = await Cli.updateCredential(properties, credentialName);
                        if (success) {
                            Util.logger.info(`✔️  Credential '${credentialName}' updated.`);
                        } else {
                            error = true;
                        }
                    } catch (ex) {
                        if (skipInteraction) {
                            Util.logger.error(ex.message);
                            return;
                        } else {
                            // retry
                            error = true;
                        }
                    }
                } while (error && !skipInteraction);
                Util.logger.debug('reloading config');
                properties = await config.getProperties(true);
            } else if (missingCredentials.length) {
                // forced update-credential mode - user likely cloned repo and is missing mcdev-auth.json
                Util.logger.warn(
                    `We found ${missingCredentials.length} credential${
                        missingCredentials.length > 1 ? 's' : ''
                    } in your ${Util.configFileName} that ${
                        missingCredentials.length > 1 ? 'are' : 'is'
                    } missing details.`
                );
                for (const badCredName of missingCredentials) {
                    let error;
                    do {
                        error = false;
                        try {
                            const success = await Cli.updateCredential(properties, badCredName);
                            if (success) {
                                Util.logger.info(`✔️  Credential '${badCredName}' updated.`);
                            } else {
                                error = true;
                            }
                        } catch {
                            error = true;
                        }
                    } while (error);
                    Util.logger.debug('reloading config');
                    properties = await config.getProperties(true);
                }
                Util.logger.info('✔️  All credentials updated.');
                // assume node dependencies are not installed
                Util.execSync('npm', ['install']);
                Util.logger.info('✔️  Dependencies installed.');
                Util.logger.info('You can now start using Accenture SFMC DevTools.');
            } else if (!missingCredentials.length) {
                // add-credential mode
                Util.logger.warn(Util.configFileName + ' found in root');

                let responses;
                if (skipInteraction) {
                    if (
                        skipInteraction.client_id &&
                        skipInteraction.client_secret &&
                        skipInteraction.auth_url &&
                        skipInteraction.account_id &&
                        skipInteraction.credentialName
                    ) {
                        // assume automated input; only option here is to add a new credential
                        // requires skipInteraction=={client_id,client_secret,auth_url,account_id,credentialName}
                        // will be checked inside of Cli.addExtraCredential()
                        Util.logger.info('Adding another credential');
                    } else {
                        throw new Error(
                            '--skipInteraction flag found but missing required input for client_id,client_secret,auth_url,account_id,credentialName'
                        );
                    }
                } else {
                    responses = await inquirer.prompt([
                        {
                            type: 'confirm',
                            name: 'isAddCredential',
                            message: 'Do you want to add another credential instead?',
                            default: false,
                        },
                    ]);
                }
                let credentialName;
                if (skipInteraction || responses.isAddCredential) {
                    credentialName = await Cli.addExtraCredential(properties);
                }
                if (credentialName) {
                    await this._downloadAllBUs(`${credentialName}/*`, 'update');
                }
            }
        } else {
            // config does not exist
            // assuming it's the first time this command is run for this project

            // initialize git repo
            const initGit = await InitGit.initGitRepo();
            if (initGit.status === 'error') {
                return;
            }

            // set up IDE files and load npm dependencies

            let status = await this.upgradeProject(properties, true, initGit.repoName);
            if (!status) {
                return;
            }

            // ask for credentials and create mcdev config
            status = await Cli.initMcdevConfig();
            if (!status) {
                return;
            }

            // set up markets and market lists initially
            await Init._initMarkets();

            // create first commit to backup the project configuration
            if (initGit.status === 'init') {
                Util.logger.info(`Committing initial setup to Git:`);
                Util.execSync('git', ['add', '.']);
                Util.execSync('git', ['commit', '-n', '-m', '"Initial commit"', '--quiet']);
                Util.logger.info(`✔️  Configuration committed`);
            }

            // do initial retrieve *
            await this._downloadAllBUs('"*"', initGit.status);

            // backup to server
            await InitGit.gitPush();

            // all done
            Util.logger.info('You are now ready to work with Accenture SFMC DevTools!');
            Util.logger.warn(
                'If you use VSCode, please restart it now to install recommended extensions.'
            );
        }
    },

    /**
     * Creates template file for properties.json
     *
     * @returns {Promise.<void>} -
     */
    async joinProject() {
        if (!(await Init._checkPathForCloud())) {
            return;
        }

        const responses = await inquirer.prompt([
            {
                type: 'confirm',
                name: 'isJoin',
                message:
                    'Do you want to join an existing project for which you have a Git-Repository URL?',
                default: true,
            },
        ]);
        if (responses.isJoin) {
            const gitRepoQs = await inquirer.prompt([
                {
                    type: 'input',
                    name: 'gitRepoUrl',
                    message: 'Please enter the Git-Repository URL',
                },
                {
                    type: 'input',
                    name: 'gitBranch',
                    message:
                        'If you were asked to work on a specific branch, please enter it now (or leave empty for default)',
                },
            ]);
            const repoName = gitRepoQs.gitRepoUrl.split('/').pop().replace('.git', '');
            // clone repo into current folder
            Util.logger.info(
                'Cloning initiated. You might be asked for your Git credentials in a pop-up window in a few seconds.'
            );
            Util.execSync(
                'git',
                [
                    'clone',
                    gitRepoQs.gitBranch ? `--branch ${gitRepoQs.gitBranch}` : null,
                    '--config core.longpaths=true',
                    '--config core.autocrlf=input',
                    gitRepoQs.gitRepoUrl,
                ].filter(Boolean)
            );

            if (!fs.existsSync(repoName)) {
                Util.logger.error(
                    'Could not clone repository. Please check your Git-Repository URL as well as your credentials and try again.'
                );
                Util.logger.info(
                    'Check if you need an "API-Token" instead of your normal user password to authenticate'
                );
                return;
            }
            // make sure we switch to the new subfolder or else the rest will fail
            process.chdir(repoName);

            // check if the branch looks good
            const properties = await config.getProperties(true, true);
            if (!properties) {
                Util.logger.error(
                    'Could not find .mcdevrc.json file in project folder. Please check your Git repository and branch.'
                );
                return;
            }

            // get name and email that's to be used for git commits
            await InitGit._updateGitConfigUser();

            // ask the user to enter the server credentials
            await this.initProject(properties);
        } else {
            return;
        }
    },
    /**
     * helper for @initProject that optionally creates markets and market lists for all BUs
     */
    async _initMarkets() {
        const skipInteraction = Util.skipInteraction;
        const properties = await config.getProperties(true);

        // get list of business units
        const firstCredentialName = Object.keys(properties.credentials)[0];
        const businessUnits = Object.keys(
            properties.credentials[firstCredentialName].businessUnits
        );

        // set up empty markets for them
        const markets = {};
        for (const bu of businessUnits) {
            markets[bu] = { suffix: '_' + bu };
        }
        properties.markets = markets;

        let sourceBuName;
        // set up default deployment market lists
        if (skipInteraction) {
            // don't ask, list all BUs in deployment-target and set deployment-source to ???
            if (!businessUnits.includes(skipInteraction.developmentBu)) {
                Util.logger.warn(
                    `Could not find developmentBu=${skipInteraction.developmentBu} in business units. Skipping.`
                );
                delete skipInteraction.developmentBu;
            }
            sourceBuName = skipInteraction.developmentBu || '???';
            if (!skipInteraction.developmentBu) {
                Util.logger.info(
                    'Market List "deployment-source" will need to be set up manually. Marking all BUs as target BUs in "deployment-target".'
                );
            }
        } else {
            const responses = await inquirer.prompt([
                {
                    type: 'list',
                    name: 'developmentBu',
                    message: 'Please select your development business unit:',
                    choices: businessUnits.map((bu) => ({ name: bu, value: bu })),
                },
            ]);
            sourceBuName = responses.developmentBu;
        }
        // set source list
        properties.marketList['deployment-source'][firstCredentialName + '/' + sourceBuName] =
            sourceBuName;

        // set target list
        for (const bu of businessUnits) {
            // filter out source BU & parent BU to ensure they dont get deployed to automatically
            if (bu !== sourceBuName && bu !== '_ParentBU_') {
                properties.marketList['deployment-target'][firstCredentialName + '/' + bu] = bu;
            }
        }
        await File.saveConfigFile(properties);
    },
    /**
     * helper for {@link Init.initProject}
     *
     * @param {string} bu cred/bu or cred/* or *
     * @param {string} gitStatus signals what state the git repo is in
     * @returns {Promise.<void>} -
     */
    async _downloadAllBUs(bu, gitStatus) {
        const skipInteraction = Util.skipInteraction;
        let responses;
        if (!skipInteraction) {
            responses = await inquirer.prompt([
                {
                    type: 'confirm',
                    name: 'initialRetrieveAll',
                    message: 'Do you want to start downloading all Business Units (recommended)?',
                    default: true,
                },
            ]);
        }
        if (skipInteraction?.downloadBUs === 'true' || responses?.initialRetrieveAll) {
            Util.execSync('mcdev', ['retrieve', bu]);

            if (gitStatus === 'init') {
                Util.logger.info(`Committing first backup of your SFMC instance:`);
                Util.execSync('git', ['add', '.']);
                Util.execSync('git', ['commit', '-n', '-m', '"First instance backup"', '--quiet']);
                Util.logger.info(`✔️  SFMC instance backed up`);
            } else if (gitStatus === 'update') {
                Util.logger.warn(
                    'Please manually commit this backup according to your projects guidelines.'
                );
                // TODO create guided commit:
                // 1. ask if commit with all changes shall be created
                // 2. ask if that should be done to current branch (show which one we are on) or a new branch
                //      a. if new: ask off of which we shall branch off of (show list) and then auto-create new branch and switch to it
                // 3. create commit
            }
        }
    },
    /**
     * wrapper around npm dependency & configuration file setup
     *
     * @param {TYPE.Mcdevrc} properties config file's json
     * @param {boolean} [initial] print message if not part of initial setup
     * @param {string} [repoName] if git URL was provided earlier, the repo name was extracted to use it for npm init
     * @returns {Promise.<boolean>} success flag
     */
    async upgradeProject(properties, initial, repoName) {
        if (!(await Init._checkPathForCloud())) {
            return;
        }

        let status;
        const versionBeforeUpgrade = properties?.version || '0.0.0';
        if (!initial) {
            Util.logger.info(
                'Upgrading project with newest configuration, npm dependencies & other project configurations:'
            );

            // ensure an existing config is up to current specs
            status = await InitConfig.fixMcdevConfig(properties);
            if (!status) {
                return false;
            }
            // version 4 release to simplify auth
            status = await InitConfig.upgradeAuthFile(properties);
            if (!status) {
                return false;
            }
        }

        // create files before installing dependencies to ensure .gitignore is properly set up
        status = await InitConfig.createIdeConfigFiles(versionBeforeUpgrade);
        if (!status) {
            return false;
        }

        // install node dependencies
        status = await InitNpm.installDependencies(repoName);
        if (!status) {
            return false;
        }

        return true;
    },
    /**
     * check if git repo is being saved on a cloud service and warn the user
     *
     * @private
     * @returns {void} throws errors if problems were found
     */
    async _checkPathForCloud() {
        const absolutePath = path.resolve('');
        // popular cloud services and their respective default name for the absolute path
        // * CloudDocs is the default folder name for iCloud
        const cloudServices = ['Dropbox', 'OneDrive', 'Google Drive', 'iCloud', 'CloudDocs'];
        let cloudServiceFound = false;
        for (const variable in cloudServices) {
            if (absolutePath.includes(cloudServices[variable])) {
                Util.logger.warn(
                    `It seems your project folder will be synchronized via '${
                        cloudServices[variable] === 'CloudDocs' ? 'iCloud' : cloudServices[variable]
                    }'. This can reduce the overall performance of your computer due to conflicts with Git.`
                );
                Util.logger.warn(
                    `We strongly recommend moving your project folder outside of the '${
                        cloudServices[variable] === 'CloudDocs' ? 'iCloud' : cloudServices[variable]
                    }' folder.`
                );
                cloudServiceFound = true;
            }
        }
        if (!cloudServiceFound && absolutePath.includes(process.env.USERPROFILE)) {
            // warn user to not place project folder into user profile folder
            Util.logger.warn(
                `It seems your project folder is located in your user profile's default folder which is often synchronized to webservices like ${cloudServices.join(
                    ', '
                )}. This can reduce the overall performance of your computer due to conflicts between with Git.`
            );
            Util.logger.warn(
                `We strongly recommend moving your project folder outside of this folder.`
            );
            cloudServiceFound = true;
        }
        if (cloudServiceFound) {
            const responses = await inquirer.prompt([
                {
                    type: 'confirm',
                    name: 'ignoreCloudWarning',
                    message: 'Do you want to continue anyways?',
                    default: false,
                },
            ]);
            if (!responses.ignoreCloudWarning) {
                Util.logger.error('Exiting due to cloud service warning');
                return false;
            }
        }
        return true;
    },

    /**
     * finds credentials that are set up in config but not in auth file
     *
     * @private
     * @param {TYPE.Mcdevrc} properties javascript object in .mcdevrc.json
     * @returns {string[]} list of credential names
     */
    _getMissingCredentials(properties) {
        let missingCredentials;
        if (properties?.credentials) {
            // reload auth file because for some reason we didnt want that in our main properties object
            let auth;
            try {
                auth = File.readJsonSync(Util.authFileName);
            } catch {
                // file not found
                auth = [];
            }
            // walk through config credentials and check if the matching credential in the auth file is missing something
            missingCredentials = Object.keys(properties.credentials).filter(
                (cred) =>
                    !auth[cred] ||
                    !auth[cred].account_id ||
                    properties.credentials[cred].eid != auth[cred].account_id ||
                    !auth[cred].client_id ||
                    !auth[cred].client_secret ||
                    !auth[cred].auth_url
            );
        }
        return missingCredentials || [];
    },
};

export default Init;<|MERGE_RESOLUTION|>--- conflicted
+++ resolved
@@ -1,5 +1,4 @@
 'use strict';
-<<<<<<< HEAD
 import TYPE from '../../types/mcdev.d.js';
 import Cli from './cli.js';
 import File from './file.js';
@@ -9,19 +8,8 @@
 import InitConfig from './init.config.js';
 import inquirer from 'inquirer';
 import { Util } from './util.js';
-=======
-const TYPE = require('../../types/mcdev.d');
-const Cli = require('./cli');
-const File = require('./file');
-const config = require('./config');
-const InitGit = require('./init.git');
-const InitNpm = require('./init.npm');
-const InitConfig = require('./init.config');
-const inquirer = require('inquirer');
-const Util = require('./util');
-const fs = require('node:fs');
-const path = require('node:path');
->>>>>>> 6eb4373e
+import fs from 'node:fs';
+import path from 'node:path';
 
 /**
  * CLI helper class
