'use strict';

const Cli = require('./cli');
const File = require('./file');
const InitGit = require('./init.git');
const InitNpm = require('./init.npm');
const InitConfig = require('./init.config');
const inquirer = require('inquirer');
const Util = require('./util');

/**
 * CLI helper class
 */

const Init = {
    /**
     * Creates template file for properties.json
<<<<<<< HEAD
     * @param {Object} properties config file's json
     * @param {string} credentialName identifying name of the installed package / project
     * @param {Object} [skipInteraction] signals what to insert automatically for things usually asked via wizard
     * @param {String} skipInteraction.client_id client id of installed package
     * @param {String} skipInteraction.client_secret client secret of installed package
     * @param {String} skipInteraction.auth_rul tenant of installed package
     * @param {String} skipInteraction.account_url MID of the Parent Business Unit
     * @param {String} skipInteraction.credentialName how you would like the credential to be named
     * @param {String} skipInteraction.gitRemoteUrl URL of Git remote server
=======
     *
     * @param {object} properties config file's json
     * @param {string} credentialsName identifying name of the installed package / project
     * @param {object} [skipInteraction] signals what to insert automatically for things usually asked via wizard
     * @param {string} skipInteraction.clientId client id of installed package
     * @param {string} skipInteraction.clientSecret client secret of installed package
     * @param {string} skipInteraction.tenant tenant of installed package
     * @param {string} skipInteraction.eid MID of the Parent Business Unit
     * @param {string} skipInteraction.credentialsName how you would like the credential to be named
     * @param {string} skipInteraction.gitRemoteUrl URL of Git remote server
>>>>>>> 32be5cf0
     * @returns {Promise<void>} -
     */
    async initProject(properties, credentialName, skipInteraction) {
        const missingCredentials = this._getMissingCredentials(properties);
        if (File.existsSync(Util.configFileName) && properties) {
            // config exists
            if (credentialName) {
                Util.logger.info(`Updating credential '${credentialName}'`);
                // update-credential mode
                if (!properties.credentials[credentialName]) {
                    Util.logger.error(`Could not find credential '${credentialName}'`);
                    const response = await Cli._selectBU(properties, null, true);
                    credentialName = response.credential;
                }
                let error;
                do {
                    error = false;
                    try {
                        const success = await Cli.updateCredential(
                            properties,
                            credentialName,
                            skipInteraction
                        );
                        if (success) {
                            Util.logger.info(`✔️  Credential '${credentialName}' updated.`);
                        } else {
                            error = true;
                        }
                    } catch (ex) {
                        error = true;
                    }
                } while (error && !skipInteraction);
                Util.logger.debug('reloading config');
                properties = File.loadConfigFile(true);
            } else if (missingCredentials.length) {
                // forced update-credential mode - user likely cloned repo and is missing mcdev-auth.json
                Util.logger.warn(
                    `We found ${missingCredentials.length} credential${
                        missingCredentials.length > 1 ? 's' : ''
                    } in your ${Util.configFileName} that ${
                        missingCredentials.length > 1 ? 'are' : 'is'
                    } missing details.`
                );
                for (const badCredName of missingCredentials) {
                    let error;
                    do {
                        error = false;
                        try {
                            const success = await Cli.updateCredential(
                                properties,
                                badCredName,
                                skipInteraction
                            );
                            if (success) {
                                Util.logger.info(`✔️  Credential '${badCredName}' updated.`);
                            } else {
                                error = true;
                            }
                        } catch (ex) {
                            error = true;
                        }
                    } while (error);
                    Util.logger.debug('reloading config');
                    properties = File.loadConfigFile(true);
                }
                Util.logger.info('✔️  All credentials updated.');
                // assume node dependencies are not installed
                Util.execSync('npm', ['install']);
                Util.logger.info('✔️  Dependencies installed.');
                Util.logger.info('You can now start using Accenture SFMC DevTools.');
            } else if (!missingCredentials.length) {
                // add-credential mode
                Util.logger.warn(Util.configFileName + ' found in root');

                let responses;
                if (skipInteraction) {
                    if (
                        skipInteraction.client_id &&
                        skipInteraction.client_secret &&
                        skipInteraction.auth_url &&
                        skipInteraction.account_id &&
                        skipInteraction.credentialName
                    ) {
                        // assume automated input; only option here is to add a new credential
                        // requires skipInteraction=={client_id,client_secret,auth_url,account_id,credentialName}
                        // will be checked inside of Cli.addExtraCredential()
                        Util.logger.info('Adding another credential');
                    } else {
                        throw new Error(
                            '--skipInteraction flag found but missing required input for client_id,client_secret,auth_url,account_id,credentialName'
                        );
                    }
                } else {
                    responses = await inquirer.prompt([
                        {
                            type: 'confirm',
                            name: 'isAddCredential',
                            message: 'Do you want to add another credential instead?',
                            default: false,
                        },
                    ]);
                }
                let credentialName;
                if (skipInteraction || responses.isAddCredential) {
                    credentialName = await Cli.addExtraCredential(properties, skipInteraction);
                }
                if (credentialName) {
                    await this._downloadAllBUs(`${credentialName}/*`, 'update', skipInteraction);
                }
            }
        } else {
            // config does not exist
            // assuming it's the first time this command is run for this project

            // initialize git repo
            const initGit = await InitGit.initGitRepo(skipInteraction);
            if (initGit.status === 'error') {
                return;
            }

            // set up IDE files and load npm dependencies
            let status = await this.upgradeProject(properties, true, initGit.repoName);
            if (!status) {
                return;
            }

            // ask for credentials and create mcdev config
            status = await Cli.initMcdevConfig(skipInteraction);
            if (!status) {
                return;
            }

            // create first commit to backup the project configuration
            if (initGit.status === 'init') {
                Util.logger.info(`Committing initial setup to Git:`);
                Util.execSync('git', ['add', '.']);
                Util.execSync('git', ['commit', '-m', '"Initial commit"', '--quiet']);
                Util.logger.info(`✔️  Configuration committed`);
            }

            // do initial retrieve *
            await this._downloadAllBUs('"*"', initGit.status);

            // backup to server
            await InitGit.gitPush(skipInteraction);

            // all done
            Util.logger.info('You are now ready to work with Accenture SFMC DevTools!');
            Util.logger.warn(
                'If you use VSCode, please restart it now to install recommended extensions.'
            );
        }
    },
    /**
     * helper for this.initProject()
     *
     * @param {string} bu cred/bu or cred/* or *
     * @param {string} gitStatus signals what state the git repo is in
     * @param {boolean | object} [skipInteraction] signals what to insert automatically for things usually asked via wizard
     * @returns {Promise<void>} -
     */
    async _downloadAllBUs(bu, gitStatus, skipInteraction) {
        let responses;
        if (!skipInteraction) {
            responses = await inquirer.prompt([
                {
                    type: 'confirm',
                    name: 'initialRetrieveAll',
                    message: 'Do you want to start downloading all Business Units (recommended)?',
                    default: true,
                },
            ]);
        }
        if (skipInteraction || responses.initialRetrieveAll) {
            Util.execSync('mcdev', ['retrieve', bu]);

            if (gitStatus === 'init') {
                Util.logger.info(`Committing first backup of your SFMC instance:`);
                Util.execSync('git', ['add', '.']);
                Util.execSync('git', ['commit', '-m', '"First instance backup"', '--quiet']);
                Util.logger.info(`✔️  SFMC instance backed up`);
            } else if (gitStatus === 'update') {
                Util.logger.warn(
                    'Please manually commit this backup according to your projects guidelines.'
                );
                // TODO create guided commit:
                // 1. ask if commit with all changes shall be created
                // 2. ask if that should be done to current branch (show which one we are on) or a new branch
                //      a. if new: ask off of which we shall branch off of (show list) and then auto-create new branch and switch to it
                // 3. create commit
            }
        }
    },
    /**
     * wrapper around npm dependency & configuration file setup
     *
     * @param {object} properties config file's json
     * @param {boolean} [initial] print message if not part of initial setup
     * @param {string} [repoName] if git URL was provided earlier, the repo name was extracted to use it for npm init
     * @returns {Promise<boolean>} success flag
     */
    async upgradeProject(properties, initial, repoName) {
        let status;
        const versionBeforeUpgrade = properties.version;

        if (!initial) {
            Util.logger.info(
                'Upgrading project with newest configuration, npm dependencies & other project configurations:'
            );

            // ensure an existing config is up to current specs
            status = await InitConfig.fixMcdevConfig(properties);
            if (!status) {
                return false;
            }
        }

        // create files before installing dependencies to ensure .gitignore is properly set up
        status = await InitConfig.createIdeConfigFiles(versionBeforeUpgrade);
        if (!status) {
            return false;
        }

        // install node dependencies
        status = await InitNpm.installDependencies(repoName);
        if (!status) {
            return false;
        }

        return true;
    },
    /**
     * finds credentials that are set up in config but not in auth file
     *
     * @param {object} properties javascript object in .mcdevrc.json
     * @returns {string[]} list of credential names
     */
    _getMissingCredentials(properties) {
        let missingCredentials;
        if (properties && properties.credentials) {
            missingCredentials = Object.keys(properties.credentials).filter(
                (cred) =>
                    !properties.credentials[cred].client_dd ||
                    !properties.credentials[cred].client_secret ||
                    !properties.credentials[cred].auth_url ||
                    !properties.credentials[cred].account_id
            );
        }
        return missingCredentials || [];
    },
};

module.exports = Init;<|MERGE_RESOLUTION|>--- conflicted
+++ resolved
@@ -15,28 +15,16 @@
 const Init = {
     /**
      * Creates template file for properties.json
-<<<<<<< HEAD
-     * @param {Object} properties config file's json
+     *
+     * @param {object} properties config file's json
      * @param {string} credentialName identifying name of the installed package / project
-     * @param {Object} [skipInteraction] signals what to insert automatically for things usually asked via wizard
-     * @param {String} skipInteraction.client_id client id of installed package
-     * @param {String} skipInteraction.client_secret client secret of installed package
-     * @param {String} skipInteraction.auth_rul tenant of installed package
-     * @param {String} skipInteraction.account_url MID of the Parent Business Unit
-     * @param {String} skipInteraction.credentialName how you would like the credential to be named
-     * @param {String} skipInteraction.gitRemoteUrl URL of Git remote server
-=======
-     *
-     * @param {object} properties config file's json
-     * @param {string} credentialsName identifying name of the installed package / project
      * @param {object} [skipInteraction] signals what to insert automatically for things usually asked via wizard
-     * @param {string} skipInteraction.clientId client id of installed package
-     * @param {string} skipInteraction.clientSecret client secret of installed package
-     * @param {string} skipInteraction.tenant tenant of installed package
-     * @param {string} skipInteraction.eid MID of the Parent Business Unit
-     * @param {string} skipInteraction.credentialsName how you would like the credential to be named
+     * @param {string} skipInteraction.client_id client id of installed package
+     * @param {string} skipInteraction.client_secret client secret of installed package
+     * @param {string} skipInteraction.auth_rul tenant of installed package
+     * @param {string} skipInteraction.account_url MID of the Parent Business Unit
+     * @param {string} skipInteraction.credentialName how you would like the credential to be named
      * @param {string} skipInteraction.gitRemoteUrl URL of Git remote server
->>>>>>> 32be5cf0
      * @returns {Promise<void>} -
      */
     async initProject(properties, credentialName, skipInteraction) {
