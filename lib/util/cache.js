--- conflicted
+++ resolved
@@ -79,11 +79,7 @@
      * @param {string} searchValue unique identifier of metadata being looked for
      * @param {string} searchField field name (key in object) which contains the unique identifer
      * @param {string} returnField field which should be returned
-<<<<<<< HEAD
-     * @param {string} overrideMID ignore currentMID and use alternative (for example parent MID)
-=======
      * @param {string} [overrideMID] ignore currentMID and use alternative (for example parent MID)
->>>>>>> 0435ddd6
      * @returns {string} unique user definable metadata key (usually external/customer key)
      */
     searchForField(metadataType, searchValue, searchField, returnField, overrideMID) {
