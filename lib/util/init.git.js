--- conflicted
+++ resolved
@@ -14,14 +14,8 @@
     /**
      * check if git repo exists and otherwise create one
      *
-<<<<<<< HEAD
      * @param {TYPE.skipInteraction} [skipInteraction] signals what to insert automatically for things usually asked via wizard
-     * @returns {Promise<{status: string, repoName: string}>} success flag
-=======
-     * @param {object} [skipInteraction] signals what to insert automatically for things usually asked via wizard
-     * @param {string} skipInteraction.gitRemoteUrl URL of Git remote server
      * @returns {Promise.<{status: string, repoName: string}>} success flag
->>>>>>> 824c690e
      */
     async initGitRepo(skipInteraction) {
         const result = { status: null, repoName: null };
