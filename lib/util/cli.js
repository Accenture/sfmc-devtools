--- conflicted
+++ resolved
@@ -17,18 +17,8 @@
      * used when initially setting up a project.
      * loads default config and adds first credential
      *
-<<<<<<< HEAD
      * @param {TYPE.skipInteraction} [skipInteraction] signals what to insert automatically for things usually asked via wizard
-     * @returns {Promise<boolean>} success of init
-=======
-     * @param {object} [skipInteraction] signals what to insert automatically for things usually asked via wizard
-     * @param {string} skipInteraction.clientId client id of installed package
-     * @param {string} skipInteraction.clientSecret client secret of installed package
-     * @param {string} skipInteraction.tenant tenant of installed package
-     * @param {string} skipInteraction.eid MID of the Parent Business Unit
-     * @param {string} skipInteraction.credentialsName how you would like the credential to be named
      * @returns {Promise.<boolean>} success of init
->>>>>>> 824c690e
      */
     async initMcdevConfig(skipInteraction) {
         Util.logger.info('-- Initialising server connection --');
@@ -44,18 +34,8 @@
      *
      * @param {object} properties config file's json
      * @param {object} properties.credentials list of existing credentials
-<<<<<<< HEAD
      * @param {TYPE.skipInteraction} [skipInteraction] signals what to insert automatically for things usually asked via wizard
-     * @returns {Promise<void>} -
-=======
-     * @param {object} [skipInteraction] signals what to insert automatically for things usually asked via wizard
-     * @param {string} skipInteraction.clientId client id of installed package
-     * @param {string} skipInteraction.clientSecret client secret of installed package
-     * @param {string} skipInteraction.tenant tenant of installed package
-     * @param {string} skipInteraction.eid MID of the Parent Business Unit
-     * @param {string} skipInteraction.credentialsName how you would like the credential to be named
      * @returns {Promise.<void>} -
->>>>>>> 824c690e
      */
     async addExtraCredential(properties, skipInteraction) {
         if (!(await Util.checkProperties(properties))) {
@@ -83,18 +63,8 @@
      *
      * @param {object} properties config file's json
      * @param {string} credName name of credential that needs updating
-<<<<<<< HEAD
      * @param {TYPE.skipInteraction} [skipInteraction] signals what to insert automatically for things usually asked via wizard
-     * @returns {Promise<boolean>} success of update
-=======
-     * @param {object} [skipInteraction] signals what to insert automatically for things usually asked via wizard
-     * @param {string} skipInteraction.clientId client id of installed package
-     * @param {string} skipInteraction.clientSecret client secret of installed package
-     * @param {string} skipInteraction.tenant tenant of installed package
-     * @param {string} skipInteraction.eid MID of the Parent Business Unit
-     * @param {string} skipInteraction.credentialsName how you would like the credential to be named
      * @returns {Promise.<boolean>} success of update
->>>>>>> 824c690e
      */
     async updateCredential(properties, credName, skipInteraction) {
         if (credName) {
@@ -256,17 +226,8 @@
      *
      * @param {object} properties from config file
      * @param {string} [credName] name of credential that needs updating
-<<<<<<< HEAD
      * @param {TYPE.skipInteraction} [skipInteraction] signals what to insert automatically for things usually asked via wizard
-     * @returns {Promise<boolean | string>} success of refresh or credential name
-=======
-     * @param {object} [skipInteraction] signals what to insert automatically for things usually asked via wizard
-     * @param {string} skipInteraction.clientId client id of installed package
-     * @param {string} skipInteraction.clientSecret client id of installed package
-     * @param {string} skipInteraction.tenant client id of installed package
-     * @param {string} skipInteraction.credentialsName how you would like the credential to be named
      * @returns {Promise.<boolean | string>} success of refresh or credential name
->>>>>>> 824c690e
      */
     async _setCredential(properties, credName, skipInteraction) {
         // Get user input
