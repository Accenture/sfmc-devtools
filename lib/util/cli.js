--- conflicted
+++ resolved
@@ -271,18 +271,6 @@
             } else {
                 inputData = await this._askCredentials(properties, credName);
             }
-<<<<<<< HEAD
-=======
-            // Replace defaults with user input
-            const buObject = {
-                clientId: inputData.clientId,
-                clientSecret: inputData.clientSecret,
-                tenant: inputData.tenant,
-                eid: parseInt(inputData.eid),
-                mid: parseInt(inputData.eid),
-                businessUnits: null,
-            };
->>>>>>> 6f1b2348
 
             // test if credentials are valid
             try {
@@ -346,12 +334,8 @@
                 },
             });
         }
-<<<<<<< HEAD
-        const tenantRegex = /^https:\/\/([\w-]*)\.auth\.marketingcloudapis\.com[/]?$/iu;
-=======
         const tenantRegex =
             /^https:\/\/([\w-]{28})\.(auth|soap|rest)\.marketingcloudapis\.com[/]?$/iu;
->>>>>>> 6f1b2348
         questions.push(
             {
                 type: 'input',
