'use strict';

const TYPE = require('../../types/mcdev.d');
const Util = require('./util');
const File = require('./file');
const auth = require('./auth');

/**
 * Helper that handles retrieval of BU info
 */
const BusinessUnit = {
    /**
     * Refreshes BU names and ID's from MC instance
     *
<<<<<<< HEAD
     * @param {object} properties current properties that have to be refreshed
     * @param {string} credentialName identifying name of the installed package / project
     * @param credentialName
=======
     * @param {TYPE.Mcdevrc} properties current properties that have to be refreshed
     * @param {string} credentialsName identifying name of the installed package / project
>>>>>>> 7b11e0c8
     * @returns {Promise.<boolean>} success of refresh
     */
    refreshBUProperties: async function (properties, credentialName) {
        const currentCredentials = properties.credentials[credentialName];
        Util.logger.info(`Loading BUs`);
        try {
            const client = auth.getSDK({
                mid: currentCredentials.eid,
                eid: currentCredentials.eid,
                credential: credentialName,
                businessUnit: '_ParentBU_',
            });
            const buResult = await client.soap.retrieve(
                'BusinessUnit',
                ['Name', 'ID', 'ParentName', 'ParentID', 'IsActive'],
                { QueryAllAccounts: true }
            );
            if (buResult !== null && !buResult.Results) {
                Util.logger.error(`Credentials worked but no BUs found. Check access rights!`);
            } else if (buResult !== null) {
                Util.logger.info(`Found ${buResult.Results.length} BUs:`);
                // create shortcut and reset BU list at the same time. we don't want old entries clutter the new list
                const myBuList = (currentCredentials.businessUnits = {});
                // sort array by name for better display (wont affect object in settings)
                buResult.Results.map((element) => {
                    element.ID = parseInt(element.ID);
                    element.ParentID = parseInt(element.ParentID);
                    return element;
                })
                    .sort((a, b) => {
                        if (a.ParentID === 0) {
                            return -1;
                        }
                        if (b.ParentID === 0) {
                            return 1;
                        }
                        if (a.Name.toLowerCase() < b.Name.toLowerCase()) {
                            return -1;
                        }
                        if (a.Name.toLowerCase() > b.Name.toLowerCase()) {
                            return 1;
                        }
                        return 0;
                    })

                    .forEach((element) => {
                        if (element.ParentID === 0) {
                            myBuList[Util.parentBuName] = element.ID;
                            currentCredentials.eid = element.ID;
                            Util.logger.info(` - ${Util.parentBuName} (${element.Name})`);
                        } else {
                            const equalizedName = element.Name.replace(/[^\w\s]/gi, '') // remove special chars
                                .replace(/ +/g, '_') // convert spaces to underscore
                                .replace(/__+/g, '_'); // make sure we never have more than one underscore in a row
                            myBuList[equalizedName] = element.ID;
                            Util.logger.info(
                                ` - ${element.Name} ${
                                    element.Name !== equalizedName ? `(${equalizedName})` : ''
                                }`
                            );
                        }
                    });
                Util.logger.debug(`EID: ${currentCredentials.eid}`);
                if (currentCredentials.eid === null) {
                    Util.logger.warn(
                        `It seems your 'installed package' was not created on the Parent BU of your instance.`
                    );
                    Util.logger.warn(
                        `While basic functionality will work, it is strongly recommended that you create a new 'installed package' there to enable support for shared Data Extensions and automatic retrieval of the BU list.`
                    );
                    Util.logger.warn(
                        `If you cannot create a package on the Parent BU, please open your ./.mcdevrc.json and update the list of BUs and their MIDs manually.`
                    );
                    // allow user to work by setting this to an obviously false value which nonetheless doesn't block execution
                    currentCredentials.eid = -1;
                }
                // store BU list for repo
                await File.writeJSONToFile(
                    properties.directories.businessUnits,
                    File.filterIllegalFilenames(credentialName + '.businessUnits'),
                    buResult.Results
                );
                // update config
                await File.saveConfigFile(properties);
            }
        } catch (ex) {
            Util.logger.error(`Credentials failure. ${ex}`);
            return null;
        }
        return true;
    },
};

module.exports = BusinessUnit;<|MERGE_RESOLUTION|>--- conflicted
+++ resolved
@@ -1,6 +1,5 @@
 'use strict';
 
-const TYPE = require('../../types/mcdev.d');
 const Util = require('./util');
 const File = require('./file');
 const auth = require('./auth');
@@ -12,14 +11,8 @@
     /**
      * Refreshes BU names and ID's from MC instance
      *
-<<<<<<< HEAD
      * @param {object} properties current properties that have to be refreshed
      * @param {string} credentialName identifying name of the installed package / project
-     * @param credentialName
-=======
-     * @param {TYPE.Mcdevrc} properties current properties that have to be refreshed
-     * @param {string} credentialsName identifying name of the installed package / project
->>>>>>> 7b11e0c8
      * @returns {Promise.<boolean>} success of refresh
      */
     refreshBUProperties: async function (properties, credentialName) {
