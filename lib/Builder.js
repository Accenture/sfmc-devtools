'use strict';

const TYPE = require('../types/mcdev.d');
const Util = require('./util/util');
<<<<<<< HEAD
const File = require('./util/file');
const Cli = require('./util/cli');
=======
const auth = require('./util/auth');
>>>>>>> b333e4dd

const MetadataTypeInfo = require('./MetadataTypeInfo');
// @ts-ignore

/**
 * Builds metadata from a template using market specific customisation
 */
class Builder {
    /**
     * Creates a Builder, uses v2 auth if v2AuthOptions are passed.
     *
     * @param {object} properties properties for auth
     * @param {object} properties.directories list of default directories
     * @param {string} properties.directories.template where templates are saved
     * @param {string} properties.directories.templateBuilds where template-based deployment definitions are saved
     * @param {string} properties.businessUnits ID of Business Unit to authenticate with
     * @param {TYPE.BuObject} buObject properties for auth
<<<<<<< HEAD
     * @param {TYPE.SDK} client fuel client
=======
>>>>>>> b333e4dd
     */
    constructor(properties, buObject) {
        this.properties = properties;
        this.templateDir = properties.directories.template;
<<<<<<< HEAD
        this.retrieveDir = File.normalizePath([
            properties.directories.retrieve,
            buObject.credential,
            buObject.businessUnit,
        ]);
=======
        this.buObject = buObject;
>>>>>>> b333e4dd

        // allow multiple target directories
        const templateBuildsArr = Array.isArray(properties.directories.templateBuilds)
            ? properties.directories.templateBuilds
            : [properties.directories.templateBuilds];
        this.targetDir = templateBuildsArr.map(
            (directoriesTemplateBuilds) =>
                directoriesTemplateBuilds + buObject.credential + '/' + buObject.businessUnit
        );

        /**
         * @type {TYPE.MultiMetadataTypeList}
         */
        this.metadata = {};
    }

    /**
     * Builds a specific metadata file by name
     *
     * @param {string} metadataType metadata type to build
     * @param {string} name name of metadata to build
     * @param {TYPE.TemplateMap} templateVariables variables to be replaced in the metadata
     * @returns {Promise} Promise
     */
    async buildDefinition(metadataType, name, templateVariables) {
        let nameArr;
        if (name.includes(',')) {
            nameArr = name.split(',').map((item) =>
                // allow whitespace in comma-separated lists
                item.trim()
            );
        } else {
            nameArr = [name.trim()];
        }
        const type = metadataType;
        try {
            const result = await Promise.all(
                nameArr.map((name) => {
                    // with npx and powershell spaces are not parsed correctly as part of a string
                    // we hence require users to put %20 in their stead and have to convert that back
                    name = name.split('%20').join(' ');

                    MetadataTypeInfo[type].client = auth.getSDK(this.buObject);
                    MetadataTypeInfo[type].properties = this.properties;
                    return MetadataTypeInfo[type].buildDefinition(
                        this.templateDir,
                        this.targetDir,
                        name,
                        templateVariables
                    );
                })
            );
            if (result) {
                this.metadata[result[0].type] = [];
                result.forEach((element) => {
                    this.metadata[result[0].type].push(element.metadata);
                });
            }
        } catch (ex) {
            Util.logger.errorStack(ex, 'mcdev.buildDefinition');
        }
        return this.metadata;
    }
    /**
     * Build a specific metadata file based on a template.
     *
     * @param {string} businessUnit references credentials from properties.json
     * @param {string} selectedType supported metadata type
     * @param {string[]} keyArr customerkey of the metadata
     * @param {string} market market localizations
     * @returns {Promise.<TYPE.MultiMetadataTypeList>} -
     */
    static async buildTemplate(businessUnit, selectedType, keyArr, market) {
        Util.logger.info('mcdev:: Build Definition from Template');
        const properties = File.loadConfigFile();
        if (!Util._isValidType(selectedType)) {
            return;
        }
        if (selectedType.includes('-')) {
            Util.logger.error(
                `:: '${selectedType}' is not a valid metadata type. Please don't include subtypes.`
            );
            return;
        }
        const buObject = await Cli.getCredentialObject(properties, businessUnit);
        if (buObject !== null) {
            const builder = new Builder(properties, buObject, null);
            if (this._checkMarket(market)) {
                return builder.buildTemplate(selectedType, keyArr, properties.markets[market]);
            }
        }
    }
    /**
     * Builds a specific metadata file by name
     *
     * @param {string} metadataType metadata type to create a template of
     * @param {string[]} keyArr customerkey of metadata to create a template of
     * @param {TYPE.TemplateMap} templateVariables variables to be replaced in the metadata
     * @returns {Promise.<TYPE.MultiMetadataTypeList>} Promise
     */
    async buildTemplate(metadataType, keyArr, templateVariables) {
        const type = metadataType;
        try {
            /** @type {TYPE.MetadataTypeItemObj[]} */
            const result = await Promise.all(
                keyArr.map((key) => {
                    // with npx and powershell spaces are not parsed correctly as part of a string
                    // we hence require users to put %20 in their stead and have to convert that back
                    key = key.split('%20').join(' ');

                    MetadataTypeInfo[type].client = this.client;
                    MetadataTypeInfo[type].properties = this.properties;

                    /** @type {TYPE.MetadataTypeItemObj} */
                    return MetadataTypeInfo[type].buildTemplate(
                        this.retrieveDir,
                        this.templateDir,
                        key,
                        templateVariables
                    );
                })
            );
            if (result) {
                this.metadata[result[0].type] = result.map((element) => element.metadata);
            }
        } catch (ex) {
            Util.logger.errorStack(ex, 'mcdev.buildTemplate');
        }
        return this.metadata;
    }
    /**
     * Build a specific metadata file based on a template.
     *
     * @param {string} businessUnit references credentials from properties.json
     * @param {string} selectedType supported metadata type
     * @param {string} name name of the metadata
     * @param {string} market market localizations
     * @returns {Promise.<void>} -
     */
    static async buildDefinition(businessUnit, selectedType, name, market) {
        const properties = File.loadConfigFile();
        if (!Util._isValidType(selectedType)) {
            return;
        }
        if (selectedType.includes('-')) {
            Util.logger.error(
                `:: '${selectedType}' is not a valid metadata type. Please don't include subtypes.`
            );
            return;
        }
        const buObject = await Cli.getCredentialObject(properties, businessUnit);
        if (buObject !== null) {
            const builder = new Builder(properties, buObject, null);
            if (market === '*') {
                for (const oneMarket in properties.markets) {
                    builder.buildDefinition(selectedType, name, properties.markets[oneMarket]);
                }
            } else {
                if (this._checkMarket(market)) {
                    builder.buildDefinition(selectedType, name, properties.markets[market]);
                }
            }
        }
    }
    /**
     * Build a specific metadata file based on a template using a list of bu-market combos
     *
     * @param {string} listName name of list of BU-market combos
     * @param {string} type supported metadata type
     * @param {string} name name of the metadata
     * @returns {Promise.<void>} -
     */
    static async buildDefinitionBulk(listName, type, name) {
        const properties = File.loadConfigFile();
        if (!properties.marketList) {
            Util.logger.error('Please define properties.marketList object in your config');
            return;
        }
        if (!properties.marketList[listName]) {
            Util.logger.error(`Please define properties.marketList.${listName} in your config`);
            return;
        }
        if (type && !MetadataTypeInfo[type]) {
            Util.logger.error(`:: '${type}' is not a valid metadata type`);
            return;
        }
        let i = 0;
        for (const businessUnit in properties.marketList[listName]) {
            if (businessUnit === 'description') {
                // skip, it's just a metadata on this list and not a BU
                continue;
            }
            i++;
            const market = properties.marketList[listName][businessUnit];
            let marketList = [];
            if ('string' === typeof market) {
                marketList.push(market);
            } else {
                marketList = market;
            }
            marketList.forEach((market) => {
                if (market && properties.markets[market]) {
                    Util.logger.info(`Executing for '${businessUnit}': '${market}'`);
                    this.buildDefinition(businessUnit, type, name, market);
                } else {
                    Util.logger.error(
                        `Could not find '${market}' in properties.markets. Please check your properties.marketList.${listName} confguration.`
                    );
                }
            });
        }
        if (!i) {
            Util.logger.error('Please define properties.marketList in your config');
        }
    }
    /**
     * ensure provided MarketList exists and it's content including markets and BUs checks out
     *
     * @param {string} mlName name of marketList
     * @param {object} properties General configuration to be used in retrieve
     * @param {object} properties.markets list of template variable combos
     * @param {object} properties.marketList list of bu-market combos
     * @param {object} properties.credentials list of credentials and their BUs
     * @returns {void} throws errors if problems were found
     */
    static verifyMarketList(mlName, properties) {
        if (!properties.marketList[mlName]) {
            // ML does not exist
            throw new Error(`Market List ${mlName} is not defined`);
        } else {
            // ML exists, check if it is properly set up

            // check if BUs in marketList are valid
            let buCounter = 0;
            for (const businessUnit in properties.marketList[mlName]) {
                if (businessUnit !== 'description') {
                    buCounter++;
                    const [cred, bu] = businessUnit ? businessUnit.split('/') : [null, null];
                    if (
                        !properties.credentials[cred] ||
                        !properties.credentials[cred].businessUnits[bu]
                    ) {
                        throw new Error(`'${businessUnit}' in Market ${mlName} is not defined.`);
                    }
                    // check if markets are valid
                    let marketArr = properties.marketList[mlName][businessUnit];
                    if ('string' === typeof marketArr) {
                        marketArr = [marketArr];
                    }
                    for (const market of marketArr) {
                        if (!properties.markets[market]) {
                            throw new Error(`Market '${market}' is not defined.`);
                        } else {
                            // * markets can be empty or include variables. Nothing we can test here
                        }
                    }
                }
            }
            if (!buCounter) {
                throw new Error(`No BUs defined in marketList ${mlName}`);
            }
        }
    }
    /**
     * check if a market name exists in current mcdev config
     *
     * @param {string} market market localizations
     * @returns {boolean} found market or not
     */
    static _checkMarket(market) {
        const properties = File.loadConfigFile();
        if (properties.markets[market]) {
            return true;
        } else {
            Util.logger.error(`Could not find the market '${market}' in your configuration file.`);
            const marketArr = [];
            for (const oneMarket in properties.markets) {
                marketArr.push(oneMarket);
            }
            if (marketArr.length) {
                Util.logger.info('Available markets are: ' + marketArr.join(', '));
            }
            return false;
        }
    }
}

module.exports = Builder;<|MERGE_RESOLUTION|>--- conflicted
+++ resolved
@@ -2,13 +2,9 @@
 
 const TYPE = require('../types/mcdev.d');
 const Util = require('./util/util');
-<<<<<<< HEAD
 const File = require('./util/file');
 const Cli = require('./util/cli');
-=======
 const auth = require('./util/auth');
->>>>>>> b333e4dd
-
 const MetadataTypeInfo = require('./MetadataTypeInfo');
 // @ts-ignore
 
@@ -25,23 +21,16 @@
      * @param {string} properties.directories.templateBuilds where template-based deployment definitions are saved
      * @param {string} properties.businessUnits ID of Business Unit to authenticate with
      * @param {TYPE.BuObject} buObject properties for auth
-<<<<<<< HEAD
-     * @param {TYPE.SDK} client fuel client
-=======
->>>>>>> b333e4dd
      */
     constructor(properties, buObject) {
         this.properties = properties;
         this.templateDir = properties.directories.template;
-<<<<<<< HEAD
         this.retrieveDir = File.normalizePath([
             properties.directories.retrieve,
             buObject.credential,
             buObject.businessUnit,
         ]);
-=======
         this.buObject = buObject;
->>>>>>> b333e4dd
 
         // allow multiple target directories
         const templateBuildsArr = Array.isArray(properties.directories.templateBuilds)
@@ -106,7 +95,7 @@
         return this.metadata;
     }
     /**
-     * Build a specific metadata file based on a template.
+     * Build a template based on a list of metadata files in the retrieve folder.
      *
      * @param {string} businessUnit references credentials from properties.json
      * @param {string} selectedType supported metadata type
@@ -128,14 +117,14 @@
         }
         const buObject = await Cli.getCredentialObject(properties, businessUnit);
         if (buObject !== null) {
-            const builder = new Builder(properties, buObject, null);
+            const builder = new Builder(properties, buObject);
             if (this._checkMarket(market)) {
                 return builder.buildTemplate(selectedType, keyArr, properties.markets[market]);
             }
         }
     }
     /**
-     * Builds a specific metadata file by name
+     * Build a template based on a list of metadata files in the retrieve folder.
      *
      * @param {string} metadataType metadata type to create a template of
      * @param {string[]} keyArr customerkey of metadata to create a template of
@@ -194,7 +183,7 @@
         }
         const buObject = await Cli.getCredentialObject(properties, businessUnit);
         if (buObject !== null) {
-            const builder = new Builder(properties, buObject, null);
+            const builder = new Builder(properties, buObject);
             if (market === '*') {
                 for (const oneMarket in properties.markets) {
                     builder.buildDefinition(selectedType, name, properties.markets[oneMarket]);
