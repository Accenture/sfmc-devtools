'use strict';

import asset from './metadataTypes/Asset.js';
import attributeGroup from './metadataTypes/AttributeGroup.js';
import automation from './metadataTypes/Automation.js';
import campaign from './metadataTypes/Campaign.js';
import contentArea from './metadataTypes/ContentArea.js';
import dataExtension from './metadataTypes/DataExtension.js';
import dataExtensionField from './metadataTypes/DataExtensionField.js';
import dataExtensionTemplate from './metadataTypes/DataExtensionTemplate.js';
import dataExtract from './metadataTypes/DataExtract.js';
import dataExtractType from './metadataTypes/DataExtractType.js';
import discovery from './metadataTypes/Discovery.js';
import email from './metadataTypes/Email.js';
import emailSend from './metadataTypes/EmailSend.js';
import event from './metadataTypes/Event.js';
import fileLocation from './metadataTypes/FileLocation.js';
import fileTransfer from './metadataTypes/FileTransfer.js';
import filter from './metadataTypes/Filter.js';
import folder from './metadataTypes/Folder.js';
import importFile from './metadataTypes/ImportFile.js';
import journey from './metadataTypes/Journey.js';
import list from './metadataTypes/List.js';
import mobileCode from './metadataTypes/MobileCode.js';
import mobileKeyword from './metadataTypes/MobileKeyword.js';
import mobileMessage from './metadataTypes/MobileMessage.js';
import query from './metadataTypes/Query.js';
import role from './metadataTypes/Role.js';
import script from './metadataTypes/Script.js';
import sendClassification from './metadataTypes/SendClassification.js';
import setDefinition from './metadataTypes/SetDefinition.js';
import transactionalEmail from './metadataTypes/TransactionalEmail.js';
import transactionalPush from './metadataTypes/TransactionalPush.js';
import transactionalSMS from './metadataTypes/TransactionalSMS.js';
import triggeredSend from './metadataTypes/TriggeredSend.js';
import user from './metadataTypes/User.js';

/**
 * Provides access to all metadataType classes
 */
const MetadataTypeInfo = {
<<<<<<< HEAD
    asset,
    attributeGroup,
    automation,
    campaign,
    contentArea,
    dataExtension,
    dataExtensionField,
    dataExtensionTemplate,
    dataExtract,
    dataExtractType,
    discovery,
    email,
    emailSend,
    event,
    fileLocation,
    fileTransfer,
    filter,
    folder,
    importFile,
    journey,
    list,
    mobileCode,
    mobileKeyword,
    mobileMessage,
    query,
    role,
    script,
    sendClassification,
    setDefinition,
    transactionalEmail,
    transactionalPush,
    transactionalSMS,
    triggeredSend,
    user,
=======
    asset: require('./metadataTypes/Asset'),
    attributeGroup: require('./metadataTypes/AttributeGroup'),
    attributeSet: require('./metadataTypes/AttributeSet'),
    automation: require('./metadataTypes/Automation'),
    campaign: require('./metadataTypes/Campaign'),
    contentArea: require('./metadataTypes/ContentArea'),
    dataExtension: require('./metadataTypes/DataExtension'),
    dataExtensionField: require('./metadataTypes/DataExtensionField'),
    dataExtensionTemplate: require('./metadataTypes/DataExtensionTemplate'),
    dataExtract: require('./metadataTypes/DataExtract'),
    dataExtractType: require('./metadataTypes/DataExtractType'),
    discovery: require('./metadataTypes/Discovery'),
    email: require('./metadataTypes/Email'),
    emailSend: require('./metadataTypes/EmailSend'),
    event: require('./metadataTypes/Event'),
    fileLocation: require('./metadataTypes/FileLocation'),
    fileTransfer: require('./metadataTypes/FileTransfer'),
    filter: require('./metadataTypes/Filter'),
    folder: require('./metadataTypes/Folder'),
    importFile: require('./metadataTypes/ImportFile'),
    journey: require('./metadataTypes/Journey'),
    list: require('./metadataTypes/List'),
    mobileCode: require('./metadataTypes/MobileCode'),
    mobileKeyword: require('./metadataTypes/MobileKeyword'),
    mobileMessage: require('./metadataTypes/MobileMessage'),
    query: require('./metadataTypes/Query'),
    role: require('./metadataTypes/Role'),
    script: require('./metadataTypes/Script'),
    sendClassification: require('./metadataTypes/SendClassification'),
    transactionalEmail: require('./metadataTypes/TransactionalEmail'),
    transactionalPush: require('./metadataTypes/TransactionalPush'),
    transactionalSMS: require('./metadataTypes/TransactionalSMS'),
    triggeredSend: require('./metadataTypes/TriggeredSend'),
    user: require('./metadataTypes/User'),
    verification: require('./metadataTypes/Verification'),
>>>>>>> 6eb4373e
};

export default MetadataTypeInfo;<|MERGE_RESOLUTION|>--- conflicted
+++ resolved
@@ -2,6 +2,7 @@
 
 import asset from './metadataTypes/Asset.js';
 import attributeGroup from './metadataTypes/AttributeGroup.js';
+import attributeSet from './metadataTypes/AttributeSet.js';
 import automation from './metadataTypes/Automation.js';
 import campaign from './metadataTypes/Campaign.js';
 import contentArea from './metadataTypes/ContentArea.js';
@@ -28,20 +29,20 @@
 import role from './metadataTypes/Role.js';
 import script from './metadataTypes/Script.js';
 import sendClassification from './metadataTypes/SendClassification.js';
-import setDefinition from './metadataTypes/SetDefinition.js';
 import transactionalEmail from './metadataTypes/TransactionalEmail.js';
 import transactionalPush from './metadataTypes/TransactionalPush.js';
 import transactionalSMS from './metadataTypes/TransactionalSMS.js';
 import triggeredSend from './metadataTypes/TriggeredSend.js';
 import user from './metadataTypes/User.js';
+import verification from './metadataTypes/Verification.js';
 
 /**
  * Provides access to all metadataType classes
  */
 const MetadataTypeInfo = {
-<<<<<<< HEAD
     asset,
     attributeGroup,
+    attributeSet,
     automation,
     campaign,
     contentArea,
@@ -68,49 +69,12 @@
     role,
     script,
     sendClassification,
-    setDefinition,
     transactionalEmail,
     transactionalPush,
     transactionalSMS,
     triggeredSend,
     user,
-=======
-    asset: require('./metadataTypes/Asset'),
-    attributeGroup: require('./metadataTypes/AttributeGroup'),
-    attributeSet: require('./metadataTypes/AttributeSet'),
-    automation: require('./metadataTypes/Automation'),
-    campaign: require('./metadataTypes/Campaign'),
-    contentArea: require('./metadataTypes/ContentArea'),
-    dataExtension: require('./metadataTypes/DataExtension'),
-    dataExtensionField: require('./metadataTypes/DataExtensionField'),
-    dataExtensionTemplate: require('./metadataTypes/DataExtensionTemplate'),
-    dataExtract: require('./metadataTypes/DataExtract'),
-    dataExtractType: require('./metadataTypes/DataExtractType'),
-    discovery: require('./metadataTypes/Discovery'),
-    email: require('./metadataTypes/Email'),
-    emailSend: require('./metadataTypes/EmailSend'),
-    event: require('./metadataTypes/Event'),
-    fileLocation: require('./metadataTypes/FileLocation'),
-    fileTransfer: require('./metadataTypes/FileTransfer'),
-    filter: require('./metadataTypes/Filter'),
-    folder: require('./metadataTypes/Folder'),
-    importFile: require('./metadataTypes/ImportFile'),
-    journey: require('./metadataTypes/Journey'),
-    list: require('./metadataTypes/List'),
-    mobileCode: require('./metadataTypes/MobileCode'),
-    mobileKeyword: require('./metadataTypes/MobileKeyword'),
-    mobileMessage: require('./metadataTypes/MobileMessage'),
-    query: require('./metadataTypes/Query'),
-    role: require('./metadataTypes/Role'),
-    script: require('./metadataTypes/Script'),
-    sendClassification: require('./metadataTypes/SendClassification'),
-    transactionalEmail: require('./metadataTypes/TransactionalEmail'),
-    transactionalPush: require('./metadataTypes/TransactionalPush'),
-    transactionalSMS: require('./metadataTypes/TransactionalSMS'),
-    triggeredSend: require('./metadataTypes/TriggeredSend'),
-    user: require('./metadataTypes/User'),
-    verification: require('./metadataTypes/Verification'),
->>>>>>> 6eb4373e
+    verification,
 };
 
 export default MetadataTypeInfo;