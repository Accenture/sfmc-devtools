'use strict';

const TYPE = require('../types/mcdev.d');
const Util = require('./util/util');
const auth = require('./util/auth');
const File = require('./util/file');
const Init = require('./util/init');

const InitGit = require('./util/init.git');
const Cli = require('./util/cli');
const DevOps = require('./util/devops');
const BuHelper = require('./util/businessUnit');
const Builder = require('./Builder');
const Deployer = require('./Deployer');
const MetadataTypeInfo = require('./MetadataTypeInfo');
const MetadataTypeDefinitions = require('./MetadataTypeDefinitions');
const Retriever = require('./Retriever');
const cache = require('./util/cache');
const config = require('./util/config');

/**
 * main class
 */
class Mcdev {
    /**
     * helper method to use unattended mode when including mcdev as a package
     *
     * @param {boolean | TYPE.skipInteraction} [skipInteraction] signals what to insert automatically for things usually asked via wizard
     * @returns {void}
     */
    static setSkipInteraction(skipInteraction) {
        Util.skipInteraction = skipInteraction;
    }
    /**
     * configures what is displayed in the console
     *
     * @param {object} argv list of command line parameters given by user
     * @param {boolean} [argv.silent] only errors printed to CLI
     * @param {boolean} [argv.verbose] chatty user CLI output
     * @param {boolean} [argv.debug] enables developer output & features
     * @returns {void}
     */
    static setLoggingLevel(argv) {
        Util.setLoggingLevel(argv);
    }
    /**
     * handler for 'mcdev createDeltaPkg
     *
     * @param {object} argv yargs parameters
     * @param {string} [argv.range] git commit range
    into deploy directory
     * @param {string} [argv.filter] filter file paths that start with any
     * @param {TYPE.skipInteraction} [argv.skipInteraction] allows to skip interactive wizard
     * @returns {Promise.<TYPE.DeltaPkgItem[]>} list of changed items
     */
    static async createDeltaPkg(argv) {
<<<<<<< HEAD
        const properties = await config.getProperties();
=======
        Mcdev.setSkipInteraction(argv.skipInteraction);
        properties = properties || File.loadConfigFile();
        if (!(await Util.checkProperties(properties))) {
            return null;
        }
>>>>>>> 7b11e0c8
        // get source market and source BU from config
        if (argv.filter) {
            return DevOps.getDeltaList(properties, argv.range, true, argv.filter);
        } else {
            // If no custom filter was provided, use deployment marketLists & templating
            return DevOps.buildDeltaDefinitions(properties, argv.range, argv.skipInteraction);
        }
    }

    /**
     * @returns {Promise} .
     */
    static async selectTypes() {
        const properties = await config.getProperties();
        await Cli.selectTypes(properties);
    }
    /**
     * @returns {void} .
     */
    static explainTypes() {
        Cli.explainTypes();
    }
    /**
     * @param {boolean | TYPE.skipInteraction} [skipInteraction] signals what to insert automatically for things usually asked via wizard
     * @returns {Promise.<boolean>} success flag
     */
    static async upgrade(skipInteraction) {
<<<<<<< HEAD
        const properties = await config.getProperties();
=======
        Mcdev.setSkipInteraction(skipInteraction);
        properties = properties || File.loadConfigFile();
>>>>>>> 7b11e0c8
        if (!properties) {
            Util.logger.error('No config found. Please run mcdev init');
            return false;
        }
        if ((await InitGit.initGitRepo(skipInteraction)).status === 'error') {
            return false;
        }
<<<<<<< HEAD
        try {
            Init.upgradeProject(properties, false);
        } catch (ex) {
            Util.logger.error(`Upgrade project failed: ${ex.message}`);
        }
=======

        return Init.upgradeProject(properties, false);
>>>>>>> 7b11e0c8
    }

    /**
     * Retrieve all metadata from the specified business unit into the local file system.
     *
     * @param {string} businessUnit references credentials from properties.json
     * @param {string[]} [selectedTypesArr] limit retrieval to given metadata type
     * @param {string[]} [keys] limit retrieval to given metadata key
     * @param {boolean} [changelogOnly] skip saving, only create json in memory
     * @returns {Promise.<object>} -
     */
    static async retrieve(businessUnit, selectedTypesArr, keys, changelogOnly) {
        Util.logger.info('mcdev:: Retrieve');
        try {
            const properties = await config.getProperties();

            // assume a list was passed in and check each entry's validity
            if (selectedTypesArr) {
                for (const selectedType of selectedTypesArr) {
                    if (!Util._isValidType(selectedType)) {
                        return;
                    }
                }
            }

<<<<<<< HEAD
            if (businessUnit === '*') {
                Util.logger.info('\n               :: Retrieving all BUs for all credentials');
                let counter_credTotal = 0;
                for (const cred in properties.credentials) {
                    Util.logger.info(`\n               :: Retrieving all BUs for ${cred}`);
                    let counter_credBu = 0;
                    for (const bu in properties.credentials[cred].businessUnits) {
                        await this._retrieveBU(cred, bu, selectedTypesArr);
                        counter_credBu++;
                        Util.restartLogger();
                    }
                    counter_credTotal += counter_credBu;
                    Util.logger.info(`\n               :: ${counter_credBu} BUs for ${cred}\n`);
=======
        if (businessUnit === '*') {
            Util.logger.info('\n               :: Retrieving all BUs for all credentials');
            let counter_credTotal = 0;
            for (const cred in properties.credentials) {
                Util.logger.info(`\n               :: Retrieving all BUs for ${cred}`);
                let counter_credBu = 0;
                for (const bu in properties.credentials[cred].businessUnits) {
                    await this._retrieveBU(cred, bu, selectedTypesArr, keys);
                    counter_credBu++;
                    Util.restartLogger();
>>>>>>> 7b11e0c8
                }
                Util.logger.info(`\n               :: ${counter_credTotal} BUs in total\n`);
            } else {
                let [cred, bu] = businessUnit ? businessUnit.split('/') : [null, null];
                // to allow all-BU via user selection we need to run this here already
                if (
                    properties.credentials &&
                    (!properties.credentials[cred] ||
                        (bu !== '*' && properties.credentials[cred].businessUnits[bu]))
                ) {
                    const buObject = await Cli.getCredentialObject(
                        properties,
                        cred !== null ? cred + '/' + bu : null,
                        null,
                        true
                    );
                    if (buObject !== null) {
                        cred = buObject.credential;
                        bu = buObject.businessUnit;
                    } else {
                        return;
                    }
                }

<<<<<<< HEAD
                if (bu === '*' && properties.credentials && properties.credentials[cred]) {
                    Util.logger.info(`\n               :: Retrieving all BUs for ${cred}`);
                    let counter_credBu = 0;
                    for (const bu in properties.credentials[cred].businessUnits) {
                        await this._retrieveBU(cred, bu, selectedTypesArr);
                        counter_credBu++;
                        Util.restartLogger();
                    }
                    Util.logger.info(`\n               :: ${counter_credBu} BUs for ${cred}\n`);
                } else {
                    // retrieve a single BU; return
                    const retrieveChangelog = await this._retrieveBU(
                        cred,
                        bu,
                        selectedTypesArr,
                        changelogOnly
                    );
                    if (changelogOnly) {
                        return retrieveChangelog;
                    }
                    Util.logger.info(`:: Done\n`);
=======
            if (bu === '*' && properties.credentials && properties.credentials[cred]) {
                Util.logger.info(`\n               :: Retrieving all BUs for ${cred}`);
                let counter_credBu = 0;
                for (const bu in properties.credentials[cred].businessUnits) {
                    await this._retrieveBU(cred, bu, selectedTypesArr, keys);
                    counter_credBu++;
                    Util.restartLogger();
                }
                Util.logger.info(`\n               :: ${counter_credBu} BUs for ${cred}\n`);
            } else {
                // retrieve a single BU; return
                const retrieveChangelog = await this._retrieveBU(
                    cred,
                    bu,
                    selectedTypesArr,
                    keys,
                    changelogOnly
                );
                if (changelogOnly) {
                    return retrieveChangelog;
>>>>>>> 7b11e0c8
                }
            }
        } catch (ex) {
            Util.logger.error(`Retrieve failed: ${ex.message}`);
        }
    }
    /**
     * helper for retrieve()
     *
     * @private
     * @param {string} cred name of Credential
     * @param {string} bu name of BU
     * @param {string[]} [selectedTypesArr] limit retrieval to given metadata type/subtype
     * @param {string[]} [keys] limit retrieval to given metadata key
     * @param {boolean} [changelogOnly] skip saving, only create json in memory
     * @returns {Promise.<object>} ensure that BUs are worked on sequentially
     */
<<<<<<< HEAD
    static async _retrieveBU(cred, bu, selectedTypesArr, changelogOnly) {
        const properties = await config.getProperties();
=======
    static async _retrieveBU(cred, bu, selectedTypesArr, keys, changelogOnly) {
        properties = properties || File.loadConfigFile();
>>>>>>> 7b11e0c8
        const buObject = await Cli.getCredentialObject(
            properties,
            cred !== null ? cred + '/' + bu : null,
            null,
            true
        );
        if (buObject !== null) {
            cache.initCache(buObject);
            cred = buObject.credential;
            bu = buObject.businessUnit;
            Util.logger.info(`\n               :: Retrieving ${cred}/${bu}\n`);
            const retrieveTypesArr = [];
            if (selectedTypesArr) {
                for (const selectedType of selectedTypesArr) {
                    const [type, subType] = selectedType ? selectedType.split('-') : [];
                    const removePathArr = [properties.directories.retrieve, cred, bu, type];
                    if (
                        type &&
                        subType &&
                        MetadataTypeInfo[type] &&
                        MetadataTypeDefinitions[type].subTypes.includes(subType)
                    ) {
                        // Clear output folder structure for selected sub-type
                        removePathArr.push(subType);
                        retrieveTypesArr.push(selectedType);
                    } else if (type && MetadataTypeInfo[type]) {
                        // Clear output folder structure for selected type
                        retrieveTypesArr.push(type);
                    }
                    if (!keys) {
                        // dont delete directories if we are just re-retrieving a single file
                        await File.remove(File.normalizePath(removePathArr));
                    }
                }
            }
            if (!retrieveTypesArr.length) {
                // assume no type was given and config settings are used instead:
                // Clear output folder structure
                File.removeSync(File.normalizePath([properties.directories.retrieve, cred, bu]));
                // removes subtypes and removes duplicates
                retrieveTypesArr.push(
                    ...new Set(properties.metaDataTypes.retrieve.map((type) => type.split('-')[0]))
                );
            }
            const retriever = new Retriever(properties, buObject);

            try {
                // await is required or the calls end up conflicting
                const retrieveChangelog = await retriever.retrieve(
                    retrieveTypesArr,
                    keys,
                    null,
                    changelogOnly
                );
                if (changelogOnly) {
                    return retrieveChangelog;
                }
            } catch (ex) {
                Util.logger.errorStack(ex, 'mcdev.retrieve failed');
            }
        }
    }
<<<<<<< HEAD
    /**
     * helper for deploy()
     *
     * @param {string} cred name of Credential
     * @param {string} bu name of BU
     * @param {string[]} [typeArr] limit deployment to given metadata type
     * @returns {Promise} ensure that BUs are worked on sequentially
     */
    static async _deployBU(cred, bu, typeArr) {
        const buPath = `${cred}/${bu}`;
        Util.logger.info(`::Deploying ${buPath}`);
        const properties = await config.getProperties();
        const buObject = await Cli.getCredentialObject(properties, buPath, null, true);
        if (buObject !== null) {
            cache.initCache(buObject);
            const deployer = new Deployer(properties, buObject, typeArr);
            try {
                // await is required or the calls end up conflicting
                await deployer.deploy();
            } catch (ex) {
                Util.logger.errorStack(ex, 'mcdev.deploy failed');
            }
        }
    }
=======
>>>>>>> 7b11e0c8

    /**
     * Deploys all metadata located in the 'deploy' directory to the specified business unit
     *
     * @param {string} businessUnit references credentials from properties.json
     * @param {string[]} [selectedTypesArr] limit deployment to given metadata type
     * @param {string[]} [keyArr] limit deployment to given metadata keys
     * @returns {Promise.<void>} -
     */
<<<<<<< HEAD
    static async deploy(businessUnit, selectedTypesArr) {
        Util.logger.info('mcdev:: Deploy');
        try {
            const properties = await config.getProperties();

            if (selectedTypesArr) {
                for (const selectedType of selectedTypesArr) {
                    if (!Util._isValidType(selectedType)) {
                        return;
                    }
                }
            }
            let counter_credBu = 0;
            if (businessUnit === '*') {
                // all credentials and all BUs shall be deployed to
                const deployFolders = await File.readDirectories(
                    properties.directories.deploy,
                    2,
                    false
                );
                for (const buPath of deployFolders.filter((r) => r.includes(path.sep))) {
                    const [cred, bu] = buPath.split(path.sep);
                    await this._deployBU(cred, bu, selectedTypesArr);
                    counter_credBu++;
                    Util.logger.info('');
                    Util.restartLogger();
                }
            } else {
                // anything but "*" passed in
                let [cred, bu] = businessUnit ? businessUnit.split('/') : [null, null];

                // to allow all-BU via user selection we need to run this here already
                if (
                    properties.credentials &&
                    (!properties.credentials[cred] ||
                        (bu !== '*' && properties.credentials[cred].businessUnits[bu]))
                ) {
                    const buObject = await Cli.getCredentialObject(
                        properties,
                        cred !== null ? cred + '/' + bu : null,
                        null,
                        true
                    );
                    if (buObject !== null) {
                        cred = buObject.credential;
                        bu = buObject.businessUnit;
                    } else {
                        return;
                    }
                }

                if (bu === '*' && properties.credentials && properties.credentials[cred]) {
                    // valid credential given and -all- BUs targeted
                    Util.logger.info(`\n               :: Deploying all BUs for ${cred}`);
                    let counter_credBu = 0;
                    // for (const bu in properties.credentials[cred].businessUnits) {
                    const deployFolders = await File.readDirectories(
                        File.normalizePath([properties.directories.deploy, cred]),
                        1,
                        false
                    );
                    for (const buPath of deployFolders) {
                        await this._deployBU(cred, buPath, selectedTypesArr);
                        counter_credBu++;
                        Util.logger.info('');
                        Util.restartLogger();
                    }
                    Util.logger.info(`\n               :: ${counter_credBu} BUs for ${cred}\n`);
                } else {
                    // either bad credential or specific BU or no BU given
                    await this._deployBU(cred, bu, selectedTypesArr);
                    counter_credBu++;
                }
            }
            if (counter_credBu !== 0) {
                Util.logger.info(`\n               :: Deployed ${counter_credBu} BUs\n`);
            }
        } catch (ex) {
            Util.logger.error(`Deploy failed: ${ex.message}`);
        }
=======
    static async deploy(businessUnit, selectedTypesArr, keyArr) {
        return Deployer.deploy(businessUnit, selectedTypesArr, keyArr);
>>>>>>> 7b11e0c8
    }

    /**
     * Creates template file for properties.json
     *
<<<<<<< HEAD
     * @param {string} [credentialName] identifying name of the installed package / project
     * @param credentialName
     * @param {boolean | object} [skipInteraction] signals what to insert automatically for things usually asked via wizard
=======
     * @param {string} [credentialsName] identifying name of the installed package / project
     * @param {boolean | TYPE.skipInteraction} [skipInteraction] signals what to insert automatically for things usually asked via wizard
>>>>>>> 7b11e0c8
     * @returns {Promise.<void>} -
     */
    static async initProject(credentialName, skipInteraction) {
        Util.logger.info('mcdev:: Setting up project');
<<<<<<< HEAD
        const properties = await config.getProperties(!!credentialName);
        await Init.initProject(properties, credentialName, skipInteraction);
=======
        Mcdev.setSkipInteraction(skipInteraction);
        properties = properties || File.loadConfigFile(!!credentialsName);
        await Init.initProject(properties, credentialsName, skipInteraction);
>>>>>>> 7b11e0c8
    }

    /**
     * Refreshes BU names and ID's from MC instance
     *
     * @param {string} credentialName identifying name of the installed package / project
     * @returns {Promise.<void>} -
     */
    static async findBUs(credentialName) {
        Util.logger.info('mcdev:: Load BUs');
        const properties = await config.getProperties();
        const buObject = await Cli.getCredentialObject(properties, credentialName, true);
        if (buObject !== null) {
            BuHelper.refreshBUProperties(properties, buObject.credential);
        }
    }

    /**
     * Creates docs for supported metadata types in Markdown and/or HTML format
     *
     * @param {string} businessUnit references credentials from properties.json
     * @param {string} type metadata type
     * @returns {Promise.<void>} -
     */
    static async document(businessUnit, type) {
        Util.logger.info('mcdev:: Document');
        try {
            const properties = await config.getProperties();
            if (type && !MetadataTypeInfo[type]) {
                Util.logger.error(`:: '${type}' is not a valid metadata type`);
                return;
            }
            try {
                const parentBUOnlyTypes = ['accountUser', 'role'];
                const buObject = await Cli.getCredentialObject(
                    properties,
                    parentBUOnlyTypes.includes(type) ? businessUnit.split('/')[0] : businessUnit,
                    parentBUOnlyTypes.includes(type) ? Util.parentBuName : null
                );
                if (buObject !== null) {
                    MetadataTypeInfo[type].properties = properties;
                    MetadataTypeInfo[type].document(buObject);
                }
            } catch (ex) {
                Util.logger.error('mcdev.document ' + ex.message);
                Util.logger.debug(ex.stack);
                Util.logger.info(
                    'If the directoy does not exist, you may need to retrieve this BU first.'
                );
            }
        } catch (ex) {
            Util.logger.error(`Document failed: ${ex.message}`);
        }
    }

    /**
     * Creates docs for supported metadata types in Markdown and/or HTML format
     *
     * @param {string} businessUnit references credentials from properties.json
     * @param {string} type supported metadata type
     * @param {string} customerKey Identifier of data extension
     * @returns {Promise.<void>} -
     */
    static async deleteByKey(businessUnit, type, customerKey) {
        Util.logger.info('mcdev:: delete');
        const properties = await config.getProperties();
        const buObject = await Cli.getCredentialObject(properties, businessUnit);
        if (buObject !== null) {
            if ('string' !== typeof type) {
                Util.logger.error('mcdev.delete failed: Bad metadata type passed in');
                return;
            }
            try {
                MetadataTypeInfo[type].client = auth.getSDK(buObject);
            } catch (ex) {
                Util.logger.error(ex.message);
                return;
            }
            try {
                MetadataTypeInfo[type].properties = properties;
                MetadataTypeInfo[type].deleteByKey(buObject, customerKey);
            } catch (ex) {
                Util.logger.error('mcdev.delete ' + ex.message);
            }
        }
    }

    /**
     * Converts metadata to legacy format. Output is saved in 'converted' directory
     *
     * @param {string} businessUnit references credentials from properties.json
     * @returns {Promise.<void>} -
     */
    static async badKeys(businessUnit) {
        const properties = await config.getProperties();
        const buObject = await Cli.getCredentialObject(properties, businessUnit);
        if (buObject !== null) {
            Util.logger.info('Gathering list of Name<>External Key mismatches (bad keys)');
            const retrieveDir = File.filterIllegalPathChars(
                File.normalizePath([
                    properties.directories.retrieve,
                    buObject.credential,
                    buObject.businessUnit,
                ])
            );
            const docPath = File.normalizePath([
                properties.directories.docs,
                'badKeys',
                buObject.credential,
            ]);
            const filename = File.normalizePath([
                docPath,
                File.filterIllegalFilenames(buObject.businessUnit) + '.badKeys.md',
            ]);
            await File.ensureDir(docPath);
            if (await File.pathExistsSync(filename)) {
                File.removeSync(filename);
            }

            const regex = RegExp('(\\w+-){4}\\w+');
            await File.ensureDir(retrieveDir);
            const metadata = Deployer.readBUMetadata(retrieveDir, null, true);
            let output = '# List of Metadata with Name-Key mismatches\n';
            for (const metadataType in metadata) {
                let listEntries = '';
                for (const entry in metadata[metadataType]) {
                    const metadataEntry = metadata[metadataType][entry];
                    if (regex.test(entry)) {
                        if (metadataType === 'query' && metadataEntry.Status === 'Inactive') {
                            continue;
                        }
                        listEntries +=
                            '- ' +
                            entry +
                            (metadataEntry.name || metadataEntry.Name
                                ? ' => ' + (metadataEntry.name || metadataEntry.Name)
                                : '') +
                            '\n';
                    }
                }
                if (listEntries !== '') {
                    output += '\n## ' + metadataType + '\n\n' + listEntries;
                }
            }
            await File.writeToFile(
                docPath,
                File.filterIllegalFilenames(buObject.businessUnit) + '.badKeys',
                'md',
                output
            );
            Util.logger.info('Bad keys documented in ' + filename);
        }
    }

    /**
     * Retrieve a specific metadata file and templatise.
     *
     * @param {string} businessUnit references credentials from properties.json
     * @param {string} selectedType supported metadata type
     * @param {string[]} name name of the metadata
     * @param {string} market market which should be used to revert template
     * @returns {Promise.<TYPE.MultiMetadataTypeList>} -
     */
    static async retrieveAsTemplate(businessUnit, selectedType, name, market) {
        Util.logger.info('mcdev:: Retrieve as Template');
        try {
            const properties = await config.getProperties();
            if (!Util._isValidType(selectedType)) {
                return;
            }
            const [type, subType] = selectedType ? selectedType.split('-') : [];

            let retrieveTypesArr;
            if (
                type &&
                subType &&
                MetadataTypeInfo[type] &&
                MetadataTypeDefinitions[type].subTypes.includes(subType)
            ) {
                retrieveTypesArr = [selectedType];
            } else if (type && MetadataTypeInfo[type]) {
                retrieveTypesArr = [type];
            }
            const buObject = await Cli.getCredentialObject(properties, businessUnit);
            if (buObject !== null) {
                cache.initCache(buObject);
                const retriever = new Retriever(properties, buObject);
                if (Util.checkMarket(market, properties)) {
                    return retriever.retrieve(retrieveTypesArr, name, properties.markets[market]);
                }
            }
        } catch (ex) {
            Util.logger.error(`Retrieve as Template failed: ${ex.message}`);
        }
    }

    /**
     * Build a template based on a list of metadata files in the retrieve folder.
     *
     * @param {string} businessUnit references credentials from properties.json
     * @param {string} selectedType supported metadata type
     * @param {string[]} keyArr customerkey of the metadata
     * @param {string} market market localizations
     * @returns {Promise.<TYPE.MultiMetadataTypeList>} -
     */
    static async buildTemplate(businessUnit, selectedType, keyArr, market) {
        return Builder.buildTemplate(businessUnit, selectedType, keyArr, market);
    }
    /**
     * Build a specific metadata file based on a template.
     *
     * @param {string} businessUnit references credentials from properties.json
     * @param {string} selectedType supported metadata type
     * @param {string} name name of the metadata
     * @param {string} market market localizations
     * @returns {Promise.<void>} -
     */
    static async buildDefinition(businessUnit, selectedType, name, market) {
        Util.logger.info('mcdev:: Build Definition from Template');
        return Builder.buildDefinition(businessUnit, selectedType, name, market);
    }

    /**
     * Build a specific metadata file based on a template using a list of bu-market combos
     *
     * @param {string} listName name of list of BU-market combos
     * @param {string} type supported metadata type
     * @param {string} name name of the metadata
     * @returns {Promise.<void>} -
     */
    static async buildDefinitionBulk(listName, type, name) {
        Util.logger.info('mcdev:: Build Definition from Template Bulk');
        return Builder.buildDefinitionBulk(listName, type, name);
    }
    /**
     *
     * @param {string} businessUnit references credentials from properties.json
     * @param {string} selectedType supported metadata type
     * @param {string[]} keyArr customerkey of the metadata
     * @returns {Promise.<string[]>} list of all files that need to be committed in a flat array ['path/file1.ext', 'path/file2.ext']
     */
    static async getFilesToCommit(businessUnit, selectedType, keyArr) {
        Util.logger.info('mcdev:: getFilesToCommit');
        const properties = File.loadConfigFile();
        if (!Util._isValidType(selectedType)) {
            return;
        }
        if (selectedType.includes('-')) {
            Util.logger.error(
                `:: '${selectedType}' is not a valid metadata type. Please don't include subtypes.`
            );
            return;
        }
        const buObject = await Cli.getCredentialObject(properties, businessUnit);
        if (buObject !== null) {
            return DevOps.getFilesToCommit(properties, buObject, selectedType, keyArr);
        }
    }
}

module.exports = Mcdev;<|MERGE_RESOLUTION|>--- conflicted
+++ resolved
@@ -54,15 +54,8 @@
      * @returns {Promise.<TYPE.DeltaPkgItem[]>} list of changed items
      */
     static async createDeltaPkg(argv) {
-<<<<<<< HEAD
-        const properties = await config.getProperties();
-=======
         Mcdev.setSkipInteraction(argv.skipInteraction);
-        properties = properties || File.loadConfigFile();
-        if (!(await Util.checkProperties(properties))) {
-            return null;
-        }
->>>>>>> 7b11e0c8
+        const properties = await config.getProperties();
         // get source market and source BU from config
         if (argv.filter) {
             return DevOps.getDeltaList(properties, argv.range, true, argv.filter);
@@ -90,12 +83,8 @@
      * @returns {Promise.<boolean>} success flag
      */
     static async upgrade(skipInteraction) {
-<<<<<<< HEAD
-        const properties = await config.getProperties();
-=======
         Mcdev.setSkipInteraction(skipInteraction);
-        properties = properties || File.loadConfigFile();
->>>>>>> 7b11e0c8
+        const properties = await config.getProperties();
         if (!properties) {
             Util.logger.error('No config found. Please run mcdev init');
             return false;
@@ -103,16 +92,11 @@
         if ((await InitGit.initGitRepo(skipInteraction)).status === 'error') {
             return false;
         }
-<<<<<<< HEAD
         try {
-            Init.upgradeProject(properties, false);
+            return Init.upgradeProject(properties, false);
         } catch (ex) {
             Util.logger.error(`Upgrade project failed: ${ex.message}`);
         }
-=======
-
-        return Init.upgradeProject(properties, false);
->>>>>>> 7b11e0c8
     }
 
     /**
@@ -138,7 +122,6 @@
                 }
             }
 
-<<<<<<< HEAD
             if (businessUnit === '*') {
                 Util.logger.info('\n               :: Retrieving all BUs for all credentials');
                 let counter_credTotal = 0;
@@ -146,24 +129,12 @@
                     Util.logger.info(`\n               :: Retrieving all BUs for ${cred}`);
                     let counter_credBu = 0;
                     for (const bu in properties.credentials[cred].businessUnits) {
-                        await this._retrieveBU(cred, bu, selectedTypesArr);
+                        await this._retrieveBU(cred, bu, selectedTypesArr, keys);
                         counter_credBu++;
                         Util.restartLogger();
                     }
                     counter_credTotal += counter_credBu;
                     Util.logger.info(`\n               :: ${counter_credBu} BUs for ${cred}\n`);
-=======
-        if (businessUnit === '*') {
-            Util.logger.info('\n               :: Retrieving all BUs for all credentials');
-            let counter_credTotal = 0;
-            for (const cred in properties.credentials) {
-                Util.logger.info(`\n               :: Retrieving all BUs for ${cred}`);
-                let counter_credBu = 0;
-                for (const bu in properties.credentials[cred].businessUnits) {
-                    await this._retrieveBU(cred, bu, selectedTypesArr, keys);
-                    counter_credBu++;
-                    Util.restartLogger();
->>>>>>> 7b11e0c8
                 }
                 Util.logger.info(`\n               :: ${counter_credTotal} BUs in total\n`);
             } else {
@@ -188,12 +159,11 @@
                     }
                 }
 
-<<<<<<< HEAD
                 if (bu === '*' && properties.credentials && properties.credentials[cred]) {
                     Util.logger.info(`\n               :: Retrieving all BUs for ${cred}`);
                     let counter_credBu = 0;
                     for (const bu in properties.credentials[cred].businessUnits) {
-                        await this._retrieveBU(cred, bu, selectedTypesArr);
+                        await this._retrieveBU(cred, bu, selectedTypesArr, keys);
                         counter_credBu++;
                         Util.restartLogger();
                     }
@@ -204,34 +174,13 @@
                         cred,
                         bu,
                         selectedTypesArr,
+                        keys,
                         changelogOnly
                     );
                     if (changelogOnly) {
                         return retrieveChangelog;
                     }
                     Util.logger.info(`:: Done\n`);
-=======
-            if (bu === '*' && properties.credentials && properties.credentials[cred]) {
-                Util.logger.info(`\n               :: Retrieving all BUs for ${cred}`);
-                let counter_credBu = 0;
-                for (const bu in properties.credentials[cred].businessUnits) {
-                    await this._retrieveBU(cred, bu, selectedTypesArr, keys);
-                    counter_credBu++;
-                    Util.restartLogger();
-                }
-                Util.logger.info(`\n               :: ${counter_credBu} BUs for ${cred}\n`);
-            } else {
-                // retrieve a single BU; return
-                const retrieveChangelog = await this._retrieveBU(
-                    cred,
-                    bu,
-                    selectedTypesArr,
-                    keys,
-                    changelogOnly
-                );
-                if (changelogOnly) {
-                    return retrieveChangelog;
->>>>>>> 7b11e0c8
                 }
             }
         } catch (ex) {
@@ -249,13 +198,8 @@
      * @param {boolean} [changelogOnly] skip saving, only create json in memory
      * @returns {Promise.<object>} ensure that BUs are worked on sequentially
      */
-<<<<<<< HEAD
-    static async _retrieveBU(cred, bu, selectedTypesArr, changelogOnly) {
-        const properties = await config.getProperties();
-=======
     static async _retrieveBU(cred, bu, selectedTypesArr, keys, changelogOnly) {
-        properties = properties || File.loadConfigFile();
->>>>>>> 7b11e0c8
+        const properties = await config.getProperties();
         const buObject = await Cli.getCredentialObject(
             properties,
             cred !== null ? cred + '/' + bu : null,
@@ -318,33 +262,6 @@
             }
         }
     }
-<<<<<<< HEAD
-    /**
-     * helper for deploy()
-     *
-     * @param {string} cred name of Credential
-     * @param {string} bu name of BU
-     * @param {string[]} [typeArr] limit deployment to given metadata type
-     * @returns {Promise} ensure that BUs are worked on sequentially
-     */
-    static async _deployBU(cred, bu, typeArr) {
-        const buPath = `${cred}/${bu}`;
-        Util.logger.info(`::Deploying ${buPath}`);
-        const properties = await config.getProperties();
-        const buObject = await Cli.getCredentialObject(properties, buPath, null, true);
-        if (buObject !== null) {
-            cache.initCache(buObject);
-            const deployer = new Deployer(properties, buObject, typeArr);
-            try {
-                // await is required or the calls end up conflicting
-                await deployer.deploy();
-            } catch (ex) {
-                Util.logger.errorStack(ex, 'mcdev.deploy failed');
-            }
-        }
-    }
-=======
->>>>>>> 7b11e0c8
 
     /**
      * Deploys all metadata located in the 'deploy' directory to the specified business unit
@@ -354,116 +271,22 @@
      * @param {string[]} [keyArr] limit deployment to given metadata keys
      * @returns {Promise.<void>} -
      */
-<<<<<<< HEAD
-    static async deploy(businessUnit, selectedTypesArr) {
-        Util.logger.info('mcdev:: Deploy');
-        try {
-            const properties = await config.getProperties();
-
-            if (selectedTypesArr) {
-                for (const selectedType of selectedTypesArr) {
-                    if (!Util._isValidType(selectedType)) {
-                        return;
-                    }
-                }
-            }
-            let counter_credBu = 0;
-            if (businessUnit === '*') {
-                // all credentials and all BUs shall be deployed to
-                const deployFolders = await File.readDirectories(
-                    properties.directories.deploy,
-                    2,
-                    false
-                );
-                for (const buPath of deployFolders.filter((r) => r.includes(path.sep))) {
-                    const [cred, bu] = buPath.split(path.sep);
-                    await this._deployBU(cred, bu, selectedTypesArr);
-                    counter_credBu++;
-                    Util.logger.info('');
-                    Util.restartLogger();
-                }
-            } else {
-                // anything but "*" passed in
-                let [cred, bu] = businessUnit ? businessUnit.split('/') : [null, null];
-
-                // to allow all-BU via user selection we need to run this here already
-                if (
-                    properties.credentials &&
-                    (!properties.credentials[cred] ||
-                        (bu !== '*' && properties.credentials[cred].businessUnits[bu]))
-                ) {
-                    const buObject = await Cli.getCredentialObject(
-                        properties,
-                        cred !== null ? cred + '/' + bu : null,
-                        null,
-                        true
-                    );
-                    if (buObject !== null) {
-                        cred = buObject.credential;
-                        bu = buObject.businessUnit;
-                    } else {
-                        return;
-                    }
-                }
-
-                if (bu === '*' && properties.credentials && properties.credentials[cred]) {
-                    // valid credential given and -all- BUs targeted
-                    Util.logger.info(`\n               :: Deploying all BUs for ${cred}`);
-                    let counter_credBu = 0;
-                    // for (const bu in properties.credentials[cred].businessUnits) {
-                    const deployFolders = await File.readDirectories(
-                        File.normalizePath([properties.directories.deploy, cred]),
-                        1,
-                        false
-                    );
-                    for (const buPath of deployFolders) {
-                        await this._deployBU(cred, buPath, selectedTypesArr);
-                        counter_credBu++;
-                        Util.logger.info('');
-                        Util.restartLogger();
-                    }
-                    Util.logger.info(`\n               :: ${counter_credBu} BUs for ${cred}\n`);
-                } else {
-                    // either bad credential or specific BU or no BU given
-                    await this._deployBU(cred, bu, selectedTypesArr);
-                    counter_credBu++;
-                }
-            }
-            if (counter_credBu !== 0) {
-                Util.logger.info(`\n               :: Deployed ${counter_credBu} BUs\n`);
-            }
-        } catch (ex) {
-            Util.logger.error(`Deploy failed: ${ex.message}`);
-        }
-=======
     static async deploy(businessUnit, selectedTypesArr, keyArr) {
         return Deployer.deploy(businessUnit, selectedTypesArr, keyArr);
->>>>>>> 7b11e0c8
     }
 
     /**
      * Creates template file for properties.json
      *
-<<<<<<< HEAD
      * @param {string} [credentialName] identifying name of the installed package / project
-     * @param credentialName
      * @param {boolean | object} [skipInteraction] signals what to insert automatically for things usually asked via wizard
-=======
-     * @param {string} [credentialsName] identifying name of the installed package / project
-     * @param {boolean | TYPE.skipInteraction} [skipInteraction] signals what to insert automatically for things usually asked via wizard
->>>>>>> 7b11e0c8
      * @returns {Promise.<void>} -
      */
     static async initProject(credentialName, skipInteraction) {
         Util.logger.info('mcdev:: Setting up project');
-<<<<<<< HEAD
+        Mcdev.setSkipInteraction(skipInteraction);
         const properties = await config.getProperties(!!credentialName);
         await Init.initProject(properties, credentialName, skipInteraction);
-=======
-        Mcdev.setSkipInteraction(skipInteraction);
-        properties = properties || File.loadConfigFile(!!credentialsName);
-        await Init.initProject(properties, credentialsName, skipInteraction);
->>>>>>> 7b11e0c8
     }
 
     /**
@@ -707,7 +530,7 @@
      */
     static async getFilesToCommit(businessUnit, selectedType, keyArr) {
         Util.logger.info('mcdev:: getFilesToCommit');
-        const properties = File.loadConfigFile();
+        const properties = await config.getProperties();
         if (!Util._isValidType(selectedType)) {
             return;
         }
