'use strict';

const Util = require('./util/util');
const auth = require('./util/auth');
const File = require('./util/file');
const Init = require('./util/init');
const path = require('path');

const InitGit = require('./util/init.git');
const Cli = require('./util/cli');
const DevOps = require('./util/devops');
const BuHelper = require('./util/businessUnit');
const Builder = require('./Builder');
const Deployer = require('./Deployer');
const MetadataTypeInfo = require('./MetadataTypeInfo');
const MetadataTypeDefinitions = require('./MetadataTypeDefinitions');
const Retriever = require('./Retriever');
const inquirer = require('inquirer');
const cache = require('./util/cache');
let properties;

/**
 * main class
 */
class Mcdev {
    /**
     * helper method to use unattended mode when including mcdev as a package
     *
<<<<<<< HEAD
     * @param {boolean|Object} [skipInteraction] signals what to insert automatically for things usually asked via wizard
     * @param {String} skipInteraction.client_id client id of installed package
     * @param {String} skipInteraction.client_secret client secret of installed package
     * @param {String} skipInteraction.auth_url tenant of installed package
     * @param {String} skipInteraction.account_id MID of the Parent Business Unit
     * @param {String} skipInteraction.credentialsName how you would like the credential to be named
=======
     * @param {boolean | object} [skipInteraction] signals what to insert automatically for things usually asked via wizard
     * @param {string} skipInteraction.clientId client id of installed package
     * @param {string} skipInteraction.clientSecret client secret of installed package
     * @param {string} skipInteraction.tenant tenant of installed package
     * @param {string} skipInteraction.eid MID of the Parent Business Unit
     * @param {string} skipInteraction.credentialsName how you would like the credential to be named
>>>>>>> 32be5cf0
     * @returns {void}
     */
    static setSkipInteraction(skipInteraction) {
        Util.skipInteraction = skipInteraction;
    }
    /**
     * handler for 'mcdev createDeltaPkg
     *
     * @param {object} argv yargs parameters
     * @param {string} [argv.range] git commit range
    into deploy directory
     * @param {string} [argv.filter] filter file paths that start with any
     * @param {boolean} [argv.skipInteraction] allows to skip interactive wizard
     * @returns {void}
     */
    static async createDeltaPkg(argv) {
        properties = properties || File.loadConfigFile();
        if (!(await Util.checkProperties(properties))) {
            return null;
        }
        // get source market and source BU from config
        if (argv.filter) {
            return DevOps.createDeltaPkg(properties, argv.range, true, argv.filter);
        } else {
            // If no custom filter was provided, use deployment marketLists & templating

            // check if sourceTargetMapping is valid
            if (
                !properties.options.deployment.sourceTargetMapping ||
                !Object.keys(properties.options.deployment.sourceTargetMapping).length
            ) {
                Util.logger.error('Bad configuration of options.deployment.sourceTargetMapping');
                return;
            }
            const sourceMarketListArr = Object.keys(
                properties.options.deployment.sourceTargetMapping
            );

            for (const sourceML of sourceMarketListArr) {
                // check if sourceTargetMapping has valid values
                // #1 check source marketlist
                try {
                    Builder.verifyMarketList(sourceML, properties);
                    // remove potentially existing "description"-entry
                    delete properties.marketList[sourceML].description;

                    const sourceMarketBuArr = Object.keys(properties.marketList[sourceML]);
                    if (sourceMarketBuArr.length !== 1) {
                        throw new Error('Only 1 BU is allowed per source marketList');
                    }
                    if ('string' !== typeof properties.marketList[sourceML][sourceMarketBuArr[0]]) {
                        throw new Error('Only 1 market per BU is allowed per source marketList');
                    }
                } catch (ex) {
                    Util.logger.error('Deployment Source: ' + ex.message);
                    return;
                }
                // #2 check corresponding target marketList
                let targetML;
                try {
                    targetML = properties.options.deployment.sourceTargetMapping[sourceML];
                    if ('string' !== typeof targetML) {
                        throw new Error(
                            'Please define one target marketList per source in deployment.sourceTargetMapping (No arrays allowed)'
                        );
                    }
                    Builder.verifyMarketList(targetML, properties);
                    // remove potentially existing "description"-entry
                    delete properties.marketList[targetML].description;
                } catch (ex) {
                    Util.logger.error('Deployment Target: ' + ex.message);
                }
            }
            // all good let's loop a second time for actual execution
            for (const sourceMlName of sourceMarketListArr) {
                const targetMlName =
                    properties.options.deployment.sourceTargetMapping[sourceMlName];
                const sourceBU = Object.keys(properties.marketList[sourceMlName])[0];
                const sourceMarket = Object.values(properties.marketList[sourceMlName])[0];

                const delta = await DevOps.createDeltaPkg(properties, argv.range, false, sourceBU);
                // If only chaing templating and buildDefinition if required
                if (!delta || delta.length === 0) {
                    // info/error messages was printed by DevOps.createDeltaPkg() already
                    return;
                }
                Util.logger.info('=============');

                // Put files into maps. One map with BU -> type -> file (for retrieveAsTemplate)
                // Other map only with type -> file (for buildDefinitionBulk)
                const buTypeDelta = {};
                const typeDelta = {};
                let deltaCounter = 0;
                delta
                    // Only template/build files that were added/updated/moved. no deletions
                    // ! doesn't work for folder, because their name parsing doesnt work at the moment
                    .filter((file) => file.gitAction !== 'delete' && file.name)
                    .forEach((file) => {
                        const buPath = `${file._credential}/${file._businessUnit}`;
                        if (!buTypeDelta[buPath]) {
                            // init object
                            buTypeDelta[buPath] = {};
                        }
                        if (!buTypeDelta[buPath][file.type]) {
                            // init array
                            buTypeDelta[buPath][file.type] = [];
                        }
                        buTypeDelta[buPath][file.type].push(file.name);
                    });

                // Run retrieve as template for each business unit for each type
                Util.logger.info('Retrieve template from Git delta');
                // ! needs to be for (.. in ..) loop so that it gets executed in series
                for (const bu in buTypeDelta) {
                    for (const type in buTypeDelta[bu]) {
                        Util.logger.info(
                            `⚡ mcdev rt ${bu} ${type} "${buTypeDelta[bu][type].join(
                                ','
                            )}" ${sourceMarket}`
                        );
                        const result = await Mcdev.retrieveAsTemplate(
                            bu,
                            type,
                            buTypeDelta[bu][type].join(','),
                            sourceMarket
                        );
                        // ensure we have the right key for bd/bdb that matches the name used for rt
                        const keys = result[type]
                            .map((item) => item[MetadataTypeInfo[type].definition.keyField])
                            .filter((item) => !!item);
                        if (keys.length) {
                            if (!typeDelta[type]) {
                                // init array
                                typeDelta[type] = [];
                            }
                            typeDelta[type].push(...keys);
                            deltaCounter += keys.length;
                        }
                    }
                }
                if (deltaCounter) {
                    Util.logger.info(`- ✔️  Templates created: ${deltaCounter}`);
                } else {
                    Util.logger.error(
                        '- ❌ No Templates or Deploy Definitions created. Check if you expected no changes.'
                    );
                    return;
                }

                // Run build definitions bulk for each type
                Util.logger.info('=============');
                Util.logger.info('Build deploy definitions from delta templates');
                if (
                    properties.directories.templateBuilds == properties.directories.deploy ||
                    (Array.isArray(properties.directories.templateBuilds) &&
                        properties.directories.templateBuilds.includes(
                            properties.directories.deploy
                        ))
                ) {
                    let responses;
                    if (!argv.skipInteraction) {
                        // deploy folder is in targets for definition creation
                        // recommend to purge their content first
                        responses = await inquirer.prompt([
                            {
                                type: 'confirm',
                                name: 'isPurgeDeployFolder',
                                message:
                                    'Do you want to empty the deploy folder (ensures no files from previous deployments remain)?',
                                default: true,
                            },
                        ]);
                    }
                    if (argv.skipInteraction || responses.isPurgeDeployFolders) {
                        // Clear output folder structure for selected sub-type
                        File.removeSync(File.normalizePath([properties.directories.deploy]));
                    }
                }
                const bdPromises = [];
                for (const type in typeDelta) {
                    Util.logger.info(
                        `⚡ mcdev bdb ${targetMlName} ${type} "${typeDelta[type].join(',')}"`
                    );
                    // omitting "await" to speed up creation
                    bdPromises.push(
                        this.buildDefinitionBulk(targetMlName, type, typeDelta[type].join(','))
                    );
                }
                await Promise.all(bdPromises);
                Util.logger.info(`- ✔️  Deploy defintions created`);
                if (
                    properties.directories.templateBuilds == properties.directories.deploy ||
                    (Array.isArray(properties.directories.templateBuilds) &&
                        properties.directories.templateBuilds.includes(
                            properties.directories.deploy
                        ))
                ) {
                    Util.logger.info(`You can now run deploy on the prepared BUs`);
                } else {
                    Util.logger.info(
                        `Your templated defintions are now ready to be copied into the deploy folder. Hint: You can have this auto-copied if you adjust directories.templateBuilds in your config.`
                    );
                }
            }
        }
    }

    /**
     * @returns {Promise} .
     */
    static async selectTypes() {
        properties = properties || File.loadConfigFile();
        if (!(await Util.checkProperties(properties))) {
            return null;
        }
        await Cli.selectTypes(properties);
    }
    /**
     * @returns {void} .
     */
    static explainTypes() {
        Cli.explainTypes();
    }
    /**
     * @param {boolean | object} [skipInteraction] signals what to insert automatically for things usually asked via wizard
     * @returns {Promise} .
     */
    static async upgrade(skipInteraction) {
        properties = properties || File.loadConfigFile();
        if (!properties) {
            Util.logger.error('No config found. Please run mcdev init');
            return;
        }
        if ((await InitGit.initGitRepo(skipInteraction)).status === 'error') {
            return;
        }

        Init.upgradeProject(properties, false);
    }

    /**
     * Retrieve all metadata from the specified business unit into the local file system.
     *
     * @param {string} businessUnit references credentials from properties.json
     * @param {string} [selectedType] limit retrieval to given metadata type
     * @param {boolean} [changelogOnly] skip saving, only create json in memory
     * @returns {Promise<object>} -
     */
    static async retrieve(businessUnit, selectedType, changelogOnly) {
        Util.logger.info('mcdev:: Retrieve');
        properties = properties || File.loadConfigFile();
        if (!(await Util.checkProperties(properties))) {
            // return null here to avoid seeing 2 error messages for the same issue
            return null;
        }
        const [type, subType] = selectedType ? selectedType.split('-') : [];
        if (type && !MetadataTypeInfo[type]) {
            Util.logger.error(`:: '${type}' is not a valid metadata type`);
            return;
        } else if (
            type &&
            subType &&
            (!MetadataTypeInfo[type] || !MetadataTypeDefinitions[type].subTypes.includes(subType))
        ) {
            Util.logger.error(`:: '${selectedType}' is not a valid metadata type`);
            return;
        }

        if (businessUnit === '*') {
            Util.logger.info('\n               :: Retrieving all BUs for all credentials');
            let counter_credTotal = 0;
            for (const cred in properties.credentials) {
                Util.logger.info(`\n               :: Retrieving all BUs for ${cred}`);
                let counter_credBu = 0;
                for (const bu in properties.credentials[cred].businessUnits) {
                    await this._retrieveBU(cred, bu, selectedType);
                    counter_credBu++;
                    Util.restartLogger();
                }
                counter_credTotal += counter_credBu;
                Util.logger.info(`\n               :: ${counter_credBu} BUs for ${cred}\n`);
            }
            Util.logger.info(`\n               :: ${counter_credTotal} BUs in total\n`);
        } else {
            let [cred, bu] = businessUnit ? businessUnit.split('/') : [null, null];
            // to allow all-BU via user selection we need to run this here already
            if (
                properties.credentials &&
                (!properties.credentials[cred] ||
                    (bu !== '*' && properties.credentials[cred].businessUnits[bu]))
            ) {
                const buObject = await Cli.getCredentialObject(
                    properties,
                    cred !== null ? cred + '/' + bu : null,
                    null,
                    true
                );
                if (buObject !== null) {
                    cred = buObject.credential;
                    bu = buObject.businessUnit;
                } else {
                    return;
                }
            }

            if (bu === '*' && properties.credentials && properties.credentials[cred]) {
                Util.logger.info(`\n               :: Retrieving all BUs for ${cred}`);
                let counter_credBu = 0;
                for (const bu in properties.credentials[cred].businessUnits) {
                    await this._retrieveBU(cred, bu, selectedType);
                    counter_credBu++;
                    Util.restartLogger();
                }
                Util.logger.info(`\n               :: ${counter_credBu} BUs for ${cred}\n`);
            } else {
                // retrieve a single BU; return
                const retrieveChangelog = await this._retrieveBU(
                    cred,
                    bu,
                    selectedType,
                    changelogOnly
                );
                if (changelogOnly) {
                    return retrieveChangelog;
                }
                Util.logger.info(`:: Done\n`);
            }
        }
    }
    /**
     * helper for retrieve()
     *
     * @param {string} cred name of Credential
     * @param {string} bu name of BU
     * @param {string} [selectedType] limit retrieval to given metadata type/subtype
     * @param {boolean} [changelogOnly] skip saving, only create json in memory
     * @returns {Promise<object>} ensure that BUs are worked on sequentially
     */
    static async _retrieveBU(cred, bu, selectedType, changelogOnly) {
        properties = properties || File.loadConfigFile();
        const buObject = await Cli.getCredentialObject(
            properties,
            cred !== null ? cred + '/' + bu : null,
            null,
            true
        );
        if (buObject !== null) {
            cache.initCache(buObject);
            cred = buObject.credential;
            bu = buObject.businessUnit;
            Util.logger.info(`\n               :: Retrieving ${cred}/${bu}\n`);
            let retrieveTypesArr;
            const [type, subType] = selectedType ? selectedType.split('-') : [];
            if (
                type &&
                subType &&
                MetadataTypeInfo[type] &&
                MetadataTypeDefinitions[type].subTypes.includes(subType)
            ) {
                // Clear output folder structure for selected sub-type
                File.removeSync(
                    File.normalizePath([properties.directories.retrieve, cred, bu, type, subType])
                );
                retrieveTypesArr = [selectedType];
            } else if (type && MetadataTypeInfo[type]) {
                // Clear output folder structure for selected type
                File.removeSync(
                    File.normalizePath([properties.directories.retrieve, cred, bu, type])
                );
                retrieveTypesArr = [type];
            } else {
                // Clear output folder structure
                File.removeSync(File.normalizePath([properties.directories.retrieve, cred, bu]));
                // assume no type was given and config settings are used instead:
                // removes subtypes and removes duplicates
                retrieveTypesArr = [
                    ...new Set(properties.metaDataTypes.retrieve.map((type) => type.split('-')[0])),
                ];
            }
            const retriever = new Retriever(properties, buObject);

            try {
                // await is required or the calls end up conflicting
                const retrieveChangelog = await retriever.retrieve(
                    retrieveTypesArr,
                    null,
                    null,
                    changelogOnly
                );
                if (changelogOnly) {
                    return retrieveChangelog;
                }
                if (properties.options.documentOnRetrieve) {
                    // todo: find the underlying async issue that makes this wait necessary
                    await new Promise((resolve) => {
                        setTimeout(() => resolve('done!'), 1000);
                    });
                    await this.badKeys(`${cred}/${bu}`);
                }
            } catch (ex) {
                Util.logger.errorStack(ex, 'mcdev.retrieve failed');
            }
        }
    }
    /**
     * helper for deploy()
     *
     * @param {string} cred name of Credential
     * @param {string} bu name of BU
     * @param {string} [type] limit deployment to given metadata type
     * @returns {Promise} ensure that BUs are worked on sequentially
     */
    static async _deployBU(cred, bu, type) {
        const buPath = `${cred}/${bu}`;
        Util.logger.info(`::Deploying ${buPath}`);
        properties = properties || File.loadConfigFile();
        const buObject = await Cli.getCredentialObject(properties, buPath, null, true);
        if (buObject !== null) {
            cache.initCache(buObject);
            const deployer = new Deployer(properties, buObject, type);
            try {
                // await is required or the calls end up conflicting
                await deployer.deploy();
            } catch (ex) {
                Util.logger.errorStack(ex, 'mcdev.deploy failed');
            }
        }
    }

    /**
     * Deploys all metadata located in the 'deploy' directory to the specified business unit
     *
     * @param {string} businessUnit references credentials from properties.json
     * @param {string} [selectedType] limit deployment to given metadata type
     * @returns {Promise<void>} -
     */
    static async deploy(businessUnit, selectedType) {
        Util.logger.info('mcdev:: Deploy');
        properties = properties || File.loadConfigFile();

        const [type, subType] = selectedType ? selectedType.split('-') : [];
        if (type && !MetadataTypeInfo[type]) {
            Util.logger.error(`:: '${type}' is not a valid metadata type`);
            return;
        } else if (
            type &&
            subType &&
            (!MetadataTypeInfo[type] || !MetadataTypeDefinitions[type].subTypes.includes(subType))
        ) {
            Util.logger.error(`:: '${selectedType}' is not a valid metadata type`);
            return;
        }
        let counter_credBu = 0;
        if (businessUnit === '*') {
            // all credentials and all BUs shall be deployed to
            const deployFolders = await File.readDirectories(
                properties.directories.deploy,
                2,
                false
            );
            for (const buPath of deployFolders.filter((r) => r.includes(path.sep))) {
                const [cred, bu] = buPath.split(path.sep);
                await this._deployBU(cred, bu, type);
                counter_credBu++;
                Util.logger.info('');
                Util.restartLogger();
            }
        } else {
            // anything but "*" passed in
            let [cred, bu] = businessUnit ? businessUnit.split('/') : [null, null];

            // to allow all-BU via user selection we need to run this here already
            if (
                properties.credentials &&
                (!properties.credentials[cred] ||
                    (bu !== '*' && properties.credentials[cred].businessUnits[bu]))
            ) {
                const buObject = await Cli.getCredentialObject(
                    properties,
                    cred !== null ? cred + '/' + bu : null,
                    null,
                    true
                );
                if (buObject !== null) {
                    cred = buObject.credential;
                    bu = buObject.businessUnit;
                } else {
                    return;
                }
            }

            if (bu === '*' && properties.credentials && properties.credentials[cred]) {
                // valid credential given and -all- BUs targeted
                Util.logger.info(`\n               :: Deploying all BUs for ${cred}`);
                let counter_credBu = 0;
                // for (const bu in properties.credentials[cred].businessUnits) {
                const deployFolders = await File.readDirectories(
                    File.normalizePath([properties.directories.deploy, cred]),
                    1,
                    false
                );
                for (const buPath of deployFolders) {
                    await this._deployBU(cred, buPath, type);
                    counter_credBu++;
                    Util.logger.info('');
                    Util.restartLogger();
                }
                Util.logger.info(`\n               :: ${counter_credBu} BUs for ${cred}\n`);
            } else {
                // either bad credential or specific BU or no BU given
                await this._deployBU(cred, bu, type);
                counter_credBu++;
            }
        }
        if (counter_credBu !== 0) {
            Util.logger.info(`\n               :: Deployed ${counter_credBu} BUs\n`);
        }
    }

    /**
     * Creates template file for properties.json
     *
     * @param {string} [credentialsName] identifying name of the installed package / project
     * @param {boolean | object} [skipInteraction] signals what to insert automatically for things usually asked via wizard
     * @returns {Promise<void>} -
     */
    static async initProject(credentialsName, skipInteraction) {
        Util.logger.info('mcdev:: Setting up project');
        properties = properties || File.loadConfigFile(!!credentialsName);
        await Init.initProject(properties, credentialsName, skipInteraction);
    }

    /**
     * Refreshes BU names and ID's from MC instance
     *
     * @param {string} credentialsName identifying name of the installed package / project
     * @returns {Promise<void>} -
     */
    static async findBUs(credentialsName) {
        Util.logger.info('mcdev:: Load BUs');
        properties = properties || File.loadConfigFile();
        const buObject = await Cli.getCredentialObject(properties, credentialsName, true);
        if (buObject !== null) {
            BuHelper.refreshBUProperties(properties, buObject.credential);
        }
    }

    /**
     * Creates docs for supported metadata types in Markdown and/or HTML format
     *
     * @param {string} businessUnit references credentials from properties.json
     * @param {string} type metadata type
     * @returns {Promise<void>} -
     */
    static async document(businessUnit, type) {
        Util.logger.info('mcdev:: Document');
        properties = properties || File.loadConfigFile();
        if (type && !MetadataTypeInfo[type]) {
            Util.logger.error(`:: '${type}' is not a valid metadata type`);
            return;
        }
        try {
            const parentBUOnlyTypes = ['role'];
            const buObject = await Cli.getCredentialObject(
                properties,
                parentBUOnlyTypes.includes(type) ? businessUnit.split('/')[0] : businessUnit,
                parentBUOnlyTypes.includes(type) ? Util.parentBuName : null
            );
            if (buObject !== null) {
                MetadataTypeInfo[type].properties = properties;
                MetadataTypeInfo[type].document(buObject);
            }
        } catch (ex) {
            Util.logger.error('mcdev.document ' + ex.message);
            Util.logger.debug(ex.stack);
            Util.logger.info(
                'If the directoy does not exist, you may need to retrieve this BU first.'
            );
        }
    }

    /**
     * Creates docs for supported metadata types in Markdown and/or HTML format
     *
     * @param {string} businessUnit references credentials from properties.json
     * @param {string} type supported metadata type
     * @param {string} customerKey Identifier of data extension
     * @returns {Promise<void>} -
     */
    static async deleteByKey(businessUnit, type, customerKey) {
        Util.logger.info('mcdev:: delete');
        properties = properties || File.loadConfigFile();
        const buObject = await Cli.getCredentialObject(properties, businessUnit);
        if (buObject !== null) {
            if ('string' !== typeof type) {
                Util.logger.error('mcdev.delete failed: Bad metadata type passed in');
                return;
            }
            try {
                MetadataTypeInfo[type].client = auth.getSDK(buObject);
            } catch (ex) {
                Util.logger.error(ex.message);
                return;
            }
            try {
                MetadataTypeInfo[type].properties = properties;
                MetadataTypeInfo[type].deleteByKey(buObject, customerKey);
            } catch (ex) {
                Util.logger.error('mcdev.delete ' + ex.message);
            }
        }
    }

    /**
     * Converts metadata to legacy format. Output is saved in 'converted' directory
     *
     * @param {string} businessUnit references credentials from properties.json
     * @returns {Promise<void>} -
     */
    static async badKeys(businessUnit) {
        properties = properties || File.loadConfigFile();
        const buObject = await Cli.getCredentialObject(properties, businessUnit);
        if (buObject !== null) {
            Util.logger.info('Gathering list of Name<>External Key mismatches (bad keys)');
            const retrieveDir = File.filterIllegalPathChars(
                File.normalizePath([
                    properties.directories.retrieve,
                    buObject.credential,
                    buObject.businessUnit,
                ])
            );
            const docPath = File.filterIllegalPathChars(
                properties.directories.badKeys + buObject.credential
            );
            const filename = File.normalizePath([
                docPath,
                File.filterIllegalFilenames(buObject.businessUnit) + '.badKeys.md',
            ]);
            if (!File.existsSync(docPath)) {
                File.mkdirpSync(docPath);
            } else if (File.existsSync(filename)) {
                File.removeSync(filename);
            }

            const regex = RegExp('(\\w+-){4}\\w+');
            let metadata;
            if (File.existsSync(retrieveDir)) {
                metadata = Deployer.readBUMetadata(retrieveDir, null, true);
            } else {
                Util.logger.warn(
                    `Looks like ${retrieveDir} does not exist. If there was no metadata retrieved this is expected, in other cases re-run retrieve to attempt to fix this issue`
                );
                return;
            }
            let output = '# List of Metadata with Name-Key mismatches\n';
            for (const metadataType in metadata) {
                let listEntries = '';
                for (const entry in metadata[metadataType]) {
                    const metadataEntry = metadata[metadataType][entry];
                    if (regex.test(entry)) {
                        if (metadataType === 'query' && metadataEntry.Status === 'Inactive') {
                            continue;
                        }
                        listEntries +=
                            '- ' +
                            entry +
                            (metadataEntry.name || metadataEntry.Name
                                ? ' => ' + (metadataEntry.name || metadataEntry.Name)
                                : '') +
                            '\n';
                    }
                }
                if (listEntries !== '') {
                    output += '\n## ' + metadataType + '\n\n' + listEntries;
                }
            }
            await File.writeToFile(
                docPath,
                File.filterIllegalFilenames(buObject.businessUnit) + '.badKeys',
                'md',
                output
            );
            Util.logger.info('Bad keys documented in ' + filename);
        }
    }

    /**
     * Retrieve a specific metadata file and templatise.
     *
     * @param {string} businessUnit references credentials from properties.json
     * @param {string} selectedType supported metadata type
     * @param {string} name name of the metadata
     * @param {string} market market which should be used to revert template
     * @returns {Promise<{metadata:Util.MetadataTypeItem,type:string}>} -
     */
    static async retrieveAsTemplate(businessUnit, selectedType, name, market) {
        Util.logger.info('mcdev:: Retrieve as Template');
        properties = properties || File.loadConfigFile();
        const [type, subType] = selectedType ? selectedType.split('-') : [];
        if (type && !MetadataTypeInfo[type]) {
            Util.logger.error(`:: '${type}' is not a valid metadata type`);
            return;
        } else if (
            type &&
            subType &&
            (!MetadataTypeInfo[type] || !MetadataTypeDefinitions[type].subTypes.includes(subType))
        ) {
            Util.logger.error(`:: '${selectedType}' is not a valid metadata type`);
            return;
        }

        let retrieveTypesArr;
        if (
            type &&
            subType &&
            MetadataTypeInfo[type] &&
            MetadataTypeDefinitions[type].subTypes.includes(subType)
        ) {
            retrieveTypesArr = [selectedType];
        } else if (type && MetadataTypeInfo[type]) {
            retrieveTypesArr = [type];
        }
        const buObject = await Cli.getCredentialObject(properties, businessUnit);
        if (buObject !== null) {
            cache.initCache(buObject);
            const retriever = new Retriever(properties, buObject);
            if (this._checkMarket(market)) {
                return retriever.retrieve(retrieveTypesArr, name, properties.markets[market]);
            }
        }
    }

    /**
     * Build a specific metadata file based on a template.
     *
     * @param {string} businessUnit references credentials from properties.json
     * @param {string} type supported metadata type
     * @param {string} name name of the metadata
     * @param {string} market market localizations
     * @returns {Promise<void>} -
     */
    static async buildDefinition(businessUnit, type, name, market) {
        Util.logger.info('mcdev:: Build Definition from Template');
        properties = properties || File.loadConfigFile();
        if (type.includes('-')) {
            Util.logger.error(
                `:: '${type}' is not a valid metadata type. Please don't include subtypes.`
            );
            return;
        }
        if (type && !MetadataTypeInfo[type]) {
            Util.logger.error(`:: '${type}' is not a valid metadata type`);
            return;
        }
        const buObject = await Cli.getCredentialObject(properties, businessUnit);
        if (buObject !== null) {
            const builder = new Builder(properties, buObject);
            if (market === '*') {
                for (const oneMarket in properties.markets) {
                    builder.buildDefinition(type, name, properties.markets[oneMarket]);
                }
            } else {
                if (this._checkMarket(market)) {
                    builder.buildDefinition(type, name, properties.markets[market]);
                }
            }
        }
    }
    /**
     * check if a market name exists in current mcdev config
     *
     * @param {string} market market localizations
     * @returns {boolean} found market or not
     */
    static _checkMarket(market) {
        properties = properties || File.loadConfigFile();
        if (properties.markets[market]) {
            return true;
        } else {
            Util.logger.error(`Could not find the market '${market}' in your configuration file.`);
            const marketArr = [];
            for (const oneMarket in properties.markets) {
                marketArr.push(oneMarket);
            }
            if (marketArr.length) {
                Util.logger.info('Available markets are: ' + marketArr.join(', '));
            }
            return false;
        }
    }

    /**
     * Build a specific metadata file based on a template using a list of bu-market combos
     *
     * @param {string} listName name of list of BU-market combos
     * @param {string} type supported metadata type
     * @param {string} name name of the metadata
     * @returns {Promise<void>} -
     */
    static async buildDefinitionBulk(listName, type, name) {
        Util.logger.info('mcdev:: Build Definition from Template Bulk');
        properties = properties || File.loadConfigFile();
        if (!properties.marketList) {
            Util.logger.error('Please define properties.marketList object in your config');
            return;
        }
        if (!properties.marketList[listName]) {
            Util.logger.error(`Please define properties.marketList.${listName} in your config`);
            return;
        }
        if (type && !MetadataTypeInfo[type]) {
            Util.logger.error(`:: '${type}' is not a valid metadata type`);
            return;
        }
        let i = 0;
        for (const businessUnit in properties.marketList[listName]) {
            if (businessUnit === 'description') {
                // skip, it's just a metadata on this list and not a BU
                continue;
            }
            i++;
            const market = properties.marketList[listName][businessUnit];
            let marketList = [];
            if ('string' === typeof market) {
                marketList.push(market);
            } else {
                marketList = market;
            }
            marketList.forEach((market) => {
                if (market && properties.markets[market]) {
                    Util.logger.info(`Executing for '${businessUnit}': '${market}'`);
                    this.buildDefinition(businessUnit, type, name, market);
                } else {
                    Util.logger.error(
                        `Could not find '${market}' in properties.markets. Please check your properties.marketList.${listName} confguration.`
                    );
                }
            });
        }
        if (!i) {
            Util.logger.error('Please define properties.marketList in your config');
        }
    }
}

module.exports = Mcdev;<|MERGE_RESOLUTION|>--- conflicted
+++ resolved
@@ -26,21 +26,12 @@
     /**
      * helper method to use unattended mode when including mcdev as a package
      *
-<<<<<<< HEAD
-     * @param {boolean|Object} [skipInteraction] signals what to insert automatically for things usually asked via wizard
-     * @param {String} skipInteraction.client_id client id of installed package
-     * @param {String} skipInteraction.client_secret client secret of installed package
-     * @param {String} skipInteraction.auth_url tenant of installed package
-     * @param {String} skipInteraction.account_id MID of the Parent Business Unit
-     * @param {String} skipInteraction.credentialsName how you would like the credential to be named
-=======
      * @param {boolean | object} [skipInteraction] signals what to insert automatically for things usually asked via wizard
-     * @param {string} skipInteraction.clientId client id of installed package
-     * @param {string} skipInteraction.clientSecret client secret of installed package
-     * @param {string} skipInteraction.tenant tenant of installed package
-     * @param {string} skipInteraction.eid MID of the Parent Business Unit
+     * @param {string} skipInteraction.client_id client id of installed package
+     * @param {string} skipInteraction.client_secret client secret of installed package
+     * @param {string} skipInteraction.auth_url tenant of installed package
+     * @param {string} skipInteraction.account_id MID of the Parent Business Unit
      * @param {string} skipInteraction.credentialsName how you would like the credential to be named
->>>>>>> 32be5cf0
      * @returns {void}
      */
     static setSkipInteraction(skipInteraction) {
