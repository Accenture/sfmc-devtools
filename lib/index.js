--- conflicted
+++ resolved
@@ -782,11 +782,7 @@
      * helper for @link execute
      * @param {string} cred name of Credential
      * @param {string} bu name of BU
-<<<<<<< HEAD
      * @param {TYPE.SupportedMetadataTypes[]} [selectedTypesArr] limit execution to given metadata type
-=======
-     * @param {TYPE.SupportedMetadataTypes[]} [selectedTypesArr] limit retrieval to given metadata type/subtype
->>>>>>> d76c36c9
      * @param {string[]} keyArr customerkey of the metadata
      * @returns {Promise.<Boolean>} true if all items were executed, false otherwise
      */
