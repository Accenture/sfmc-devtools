--- conflicted
+++ resolved
@@ -377,7 +377,7 @@
             try {
                 MetadataTypeInfo[type].properties = properties;
                 MetadataTypeInfo[type].buObject = buObject;
-                await MetadataTypeInfo[type].deleteByKey(customerKey, version);
+                await MetadataTypeInfo[type].deleteByKey(customerKey);
             } catch (ex) {
                 Util.logger.errorStack(ex, ` - Deleting ${type} failed`);
             }
@@ -412,12 +412,8 @@
             try {
                 cache.initCache(buObject);
                 MetadataTypeInfo[type].properties = properties;
-<<<<<<< HEAD
                 MetadataTypeInfo[type].buObject = buObject;
                 await MetadataTypeInfo[type].refresh(keyArr);
-=======
-                await MetadataTypeInfo[type].deleteByKey(buObject, customerKey);
->>>>>>> 9e46b031
             } catch (ex) {
                 Util.logger.errorStack(ex, 'mcdev.refresh ' + ex.message);
             }
