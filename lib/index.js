--- conflicted
+++ resolved
@@ -3,11 +3,8 @@
 const Util = require('./util/util');
 const File = require('./util/file');
 const Init = require('./util/init');
-<<<<<<< HEAD
+const path = require('path');
 const auth = require('./util/auth');
-=======
-const path = require('path');
->>>>>>> 6bd83c6b
 
 const InitGit = require('./util/init.git');
 const Cli = require('./util/cli');
