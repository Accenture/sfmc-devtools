--- conflicted
+++ resolved
@@ -792,11 +792,7 @@
     /**
      * run a method across BUs
      *
-<<<<<<< HEAD
-     * @param {'execute'|'pause'|'updateNotifications'} methodName what to run
-=======
-     * @param {'execute'|'pause'|'fixKeys'} methodName what to run
->>>>>>> 65615483
+     * @param {'execute'|'pause'|'fixKeys'|'updateNotifications'} methodName what to run
      * @param {string} businessUnit name of BU
      * @param {TYPE.SupportedMetadataTypes} [selectedType] limit to given metadata types
      * @param {string[]} [keys] customerkey of the metadata
@@ -965,11 +961,7 @@
     /**
      * helper for {@link Mcdev.#runMethod}
      *
-<<<<<<< HEAD
-     * @param {'execute'|'pause'|'updateNotifications'} methodName what to run
-=======
-     * @param {'execute'|'pause'|'fixKeys'} methodName what to run
->>>>>>> 65615483
+     * @param {'execute'|'pause'|'fixKeys'|'updateNotifications'} methodName what to run
      * @param {string} cred name of Credential
      * @param {string} bu name of BU
      * @param {TYPE.SupportedMetadataTypes} [type] limit execution to given metadata type
