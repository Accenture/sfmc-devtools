--- conflicted
+++ resolved
@@ -23,6 +23,7 @@
 class Mcdev {
     /**
      * helper method to use unattended mode when including mcdev as a package
+     *
      * @param {boolean | TYPE.skipInteraction} [skipInteraction] signals what to insert automatically for things usually asked via wizard
      * @returns {void}
      */
@@ -31,6 +32,7 @@
     }
     /**
      * configures what is displayed in the console
+     *
      * @param {object} argv list of command line parameters given by user
      * @param {boolean} [argv.silent] only errors printed to CLI
      * @param {boolean} [argv.verbose] chatty user CLI output
@@ -41,12 +43,8 @@
         Util.setLoggingLevel(argv);
     }
     /**
-<<<<<<< HEAD
-     * configures what is displayed in the console
-=======
      * allows setting system wide / command related options
      *
->>>>>>> 8fafdd76
      * @param {object} argv list of command line parameters given by user
      * @returns {void}
      */
@@ -82,6 +80,7 @@
     }
     /**
      * handler for 'mcdev createDeltaPkg
+     *
      * @param {object} argv yargs parameters
      * @param {string} [argv.range] git commit range
     into deploy directory
@@ -142,6 +141,7 @@
 
     /**
      * Retrieve all metadata from the specified business unit into the local file system.
+     *
      * @param {string} businessUnit references credentials from properties.json
      * @param {TYPE.SupportedMetadataTypes[]|TYPE.TypeKeyCombo} [selectedTypesArr] limit retrieval to given metadata type
      * @param {string[]} [keys] limit retrieval to given metadata key
@@ -231,6 +231,7 @@
     }
     /**
      * helper for {@link retrieve}
+     *
      * @private
      * @param {string} cred name of Credential
      * @param {string} bu name of BU
@@ -341,6 +342,7 @@
 
     /**
      * Deploys all metadata located in the 'deploy' directory to the specified business unit
+     *
      * @param {string} businessUnit references credentials from properties.json
      * @param {TYPE.SupportedMetadataTypes[]} [selectedTypesArr] limit deployment to given metadata type
      * @param {string[]} [keyArr] limit deployment to given metadata keys
@@ -353,6 +355,7 @@
 
     /**
      * Creates template file for properties.json
+     *
      * @param {string} [credentialsName] identifying name of the installed package / project
      * @returns {Promise.<void>} -
      */
@@ -363,6 +366,7 @@
     }
     /**
      * Clones an existing project from git repository and installs it
+     *
      * @returns {Promise.<void>} -
      */
     static async joinProject() {
@@ -372,6 +376,7 @@
 
     /**
      * Refreshes BU names and ID's from MC instance
+     *
      * @param {string} credentialsName identifying name of the installed package / project
      * @returns {Promise.<void>} -
      */
@@ -389,6 +394,7 @@
 
     /**
      * Creates docs for supported metadata types in Markdown and/or HTML format
+     *
      * @param {string} businessUnit references credentials from properties.json
      * @param {string} type metadata type
      * @returns {Promise.<void>} -
@@ -426,6 +432,7 @@
 
     /**
      * deletes metadata from MC instance by key
+     *
      * @param {string} businessUnit references credentials from properties.json
      * @param {string} type supported metadata type
      * @param {string} customerKey Identifier of metadata
@@ -462,6 +469,7 @@
     }
     /**
      * ensures triggered sends are restarted to ensure they pick up on changes of the underlying emails
+     *
      * @param {string} businessUnit references credentials from properties.json
      * @param {string} type references credentials from properties.json
      * @param {string[]} [keyArr] metadata keys
@@ -498,6 +506,7 @@
 
     /**
      * Converts metadata to legacy format. Output is saved in 'converted' directory
+     *
      * @param {string} businessUnit references credentials from properties.json
      * @returns {Promise.<void>} -
      */
@@ -567,6 +576,7 @@
 
     /**
      * Retrieve a specific metadata file and templatise.
+     *
      * @param {string} businessUnit references credentials from properties.json
      * @param {string} selectedType supported metadata type
      * @param {string[]} name name of the metadata
@@ -607,6 +617,7 @@
 
     /**
      * Build a template based on a list of metadata files in the retrieve folder.
+     *
      * @param {string} businessUnit references credentials from properties.json
      * @param {string} selectedType supported metadata type
      * @param {string[]} keyArr customerkey of the metadata
@@ -619,6 +630,7 @@
     }
     /**
      * Build a specific metadata file based on a template.
+     *
      * @param {string} businessUnit references credentials from properties.json
      * @param {string} selectedType supported metadata type
      * @param {string} name name of the metadata
@@ -632,6 +644,7 @@
 
     /**
      * Build a specific metadata file based on a template using a list of bu-market combos
+     *
      * @param {string} listName name of list of BU-market combos
      * @param {string} type supported metadata type
      * @param {string} name name of the metadata
