'use strict';

const TYPE = require('../types/mcdev.d');
const Util = require('./util/util');
const auth = require('./util/auth');
const File = require('./util/file');
const Init = require('./util/init');
const path = require('path');

const InitGit = require('./util/init.git');
const Cli = require('./util/cli');
const DevOps = require('./util/devops');
const BuHelper = require('./util/businessUnit');
const Builder = require('./Builder');
const Deployer = require('./Deployer');
const MetadataTypeInfo = require('./MetadataTypeInfo');
const MetadataTypeDefinitions = require('./MetadataTypeDefinitions');
const Retriever = require('./Retriever');
const cache = require('./util/cache');
let properties;

/**
 * main class
 */
class Mcdev {
    /**
     * helper method to use unattended mode when including mcdev as a package
     *
     * @param {TYPE.skipInteraction} [skipInteraction] signals what to insert automatically for things usually asked via wizard
     * @returns {void}
     */
    static setSkipInteraction(skipInteraction) {
        Util.skipInteraction = skipInteraction;
    }
    /**
     * handler for 'mcdev createDeltaPkg
     *
     * @param {object} argv yargs parameters
     * @param {string} [argv.range] git commit range
    into deploy directory
     * @param {string} [argv.filter] filter file paths that start with any
     * @param {object} [argv.skipInteraction] allows to skip interactive wizard
     * @returns {void}
     */
    static async createDeltaPkg(argv) {
        properties = properties || File.loadConfigFile();
        if (!(await Util.checkProperties(properties))) {
            return null;
        }
        // get source market and source BU from config
        if (argv.filter) {
            return DevOps.getDeltaList(properties, argv.range, true, argv.filter);
        } else {
            // If no custom filter was provided, use deployment marketLists & templating
            return DevOps.buildDeltaDefinitions(properties, argv.range, argv.skipInteraction);
        }
    }

    /**
     * @returns {Promise} .
     */
    static async selectTypes() {
        properties = properties || File.loadConfigFile();
        if (!(await Util.checkProperties(properties))) {
            return null;
        }
        await Cli.selectTypes(properties);
    }
    /**
     * @returns {void} .
     */
    static explainTypes() {
        Cli.explainTypes();
    }
    /**
     * @param {boolean | object} [skipInteraction] signals what to insert automatically for things usually asked via wizard
     * @returns {Promise} .
     */
    static async upgrade(skipInteraction) {
        properties = properties || File.loadConfigFile();
        if (!properties) {
            Util.logger.error('No config found. Please run mcdev init');
            return;
        }
        if ((await InitGit.initGitRepo(skipInteraction)).status === 'error') {
            return;
        }

        Init.upgradeProject(properties, false);
    }

    /**
     * Retrieve all metadata from the specified business unit into the local file system.
     *
     * @param {string} businessUnit references credentials from properties.json
     * @param {string[]} [selectedTypesArr] limit retrieval to given metadata type
     * @param {boolean} [changelogOnly] skip saving, only create json in memory
     * @returns {Promise.<object>} -
     */
    static async retrieve(businessUnit, selectedTypesArr, changelogOnly) {
        Util.logger.info('mcdev:: Retrieve');
        properties = properties || File.loadConfigFile();
        if (!(await Util.checkProperties(properties))) {
            // return null here to avoid seeing 2 error messages for the same issue
            return null;
        }

        // assume a list was passed in and check each entry's validity
        if (selectedTypesArr) {
            for (const selectedType of selectedTypesArr) {
                if (!Util._isValidType(selectedType)) {
                    return;
                }
            }
        }

        if (businessUnit === '*') {
            Util.logger.info('\n               :: Retrieving all BUs for all credentials');
            let counter_credTotal = 0;
            for (const cred in properties.credentials) {
                Util.logger.info(`\n               :: Retrieving all BUs for ${cred}`);
                let counter_credBu = 0;
                for (const bu in properties.credentials[cred].businessUnits) {
                    await this._retrieveBU(cred, bu, selectedTypesArr);
                    counter_credBu++;
                    Util.restartLogger();
                }
                counter_credTotal += counter_credBu;
                Util.logger.info(`\n               :: ${counter_credBu} BUs for ${cred}\n`);
            }
            Util.logger.info(`\n               :: ${counter_credTotal} BUs in total\n`);
        } else {
            let [cred, bu] = businessUnit ? businessUnit.split('/') : [null, null];
            // to allow all-BU via user selection we need to run this here already
            if (
                properties.credentials &&
                (!properties.credentials[cred] ||
                    (bu !== '*' && properties.credentials[cred].businessUnits[bu]))
            ) {
                const buObject = await Cli.getCredentialObject(
                    properties,
                    cred !== null ? cred + '/' + bu : null,
                    null,
                    true
                );
                if (buObject !== null) {
                    cred = buObject.credential;
                    bu = buObject.businessUnit;
                } else {
                    return;
                }
            }

            if (bu === '*' && properties.credentials && properties.credentials[cred]) {
                Util.logger.info(`\n               :: Retrieving all BUs for ${cred}`);
                let counter_credBu = 0;
                for (const bu in properties.credentials[cred].businessUnits) {
                    await this._retrieveBU(cred, bu, selectedTypesArr);
                    counter_credBu++;
                    Util.restartLogger();
                }
                Util.logger.info(`\n               :: ${counter_credBu} BUs for ${cred}\n`);
            } else {
                // retrieve a single BU; return
                const retrieveChangelog = await this._retrieveBU(
                    cred,
                    bu,
                    selectedTypesArr,
                    changelogOnly
                );
                if (changelogOnly) {
                    return retrieveChangelog;
                }
                Util.logger.info(`:: Done\n`);
            }
        }
    }
    /**
     * helper for retrieve()
     *
     * @private
     * @param {string} cred name of Credential
     * @param {string} bu name of BU
     * @param {string[]} [selectedTypesArr] limit retrieval to given metadata type/subtype
     * @param {boolean} [changelogOnly] skip saving, only create json in memory
     * @returns {Promise.<object>} ensure that BUs are worked on sequentially
     */
    static async _retrieveBU(cred, bu, selectedTypesArr, changelogOnly) {
        properties = properties || File.loadConfigFile();
        const buObject = await Cli.getCredentialObject(
            properties,
            cred !== null ? cred + '/' + bu : null,
            null,
            true
        );
        if (buObject !== null) {
            cache.initCache(buObject);
            cred = buObject.credential;
            bu = buObject.businessUnit;
            Util.logger.info(`\n               :: Retrieving ${cred}/${bu}\n`);
            const retrieveTypesArr = [];
            if (selectedTypesArr) {
                for (const selectedType of selectedTypesArr) {
                    const [type, subType] = selectedType ? selectedType.split('-') : [];
                    if (
                        type &&
                        subType &&
                        MetadataTypeInfo[type] &&
                        MetadataTypeDefinitions[type].subTypes.includes(subType)
                    ) {
                        // Clear output folder structure for selected sub-type
                        File.removeSync(
                            File.normalizePath([
                                properties.directories.retrieve,
                                cred,
                                bu,
                                type,
                                subType,
                            ])
                        );
                        retrieveTypesArr.push(selectedType);
                    } else if (type && MetadataTypeInfo[type]) {
                        // Clear output folder structure for selected type
                        File.removeSync(
                            File.normalizePath([properties.directories.retrieve, cred, bu, type])
                        );
                        retrieveTypesArr.push(type);
                    }
                }
            }
            if (!retrieveTypesArr.length) {
                // assume no type was given and config settings are used instead:
                // Clear output folder structure
                File.removeSync(File.normalizePath([properties.directories.retrieve, cred, bu]));
                // removes subtypes and removes duplicates
                retrieveTypesArr.push(
                    ...new Set(properties.metaDataTypes.retrieve.map((type) => type.split('-')[0]))
                );
            }
            const retriever = new Retriever(properties, buObject);

            try {
                // await is required or the calls end up conflicting
                const retrieveChangelog = await retriever.retrieve(
                    retrieveTypesArr,
                    null,
                    null,
                    changelogOnly
                );
                if (changelogOnly) {
                    return retrieveChangelog;
                }
                if (properties.options.documentOnRetrieve) {
                    // todo: find the underlying async issue that makes this wait necessary
                    await new Promise((resolve) => {
                        setTimeout(() => resolve('done!'), 1000);
                    });
                    await this.badKeys(`${cred}/${bu}`);
                }
            } catch (ex) {
                Util.logger.errorStack(ex, 'mcdev.retrieve failed');
            }
        }
    }
    /**
     * helper for deploy()
     *
     * @param {string} cred name of Credential
     * @param {string} bu name of BU
     * @param {string[]} [typeArr] limit deployment to given metadata type
     * @returns {Promise} ensure that BUs are worked on sequentially
     */
    static async _deployBU(cred, bu, typeArr) {
        const buPath = `${cred}/${bu}`;
        Util.logger.info(`::Deploying ${buPath}`);
        properties = properties || File.loadConfigFile();
        const buObject = await Cli.getCredentialObject(properties, buPath, null, true);
        if (buObject !== null) {
            cache.initCache(buObject);
            const deployer = new Deployer(properties, buObject, typeArr);
            try {
                // await is required or the calls end up conflicting
                await deployer.deploy();
            } catch (ex) {
                Util.logger.errorStack(ex, 'mcdev.deploy failed');
            }
        }
    }

    /**
     * Deploys all metadata located in the 'deploy' directory to the specified business unit
     * ! deploy does not support selecting subtypes yet
     *
     * @param {string} businessUnit references credentials from properties.json
     * @param {string[]} [selectedTypesArr] limit deployment to given metadata type
     * @returns {Promise.<void>} -
     */
    static async deploy(businessUnit, selectedTypesArr) {
        Util.logger.info('mcdev:: Deploy');
        properties = properties || File.loadConfigFile();

        if (selectedTypesArr) {
            for (const selectedType of selectedTypesArr) {
                if (!Util._isValidType(selectedType)) {
                    return;
                }
            }
        }
        let counter_credBu = 0;
        if (businessUnit === '*') {
            // all credentials and all BUs shall be deployed to
            const deployFolders = await File.readDirectories(
                properties.directories.deploy,
                2,
                false
            );
            for (const buPath of deployFolders.filter((r) => r.includes(path.sep))) {
                const [cred, bu] = buPath.split(path.sep);
                await this._deployBU(cred, bu, selectedTypesArr);
                counter_credBu++;
                Util.logger.info('');
                Util.restartLogger();
            }
        } else {
            // anything but "*" passed in
            let [cred, bu] = businessUnit ? businessUnit.split('/') : [null, null];

            // to allow all-BU via user selection we need to run this here already
            if (
                properties.credentials &&
                (!properties.credentials[cred] ||
                    (bu !== '*' && properties.credentials[cred].businessUnits[bu]))
            ) {
                const buObject = await Cli.getCredentialObject(
                    properties,
                    cred !== null ? cred + '/' + bu : null,
                    null,
                    true
                );
                if (buObject !== null) {
                    cred = buObject.credential;
                    bu = buObject.businessUnit;
                } else {
                    return;
                }
            }

            if (bu === '*' && properties.credentials && properties.credentials[cred]) {
                // valid credential given and -all- BUs targeted
                Util.logger.info(`\n               :: Deploying all BUs for ${cred}`);
                let counter_credBu = 0;
                // for (const bu in properties.credentials[cred].businessUnits) {
                const deployFolders = await File.readDirectories(
                    File.normalizePath([properties.directories.deploy, cred]),
                    1,
                    false
                );
                for (const buPath of deployFolders) {
                    await this._deployBU(cred, buPath, selectedTypesArr);
                    counter_credBu++;
                    Util.logger.info('');
                    Util.restartLogger();
                }
                Util.logger.info(`\n               :: ${counter_credBu} BUs for ${cred}\n`);
            } else {
                // either bad credential or specific BU or no BU given
                await this._deployBU(cred, bu, selectedTypesArr);
                counter_credBu++;
            }
        }
        if (counter_credBu !== 0) {
            Util.logger.info(`\n               :: Deployed ${counter_credBu} BUs\n`);
        }
    }

    /**
     * Creates template file for properties.json
     *
     * @param {string} [credentialsName] identifying name of the installed package / project
     * @param {boolean | object} [skipInteraction] signals what to insert automatically for things usually asked via wizard
     * @returns {Promise.<void>} -
     */
    static async initProject(credentialsName, skipInteraction) {
        Util.logger.info('mcdev:: Setting up project');
        properties = properties || File.loadConfigFile(!!credentialsName);
        await Init.initProject(properties, credentialsName, skipInteraction);
    }

    /**
     * Refreshes BU names and ID's from MC instance
     *
     * @param {string} credentialsName identifying name of the installed package / project
     * @returns {Promise.<void>} -
     */
    static async findBUs(credentialsName) {
        Util.logger.info('mcdev:: Load BUs');
        properties = properties || File.loadConfigFile();
        const buObject = await Cli.getCredentialObject(properties, credentialsName, true);
        if (buObject !== null) {
            BuHelper.refreshBUProperties(properties, buObject.credential);
        }
    }

    /**
     * Creates docs for supported metadata types in Markdown and/or HTML format
     *
     * @param {string} businessUnit references credentials from properties.json
     * @param {string} type metadata type
     * @returns {Promise.<void>} -
     */
    static async document(businessUnit, type) {
        Util.logger.info('mcdev:: Document');
        properties = properties || File.loadConfigFile();
        if (type && !MetadataTypeInfo[type]) {
            Util.logger.error(`:: '${type}' is not a valid metadata type`);
            return;
        }
        try {
            const parentBUOnlyTypes = ['role'];
            const buObject = await Cli.getCredentialObject(
                properties,
                parentBUOnlyTypes.includes(type) ? businessUnit.split('/')[0] : businessUnit,
                parentBUOnlyTypes.includes(type) ? Util.parentBuName : null
            );
            if (buObject !== null) {
                MetadataTypeInfo[type].properties = properties;
                MetadataTypeInfo[type].document(buObject);
            }
        } catch (ex) {
            Util.logger.error('mcdev.document ' + ex.message);
            Util.logger.debug(ex.stack);
            Util.logger.info(
                'If the directoy does not exist, you may need to retrieve this BU first.'
            );
        }
    }

    /**
     * Creates docs for supported metadata types in Markdown and/or HTML format
     *
     * @param {string} businessUnit references credentials from properties.json
     * @param {string} type supported metadata type
     * @param {string} customerKey Identifier of data extension
     * @returns {Promise.<void>} -
     */
    static async deleteByKey(businessUnit, type, customerKey) {
        Util.logger.info('mcdev:: delete');
        properties = properties || File.loadConfigFile();
        const buObject = await Cli.getCredentialObject(properties, businessUnit);
        if (buObject !== null) {
            if ('string' !== typeof type) {
                Util.logger.error('mcdev.delete failed: Bad metadata type passed in');
                return;
            }
            try {
                MetadataTypeInfo[type].client = auth.getSDK(buObject);
            } catch (ex) {
                Util.logger.error(ex.message);
                return;
            }
            try {
                MetadataTypeInfo[type].properties = properties;
                MetadataTypeInfo[type].deleteByKey(buObject, customerKey);
            } catch (ex) {
                Util.logger.error('mcdev.delete ' + ex.message);
            }
        }
    }

    /**
     * Converts metadata to legacy format. Output is saved in 'converted' directory
     *
     * @param {string} businessUnit references credentials from properties.json
     * @returns {Promise.<void>} -
     */
    static async badKeys(businessUnit) {
        properties = properties || File.loadConfigFile();
        const buObject = await Cli.getCredentialObject(properties, businessUnit);
        if (buObject !== null) {
            Util.logger.info('Gathering list of Name<>External Key mismatches (bad keys)');
            const retrieveDir = File.filterIllegalPathChars(
                File.normalizePath([
                    properties.directories.retrieve,
                    buObject.credential,
                    buObject.businessUnit,
                ])
            );
            const docPath = File.normalizePath([
                properties.directories.docs,
                'badKeys',
                buObject.credential,
            ]);
            const filename = File.normalizePath([
                docPath,
                File.filterIllegalFilenames(buObject.businessUnit) + '.badKeys.md',
            ]);
            if (!File.existsSync(docPath)) {
                File.mkdirpSync(docPath);
            } else if (File.existsSync(filename)) {
                File.removeSync(filename);
            }

            const regex = RegExp('(\\w+-){4}\\w+');
            let metadata;
            if (File.existsSync(retrieveDir)) {
                metadata = Deployer.readBUMetadata(retrieveDir, null, true);
            } else {
                Util.logger.warn(
                    `Looks like ${retrieveDir} does not exist. If there was no metadata retrieved this is expected, in other cases re-run retrieve to attempt to fix this issue`
                );
                return;
            }
            let output = '# List of Metadata with Name-Key mismatches\n';
            for (const metadataType in metadata) {
                let listEntries = '';
                for (const entry in metadata[metadataType]) {
                    const metadataEntry = metadata[metadataType][entry];
                    if (regex.test(entry)) {
                        if (metadataType === 'query' && metadataEntry.Status === 'Inactive') {
                            continue;
                        }
                        listEntries +=
                            '- ' +
                            entry +
                            (metadataEntry.name || metadataEntry.Name
                                ? ' => ' + (metadataEntry.name || metadataEntry.Name)
                                : '') +
                            '\n';
                    }
                }
                if (listEntries !== '') {
                    output += '\n## ' + metadataType + '\n\n' + listEntries;
                }
            }
            await File.writeToFile(
                docPath,
                File.filterIllegalFilenames(buObject.businessUnit) + '.badKeys',
                'md',
                output
            );
            Util.logger.info('Bad keys documented in ' + filename);
        }
    }

    /**
     * Retrieve a specific metadata file and templatise.
     *
     * @param {string} businessUnit references credentials from properties.json
     * @param {string} selectedType supported metadata type
     * @param {string} name name of the metadata
     * @param {string} market market which should be used to revert template
     * @returns {Promise.<TYPE.MultiMetadataTypeList>} -
     */
    static async retrieveAsTemplate(businessUnit, selectedType, name, market) {
        Util.logger.info('mcdev:: Retrieve as Template');
        properties = properties || File.loadConfigFile();
        if (!Util._isValidType(selectedType)) {
            return;
        }
        const [type, subType] = selectedType ? selectedType.split('-') : [];

        let retrieveTypesArr;
        if (
            type &&
            subType &&
            MetadataTypeInfo[type] &&
            MetadataTypeDefinitions[type].subTypes.includes(subType)
        ) {
            retrieveTypesArr = [selectedType];
        } else if (type && MetadataTypeInfo[type]) {
            retrieveTypesArr = [type];
        }
        const buObject = await Cli.getCredentialObject(properties, businessUnit);
        if (buObject !== null) {
            cache.initCache(buObject);
            const retriever = new Retriever(properties, buObject);
            if (Builder._checkMarket(market)) {
                return retriever.retrieve(retrieveTypesArr, name, properties.markets[market]);
            }
        }
    }

    /**
     * Build a template based on a list of metadata files in the retrieve folder.
     *
     * @param {string} businessUnit references credentials from properties.json
     * @param {string} selectedType supported metadata type
     * @param {string[]} keyArr customerkey of the metadata
<<<<<<< HEAD
=======
     * @param {string} market market localizations
     * @returns {Promise.<TYPE.MultiMetadataTypeList>} -
     */
    static async buildTemplate(businessUnit, selectedType, keyArr, market) {
        Util.logger.info('mcdev:: Build Template from retrieve folder');
        properties = properties || File.loadConfigFile();
        if (!Util._isValidType(selectedType)) {
            return;
        }
        if (selectedType.includes('-')) {
            Util.logger.error(
                `:: '${selectedType}' is not a valid metadata type. Please don't include subtypes.`
            );
            return;
        }
        const buObject = await Cli.getCredentialObject(properties, businessUnit);
        if (buObject !== null) {
            const builder = new Builder(properties, buObject, null);
            if (this._checkMarket(market)) {
                return builder.buildTemplate(selectedType, keyArr, properties.markets[market]);
            }
        }
    }
    /**
     * Build a specific metadata file based on a template.
     *
     * @param {string} businessUnit references credentials from properties.json
     * @param {string} selectedType supported metadata type
     * @param {string} name name of the metadata
>>>>>>> 98b66859
     * @param {string} market market localizations
     * @returns {Promise.<TYPE.MultiMetadataTypeList>} -
     */
<<<<<<< HEAD
    static async buildTemplate(businessUnit, selectedType, keyArr, market) {
        return Builder.buildTemplate(businessUnit, selectedType, keyArr, market);
=======
    static async buildDefinition(businessUnit, selectedType, name, market) {
        Util.logger.info('mcdev:: Build Definition from Template');
        properties = properties || File.loadConfigFile();
        if (!Util._isValidType(selectedType)) {
            return;
        }
        if (selectedType.includes('-')) {
            Util.logger.error(
                `:: '${selectedType}' is not a valid metadata type. Please don't include subtypes.`
            );
            return;
        }
        const buObject = await Cli.getCredentialObject(properties, businessUnit);
        if (buObject !== null) {
            const builder = new Builder(properties, buObject);
            if (market === '*') {
                for (const oneMarket in properties.markets) {
                    builder.buildDefinition(selectedType, name, properties.markets[oneMarket]);
                }
            } else {
                if (this._checkMarket(market)) {
                    builder.buildDefinition(selectedType, name, properties.markets[market]);
                }
            }
        }
>>>>>>> 98b66859
    }
    /**
     * Build a specific metadata file based on a template.
     *
     * @param {string} businessUnit references credentials from properties.json
     * @param {string} selectedType supported metadata type
     * @param {string} name name of the metadata
     * @param {string} market market localizations
     * @returns {Promise.<void>} -
     */
    static async buildDefinition(businessUnit, selectedType, name, market) {
        Util.logger.info('mcdev:: Build Definition from Template');
        return Builder.buildDefinition(businessUnit, selectedType, name, market);
    }

    /**
     * Build a specific metadata file based on a template using a list of bu-market combos
     *
     * @param {string} listName name of list of BU-market combos
     * @param {string} type supported metadata type
     * @param {string} name name of the metadata
     * @returns {Promise.<void>} -
     */
    static async buildDefinitionBulk(listName, type, name) {
        Util.logger.info('mcdev:: Build Definition from Template Bulk');
        return Builder.buildDefinitionBulk(listName, type, name);
    }
}

module.exports = Mcdev;<|MERGE_RESOLUTION|>--- conflicted
+++ resolved
@@ -586,71 +586,11 @@
      * @param {string} businessUnit references credentials from properties.json
      * @param {string} selectedType supported metadata type
      * @param {string[]} keyArr customerkey of the metadata
-<<<<<<< HEAD
-=======
      * @param {string} market market localizations
      * @returns {Promise.<TYPE.MultiMetadataTypeList>} -
      */
     static async buildTemplate(businessUnit, selectedType, keyArr, market) {
-        Util.logger.info('mcdev:: Build Template from retrieve folder');
-        properties = properties || File.loadConfigFile();
-        if (!Util._isValidType(selectedType)) {
-            return;
-        }
-        if (selectedType.includes('-')) {
-            Util.logger.error(
-                `:: '${selectedType}' is not a valid metadata type. Please don't include subtypes.`
-            );
-            return;
-        }
-        const buObject = await Cli.getCredentialObject(properties, businessUnit);
-        if (buObject !== null) {
-            const builder = new Builder(properties, buObject, null);
-            if (this._checkMarket(market)) {
-                return builder.buildTemplate(selectedType, keyArr, properties.markets[market]);
-            }
-        }
-    }
-    /**
-     * Build a specific metadata file based on a template.
-     *
-     * @param {string} businessUnit references credentials from properties.json
-     * @param {string} selectedType supported metadata type
-     * @param {string} name name of the metadata
->>>>>>> 98b66859
-     * @param {string} market market localizations
-     * @returns {Promise.<TYPE.MultiMetadataTypeList>} -
-     */
-<<<<<<< HEAD
-    static async buildTemplate(businessUnit, selectedType, keyArr, market) {
         return Builder.buildTemplate(businessUnit, selectedType, keyArr, market);
-=======
-    static async buildDefinition(businessUnit, selectedType, name, market) {
-        Util.logger.info('mcdev:: Build Definition from Template');
-        properties = properties || File.loadConfigFile();
-        if (!Util._isValidType(selectedType)) {
-            return;
-        }
-        if (selectedType.includes('-')) {
-            Util.logger.error(
-                `:: '${selectedType}' is not a valid metadata type. Please don't include subtypes.`
-            );
-            return;
-        }
-        const buObject = await Cli.getCredentialObject(properties, businessUnit);
-        if (buObject !== null) {
-            const builder = new Builder(properties, buObject);
-            if (market === '*') {
-                for (const oneMarket in properties.markets) {
-                    builder.buildDefinition(selectedType, name, properties.markets[oneMarket]);
-                }
-            } else {
-                if (this._checkMarket(market)) {
-                    builder.buildDefinition(selectedType, name, properties.markets[market]);
-                }
-            }
-        }
->>>>>>> 98b66859
     }
     /**
      * Build a specific metadata file based on a template.
