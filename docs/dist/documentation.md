## Classes

<dl>
<dt><a href="#Builder">Builder</a></dt>
<dd><p>Builds metadata from a template using market specific customisation</p>
</dd>
<dt><a href="#Deployer">Deployer</a></dt>
<dd><p>Reads metadata from local directory and deploys it to specified target business unit.
Source and target business units are also compared before the deployment to apply metadata specific patches.</p>
</dd>
<dt><a href="#Mcdev">Mcdev</a></dt>
<dd><p>main class</p>
</dd>
<dt><a href="#AccountUser">AccountUser</a> ⇐ <code><a href="#MetadataType">MetadataType</a></code></dt>
<dd><p>MessageSendActivity MetadataType</p>
</dd>
<dt><a href="#Asset">Asset</a> ⇐ <code><a href="#MetadataType">MetadataType</a></code></dt>
<dd><p>FileTransfer MetadataType</p>
</dd>
<dt><a href="#AttributeGroup">AttributeGroup</a> ⇐ <code><a href="#MetadataType">MetadataType</a></code></dt>
<dd><p>AttributeGroup MetadataType</p>
</dd>
<dt><a href="#Automation">Automation</a> ⇐ <code><a href="#MetadataType">MetadataType</a></code></dt>
<dd><p>Automation MetadataType</p>
</dd>
<dt><a href="#Campaign">Campaign</a> ⇐ <code><a href="#MetadataType">MetadataType</a></code></dt>
<dd><p>Campaign MetadataType</p>
</dd>
<dt><a href="#ContentArea">ContentArea</a> ⇐ <code><a href="#MetadataType">MetadataType</a></code></dt>
<dd><p>ContentArea MetadataType</p>
</dd>
<dt><a href="#DataExtension">DataExtension</a> ⇐ <code><a href="#MetadataType">MetadataType</a></code></dt>
<dd><p>DataExtension MetadataType</p>
</dd>
<dt><a href="#DataExtensionField">DataExtensionField</a> ⇐ <code><a href="#MetadataType">MetadataType</a></code></dt>
<dd><p>DataExtensionField MetadataType</p>
</dd>
<dt><a href="#DataExtensionTemplate">DataExtensionTemplate</a> ⇐ <code><a href="#MetadataType">MetadataType</a></code></dt>
<dd><p>DataExtensionTemplate MetadataType</p>
</dd>
<dt><a href="#DataExtract">DataExtract</a> ⇐ <code><a href="#MetadataType">MetadataType</a></code></dt>
<dd><p>DataExtract MetadataType</p>
</dd>
<dt><a href="#DataExtractType">DataExtractType</a> ⇐ <code><a href="#MetadataType">MetadataType</a></code></dt>
<dd><p>DataExtractType MetadataType
Only for Caching No retrieve/upsert is required
as this is a configuration in the EID</p>
</dd>
<dt><a href="#Discovery">Discovery</a> ⇐ <code><a href="#MetadataType">MetadataType</a></code></dt>
<dd><p>ImportFile MetadataType</p>
</dd>
<dt><a href="#Email">Email</a> ⇐ <code><a href="#MetadataType">MetadataType</a></code></dt>
<dd><p>Email MetadataType</p>
</dd>
<dt><a href="#EmailSendDefinition">EmailSendDefinition</a> ⇐ <code><a href="#MetadataType">MetadataType</a></code></dt>
<dd><p>MessageSendActivity MetadataType</p>
</dd>
<dt><a href="#EventDefinition">EventDefinition</a> ⇐ <code><a href="#MetadataType">MetadataType</a></code></dt>
<dd><p>EventDefinition MetadataType</p>
</dd>
<dt><a href="#FileTransfer">FileTransfer</a> ⇐ <code><a href="#MetadataType">MetadataType</a></code></dt>
<dd><p>FileTransfer MetadataType</p>
</dd>
<dt><a href="#Filter">Filter</a> ⇐ <code><a href="#MetadataType">MetadataType</a></code></dt>
<dd><p>Filter MetadataType</p>
</dd>
<dt><a href="#Folder">Folder</a> ⇐ <code><a href="#MetadataType">MetadataType</a></code></dt>
<dd><p>Folder MetadataType</p>
</dd>
<dt><a href="#FtpLocation">FtpLocation</a> ⇐ <code><a href="#MetadataType">MetadataType</a></code></dt>
<dd><p>ImportFile MetadataType</p>
</dd>
<dt><a href="#ImportFile">ImportFile</a> ⇐ <code><a href="#MetadataType">MetadataType</a></code></dt>
<dd><p>ImportFile MetadataType</p>
</dd>
<dt><a href="#Interaction">Interaction</a> ⇐ <code><a href="#MetadataType">MetadataType</a></code></dt>
<dd><p>Script MetadataType</p>
</dd>
<dt><a href="#List">List</a> ⇐ <code><a href="#MetadataType">MetadataType</a></code></dt>
<dd><p>List MetadataType</p>
</dd>
<dt><a href="#MetadataType">MetadataType</a></dt>
<dd><p>MetadataType class that gets extended by their specific metadata type class.
Provides default functionality that can be overwritten by child metadata type classes</p>
</dd>
<dt><a href="#MobileCode">MobileCode</a> ⇐ <code><a href="#MetadataType">MetadataType</a></code></dt>
<dd><p>MobileCode MetadataType</p>
</dd>
<dt><a href="#MobileKeyword">MobileKeyword</a> ⇐ <code><a href="#MetadataType">MetadataType</a></code></dt>
<dd><p>MobileKeyword MetadataType</p>
</dd>
<dt><a href="#Query">Query</a> ⇐ <code><a href="#MetadataType">MetadataType</a></code></dt>
<dd><p>Query MetadataType</p>
</dd>
<dt><a href="#Role">Role</a> ⇐ <code><a href="#MetadataType">MetadataType</a></code></dt>
<dd><p>ImportFile MetadataType</p>
</dd>
<dt><a href="#Script">Script</a> ⇐ <code><a href="#MetadataType">MetadataType</a></code></dt>
<dd><p>Script MetadataType</p>
</dd>
<dt><a href="#SetDefinition">SetDefinition</a> ⇐ <code><a href="#MetadataType">MetadataType</a></code></dt>
<dd><p>SetDefinition MetadataType</p>
</dd>
<dt><a href="#TriggeredSendDefinition">TriggeredSendDefinition</a> ⇐ <code><a href="#MetadataType">MetadataType</a></code></dt>
<dd><p>MessageSendActivity MetadataType</p>
</dd>
<dt><a href="#Retriever">Retriever</a></dt>
<dd><p>Retrieves metadata from a business unit and saves it to the local filesystem.</p>
</dd>
<dt><a href="#RetrieverLocal">RetrieverLocal</a></dt>
<dd><p>Builds metadata from a template using market specific customisation</p>
</dd>
</dl>

## Constants

<dl>
<dt><a href="#Util">Util</a></dt>
<dd><p>CLI entry for SFMC DevTools</p>
</dd>
<dt><a href="#MetadataTypeDefinitions">MetadataTypeDefinitions</a></dt>
<dd><p>Provides access to all metadataType classes</p>
</dd>
<dt><a href="#MetadataTypeInfo">MetadataTypeInfo</a></dt>
<dd><p>Provides access to all metadataType classes</p>
</dd>
<dt><a href="#mcdev">mcdev</a></dt>
<dd><p>sample file on how to retrieve a simple changelog to use in GUIs or automated processing of any kind</p>
</dd>
<dt><a href="#BusinessUnit">BusinessUnit</a></dt>
<dd><p>Helper that handles retrieval of BU info</p>
</dd>
<dt><a href="#Cli">Cli</a></dt>
<dd><p>CLI helper class</p>
</dd>
<dt><a href="#DevOps">DevOps</a></dt>
<dd><p>DevOps helper class</p>
</dd>
<dt><a href="#File">File</a></dt>
<dd><p>File extends fs-extra. It adds logger and util methods for file handling</p>
</dd>
<dt><a href="#Init">Init</a></dt>
<dd><p>CLI helper class</p>
</dd>
<dt><a href="#Init">Init</a></dt>
<dd><p>CLI helper class</p>
</dd>
<dt><a href="#Init">Init</a></dt>
<dd><p>CLI helper class</p>
</dd>
<dt><a href="#Init">Init</a></dt>
<dd><p>CLI helper class</p>
</dd>
<dt><a href="#Util">Util</a></dt>
<dd><p>Util that contains logger and simple util methods</p>
</dd>
</dl>

## Functions

<dl>
<dt><a href="#getUserName">getUserName(userList, item, fieldname)</a> ⇒ <code>string</code></dt>
<dd></dd>
<dt><a href="#createNewLoggerTransport">createNewLoggerTransport()</a> ⇒ <code>object</code></dt>
<dd><p>wrapper around our standard winston logging to console and logfile</p>
</dd>
<dt><a href="#startLogger">startLogger()</a> ⇒ <code>void</code></dt>
<dd><p>initiate winston logger</p>
</dd>
</dl>

## Typedefs

<dl>
<dt><a href="#CodeExtractItem">CodeExtractItem</a> : <code>object.&lt;string, any&gt;</code></dt>
<dd></dd>
<dt><a href="#AutomationActivity">AutomationActivity</a> : <code>object</code></dt>
<dd></dd>
<dt><a href="#AutomationStep">AutomationStep</a> : <code>object</code></dt>
<dd></dd>
<dt><a href="#AutomationSchedule">AutomationSchedule</a> : <code>object</code></dt>
<dd><p>REST format</p>
</dd>
<dt><a href="#AutomationScheduleSoap">AutomationScheduleSoap</a> : <code>object</code></dt>
<dd><p>SOAP format</p>
</dd>
<dt><a href="#AutomationItem">AutomationItem</a> : <code>object</code></dt>
<dd></dd>
<dt><a href="#AutomationMap">AutomationMap</a> : <code>object.&lt;string, AutomationItem&gt;</code></dt>
<dd></dd>
<dt><a href="#DataExtensionMap">DataExtensionMap</a> : <code>object</code></dt>
<dd></dd>
<dt><a href="#DataExtensionFieldMap">DataExtensionFieldMap</a> : <code>object</code></dt>
<dd></dd>
<dt><a href="#CodeExtractItem">CodeExtractItem</a> : <code>object</code></dt>
<dd></dd>
<dt><a href="#CodeExtract">CodeExtract</a> : <code>object</code></dt>
<dd></dd>
<dt><a href="#CodeExtractItem">CodeExtractItem</a> : <code>object</code></dt>
<dd></dd>
<dt><a href="#CodeExtractItem">CodeExtractItem</a> : <code>object</code></dt>
<dd></dd>
<dt><a href="#MultiMetadataTypeList">MultiMetadataTypeList</a> : <code>object.&lt;string, string&gt;</code></dt>
<dd></dd>
</dl>

<a name="Builder"></a>

## Builder
Builds metadata from a template using market specific customisation

**Kind**: global class  

* [Builder](#Builder)
    * [new Builder(properties, buObject, client)](#new_Builder_new)
    * _instance_
        * [.buildDefinition(metadataType, name, variables)](#Builder+buildDefinition) ⇒ <code>Promise</code>
    * _static_
        * [.verifyMarketList(mlName, properties)](#Builder.verifyMarketList) ⇒ <code>void</code>

<a name="new_Builder_new"></a>

### new Builder(properties, buObject, client)
Creates a Builder, uses v2 auth if v2AuthOptions are passed.


| Param | Type | Description |
| --- | --- | --- |
| properties | <code>object</code> | properties for auth |
| properties.clientId | <code>string</code> | clientId for FuelSDK auth |
| properties.clientSecret | <code>string</code> | clientSecret for FuelSDK auth |
| properties.directories | <code>object</code> | list of default directories |
| properties.directories.template | <code>string</code> | where templates are saved |
| properties.directories.templateBuilds | <code>string</code> | where template-based deployment definitions are saved |
| properties.tenant | <code>string</code> | v2 Auth Tenant Information |
| properties.businessUnits | <code>string</code> | ID of Business Unit to authenticate with |
| buObject | <code>object</code> | properties for auth |
| buObject.clientId | <code>string</code> | clientId for FuelSDK auth |
| buObject.clientSecret | <code>string</code> | clientSecret for FuelSDK auth |
| buObject.credential | <code>object</code> | clientId for FuelSDK auth |
| buObject.tenant | <code>string</code> | v2 Auth Tenant Information |
| buObject.mid | <code>string</code> | ID of Business Unit to authenticate with |
| buObject.businessUnit | <code>string</code> | name of Business Unit to authenticate with |
| client | <code>Util.SDK</code> | fuel client |

<a name="Builder+buildDefinition"></a>

### builder.buildDefinition(metadataType, name, variables) ⇒ <code>Promise</code>
Builds a specific metadata file by name

**Kind**: instance method of [<code>Builder</code>](#Builder)  
**Returns**: <code>Promise</code> - Promise  

| Param | Type | Description |
| --- | --- | --- |
| metadataType | <code>string</code> | metadata type to build |
| name | <code>string</code> | name of metadata to build |
| variables | <code>object</code> | variables to be replaced in the metadata |

<a name="Builder.verifyMarketList"></a>

### Builder.verifyMarketList(mlName, properties) ⇒ <code>void</code>
ensure provided MarketList exists and it's content including markets and BUs checks out

**Kind**: static method of [<code>Builder</code>](#Builder)  
**Returns**: <code>void</code> - throws errors if problems were found  

| Param | Type | Description |
| --- | --- | --- |
| mlName | <code>string</code> | name of marketList |
| properties | <code>object</code> | General configuration to be used in retrieve |
| properties.markets | <code>object</code> | list of template variable combos |
| properties.marketList | <code>object</code> | list of bu-market combos |
| properties.credentials | <code>object</code> | list of credentials and their BUs |

<a name="Deployer"></a>

## Deployer
Reads metadata from local directory and deploys it to specified target business unit.
Source and target business units are also compared before the deployment to apply metadata specific patches.

**Kind**: global class  

* [Deployer](#Deployer)
    * [new Deployer(properties, buObject, client, [type])](#new_Deployer_new)
    * _instance_
        * [.deploy()](#Deployer+deploy) ⇒ <code>Promise</code>
        * [.deployCallback(result, metadataType)](#Deployer+deployCallback) ⇒ <code>void</code>
    * _static_
        * [.readBUMetadata(deployDir, [type], [listBadKeys])](#Deployer.readBUMetadata) ⇒ <code>object</code>
        * [.createFolderDefinitions(deployDir, metadata, metadataTypeArr)](#Deployer.createFolderDefinitions) ⇒ <code>void</code>

<a name="new_Deployer_new"></a>

### new Deployer(properties, buObject, client, [type])
Creates a Deployer, uses v2 auth if v2AuthOptions are passed.


| Param | Type | Description |
| --- | --- | --- |
| properties | <code>object</code> | General configuration to be used in retrieve |
| properties.directories | <code>object</code> | Directories to be used when interacting with FS |
| buObject | <code>object</code> | properties for auth |
| buObject.clientId | <code>string</code> | clientId for FuelSDK auth |
| buObject.clientSecret | <code>string</code> | clientSecret for FuelSDK auth |
| buObject.credential | <code>object</code> | clientId for FuelSDK auth |
| buObject.tenant | <code>string</code> | v2 Auth Tenant Information |
| buObject.mid | <code>string</code> | ID of Business Unit to authenticate with |
| buObject.businessUnit | <code>string</code> | name of Business Unit to authenticate with |
| client | <code>Util.SDK</code> | fuel client |
| [type] | <code>string</code> | limit deployment to given metadata type |

<a name="Deployer+deploy"></a>

### deployer.deploy() ⇒ <code>Promise</code>
Deploy all metadata that is located in the deployDir

**Kind**: instance method of [<code>Deployer</code>](#Deployer)  
**Returns**: <code>Promise</code> - Promise  
<a name="Deployer+deployCallback"></a>

### deployer.deployCallback(result, metadataType) ⇒ <code>void</code>
Gets called for every deployed metadata entry

**Kind**: instance method of [<code>Deployer</code>](#Deployer)  

| Param | Type | Description |
| --- | --- | --- |
| result | <code>object</code> | Deployment result |
| metadataType | <code>string</code> | Name of metadata type |

<a name="Deployer.readBUMetadata"></a>

### Deployer.readBUMetadata(deployDir, [type], [listBadKeys]) ⇒ <code>object</code>
Returns metadata of a business unit that is saved locally

**Kind**: static method of [<code>Deployer</code>](#Deployer)  
**Returns**: <code>object</code> - Metadata of BU in local directory  

| Param | Type | Default | Description |
| --- | --- | --- | --- |
| deployDir | <code>string</code> |  | root directory of metadata. |
| [type] | <code>string</code> |  | limit deployment to given metadata type |
| [listBadKeys] | <code>boolean</code> | <code>false</code> | do not print errors, used for badKeys() |

<a name="Deployer.createFolderDefinitions"></a>

### Deployer.createFolderDefinitions(deployDir, metadata, metadataTypeArr) ⇒ <code>void</code>
parses asset metadata to auto-create folders in target folder

**Kind**: static method of [<code>Deployer</code>](#Deployer)  

| Param | Type | Description |
| --- | --- | --- |
| deployDir | <code>string</code> | root directory of metadata. |
| metadata | <code>object</code> | list of metadata |
| metadataTypeArr | <code>string</code> | list of metadata types |

<a name="Mcdev"></a>

## Mcdev
main class

**Kind**: global class  

* [Mcdev](#Mcdev)
    * [.setSkipInteraction([skipInteraction])](#Mcdev.setSkipInteraction) ⇒ <code>void</code>
    * [.createDeltaPkg(argv)](#Mcdev.createDeltaPkg) ⇒ <code>void</code>
    * [.selectTypes()](#Mcdev.selectTypes) ⇒ <code>Promise</code>
    * [.explainTypes()](#Mcdev.explainTypes) ⇒ <code>void</code>
    * [.upgrade([skipInteraction])](#Mcdev.upgrade) ⇒ <code>Promise</code>
    * [.retrieve(businessUnit, [selectedType], [changelogOnly])](#Mcdev.retrieve) ⇒ <code>Promise.&lt;object&gt;</code>
    * [._retrieveBU(cred, bu, [selectedType], [changelogOnly])](#Mcdev._retrieveBU) ⇒ <code>Promise.&lt;object&gt;</code>
    * [._deployBU(cred, bu, [type])](#Mcdev._deployBU) ⇒ <code>Promise</code>
    * [.deploy(businessUnit, [selectedType])](#Mcdev.deploy) ⇒ <code>Promise.&lt;void&gt;</code>
    * [.initProject([credentialsName], [skipInteraction])](#Mcdev.initProject) ⇒ <code>Promise.&lt;void&gt;</code>
    * [.findBUs(credentialsName)](#Mcdev.findBUs) ⇒ <code>Promise.&lt;void&gt;</code>
    * [.document(businessUnit, type)](#Mcdev.document) ⇒ <code>Promise.&lt;void&gt;</code>
    * [.deleteByKey(businessUnit, type, customerKey)](#Mcdev.deleteByKey) ⇒ <code>Promise.&lt;void&gt;</code>
    * [.badKeys(businessUnit)](#Mcdev.badKeys) ⇒ <code>Promise.&lt;void&gt;</code>
    * [.retrieveAsTemplate(businessUnit, selectedType, name, market)](#Mcdev.retrieveAsTemplate) ⇒ <code>Promise.&lt;Util.MultiMetadataTypeList&gt;</code>
    * [.buildTemplate(businessUnit, selectedType, name, market)](#Mcdev.buildTemplate) ⇒ <code>Promise.&lt;Util.MultiMetadataTypeList&gt;</code>
    * [._checkMarket1(market)](#Mcdev._checkMarket1) ⇒ <code>Boolean</code>
    * [.buildDefinition(businessUnit, type, name, market)](#Mcdev.buildDefinition) ⇒ <code>Promise.&lt;void&gt;</code>
    * [._checkMarket(market)](#Mcdev._checkMarket) ⇒ <code>boolean</code>
    * [.buildDefinitionBulk(listName, type, name)](#Mcdev.buildDefinitionBulk) ⇒ <code>Promise.&lt;void&gt;</code>

<a name="Mcdev.setSkipInteraction"></a>

### Mcdev.setSkipInteraction([skipInteraction]) ⇒ <code>void</code>
helper method to use unattended mode when including mcdev as a package

**Kind**: static method of [<code>Mcdev</code>](#Mcdev)  

| Param | Type | Description |
| --- | --- | --- |
| [skipInteraction] | <code>boolean</code> \| <code>object</code> | signals what to insert automatically for things usually asked via wizard |
| skipInteraction.clientId | <code>string</code> | client id of installed package |
| skipInteraction.clientSecret | <code>string</code> | client secret of installed package |
| skipInteraction.tenant | <code>string</code> | tenant of installed package |
| skipInteraction.eid | <code>string</code> | MID of the Parent Business Unit |
| skipInteraction.credentialsName | <code>string</code> | how you would like the credential to be named |

<a name="Mcdev.createDeltaPkg"></a>

### Mcdev.createDeltaPkg(argv) ⇒ <code>void</code>
handler for 'mcdev createDeltaPkg

**Kind**: static method of [<code>Mcdev</code>](#Mcdev)  

| Param | Type | Description |
| --- | --- | --- |
| argv | <code>object</code> | yargs parameters |
| [argv.range] | <code>string</code> | git commit range     into deploy directory |
| [argv.filter] | <code>string</code> | filter file paths that start with any |
| [argv.skipInteraction] | <code>boolean</code> | allows to skip interactive wizard |

<a name="Mcdev.selectTypes"></a>

### Mcdev.selectTypes() ⇒ <code>Promise</code>
**Kind**: static method of [<code>Mcdev</code>](#Mcdev)  
**Returns**: <code>Promise</code> - .  
<a name="Mcdev.explainTypes"></a>

### Mcdev.explainTypes() ⇒ <code>void</code>
**Kind**: static method of [<code>Mcdev</code>](#Mcdev)  
**Returns**: <code>void</code> - .  
<a name="Mcdev.upgrade"></a>

### Mcdev.upgrade([skipInteraction]) ⇒ <code>Promise</code>
**Kind**: static method of [<code>Mcdev</code>](#Mcdev)  
**Returns**: <code>Promise</code> - .  

| Param | Type | Description |
| --- | --- | --- |
| [skipInteraction] | <code>boolean</code> \| <code>object</code> | signals what to insert automatically for things usually asked via wizard |

<a name="Mcdev.retrieve"></a>

### Mcdev.retrieve(businessUnit, [selectedType], [changelogOnly]) ⇒ <code>Promise.&lt;object&gt;</code>
Retrieve all metadata from the specified business unit into the local file system.

**Kind**: static method of [<code>Mcdev</code>](#Mcdev)  
**Returns**: <code>Promise.&lt;object&gt;</code> - -  

| Param | Type | Description |
| --- | --- | --- |
| businessUnit | <code>string</code> | references credentials from properties.json |
| [selectedType] | <code>string</code> | limit retrieval to given metadata type |
| [changelogOnly] | <code>boolean</code> | skip saving, only create json in memory |

<a name="Mcdev._retrieveBU"></a>

### Mcdev.\_retrieveBU(cred, bu, [selectedType], [changelogOnly]) ⇒ <code>Promise.&lt;object&gt;</code>
helper for retrieve()

**Kind**: static method of [<code>Mcdev</code>](#Mcdev)  
**Returns**: <code>Promise.&lt;object&gt;</code> - ensure that BUs are worked on sequentially  

| Param | Type | Description |
| --- | --- | --- |
| cred | <code>string</code> | name of Credential |
| bu | <code>string</code> | name of BU |
| [selectedType] | <code>string</code> | limit retrieval to given metadata type/subtype |
| [changelogOnly] | <code>boolean</code> | skip saving, only create json in memory |

<a name="Mcdev._deployBU"></a>

### Mcdev.\_deployBU(cred, bu, [type]) ⇒ <code>Promise</code>
helper for deploy()

**Kind**: static method of [<code>Mcdev</code>](#Mcdev)  
**Returns**: <code>Promise</code> - ensure that BUs are worked on sequentially  

| Param | Type | Description |
| --- | --- | --- |
| cred | <code>string</code> | name of Credential |
| bu | <code>string</code> | name of BU |
| [type] | <code>string</code> | limit deployment to given metadata type |

<a name="Mcdev.deploy"></a>

### Mcdev.deploy(businessUnit, [selectedType]) ⇒ <code>Promise.&lt;void&gt;</code>
Deploys all metadata located in the 'deploy' directory to the specified business unit

**Kind**: static method of [<code>Mcdev</code>](#Mcdev)  
**Returns**: <code>Promise.&lt;void&gt;</code> - -  

| Param | Type | Description |
| --- | --- | --- |
| businessUnit | <code>string</code> | references credentials from properties.json |
| [selectedType] | <code>string</code> | limit deployment to given metadata type |

<a name="Mcdev.initProject"></a>

### Mcdev.initProject([credentialsName], [skipInteraction]) ⇒ <code>Promise.&lt;void&gt;</code>
Creates template file for properties.json

**Kind**: static method of [<code>Mcdev</code>](#Mcdev)  
**Returns**: <code>Promise.&lt;void&gt;</code> - -  

| Param | Type | Description |
| --- | --- | --- |
| [credentialsName] | <code>string</code> | identifying name of the installed package / project |
| [skipInteraction] | <code>boolean</code> \| <code>object</code> | signals what to insert automatically for things usually asked via wizard |

<a name="Mcdev.findBUs"></a>

### Mcdev.findBUs(credentialsName) ⇒ <code>Promise.&lt;void&gt;</code>
Refreshes BU names and ID's from MC instance

**Kind**: static method of [<code>Mcdev</code>](#Mcdev)  
**Returns**: <code>Promise.&lt;void&gt;</code> - -  

| Param | Type | Description |
| --- | --- | --- |
| credentialsName | <code>string</code> | identifying name of the installed package / project |

<a name="Mcdev.document"></a>

### Mcdev.document(businessUnit, type) ⇒ <code>Promise.&lt;void&gt;</code>
Creates docs for supported metadata types in Markdown and/or HTML format

**Kind**: static method of [<code>Mcdev</code>](#Mcdev)  
**Returns**: <code>Promise.&lt;void&gt;</code> - -  

| Param | Type | Description |
| --- | --- | --- |
| businessUnit | <code>string</code> | references credentials from properties.json |
| type | <code>string</code> | metadata type |

<a name="Mcdev.deleteByKey"></a>

### Mcdev.deleteByKey(businessUnit, type, customerKey) ⇒ <code>Promise.&lt;void&gt;</code>
Creates docs for supported metadata types in Markdown and/or HTML format

**Kind**: static method of [<code>Mcdev</code>](#Mcdev)  
**Returns**: <code>Promise.&lt;void&gt;</code> - -  

| Param | Type | Description |
| --- | --- | --- |
| businessUnit | <code>string</code> | references credentials from properties.json |
| type | <code>string</code> | supported metadata type |
| customerKey | <code>string</code> | Identifier of data extension |

<a name="Mcdev.badKeys"></a>

### Mcdev.badKeys(businessUnit) ⇒ <code>Promise.&lt;void&gt;</code>
Converts metadata to legacy format. Output is saved in 'converted' directory

**Kind**: static method of [<code>Mcdev</code>](#Mcdev)  
**Returns**: <code>Promise.&lt;void&gt;</code> - -  

| Param | Type | Description |
| --- | --- | --- |
| businessUnit | <code>string</code> | references credentials from properties.json |

<a name="Mcdev.retrieveAsTemplate"></a>

### Mcdev.retrieveAsTemplate(businessUnit, selectedType, name, market) ⇒ <code>Promise.&lt;Util.MultiMetadataTypeList&gt;</code>
Retrieve a specific metadata file and templatise.

**Kind**: static method of [<code>Mcdev</code>](#Mcdev)  
**Returns**: <code>Promise.&lt;Util.MultiMetadataTypeList&gt;</code> - -  

| Param | Type | Description |
| --- | --- | --- |
| businessUnit | <code>String</code> | references credentials from properties.json |
| selectedType | <code>String</code> | supported metadata type |
| name | <code>String</code> | name of the metadata |
| market | <code>String</code> | market which should be used to revert template |

<a name="Mcdev.buildTemplate"></a>

### Mcdev.buildTemplate(businessUnit, selectedType, name, market) ⇒ <code>Promise.&lt;Util.MultiMetadataTypeList&gt;</code>
Retrieve a specific metadata file and templatise from a local folder.

**Kind**: static method of [<code>Mcdev</code>](#Mcdev)  
**Returns**: <code>Promise.&lt;Util.MultiMetadataTypeList&gt;</code> - -  

| Param | Type | Description |
| --- | --- | --- |
| businessUnit | <code>String</code> | references credentials from properties.json |
| selectedType | <code>String</code> | supported metadata type |
| name | <code>String</code> | name of the metadata |
| market | <code>String</code> | market localizations |

<a name="Mcdev._checkMarket1"></a>

### Mcdev.\_checkMarket1(market) ⇒ <code>Boolean</code>
check if a market name exists in current mcdev config

**Kind**: static method of [<code>Mcdev</code>](#Mcdev)  
**Returns**: <code>Boolean</code> - found market or not  

| Param | Type | Description |
| --- | --- | --- |
| market | <code>String</code> | market localizations |

<a name="Mcdev.buildDefinition"></a>

### Mcdev.buildDefinition(businessUnit, type, name, market) ⇒ <code>Promise.&lt;void&gt;</code>
Build a specific metadata file based on a template.

**Kind**: static method of [<code>Mcdev</code>](#Mcdev)  
**Returns**: <code>Promise.&lt;void&gt;</code> - -  

| Param | Type | Description |
| --- | --- | --- |
| businessUnit | <code>string</code> | references credentials from properties.json |
| type | <code>string</code> | supported metadata type |
| name | <code>string</code> | name of the metadata |
| market | <code>string</code> | market localizations |

<a name="Mcdev._checkMarket"></a>

### Mcdev.\_checkMarket(market) ⇒ <code>boolean</code>
check if a market name exists in current mcdev config

**Kind**: static method of [<code>Mcdev</code>](#Mcdev)  
**Returns**: <code>boolean</code> - found market or not  

| Param | Type | Description |
| --- | --- | --- |
| market | <code>string</code> | market localizations |

<a name="Mcdev.buildDefinitionBulk"></a>

### Mcdev.buildDefinitionBulk(listName, type, name) ⇒ <code>Promise.&lt;void&gt;</code>
Build a specific metadata file based on a template using a list of bu-market combos

**Kind**: static method of [<code>Mcdev</code>](#Mcdev)  
**Returns**: <code>Promise.&lt;void&gt;</code> - -  

| Param | Type | Description |
| --- | --- | --- |
| listName | <code>string</code> | name of list of BU-market combos |
| type | <code>string</code> | supported metadata type |
| name | <code>string</code> | name of the metadata |

<a name="AccountUser"></a>

## AccountUser ⇐ [<code>MetadataType</code>](#MetadataType)
MessageSendActivity MetadataType

**Kind**: global class  
**Extends**: [<code>MetadataType</code>](#MetadataType)  

* [AccountUser](#AccountUser) ⇐ [<code>MetadataType</code>](#MetadataType)
    * [.retrieve(retrieveDir, _, buObject)](#AccountUser.retrieve) ⇒ <code>Promise.&lt;object&gt;</code>
    * [.timeSinceDate(date)](#AccountUser.timeSinceDate) ⇒ <code>number</code>
    * [.getBuName(buObject, id)](#AccountUser.getBuName) ⇒ <code>string</code>
    * [.document(buObject, [metadata])](#AccountUser.document) ⇒ <code>Promise.&lt;void&gt;</code>
    * [._generateDocMd(users, type, columnsToPrint)](#AccountUser._generateDocMd) ⇒ <code>string</code>
    * [.postRetrieveTasks(metadata)](#AccountUser.postRetrieveTasks) ⇒ <code>Array.&lt;object&gt;</code>
    * [.parseMetadata(metadata)](#AccountUser.parseMetadata) ⇒ <code>Array</code>

<a name="AccountUser.retrieve"></a>

### AccountUser.retrieve(retrieveDir, _, buObject) ⇒ <code>Promise.&lt;object&gt;</code>
Retrieves SOAP based metadata of metadata type into local filesystem. executes callback with retrieved metadata

**Kind**: static method of [<code>AccountUser</code>](#AccountUser)  
**Returns**: <code>Promise.&lt;object&gt;</code> - Promise of metadata  

| Param | Type | Description |
| --- | --- | --- |
| retrieveDir | <code>string</code> | Directory where retrieved metadata directory will be saved |
| _ | <code>Array.&lt;string&gt;</code> | Returns specified fields even if their retrieve definition is not set to true |
| buObject | <code>object</code> | properties for auth |

<a name="AccountUser.timeSinceDate"></a>

### AccountUser.timeSinceDate(date) ⇒ <code>number</code>
**Kind**: static method of [<code>AccountUser</code>](#AccountUser)  
**Returns**: <code>number</code> - time difference  

| Param | Type | Description |
| --- | --- | --- |
| date | <code>string</code> | first date |

<a name="AccountUser.getBuName"></a>

### AccountUser.getBuName(buObject, id) ⇒ <code>string</code>
helper to print bu names

**Kind**: static method of [<code>AccountUser</code>](#AccountUser)  
**Returns**: <code>string</code> - "bu name (bu id)""  

| Param | Type | Description |
| --- | --- | --- |
| buObject | <code>Util.BuObject</code> | needed for eid |
| buObject.eid | <code>string</code> | needed to check for parent bu |
| id | <code>number</code> | bu id |

<a name="AccountUser.document"></a>

### AccountUser.document(buObject, [metadata]) ⇒ <code>Promise.&lt;void&gt;</code>
Creates markdown documentation of all roles

**Kind**: static method of [<code>AccountUser</code>](#AccountUser)  
**Returns**: <code>Promise.&lt;void&gt;</code> - -  

| Param | Type | Description |
| --- | --- | --- |
| buObject | <code>Util.BuObject</code> | properties for auth |
| [metadata] | <code>object</code> | user list |

<a name="AccountUser._generateDocMd"></a>

### AccountUser.\_generateDocMd(users, type, columnsToPrint) ⇒ <code>string</code>
**Kind**: static method of [<code>AccountUser</code>](#AccountUser)  
**Returns**: <code>string</code> - markdown  

| Param | Type | Description |
| --- | --- | --- |
| users | <code>Array.&lt;object&gt;</code> | list of users and installed package |
| type | <code>&#x27;Installed Package&#x27;</code> \| <code>&#x27;User&#x27;</code> | choose what sub type to print |
| columnsToPrint | <code>Array.&lt;Array&gt;</code> | helper array |

<a name="AccountUser.postRetrieveTasks"></a>

### AccountUser.postRetrieveTasks(metadata) ⇒ <code>Array.&lt;object&gt;</code>
manages post retrieve steps

**Kind**: static method of [<code>AccountUser</code>](#AccountUser)  
**Returns**: <code>Array.&lt;object&gt;</code> - Array with one metadata object and one query string  

| Param | Type | Description |
| --- | --- | --- |
| metadata | <code>object</code> | a single query |

<a name="AccountUser.parseMetadata"></a>

### AccountUser.parseMetadata(metadata) ⇒ <code>Array</code>
parses retrieved Metadata before saving

**Kind**: static method of [<code>AccountUser</code>](#AccountUser)  
**Returns**: <code>Array</code> - Array with one metadata object and one sql string  

| Param | Type | Description |
| --- | --- | --- |
| metadata | <code>object</code> | a single query activity definition |

<a name="Asset"></a>

## Asset ⇐ [<code>MetadataType</code>](#MetadataType)
FileTransfer MetadataType

**Kind**: global class  
**Extends**: [<code>MetadataType</code>](#MetadataType)  

* [Asset](#Asset) ⇐ [<code>MetadataType</code>](#MetadataType)
    * [.retrieve(retrieveDir, _, __, [selectedSubType])](#Asset.retrieve) ⇒ <code>Promise.&lt;{metadata:AssetMap, type:string}&gt;</code>
    * [.retrieveForCache(_, [selectedSubType])](#Asset.retrieveForCache) ⇒ <code>Promise.&lt;{metadata:AssetMap, type:string}&gt;</code>
    * [.retrieveAsTemplate(templateDir, name, templateVariables, [selectedSubType])](#Asset.retrieveAsTemplate) ⇒ <code>Promise.&lt;{metadata:AssetItem, type:string}&gt;</code>
    * [.create(metadata)](#Asset.create) ⇒ <code>Promise</code>
    * [.update(metadata)](#Asset.update) ⇒ <code>Promise</code>
    * [.requestSubType(subType, subTypeArray, [retrieveDir], [templateName], [templateVariables])](#Asset.requestSubType) ⇒ <code>Promise</code>
    * [.requestAndSaveExtended(items, subType, retrieveDir, [templateVariables])](#Asset.requestAndSaveExtended) ⇒ <code>Promise</code>
    * [._retrieveExtendedFile(metadata, subType, retrieveDir)](#Asset._retrieveExtendedFile) ⇒ <code>Promise.&lt;void&gt;</code>
    * [._readExtendedFileFromFS(metadata, subType, deployDir)](#Asset._readExtendedFileFromFS) ⇒ <code>Promise.&lt;void&gt;</code>
    * [.postRetrieveTasks(metadata, [_], isTemplating)](#Asset.postRetrieveTasks) ⇒ [<code>CodeExtractItem</code>](#CodeExtractItem)
    * [.preDeployTasks(metadata, deployDir)](#Asset.preDeployTasks) ⇒ <code>Promise.&lt;AssetItem&gt;</code>
    * [.getSubtype(metadata)](#Asset.getSubtype) ⇒ <code>AssetSubType</code>
    * [.buildDefinitionForExtracts(templateDir, targetDir, metadata, variables, templateName)](#Asset.buildDefinitionForExtracts) ⇒ <code>Promise.&lt;void&gt;</code>
    * [.parseMetadata(metadata)](#Asset.parseMetadata) ⇒ [<code>CodeExtractItem</code>](#CodeExtractItem)
    * [._mergeCode(metadata, deployDir, subType, [templateName])](#Asset._mergeCode) ⇒ <code>Promise.&lt;Array.&lt;MetadataType.CodeExtract&gt;&gt;</code>
    * [._mergeCode_slots(prefix, metadataSlots, readDirArr, subtypeExtension, subDirArr, fileList, customerKey, [templateName])](#Asset._mergeCode_slots) ⇒ <code>Promise.&lt;void&gt;</code>
    * [._extractCode(metadata)](#Asset._extractCode) ⇒ [<code>CodeExtractItem</code>](#CodeExtractItem)
    * [._extractCode_slots(prefix, metadataSlots, codeArr)](#Asset._extractCode_slots) ⇒ <code>void</code>
    * [.getJsonFromFS(dir)](#Asset.getJsonFromFS) ⇒ <code>object</code>
    * [.findSubType(templateDir, templateName)](#Asset.findSubType) ⇒ <code>AssetSubType</code>
    * [.readSecondaryFolder(templateDir, typeDirArr, templateName, fileName)](#Asset.readSecondaryFolder) ⇒ <code>AssetItem</code>

<a name="Asset.retrieve"></a>

### Asset.retrieve(retrieveDir, _, __, [selectedSubType]) ⇒ <code>Promise.&lt;{metadata:AssetMap, type:string}&gt;</code>
Retrieves Metadata of Asset

**Kind**: static method of [<code>Asset</code>](#Asset)  
**Returns**: <code>Promise.&lt;{metadata:AssetMap, type:string}&gt;</code> - Promise  

| Param | Type | Description |
| --- | --- | --- |
| retrieveDir | <code>string</code> | Directory where retrieved metadata directory will be saved |
| _ | <code>void</code> | - |
| __ | <code>void</code> | - |
| [selectedSubType] | <code>AssetSubType</code> | optionally limit to a single subtype |

<a name="Asset.retrieveForCache"></a>

### Asset.retrieveForCache(_, [selectedSubType]) ⇒ <code>Promise.&lt;{metadata:AssetMap, type:string}&gt;</code>
Retrieves asset metadata for caching

**Kind**: static method of [<code>Asset</code>](#Asset)  
**Returns**: <code>Promise.&lt;{metadata:AssetMap, type:string}&gt;</code> - Promise  

| Param | Type | Description |
| --- | --- | --- |
| _ | <code>void</code> | - |
| [selectedSubType] | <code>string</code> | optionally limit to a single subtype |

<a name="Asset.retrieveAsTemplate"></a>

### Asset.retrieveAsTemplate(templateDir, name, templateVariables, [selectedSubType]) ⇒ <code>Promise.&lt;{metadata:AssetItem, type:string}&gt;</code>
Retrieves asset metadata for templating

**Kind**: static method of [<code>Asset</code>](#Asset)  
**Returns**: <code>Promise.&lt;{metadata:AssetItem, type:string}&gt;</code> - Promise  

| Param | Type | Description |
| --- | --- | --- |
| templateDir | <code>string</code> | Directory where retrieved metadata directory will be saved |
| name | <code>string</code> | name of the metadata file |
| templateVariables | <code>Util.TemplateMap</code> | variables to be replaced in the metadata |
| [selectedSubType] | <code>AssetSubType</code> | optionally limit to a single subtype |

<a name="Asset.create"></a>

### Asset.create(metadata) ⇒ <code>Promise</code>
Creates a single asset

**Kind**: static method of [<code>Asset</code>](#Asset)  
**Returns**: <code>Promise</code> - Promise  

| Param | Type | Description |
| --- | --- | --- |
| metadata | <code>AssetItem</code> | a single asset |

<a name="Asset.update"></a>

### Asset.update(metadata) ⇒ <code>Promise</code>
Updates a single asset

**Kind**: static method of [<code>Asset</code>](#Asset)  
**Returns**: <code>Promise</code> - Promise  

| Param | Type | Description |
| --- | --- | --- |
| metadata | <code>AssetItem</code> | a single asset |

<a name="Asset.requestSubType"></a>

### Asset.requestSubType(subType, subTypeArray, [retrieveDir], [templateName], [templateVariables]) ⇒ <code>Promise</code>
Retrieves Metadata of a specific asset type

**Kind**: static method of [<code>Asset</code>](#Asset)  
**Returns**: <code>Promise</code> - Promise  

| Param | Type | Description |
| --- | --- | --- |
| subType | <code>AssetSubType</code> | group of similar assets to put in a folder (ie. images) |
| subTypeArray | <code>Array.&lt;AssetSubType&gt;</code> | list of all asset types within this subtype |
| [retrieveDir] | <code>string</code> | target directory for saving assets |
| [templateName] | <code>string</code> | name of the metadata file |
| [templateVariables] | <code>Util.TemplateMap</code> | variables to be replaced in the metadata |

<a name="Asset.requestAndSaveExtended"></a>

### Asset.requestAndSaveExtended(items, subType, retrieveDir, [templateVariables]) ⇒ <code>Promise</code>
Retrieves extended metadata (files or extended content) of asset

**Kind**: static method of [<code>Asset</code>](#Asset)  
**Returns**: <code>Promise</code> - Promise  

| Param | Type | Description |
| --- | --- | --- |
| items | <code>Array</code> | array of items to retrieve |
| subType | <code>AssetSubType</code> | group of similar assets to put in a folder (ie. images) |
| retrieveDir | <code>string</code> | target directory for saving assets |
| [templateVariables] | <code>Util.TemplateMap</code> | variables to be replaced in the metadata |

<a name="Asset._retrieveExtendedFile"></a>

### Asset.\_retrieveExtendedFile(metadata, subType, retrieveDir) ⇒ <code>Promise.&lt;void&gt;</code>
Some metadata types store their actual content as a separate file, e.g. images
This method retrieves these and saves them alongside the metadata json

**Kind**: static method of [<code>Asset</code>](#Asset)  
**Returns**: <code>Promise.&lt;void&gt;</code> - -  

| Param | Type | Description |
| --- | --- | --- |
| metadata | <code>AssetItem</code> | a single asset |
| subType | <code>AssetSubType</code> | group of similar assets to put in a folder (ie. images) |
| retrieveDir | <code>string</code> | target directory for saving assets |

<a name="Asset._readExtendedFileFromFS"></a>

### Asset.\_readExtendedFileFromFS(metadata, subType, deployDir) ⇒ <code>Promise.&lt;void&gt;</code>
helper for this.preDeployTasks()
Some metadata types store their actual content as a separate file, e.g. images
This method reads these from the local FS stores them in the metadata object allowing to deploy it

**Kind**: static method of [<code>Asset</code>](#Asset)  
**Returns**: <code>Promise.&lt;void&gt;</code> - -  

| Param | Type | Description |
| --- | --- | --- |
| metadata | <code>AssetItem</code> | a single asset |
| subType | <code>AssetSubType</code> | group of similar assets to put in a folder (ie. images) |
| deployDir | <code>string</code> | directory of deploy files |

<a name="Asset.postRetrieveTasks"></a>

### Asset.postRetrieveTasks(metadata, [_], isTemplating) ⇒ [<code>CodeExtractItem</code>](#CodeExtractItem)
manages post retrieve steps

**Kind**: static method of [<code>Asset</code>](#Asset)  
**Returns**: [<code>CodeExtractItem</code>](#CodeExtractItem) - metadata  

| Param | Type | Description |
| --- | --- | --- |
| metadata | <code>AssetItem</code> | a single asset |
| [_] | <code>string</code> | unused |
| isTemplating | <code>boolean</code> | signals that we are retrieving templates |

<a name="Asset.preDeployTasks"></a>

### Asset.preDeployTasks(metadata, deployDir) ⇒ <code>Promise.&lt;AssetItem&gt;</code>
prepares an asset definition for deployment

**Kind**: static method of [<code>Asset</code>](#Asset)  
**Returns**: <code>Promise.&lt;AssetItem&gt;</code> - Promise  

| Param | Type | Description |
| --- | --- | --- |
| metadata | <code>AssetItem</code> | a single asset |
| deployDir | <code>string</code> | directory of deploy files |

<a name="Asset.getSubtype"></a>

### Asset.getSubtype(metadata) ⇒ <code>AssetSubType</code>
determines the subtype of the current asset

**Kind**: static method of [<code>Asset</code>](#Asset)  
**Returns**: <code>AssetSubType</code> - subtype  

| Param | Type | Description |
| --- | --- | --- |
| metadata | <code>AssetItem</code> | a single asset |

<a name="Asset.buildDefinitionForExtracts"></a>

### Asset.buildDefinitionForExtracts(templateDir, targetDir, metadata, variables, templateName) ⇒ <code>Promise.&lt;void&gt;</code>
helper for buildDefinition
handles extracted code if any are found for complex types

**Kind**: static method of [<code>Asset</code>](#Asset)  
**Returns**: <code>Promise.&lt;void&gt;</code> - Promise  

| Param | Type | Description |
| --- | --- | --- |
| templateDir | <code>string</code> | Directory where metadata templates are stored |
| targetDir | <code>string</code> | Directory where built definitions will be saved |
| metadata | <code>AssetItem</code> | main JSON file that was read from file system |
| variables | <code>Util.TemplateMap</code> | variables to be replaced in the metadata |
| templateName | <code>string</code> | name of the template to be built |

<a name="Asset.parseMetadata"></a>

### Asset.parseMetadata(metadata) ⇒ [<code>CodeExtractItem</code>](#CodeExtractItem)
parses retrieved Metadata before saving

**Kind**: static method of [<code>Asset</code>](#Asset)  
**Returns**: [<code>CodeExtractItem</code>](#CodeExtractItem) - parsed metadata definition  

| Param | Type | Description |
| --- | --- | --- |
| metadata | <code>AssetItem</code> | a single asset definition |

<a name="Asset._mergeCode"></a>

### Asset.\_mergeCode(metadata, deployDir, subType, [templateName]) ⇒ <code>Promise.&lt;Array.&lt;MetadataType.CodeExtract&gt;&gt;</code>
helper for this.preDeployTasks() that loads extracted code content back into JSON

**Kind**: static method of [<code>Asset</code>](#Asset)  
**Returns**: <code>Promise.&lt;Array.&lt;MetadataType.CodeExtract&gt;&gt;</code> - fileList for templating (disregarded during deployment)  

| Param | Type | Description |
| --- | --- | --- |
| metadata | <code>AssetItem</code> | a single asset definition |
| deployDir | <code>string</code> | directory of deploy files |
| subType | <code>AssetSubType</code> | asset-subtype name |
| [templateName] | <code>string</code> | name of the template used to built defintion (prior applying templating) |

<a name="Asset._mergeCode_slots"></a>

### Asset.\_mergeCode\_slots(prefix, metadataSlots, readDirArr, subtypeExtension, subDirArr, fileList, customerKey, [templateName]) ⇒ <code>Promise.&lt;void&gt;</code>
helper for this.preDeployTasks() that loads extracted code content back into JSON

**Kind**: static method of [<code>Asset</code>](#Asset)  
**Returns**: <code>Promise.&lt;void&gt;</code> - -  

| Param | Type | Description |
| --- | --- | --- |
| prefix | <code>string</code> | usually the customerkey |
| metadataSlots | <code>object</code> | metadata.views.html.slots or deeper slots.<>.blocks.<>.slots |
| readDirArr | <code>Array.&lt;string&gt;</code> | directory of deploy files |
| subtypeExtension | <code>string</code> | asset-subtype name ending on -meta |
| subDirArr | <code>Array.&lt;string&gt;</code> | directory of files w/o leading deploy dir |
| fileList | <code>Array.&lt;object&gt;</code> | directory of files w/o leading deploy dir |
| customerKey | <code>string</code> | external key of template (could have been changed if used during templating) |
| [templateName] | <code>string</code> | name of the template used to built defintion (prior applying templating) |

<a name="Asset._extractCode"></a>

### Asset.\_extractCode(metadata) ⇒ [<code>CodeExtractItem</code>](#CodeExtractItem)
helper for this.parseMetadata() that finds code content in JSON and extracts it
to allow saving that separately and formatted

**Kind**: static method of [<code>Asset</code>](#Asset)  
**Returns**: [<code>CodeExtractItem</code>](#CodeExtractItem) - { json: metadata, codeArr: object[], subFolder: string[] }  

| Param | Type | Description |
| --- | --- | --- |
| metadata | <code>AssetItem</code> | a single asset definition |

<a name="Asset._extractCode_slots"></a>

### Asset.\_extractCode\_slots(prefix, metadataSlots, codeArr) ⇒ <code>void</code>
**Kind**: static method of [<code>Asset</code>](#Asset)  

| Param | Type | Description |
| --- | --- | --- |
| prefix | <code>string</code> | usually the customerkey |
| metadataSlots | <code>object</code> | metadata.views.html.slots or deeper slots.<>.blocks.<>.slots |
| codeArr | <code>Array.&lt;object&gt;</code> | to be extended array for extracted code |

<a name="Asset.getJsonFromFS"></a>

### Asset.getJsonFromFS(dir) ⇒ <code>object</code>
Returns file contents mapped to their fileName without '.json' ending

**Kind**: static method of [<code>Asset</code>](#Asset)  
**Returns**: <code>object</code> - fileName => fileContent map  

| Param | Type | Description |
| --- | --- | --- |
| dir | <code>string</code> | directory that contains '.json' files to be read |

<a name="Asset.findSubType"></a>

### Asset.findSubType(templateDir, templateName) ⇒ <code>AssetSubType</code>
check template directory for complex types that open subfolders for their subtypes

**Kind**: static method of [<code>Asset</code>](#Asset)  
**Returns**: <code>AssetSubType</code> - subtype name  

| Param | Type | Description |
| --- | --- | --- |
| templateDir | <code>string</code> | Directory where metadata templates are stored |
| templateName | <code>string</code> | name of the metadata file |

<a name="Asset.readSecondaryFolder"></a>

### Asset.readSecondaryFolder(templateDir, typeDirArr, templateName, fileName) ⇒ <code>AssetItem</code>
optional method used for some types to try a different folder structure

**Kind**: static method of [<code>Asset</code>](#Asset)  
**Returns**: <code>AssetItem</code> - metadata  

| Param | Type | Description |
| --- | --- | --- |
| templateDir | <code>string</code> | Directory where metadata templates are stored |
| typeDirArr | <code>Array.&lt;string&gt;</code> | current subdir for this type |
| templateName | <code>string</code> | name of the metadata template |
| fileName | <code>string</code> | name of the metadata template file w/o extension |

<a name="AttributeGroup"></a>

## AttributeGroup ⇐ [<code>MetadataType</code>](#MetadataType)
AttributeGroup MetadataType

**Kind**: global class  
**Extends**: [<code>MetadataType</code>](#MetadataType)  

* [AttributeGroup](#AttributeGroup) ⇐ [<code>MetadataType</code>](#MetadataType)
    * [.retrieveForCache()](#AttributeGroup.retrieveForCache) ⇒ <code>Promise.&lt;object&gt;</code>
    * [.retrieve(retrieveDir)](#AttributeGroup.retrieve) ⇒ <code>Promise.&lt;object&gt;</code>

<a name="AttributeGroup.retrieveForCache"></a>

### AttributeGroup.retrieveForCache() ⇒ <code>Promise.&lt;object&gt;</code>
Retrieves Metadata of schema attribute groups for caching.

**Kind**: static method of [<code>AttributeGroup</code>](#AttributeGroup)  
**Returns**: <code>Promise.&lt;object&gt;</code> - Promise of metadata  
<a name="AttributeGroup.retrieve"></a>

### AttributeGroup.retrieve(retrieveDir) ⇒ <code>Promise.&lt;object&gt;</code>
Retrieves Metadata of schema attribute groups.

**Kind**: static method of [<code>AttributeGroup</code>](#AttributeGroup)  
**Returns**: <code>Promise.&lt;object&gt;</code> - Promise of metadata  

| Param | Type | Description |
| --- | --- | --- |
| retrieveDir | <code>string</code> | Directory where retrieved metadata directory will be saved |

<a name="Automation"></a>

## Automation ⇐ [<code>MetadataType</code>](#MetadataType)
Automation MetadataType

**Kind**: global class  
**Extends**: [<code>MetadataType</code>](#MetadataType)  

* [Automation](#Automation) ⇐ [<code>MetadataType</code>](#MetadataType)
    * [.retrieve(retrieveDir)](#Automation.retrieve) ⇒ <code>Promise.&lt;{metadata:AutomationMap, type:string}&gt;</code>
    * [.retrieveChangelog()](#Automation.retrieveChangelog) ⇒ <code>Promise.&lt;{metadata:AutomationMap, type:string}&gt;</code>
    * [.retrieveForCache()](#Automation.retrieveForCache) ⇒ <code>Promise.&lt;{metadata:AutomationMap, type:string}&gt;</code>
<<<<<<< HEAD
    * [.retrieveAsTemplate(templateDir, name, templateVariables)](#Automation.retrieveAsTemplate) ⇒ <code>Promise.&lt;{metadata:AutomationMap, type:string}&gt;</code>
    * [.postRetrieveTasks(metadata, [_], [isTemplating])](#Automation.postRetrieveTasks) ⇒ <code>AutomationItem</code>
=======
    * [.retrieveAsTemplate(templateDir, name, templateVariables)](#Automation.retrieveAsTemplate) ⇒ <code>Promise.&lt;{metadata:AutomationItem, type:string}&gt;</code>
    * [.postRetrieveTasks(metadata, [_], [isTemplating])](#Automation.postRetrieveTasks) ⇒ [<code>AutomationItem</code>](#AutomationItem)
>>>>>>> 0435ddd6
    * [.deploy(metadata, targetBU, retrieveDir)](#Automation.deploy) ⇒ [<code>Promise.&lt;AutomationMap&gt;</code>](#AutomationMap)
    * [.create(metadata)](#Automation.create) ⇒ <code>Promise</code>
    * [.update(metadata, metadataBefore)](#Automation.update) ⇒ <code>Promise</code>
    * [.preDeployTasks(metadata)](#Automation.preDeployTasks) ⇒ [<code>Promise.&lt;AutomationItem&gt;</code>](#AutomationItem)
    * [.validateDeployMetadata(metadata)](#Automation.validateDeployMetadata) ⇒ <code>boolean</code>
    * [.postDeployTasks(metadata, originalMetadata)](#Automation.postDeployTasks) ⇒ <code>Promise.&lt;void&gt;</code>
    * [.parseMetadata(metadata)](#Automation.parseMetadata) ⇒ <code>Array</code>
    * [._buildSchedule(scheduleObject)](#Automation._buildSchedule) ⇒ [<code>AutomationScheduleSoap</code>](#AutomationScheduleSoap)
    * [._calcTime(offsetServer, dateInput, [offsetInput])](#Automation._calcTime) ⇒ <code>string</code>

<a name="Automation.retrieve"></a>

### Automation.retrieve(retrieveDir) ⇒ <code>Promise.&lt;{metadata:AutomationMap, type:string}&gt;</code>
Retrieves Metadata of Automation

**Kind**: static method of [<code>Automation</code>](#Automation)  
**Returns**: <code>Promise.&lt;{metadata:AutomationMap, type:string}&gt;</code> - Promise of metadata  

| Param | Type | Description |
| --- | --- | --- |
| retrieveDir | <code>string</code> | Directory where retrieved metadata directory will be saved |

<a name="Automation.retrieveChangelog"></a>

### Automation.retrieveChangelog() ⇒ <code>Promise.&lt;{metadata:AutomationMap, type:string}&gt;</code>
Retrieves Metadata of Automation

**Kind**: static method of [<code>Automation</code>](#Automation)  
**Returns**: <code>Promise.&lt;{metadata:AutomationMap, type:string}&gt;</code> - Promise of metadata  
<a name="Automation.retrieveForCache"></a>

### Automation.retrieveForCache() ⇒ <code>Promise.&lt;{metadata:AutomationMap, type:string}&gt;</code>
Retrieves automation metadata for caching

**Kind**: static method of [<code>Automation</code>](#Automation)  
**Returns**: <code>Promise.&lt;{metadata:AutomationMap, type:string}&gt;</code> - Promise of metadata  
<a name="Automation.retrieveAsTemplate"></a>

### Automation.retrieveAsTemplate(templateDir, name, templateVariables) ⇒ <code>Promise.&lt;{metadata:AutomationMap, type:string}&gt;</code>
Retrieve a specific Automation Definition by Name

**Kind**: static method of [<code>Automation</code>](#Automation)  
**Returns**: <code>Promise.&lt;{metadata:AutomationMap, type:string}&gt;</code> - Promise of metadata  

| Param | Type | Description |
| --- | --- | --- |
| templateDir | <code>string</code> | Directory where retrieved metadata directory will be saved |
| name | <code>string</code> | name of the metadata file |
| templateVariables | <code>Util.TemplateMap</code> | variables to be replaced in the metadata |

<a name="Automation.postRetrieveTasks"></a>

### Automation.postRetrieveTasks(metadata, [_], [isTemplating]) ⇒ [<code>AutomationItem</code>](#AutomationItem)
manages post retrieve steps

**Kind**: static method of [<code>Automation</code>](#Automation)  
**Returns**: [<code>AutomationItem</code>](#AutomationItem) - metadata  

| Param | Type | Description |
| --- | --- | --- |
| metadata | [<code>AutomationItem</code>](#AutomationItem) | a single automation |
| [_] | <code>string</code> | unused |
| [isTemplating] | <code>boolean</code> | signals that we are retrieving templates |

<a name="Automation.deploy"></a>

### Automation.deploy(metadata, targetBU, retrieveDir) ⇒ [<code>Promise.&lt;AutomationMap&gt;</code>](#AutomationMap)
Deploys automation - the saved file is the original one due to large differences required for deployment

**Kind**: static method of [<code>Automation</code>](#Automation)  
**Returns**: [<code>Promise.&lt;AutomationMap&gt;</code>](#AutomationMap) - Promise  

| Param | Type | Description |
| --- | --- | --- |
| metadata | [<code>AutomationMap</code>](#AutomationMap) | metadata mapped by their keyField |
| targetBU | <code>string</code> | name/shorthand of target businessUnit for mapping |
| retrieveDir | <code>string</code> | directory where metadata after deploy should be saved |

<a name="Automation.create"></a>

### Automation.create(metadata) ⇒ <code>Promise</code>
Creates a single automation

**Kind**: static method of [<code>Automation</code>](#Automation)  
**Returns**: <code>Promise</code> - Promise  

| Param | Type | Description |
| --- | --- | --- |
| metadata | [<code>AutomationItem</code>](#AutomationItem) | single metadata entry |

<a name="Automation.update"></a>

### Automation.update(metadata, metadataBefore) ⇒ <code>Promise</code>
Updates a single automation

**Kind**: static method of [<code>Automation</code>](#Automation)  
**Returns**: <code>Promise</code> - Promise  

| Param | Type | Description |
| --- | --- | --- |
| metadata | [<code>AutomationItem</code>](#AutomationItem) | single metadata entry |
| metadataBefore | [<code>AutomationItem</code>](#AutomationItem) | metadata mapped by their keyField |

<a name="Automation.preDeployTasks"></a>

### Automation.preDeployTasks(metadata) ⇒ [<code>Promise.&lt;AutomationItem&gt;</code>](#AutomationItem)
Gets executed before deploying metadata

**Kind**: static method of [<code>Automation</code>](#Automation)  
**Returns**: [<code>Promise.&lt;AutomationItem&gt;</code>](#AutomationItem) - Promise  

| Param | Type | Description |
| --- | --- | --- |
| metadata | [<code>AutomationItem</code>](#AutomationItem) | metadata mapped by their keyField |

<a name="Automation.validateDeployMetadata"></a>

### Automation.validateDeployMetadata(metadata) ⇒ <code>boolean</code>
Validates the automation to be sure it can be deployed.
Whitelisted Activites are deployed but require configuration

**Kind**: static method of [<code>Automation</code>](#Automation)  
**Returns**: <code>boolean</code> - result if automation can be deployed based on steps  

| Param | Type | Description |
| --- | --- | --- |
| metadata | [<code>AutomationItem</code>](#AutomationItem) | single automation record |

<a name="Automation.postDeployTasks"></a>

### Automation.postDeployTasks(metadata, originalMetadata) ⇒ <code>Promise.&lt;void&gt;</code>
Gets executed after deployment of metadata type

**Kind**: static method of [<code>Automation</code>](#Automation)  
**Returns**: <code>Promise.&lt;void&gt;</code> - -  

| Param | Type | Description |
| --- | --- | --- |
| metadata | [<code>AutomationMap</code>](#AutomationMap) | metadata mapped by their keyField |
| originalMetadata | [<code>AutomationMap</code>](#AutomationMap) | metadata to be updated (contains additioanl fields) |

<a name="Automation.parseMetadata"></a>

### Automation.parseMetadata(metadata) ⇒ <code>Array</code>
parses retrieved Metadata before saving

**Kind**: static method of [<code>Automation</code>](#Automation)  
**Returns**: <code>Array</code> - Array with one metadata object and one sql string  

| Param | Type | Description |
| --- | --- | --- |
| metadata | [<code>AutomationItem</code>](#AutomationItem) | a single automation definition |

<a name="Automation._buildSchedule"></a>

### Automation.\_buildSchedule(scheduleObject) ⇒ [<code>AutomationScheduleSoap</code>](#AutomationScheduleSoap)
Builds a schedule object to be used for scheduling an automation
based on combination of ical string and start/end dates.

**Kind**: static method of [<code>Automation</code>](#Automation)  
**Returns**: [<code>AutomationScheduleSoap</code>](#AutomationScheduleSoap) - Schedulable object for soap API (currently not rest supported)  

| Param | Type | Description |
| --- | --- | --- |
| scheduleObject | [<code>AutomationSchedule</code>](#AutomationSchedule) | child of automation metadata used for scheduling |

<a name="Automation._calcTime"></a>

### Automation.\_calcTime(offsetServer, dateInput, [offsetInput]) ⇒ <code>string</code>
used to convert dates to the system timezone required for startDate

**Kind**: static method of [<code>Automation</code>](#Automation)  
**Returns**: <code>string</code> - date in server  

| Param | Type | Description |
| --- | --- | --- |
| offsetServer | <code>number</code> | stack4: US Mountain time (UTC-7); other stacks: US Central (UTC-6) |
| dateInput | <code>string</code> \| <code>Date</code> | date in ISO format (2021-12-05T20:00:00.983) |
| [offsetInput] | <code>string</code> | timzone difference (+02:00) |

<a name="Campaign"></a>

## Campaign ⇐ [<code>MetadataType</code>](#MetadataType)
Campaign MetadataType

**Kind**: global class  
**Extends**: [<code>MetadataType</code>](#MetadataType)  

* [Campaign](#Campaign) ⇐ [<code>MetadataType</code>](#MetadataType)
    * [.retrieve(retrieveDir)](#Campaign.retrieve) ⇒ <code>Promise</code>
    * [.getAssetTags(retrieveDir, id, name)](#Campaign.getAssetTags) ⇒ <code>Promise.&lt;object&gt;</code>

<a name="Campaign.retrieve"></a>

### Campaign.retrieve(retrieveDir) ⇒ <code>Promise</code>
Retrieves Metadata of campaigns. Afterwards, starts metadata retrieval for their campaign assets

**Kind**: static method of [<code>Campaign</code>](#Campaign)  
**Returns**: <code>Promise</code> - Promise  

| Param | Type | Description |
| --- | --- | --- |
| retrieveDir | <code>string</code> | Directory where retrieved metadata directory will be saved |

<a name="Campaign.getAssetTags"></a>

### Campaign.getAssetTags(retrieveDir, id, name) ⇒ <code>Promise.&lt;object&gt;</code>
Parses campaign asset response body and returns metadata entries mapped to their id

**Kind**: static method of [<code>Campaign</code>](#Campaign)  
**Returns**: <code>Promise.&lt;object&gt;</code> - Campaign Asset Object  

| Param | Type | Description |
| --- | --- | --- |
| retrieveDir | <code>string</code> | folder where to save |
| id | <code>string</code> | of camapaign to retrieve |
| name | <code>string</code> | of camapaign for saving |

<a name="ContentArea"></a>

## ContentArea ⇐ [<code>MetadataType</code>](#MetadataType)
ContentArea MetadataType

**Kind**: global class  
**Extends**: [<code>MetadataType</code>](#MetadataType)  

* [ContentArea](#ContentArea) ⇐ [<code>MetadataType</code>](#MetadataType)
    * [.retrieve(retrieveDir)](#ContentArea.retrieve) ⇒ <code>Promise.&lt;object&gt;</code>
    * [.postRetrieveTasks(metadata)](#ContentArea.postRetrieveTasks) ⇒ <code>Array.&lt;object&gt;</code>
    * [.parseMetadata(metadata)](#ContentArea.parseMetadata) ⇒ <code>Array</code>

<a name="ContentArea.retrieve"></a>

### ContentArea.retrieve(retrieveDir) ⇒ <code>Promise.&lt;object&gt;</code>
Retrieves SOAP based metadata of metadata type into local filesystem. executes callback with retrieved metadata

**Kind**: static method of [<code>ContentArea</code>](#ContentArea)  
**Returns**: <code>Promise.&lt;object&gt;</code> - Promise of metadata  

| Param | Type | Description |
| --- | --- | --- |
| retrieveDir | <code>string</code> | Directory where retrieved metadata directory will be saved |

<a name="ContentArea.postRetrieveTasks"></a>

### ContentArea.postRetrieveTasks(metadata) ⇒ <code>Array.&lt;object&gt;</code>
manages post retrieve steps

**Kind**: static method of [<code>ContentArea</code>](#ContentArea)  
**Returns**: <code>Array.&lt;object&gt;</code> - Array with one metadata object and one query string  

| Param | Type | Description |
| --- | --- | --- |
| metadata | <code>object</code> | a single query |

<a name="ContentArea.parseMetadata"></a>

### ContentArea.parseMetadata(metadata) ⇒ <code>Array</code>
parses retrieved Metadata before saving

**Kind**: static method of [<code>ContentArea</code>](#ContentArea)  
**Returns**: <code>Array</code> - Array with one metadata object and one sql string  

| Param | Type | Description |
| --- | --- | --- |
| metadata | <code>object</code> | a single query activity definition |

<a name="DataExtension"></a>

## DataExtension ⇐ [<code>MetadataType</code>](#MetadataType)
DataExtension MetadataType

**Kind**: global class  
**Extends**: [<code>MetadataType</code>](#MetadataType)  

* [DataExtension](#DataExtension) ⇐ [<code>MetadataType</code>](#MetadataType)
    * [.upsert(desToDeploy, _, buObject)](#DataExtension.upsert) ⇒ <code>Promise</code>
    * [._filterUpsertResults(res)](#DataExtension._filterUpsertResults) ⇒ <code>boolean</code>
    * [.create(metadata)](#DataExtension.create) ⇒ <code>Promise</code>
    * [.update(metadata)](#DataExtension.update) ⇒ <code>Promise</code>
    * [.postDeployTasks(upsertedMetadata)](#DataExtension.postDeployTasks) ⇒ <code>void</code>
    * [.retrieve(retrieveDir, [additionalFields], buObject, [_], [isDeploy])](#DataExtension.retrieve) ⇒ <code>Promise.&lt;{metadata:DataExtensionMap, type:string}&gt;</code>
    * [.retrieveChangelog([additionalFields])](#DataExtension.retrieveChangelog) ⇒ <code>Promise.&lt;{metadata:DataExtensionMap, type:string}&gt;</code>
    * [.postRetrieveTasks(metadata, [_], [isTemplating])](#DataExtension.postRetrieveTasks) ⇒ <code>DataExtensionItem</code>
    * [.preDeployTasks(metadata)](#DataExtension.preDeployTasks) ⇒ <code>Promise.&lt;DataExtensionItem&gt;</code>
    * [.document(buObject, [metadata], [isDeploy])](#DataExtension.document) ⇒ <code>Promise.&lt;void&gt;</code>
    * [.deleteByKey(buObject, customerKey)](#DataExtension.deleteByKey) ⇒ <code>Promise.&lt;boolean&gt;</code>
    * [.postDeleteTasks(buObject, customerKey)](#DataExtension.postDeleteTasks) ⇒ <code>void</code>
    * [.retrieveForCache(buObject, [_], [isDeploy])](#DataExtension.retrieveForCache) ⇒ <code>Promise</code>
    * [.retrieveAsTemplate(templateDir, name, templateVariables)](#DataExtension.retrieveAsTemplate) ⇒ <code>Promise.&lt;{metadata:DataExtensionMap, type:string}&gt;</code>
    * [.buildTemplate(templateDir, name, templateVariables)](#DataExtension.buildTemplate) ⇒ <code>Promise.&lt;{metadata:DataExtensionMap, type:string}&gt;</code>

<a name="DataExtension.upsert"></a>

### DataExtension.upsert(desToDeploy, _, buObject) ⇒ <code>Promise</code>
Upserts dataExtensions after retrieving them from source and target to compare
if create or update operation is needed.

**Kind**: static method of [<code>DataExtension</code>](#DataExtension)  
**Returns**: <code>Promise</code> - Promise  

| Param | Type | Description |
| --- | --- | --- |
| desToDeploy | [<code>DataExtensionMap</code>](#DataExtensionMap) | dataExtensions mapped by their customerKey |
| _ | <code>object</code> | - |
| buObject | <code>Util.BuObject</code> | properties for auth |

<a name="DataExtension._filterUpsertResults"></a>

### DataExtension.\_filterUpsertResults(res) ⇒ <code>boolean</code>
helper for upsert()

**Kind**: static method of [<code>DataExtension</code>](#DataExtension)  
**Returns**: <code>boolean</code> - true: keep, false: discard  

| Param | Type | Description |
| --- | --- | --- |
| res | <code>object</code> | - |

<a name="DataExtension.create"></a>

### DataExtension.create(metadata) ⇒ <code>Promise</code>
Create a single dataExtension. Also creates their columns in 'dataExtension.columns'

**Kind**: static method of [<code>DataExtension</code>](#DataExtension)  
**Returns**: <code>Promise</code> - Promise  

| Param | Type | Description |
| --- | --- | --- |
| metadata | <code>DataExtensionItem</code> | single metadata entry |

<a name="DataExtension.update"></a>

### DataExtension.update(metadata) ⇒ <code>Promise</code>
Updates a single dataExtension. Also updates their columns in 'dataExtension.columns'

**Kind**: static method of [<code>DataExtension</code>](#DataExtension)  
**Returns**: <code>Promise</code> - Promise  

| Param | Type | Description |
| --- | --- | --- |
| metadata | <code>DataExtensionItem</code> | single metadata entry |

<a name="DataExtension.postDeployTasks"></a>

### DataExtension.postDeployTasks(upsertedMetadata) ⇒ <code>void</code>
Gets executed after deployment of metadata type

**Kind**: static method of [<code>DataExtension</code>](#DataExtension)  

| Param | Type | Description |
| --- | --- | --- |
| upsertedMetadata | [<code>DataExtensionMap</code>](#DataExtensionMap) | metadata mapped by their keyField |

<a name="DataExtension.retrieve"></a>

### DataExtension.retrieve(retrieveDir, [additionalFields], buObject, [_], [isDeploy]) ⇒ <code>Promise.&lt;{metadata:DataExtensionMap, type:string}&gt;</code>
Retrieves dataExtension metadata. Afterwards starts retrieval of dataExtensionColumn metadata retrieval

**Kind**: static method of [<code>DataExtension</code>](#DataExtension)  
**Returns**: <code>Promise.&lt;{metadata:DataExtensionMap, type:string}&gt;</code> - Promise of item map  

| Param | Type | Description |
| --- | --- | --- |
| retrieveDir | <code>string</code> | Directory where retrieved metadata directory will be saved |
| [additionalFields] | <code>Array.&lt;string&gt;</code> | Returns specified fields even if their retrieve definition is not set to true |
| buObject | <code>Util.BuObject</code> | properties for auth |
| [_] | <code>void</code> | - |
| [isDeploy] | <code>boolean</code> | used to signal that fields shall be retrieve in caching mode |

<a name="DataExtension.retrieveChangelog"></a>

### DataExtension.retrieveChangelog([additionalFields]) ⇒ <code>Promise.&lt;{metadata:DataExtensionMap, type:string}&gt;</code>
Retrieves dataExtension metadata. Afterwards starts retrieval of dataExtensionColumn metadata retrieval

**Kind**: static method of [<code>DataExtension</code>](#DataExtension)  
**Returns**: <code>Promise.&lt;{metadata:DataExtensionMap, type:string}&gt;</code> - Promise of item map  

| Param | Type | Description |
| --- | --- | --- |
| [additionalFields] | <code>Array.&lt;string&gt;</code> | Returns specified fields even if their retrieve definition is not set to true |

<a name="DataExtension.postRetrieveTasks"></a>

### DataExtension.postRetrieveTasks(metadata, [_], [isTemplating]) ⇒ <code>DataExtensionItem</code>
manages post retrieve steps

**Kind**: static method of [<code>DataExtension</code>](#DataExtension)  
**Returns**: <code>DataExtensionItem</code> - metadata  

| Param | Type | Description |
| --- | --- | --- |
| metadata | <code>DataExtensionItem</code> | a single dataExtension |
| [_] | <code>string</code> | unused |
| [isTemplating] | <code>boolean</code> | signals that we are retrieving templates |

<a name="DataExtension.preDeployTasks"></a>

### DataExtension.preDeployTasks(metadata) ⇒ <code>Promise.&lt;DataExtensionItem&gt;</code>
prepares a DataExtension for deployment

**Kind**: static method of [<code>DataExtension</code>](#DataExtension)  
**Returns**: <code>Promise.&lt;DataExtensionItem&gt;</code> - Promise of updated single DE  

| Param | Type | Description |
| --- | --- | --- |
| metadata | <code>DataExtensionItem</code> | a single data Extension |

<a name="DataExtension.document"></a>

### DataExtension.document(buObject, [metadata], [isDeploy]) ⇒ <code>Promise.&lt;void&gt;</code>
Parses metadata into a readable Markdown/HTML format then saves it

**Kind**: static method of [<code>DataExtension</code>](#DataExtension)  
**Returns**: <code>Promise.&lt;void&gt;</code> - -  

| Param | Type | Description |
| --- | --- | --- |
| buObject | <code>Util.BuObject</code> | properties for auth |
| [metadata] | [<code>DataExtensionMap</code>](#DataExtensionMap) | a list of dataExtension definitions |
| [isDeploy] | <code>boolean</code> | used to skip non-supported message during deploy |

<a name="DataExtension.deleteByKey"></a>

### DataExtension.deleteByKey(buObject, customerKey) ⇒ <code>Promise.&lt;boolean&gt;</code>
Delete a metadata item from the specified business unit

**Kind**: static method of [<code>DataExtension</code>](#DataExtension)  
**Returns**: <code>Promise.&lt;boolean&gt;</code> - deletion success status  

| Param | Type | Description |
| --- | --- | --- |
| buObject | <code>Util.BuObject</code> | references credentials |
| customerKey | <code>string</code> | Identifier of data extension |

<a name="DataExtension.postDeleteTasks"></a>

### DataExtension.postDeleteTasks(buObject, customerKey) ⇒ <code>void</code>
clean up after deleting a metadata item

**Kind**: static method of [<code>DataExtension</code>](#DataExtension)  
**Returns**: <code>void</code> - -  

| Param | Type | Description |
| --- | --- | --- |
| buObject | <code>Util.BuObject</code> | references credentials |
| customerKey | <code>string</code> | Identifier of metadata item |

<a name="DataExtension.retrieveForCache"></a>

### DataExtension.retrieveForCache(buObject, [_], [isDeploy]) ⇒ <code>Promise</code>
Retrieves folder metadata into local filesystem. Also creates a uniquePath attribute for each folder.

**Kind**: static method of [<code>DataExtension</code>](#DataExtension)  
**Returns**: <code>Promise</code> - Promise  

| Param | Type | Description |
| --- | --- | --- |
| buObject | <code>object</code> | properties for auth |
| [_] | <code>void</code> | - |
| [isDeploy] | <code>boolean</code> | used to signal that fields shall be retrieve in caching mode |

<a name="DataExtension.retrieveAsTemplate"></a>

### DataExtension.retrieveAsTemplate(templateDir, name, templateVariables) ⇒ <code>Promise.&lt;{metadata:DataExtensionMap, type:string}&gt;</code>
Retrieves dataExtension metadata in template format.

**Kind**: static method of [<code>DataExtension</code>](#DataExtension)  
**Returns**: <code>Promise.&lt;{metadata:DataExtensionMap, type:string}&gt;</code> - Promise of items  

| Param | Type | Description |
| --- | --- | --- |
| templateDir | <code>string</code> | Directory where retrieved metadata directory will be saved |
| name | <code>string</code> | name of the metadata item |
| templateVariables | <code>Util.TemplateMap</code> | variables to be replaced in the metadata |

<a name="DataExtension.buildTemplate"></a>

### DataExtension.buildTemplate(templateDir, name, templateVariables) ⇒ <code>Promise.&lt;{metadata:DataExtensionMap, type:string}&gt;</code>
Retrieves dataExtension metadata in template format.

**Kind**: static method of [<code>DataExtension</code>](#DataExtension)  
**Returns**: <code>Promise.&lt;{metadata:DataExtensionMap, type:string}&gt;</code> - Promise of items  

| Param | Type | Description |
| --- | --- | --- |
| templateDir | <code>string</code> | Directory where retrieved metadata directory will be saved |
| name | <code>string</code> | name of the metadata item |
| templateVariables | <code>Util.TemplateMap</code> | variables to be replaced in the metadata |

<a name="DataExtensionField"></a>

## DataExtensionField ⇐ [<code>MetadataType</code>](#MetadataType)
DataExtensionField MetadataType

**Kind**: global class  
**Extends**: [<code>MetadataType</code>](#MetadataType)  

* [DataExtensionField](#DataExtensionField) ⇐ [<code>MetadataType</code>](#MetadataType)
    * [.retrieve(retrieveDir, [additionalFields], buObject)](#DataExtensionField.retrieve) ⇒ <code>Promise.&lt;{metadata:DataExtensionFieldMap, type:string}&gt;</code>
    * [.retrieveForCache([requestParams], [additionalFields])](#DataExtensionField.retrieveForCache) ⇒ <code>Promise.&lt;{metadata:DataExtensionFieldMap, type:string}&gt;</code>
    * [.convertToSortedArray(fieldsObj)](#DataExtensionField.convertToSortedArray) ⇒ <code>Array.&lt;DataExtensionFieldItem&gt;</code>
    * [.sortDeFields(a, b)](#DataExtensionField.sortDeFields) ⇒ <code>boolean</code>
    * [.postRetrieveTasks(metadata, forDataExtension)](#DataExtensionField.postRetrieveTasks) ⇒ <code>DataExtensionFieldItem</code>
    * [.prepareDeployColumnsOnUpdate(deployColumns, deKey)](#DataExtensionField.prepareDeployColumnsOnUpdate) ⇒ <code>object.&lt;string, DataExtensionFieldItem&gt;</code>
    * [.deleteByKey(buObject, customerKey)](#DataExtensionField.deleteByKey) ⇒ <code>Promise.&lt;boolean&gt;</code>
    * [.deleteByKeySOAP(buObject, customerKey, [handleOutside])](#DataExtensionField.deleteByKeySOAP) ⇒ <code>boolean</code>
    * [.postDeleteTasks(customerKey)](#DataExtensionField.postDeleteTasks) ⇒ <code>void</code>

<a name="DataExtensionField.retrieve"></a>

### DataExtensionField.retrieve(retrieveDir, [additionalFields], buObject) ⇒ <code>Promise.&lt;{metadata:DataExtensionFieldMap, type:string}&gt;</code>
Retrieves all records and saves it to disk

**Kind**: static method of [<code>DataExtensionField</code>](#DataExtensionField)  
**Returns**: <code>Promise.&lt;{metadata:DataExtensionFieldMap, type:string}&gt;</code> - Promise of items  

| Param | Type | Description |
| --- | --- | --- |
| retrieveDir | <code>string</code> | Directory where retrieved metadata directory will be saved |
| [additionalFields] | <code>Array.&lt;string&gt;</code> | Returns specified fields even if their retrieve definition is not set to true |
| buObject | <code>object</code> | properties for auth |

<a name="DataExtensionField.retrieveForCache"></a>

### DataExtensionField.retrieveForCache([requestParams], [additionalFields]) ⇒ <code>Promise.&lt;{metadata:DataExtensionFieldMap, type:string}&gt;</code>
Retrieves all records for caching

**Kind**: static method of [<code>DataExtensionField</code>](#DataExtensionField)  
**Returns**: <code>Promise.&lt;{metadata:DataExtensionFieldMap, type:string}&gt;</code> - Promise of items  

| Param | Type | Description |
| --- | --- | --- |
| [requestParams] | <code>object</code> | required for the specific request (filter for example) |
| [additionalFields] | <code>Array.&lt;string&gt;</code> | Returns specified fields even if their retrieve definition is not set to true |

<a name="DataExtensionField.convertToSortedArray"></a>

### DataExtensionField.convertToSortedArray(fieldsObj) ⇒ <code>Array.&lt;DataExtensionFieldItem&gt;</code>
helper for DataExtension.js that sorts the fields into an array

**Kind**: static method of [<code>DataExtensionField</code>](#DataExtensionField)  
**Returns**: <code>Array.&lt;DataExtensionFieldItem&gt;</code> - sorted array of field objects  

| Param | Type | Description |
| --- | --- | --- |
| fieldsObj | [<code>DataExtensionFieldMap</code>](#DataExtensionFieldMap) | customerKey-based list of fields for one dataExtension |

<a name="DataExtensionField.sortDeFields"></a>

### DataExtensionField.sortDeFields(a, b) ⇒ <code>boolean</code>
sorting method to ensure `Ordinal` is respected

**Kind**: static method of [<code>DataExtensionField</code>](#DataExtensionField)  
**Returns**: <code>boolean</code> - sorting based on Ordinal  

| Param | Type | Description |
| --- | --- | --- |
| a | <code>DataExtensionFieldItem</code> | - |
| b | <code>DataExtensionFieldItem</code> | - |

<a name="DataExtensionField.postRetrieveTasks"></a>

### DataExtensionField.postRetrieveTasks(metadata, forDataExtension) ⇒ <code>DataExtensionFieldItem</code>
manages post retrieve steps

**Kind**: static method of [<code>DataExtensionField</code>](#DataExtensionField)  
**Returns**: <code>DataExtensionFieldItem</code> - metadata  

| Param | Type | Description |
| --- | --- | --- |
| metadata | <code>DataExtensionFieldItem</code> | a single item |
| forDataExtension | <code>boolean</code> | when used by DataExtension class we remove more fields |

<a name="DataExtensionField.prepareDeployColumnsOnUpdate"></a>

### DataExtensionField.prepareDeployColumnsOnUpdate(deployColumns, deKey) ⇒ <code>object.&lt;string, DataExtensionFieldItem&gt;</code>
Mofifies passed deployColumns for update by mapping ObjectID to their target column's values.
Removes FieldType field if its the same in deploy and target column, because it results in an error even if its of the same type

**Kind**: static method of [<code>DataExtensionField</code>](#DataExtensionField)  
**Returns**: <code>object.&lt;string, DataExtensionFieldItem&gt;</code> - existing fields by their original name to allow re-adding FieldType after update  

| Param | Type | Description |
| --- | --- | --- |
| deployColumns | <code>Array.&lt;DataExtensionFieldItem&gt;</code> | Columns of data extension that will be deployed |
| deKey | <code>string</code> | external/customer key of Data Extension |

<a name="DataExtensionField.deleteByKey"></a>

### DataExtensionField.deleteByKey(buObject, customerKey) ⇒ <code>Promise.&lt;boolean&gt;</code>
Delete a metadata item from the specified business unit

**Kind**: static method of [<code>DataExtensionField</code>](#DataExtensionField)  
**Returns**: <code>Promise.&lt;boolean&gt;</code> - deletion success status  

| Param | Type | Description |
| --- | --- | --- |
| buObject | <code>Util.BuObject</code> | references credentials |
| customerKey | <code>string</code> | Identifier of data extension |

<a name="DataExtensionField.deleteByKeySOAP"></a>

### DataExtensionField.deleteByKeySOAP(buObject, customerKey, [handleOutside]) ⇒ <code>boolean</code>
Delete a data extension from the specified business unit

**Kind**: static method of [<code>DataExtensionField</code>](#DataExtensionField)  
**Returns**: <code>boolean</code> - deletion success flag  

| Param | Type | Description |
| --- | --- | --- |
| buObject | <code>Util.BuObject</code> | references credentials |
| customerKey | <code>string</code> | Identifier of metadata |
| [handleOutside] | <code>boolean</code> | if the API reponse is irregular this allows you to handle it outside of this generic method |

<a name="DataExtensionField.postDeleteTasks"></a>

### DataExtensionField.postDeleteTasks(customerKey) ⇒ <code>void</code>
clean up after deleting a metadata item

**Kind**: static method of [<code>DataExtensionField</code>](#DataExtensionField)  
**Returns**: <code>void</code> - -  

| Param | Type | Description |
| --- | --- | --- |
| customerKey | <code>string</code> | Identifier of metadata item |

<a name="DataExtensionTemplate"></a>

## DataExtensionTemplate ⇐ [<code>MetadataType</code>](#MetadataType)
DataExtensionTemplate MetadataType

**Kind**: global class  
**Extends**: [<code>MetadataType</code>](#MetadataType)  
<a name="DataExtensionTemplate.retrieve"></a>

### DataExtensionTemplate.retrieve(retrieveDir) ⇒ <code>Promise.&lt;object&gt;</code>
Retrieves SOAP based metadata of metadata type into local filesystem. executes callback with retrieved metadata

**Kind**: static method of [<code>DataExtensionTemplate</code>](#DataExtensionTemplate)  
**Returns**: <code>Promise.&lt;object&gt;</code> - Promise of metadata  

| Param | Type | Description |
| --- | --- | --- |
| retrieveDir | <code>string</code> | Directory where retrieved metadata directory will be saved |

<a name="DataExtract"></a>

## DataExtract ⇐ [<code>MetadataType</code>](#MetadataType)
DataExtract MetadataType

**Kind**: global class  
**Extends**: [<code>MetadataType</code>](#MetadataType)  

* [DataExtract](#DataExtract) ⇐ [<code>MetadataType</code>](#MetadataType)
<<<<<<< HEAD
    * [.retrieve(retrieveDir)](#DataExtract.retrieve) ⇒ <code>Promise.&lt;Object&gt;</code>
    * [.retrieveForCache()](#DataExtract.retrieveForCache) ⇒ <code>Promise.&lt;Object&gt;</code>
    * [.retrieveAsTemplate(templateDir, name, templateVariables)](#DataExtract.retrieveAsTemplate) ⇒ <code>Promise.&lt;Object&gt;</code>
    * [.postRetrieveTasks(fileTransfer)](#DataExtract.postRetrieveTasks) ⇒ <code>Array.&lt;Object&gt;</code>
=======
    * [.retrieve(retrieveDir)](#DataExtract.retrieve) ⇒ <code>Promise.&lt;{metadata:Util.MetadataTypeMap, type:string}&gt;</code>
    * [.retrieveForCache()](#DataExtract.retrieveForCache) ⇒ <code>Promise.&lt;{metadata:Util.MetadataTypeMap, type:string}&gt;</code>
    * [.retrieveAsTemplate(templateDir, name, templateVariables)](#DataExtract.retrieveAsTemplate) ⇒ <code>Promise.&lt;{metadata:Util.MetadataTypeItem, type:string}&gt;</code>
    * [.postRetrieveTasks(fileTransfer)](#DataExtract.postRetrieveTasks) ⇒ <code>Array.&lt;object&gt;</code>
>>>>>>> 0435ddd6
    * [.create(dataExtract)](#DataExtract.create) ⇒ <code>Promise</code>
    * [.update(dataExtract)](#DataExtract.update) ⇒ <code>Promise</code>
    * [.preDeployTasks(metadata)](#DataExtract.preDeployTasks) ⇒ <code>object</code>
    * [.parseMetadata(metadata)](#DataExtract.parseMetadata) ⇒ <code>Array</code>

<a name="DataExtract.retrieve"></a>

### DataExtract.retrieve(retrieveDir) ⇒ <code>Promise.&lt;Object&gt;</code>
Retrieves Metadata of Data Extract Activity.
Endpoint /automation/v1/dataextracts/ returns all Data Extracts

**Kind**: static method of [<code>DataExtract</code>](#DataExtract)  
**Returns**: <code>Promise.&lt;Object&gt;</code> - Promise of metadata  

| Param | Type | Description |
| --- | --- | --- |
| retrieveDir | <code>string</code> | Directory where retrieved metadata directory will be saved |

<a name="DataExtract.retrieveForCache"></a>

### DataExtract.retrieveForCache() ⇒ <code>Promise.&lt;Object&gt;</code>
Retrieves Metadata of  Data Extract Activity for caching

**Kind**: static method of [<code>DataExtract</code>](#DataExtract)  
**Returns**: <code>Promise.&lt;Object&gt;</code> - Promise of metadata  
<a name="DataExtract.retrieveAsTemplate"></a>

### DataExtract.retrieveAsTemplate(templateDir, name, templateVariables) ⇒ <code>Promise.&lt;Object&gt;</code>
Retrieve a specific dataExtract Definition by Name

**Kind**: static method of [<code>DataExtract</code>](#DataExtract)  
**Returns**: <code>Promise.&lt;Object&gt;</code> - Promise of metadata  

| Param | Type | Description |
| --- | --- | --- |
| templateDir | <code>string</code> | Directory where retrieved metadata directory will be saved |
| name | <code>string</code> | name of the metadata file |
| templateVariables | <code>object</code> | variables to be replaced in the metadata |

<a name="DataExtract.postRetrieveTasks"></a>

### DataExtract.postRetrieveTasks(fileTransfer) ⇒ <code>Array.&lt;object&gt;</code>
manages post retrieve steps

**Kind**: static method of [<code>DataExtract</code>](#DataExtract)  
**Returns**: <code>Array.&lt;object&gt;</code> - metadata  

| Param | Type | Description |
| --- | --- | --- |
| fileTransfer | <code>object</code> | a single fileTransfer |

<a name="DataExtract.create"></a>

### DataExtract.create(dataExtract) ⇒ <code>Promise</code>
Creates a single Data Extract

**Kind**: static method of [<code>DataExtract</code>](#DataExtract)  
**Returns**: <code>Promise</code> - Promise  

| Param | Type | Description |
| --- | --- | --- |
| dataExtract | <code>object</code> | a single Data Extract |

<a name="DataExtract.update"></a>

### DataExtract.update(dataExtract) ⇒ <code>Promise</code>
Updates a single Data Extract

**Kind**: static method of [<code>DataExtract</code>](#DataExtract)  
**Returns**: <code>Promise</code> - Promise  

| Param | Type | Description |
| --- | --- | --- |
| dataExtract | <code>object</code> | a single Data Extract |

<a name="DataExtract.preDeployTasks"></a>

### DataExtract.preDeployTasks(metadata) ⇒ <code>object</code>
prepares a dataExtract for deployment

**Kind**: static method of [<code>DataExtract</code>](#DataExtract)  
**Returns**: <code>object</code> - metadata object  

| Param | Type | Description |
| --- | --- | --- |
| metadata | <code>object</code> | a single dataExtract activity definition |

<a name="DataExtract.parseMetadata"></a>

### DataExtract.parseMetadata(metadata) ⇒ <code>Array</code>
parses retrieved Metadata before saving

**Kind**: static method of [<code>DataExtract</code>](#DataExtract)  
**Returns**: <code>Array</code> - Array with one metadata object and one sql string  

| Param | Type | Description |
| --- | --- | --- |
| metadata | <code>object</code> | a single dataExtract activity definition |

<a name="DataExtractType"></a>

## DataExtractType ⇐ [<code>MetadataType</code>](#MetadataType)
DataExtractType MetadataType
Only for Caching No retrieve/upsert is required
as this is a configuration in the EID

**Kind**: global class  
**Extends**: [<code>MetadataType</code>](#MetadataType)  

* [DataExtractType](#DataExtractType) ⇐ [<code>MetadataType</code>](#MetadataType)
    * [.retrieve(retrieveDir)](#DataExtractType.retrieve) ⇒ <code>Promise.&lt;object&gt;</code>
    * [.retrieveForCache()](#DataExtractType.retrieveForCache) ⇒ <code>Promise.&lt;object&gt;</code>

<a name="DataExtractType.retrieve"></a>

### DataExtractType.retrieve(retrieveDir) ⇒ <code>Promise.&lt;object&gt;</code>
Retrieves Metadata of  Data Extract Type.

**Kind**: static method of [<code>DataExtractType</code>](#DataExtractType)  
**Returns**: <code>Promise.&lt;object&gt;</code> - Promise of metadata  

| Param | Type | Description |
| --- | --- | --- |
| retrieveDir | <code>string</code> | Directory where retrieved metadata directory will be saved |

<a name="DataExtractType.retrieveForCache"></a>

### DataExtractType.retrieveForCache() ⇒ <code>Promise.&lt;object&gt;</code>
Retrieves Metadata of  Data Extract Type for caching.

**Kind**: static method of [<code>DataExtractType</code>](#DataExtractType)  
**Returns**: <code>Promise.&lt;object&gt;</code> - Promise of metadata  
<a name="Discovery"></a>

## Discovery ⇐ [<code>MetadataType</code>](#MetadataType)
ImportFile MetadataType

**Kind**: global class  
**Extends**: [<code>MetadataType</code>](#MetadataType)  
<a name="Discovery.retrieve"></a>

### Discovery.retrieve(retrieveDir, [_], buObject) ⇒ <code>Promise</code>
Retrieves API endpoint
documentation: https://developer.salesforce.com/docs/atlas.en-us.noversion.mc-apis.meta/mc-apis/routes.htm

**Kind**: static method of [<code>Discovery</code>](#Discovery)  
**Returns**: <code>Promise</code> - Promise  

| Param | Type | Description |
| --- | --- | --- |
| retrieveDir | <code>string</code> | Directory where retrieved metadata directory will be saved |
| [_] | <code>Array.&lt;string&gt;</code> | not used |
| buObject | <code>object</code> | properties for auth |

<a name="Email"></a>

## Email ⇐ [<code>MetadataType</code>](#MetadataType)
Email MetadataType

**Kind**: global class  
**Extends**: [<code>MetadataType</code>](#MetadataType)  

* [Email](#Email) ⇐ [<code>MetadataType</code>](#MetadataType)
    * [.retrieve(retrieveDir)](#Email.retrieve) ⇒ <code>Promise.&lt;object&gt;</code>
    * [.postRetrieveTasks(metadata)](#Email.postRetrieveTasks) ⇒ <code>Array.&lt;object&gt;</code>
    * [.parseMetadata(metadata)](#Email.parseMetadata) ⇒ <code>Array</code>

<a name="Email.retrieve"></a>

### Email.retrieve(retrieveDir) ⇒ <code>Promise.&lt;object&gt;</code>
Retrieves SOAP based metadata of metadata type into local filesystem. executes callback with retrieved metadata

**Kind**: static method of [<code>Email</code>](#Email)  
**Returns**: <code>Promise.&lt;object&gt;</code> - Promise of metadata  

| Param | Type | Description |
| --- | --- | --- |
| retrieveDir | <code>string</code> | Directory where retrieved metadata directory will be saved |

<a name="Email.postRetrieveTasks"></a>

### Email.postRetrieveTasks(metadata) ⇒ <code>Array.&lt;object&gt;</code>
manages post retrieve steps

**Kind**: static method of [<code>Email</code>](#Email)  
**Returns**: <code>Array.&lt;object&gt;</code> - Array with one metadata object and one query string  

| Param | Type | Description |
| --- | --- | --- |
| metadata | <code>object</code> | a single query |

<a name="Email.parseMetadata"></a>

### Email.parseMetadata(metadata) ⇒ <code>Array</code>
parses retrieved Metadata before saving

**Kind**: static method of [<code>Email</code>](#Email)  
**Returns**: <code>Array</code> - Array with one metadata object and one sql string  

| Param | Type | Description |
| --- | --- | --- |
| metadata | <code>object</code> | a single query activity definition |

<a name="EmailSendDefinition"></a>

## EmailSendDefinition ⇐ [<code>MetadataType</code>](#MetadataType)
MessageSendActivity MetadataType

**Kind**: global class  
**Extends**: [<code>MetadataType</code>](#MetadataType)  

* [EmailSendDefinition](#EmailSendDefinition) ⇐ [<code>MetadataType</code>](#MetadataType)
<<<<<<< HEAD
    * [.retrieve(retrieveDir, _, buObject)](#EmailSendDefinition.retrieve) ⇒ <code>Promise.&lt;Object&gt;</code>
=======
    * [.retrieve(retrieveDir)](#EmailSendDefinition.retrieve) ⇒ <code>Promise.&lt;object&gt;</code>
>>>>>>> 0435ddd6
    * [.update(metadataItem)](#EmailSendDefinition.update) ⇒ <code>Promise</code>
    * [.create(metadataItem)](#EmailSendDefinition.create) ⇒ <code>Promise</code>
    * [.deleteByKey(buObject, customerKey)](#EmailSendDefinition.deleteByKey) ⇒ <code>Promise.&lt;boolean&gt;</code>
    * [.preDeployTasks(metadata)](#EmailSendDefinition.preDeployTasks) ⇒ <code>Promise</code>
    * [.postRetrieveTasks(metadata)](#EmailSendDefinition.postRetrieveTasks) ⇒ <code>Array.&lt;object&gt;</code>
    * [.parseMetadata(metadata)](#EmailSendDefinition.parseMetadata) ⇒ <code>Array</code>

<a name="EmailSendDefinition.retrieve"></a>

<<<<<<< HEAD
### EmailSendDefinition.retrieve(retrieveDir, _, buObject) ⇒ <code>Promise.&lt;Object&gt;</code>
=======
### EmailSendDefinition.retrieve(retrieveDir) ⇒ <code>Promise.&lt;object&gt;</code>
>>>>>>> 0435ddd6
Retrieves SOAP based metadata of metadata type into local filesystem. executes callback with retrieved metadata

**Kind**: static method of [<code>EmailSendDefinition</code>](#EmailSendDefinition)  
**Returns**: <code>Promise.&lt;object&gt;</code> - Promise of metadata  

| Param | Type | Description |
| --- | --- | --- |
<<<<<<< HEAD
| retrieveDir | <code>String</code> | Directory where retrieved metadata directory will be saved |
| _ | <code>void</code> | - |
| buObject | <code>Object</code> | properties for auth |
=======
| retrieveDir | <code>string</code> | Directory where retrieved metadata directory will be saved |
>>>>>>> 0435ddd6

<a name="EmailSendDefinition.update"></a>

### EmailSendDefinition.update(metadataItem) ⇒ <code>Promise</code>
Updates a single item

**Kind**: static method of [<code>EmailSendDefinition</code>](#EmailSendDefinition)  
**Returns**: <code>Promise</code> - Promise  

| Param | Type | Description |
| --- | --- | --- |
| metadataItem | <code>object</code> | a single item |

<a name="EmailSendDefinition.create"></a>

### EmailSendDefinition.create(metadataItem) ⇒ <code>Promise</code>
Creates a single item

**Kind**: static method of [<code>EmailSendDefinition</code>](#EmailSendDefinition)  
**Returns**: <code>Promise</code> - Promise  

| Param | Type | Description |
| --- | --- | --- |
| metadataItem | <code>object</code> | a single item |

<a name="EmailSendDefinition.deleteByKey"></a>

### EmailSendDefinition.deleteByKey(buObject, customerKey) ⇒ <code>Promise.&lt;boolean&gt;</code>
Delete a metadata item from the specified business unit

**Kind**: static method of [<code>EmailSendDefinition</code>](#EmailSendDefinition)  
**Returns**: <code>Promise.&lt;boolean&gt;</code> - deletion success status  

| Param | Type | Description |
| --- | --- | --- |
| buObject | <code>Util.BuObject</code> | references credentials |
| customerKey | <code>string</code> | Identifier of data extension |

<a name="EmailSendDefinition.preDeployTasks"></a>

### EmailSendDefinition.preDeployTasks(metadata) ⇒ <code>Promise</code>
prepares a single item for deployment

**Kind**: static method of [<code>EmailSendDefinition</code>](#EmailSendDefinition)  
**Returns**: <code>Promise</code> - Promise  

| Param | Type | Description |
| --- | --- | --- |
| metadata | <code>object</code> | a single script activity definition |

<a name="EmailSendDefinition.postRetrieveTasks"></a>

### EmailSendDefinition.postRetrieveTasks(metadata) ⇒ <code>Array.&lt;object&gt;</code>
manages post retrieve steps

**Kind**: static method of [<code>EmailSendDefinition</code>](#EmailSendDefinition)  
**Returns**: <code>Array.&lt;object&gt;</code> - Array with one metadata object and one query string  

| Param | Type | Description |
| --- | --- | --- |
| metadata | <code>object</code> | a single query |

<a name="EmailSendDefinition.parseMetadata"></a>

### EmailSendDefinition.parseMetadata(metadata) ⇒ <code>Array</code>
parses retrieved Metadata before saving

**Kind**: static method of [<code>EmailSendDefinition</code>](#EmailSendDefinition)  
**Returns**: <code>Array</code> - Array with one metadata object and one sql string  

| Param | Type | Description |
| --- | --- | --- |
| metadata | <code>object</code> | a single query activity definition |

<a name="EventDefinition"></a>

## EventDefinition ⇐ [<code>MetadataType</code>](#MetadataType)
EventDefinition MetadataType

**Kind**: global class  
**Extends**: [<code>MetadataType</code>](#MetadataType)  

* [EventDefinition](#EventDefinition) ⇐ [<code>MetadataType</code>](#MetadataType)
<<<<<<< HEAD
    * [.retrieve(retrieveDir)](#EventDefinition.retrieve) ⇒ <code>Promise.&lt;Object&gt;</code>
    * [.retrieveForCache()](#EventDefinition.retrieveForCache) ⇒ <code>Promise.&lt;Object&gt;</code>
    * [.retrieveAsTemplate(templateDir, name, templateVariables)](#EventDefinition.retrieveAsTemplate) ⇒ <code>Promise.&lt;Object&gt;</code>
    * [.postRetrieveTasks(eventDef)](#EventDefinition.postRetrieveTasks) ⇒ <code>Array.&lt;Object&gt;</code>
=======
    * [.retrieve(retrieveDir)](#EventDefinition.retrieve) ⇒ <code>Promise.&lt;{metadata:Util.MetadataTypeMap, type:string}&gt;</code>
    * [.retrieveForCache()](#EventDefinition.retrieveForCache) ⇒ <code>Promise.&lt;{metadata:Util.MetadataTypeMap, type:string}&gt;</code>
    * [.retrieveAsTemplate(templateDir, name, templateVariables)](#EventDefinition.retrieveAsTemplate) ⇒ <code>Promise.&lt;{metadata:Util.MetadataTypeItem, type:string}&gt;</code>
    * [.postRetrieveTasks(eventDef)](#EventDefinition.postRetrieveTasks) ⇒ <code>Array.&lt;object&gt;</code>
>>>>>>> 0435ddd6
    * [.create(EventDefinition)](#EventDefinition.create) ⇒ <code>Promise</code>
    * [.update(metadataEntry)](#EventDefinition.update) ⇒ <code>Promise</code>
    * [.preDeployTasks(metadata)](#EventDefinition.preDeployTasks) ⇒ <code>Promise</code>
    * [.parseMetadata(metadata)](#EventDefinition.parseMetadata) ⇒ <code>Array</code>

<a name="EventDefinition.retrieve"></a>

### EventDefinition.retrieve(retrieveDir) ⇒ <code>Promise.&lt;Object&gt;</code>
Retrieves Metadata of Event Definition.
Endpoint /interaction/v1/EventDefinitions return all Event Definitions with all details.
Currently it is not needed to loop over Imports with endpoint /interaction/v1/EventDefinitions/{id}

**Kind**: static method of [<code>EventDefinition</code>](#EventDefinition)  
**Returns**: <code>Promise.&lt;Object&gt;</code> - Promise of metadata  

| Param | Type | Description |
| --- | --- | --- |
| retrieveDir | <code>string</code> | Directory where retrieved metadata directory will be saved |

<a name="EventDefinition.retrieveForCache"></a>

### EventDefinition.retrieveForCache() ⇒ <code>Promise.&lt;Object&gt;</code>
Retrieves event definition metadata for caching

**Kind**: static method of [<code>EventDefinition</code>](#EventDefinition)  
**Returns**: <code>Promise.&lt;Object&gt;</code> - Promise of metadata  
<a name="EventDefinition.retrieveAsTemplate"></a>

### EventDefinition.retrieveAsTemplate(templateDir, name, templateVariables) ⇒ <code>Promise.&lt;Object&gt;</code>
Retrieve a specific Event Definition by Name

**Kind**: static method of [<code>EventDefinition</code>](#EventDefinition)  
**Returns**: <code>Promise.&lt;Object&gt;</code> - Promise of metadata  

| Param | Type | Description |
| --- | --- | --- |
| templateDir | <code>string</code> | Directory where retrieved metadata directory will be saved |
| name | <code>string</code> | name of the metadata file |
| templateVariables | <code>object</code> | variables to be replaced in the metadata |

<a name="EventDefinition.postRetrieveTasks"></a>

### EventDefinition.postRetrieveTasks(eventDef) ⇒ <code>Array.&lt;object&gt;</code>
manages post retrieve steps

**Kind**: static method of [<code>EventDefinition</code>](#EventDefinition)  
**Returns**: <code>Array.&lt;object&gt;</code> - metadata  

| Param | Type | Description |
| --- | --- | --- |
| eventDef | <code>object</code> | a single importDef |

<a name="EventDefinition.create"></a>

### EventDefinition.create(EventDefinition) ⇒ <code>Promise</code>
Creates a single Event Definition

**Kind**: static method of [<code>EventDefinition</code>](#EventDefinition)  
**Returns**: <code>Promise</code> - Promise  

| Param | Type | Description |
| --- | --- | --- |
| EventDefinition | <code>Util.MetadataTypeItem</code> | a single Event Definition |

<a name="EventDefinition.update"></a>

### EventDefinition.update(metadataEntry) ⇒ <code>Promise</code>
Updates a single Event Definition (using PUT method since PATCH isn't supported)

**Kind**: static method of [<code>EventDefinition</code>](#EventDefinition)  
**Returns**: <code>Promise</code> - Promise  

| Param | Type | Description |
| --- | --- | --- |
| metadataEntry | <code>Util.MetadataTypeItem</code> | a single Event Definition |

<a name="EventDefinition.preDeployTasks"></a>

### EventDefinition.preDeployTasks(metadata) ⇒ <code>Promise</code>
prepares an event definition for deployment

**Kind**: static method of [<code>EventDefinition</code>](#EventDefinition)  
**Returns**: <code>Promise</code> - Promise  

| Param | Type | Description |
| --- | --- | --- |
| metadata | <code>object</code> | a single eventDefinition |

<a name="EventDefinition.parseMetadata"></a>

### EventDefinition.parseMetadata(metadata) ⇒ <code>Array</code>
parses retrieved Metadata before saving

**Kind**: static method of [<code>EventDefinition</code>](#EventDefinition)  
**Returns**: <code>Array</code> - Array with one metadata object and one sql string  

| Param | Type | Description |
| --- | --- | --- |
| metadata | <code>object</code> | a single event definition |

<a name="FileTransfer"></a>

## FileTransfer ⇐ [<code>MetadataType</code>](#MetadataType)
FileTransfer MetadataType

**Kind**: global class  
**Extends**: [<code>MetadataType</code>](#MetadataType)  

* [FileTransfer](#FileTransfer) ⇐ [<code>MetadataType</code>](#MetadataType)
<<<<<<< HEAD
    * [.retrieve(retrieveDir)](#FileTransfer.retrieve) ⇒ <code>Promise</code>
    * [.retrieveForCache()](#FileTransfer.retrieveForCache) ⇒ <code>Promise</code>
    * [.retrieveAsTemplate(templateDir, name, templateVariables)](#FileTransfer.retrieveAsTemplate) ⇒ <code>Promise</code>
    * [.buildTemplate(templateDir, name, templateVariables, targetDir)](#FileTransfer.buildTemplate) ⇒ <code>Promise</code>
    * [.postRetrieveTasks(metadata)](#FileTransfer.postRetrieveTasks) ⇒ <code>Array.&lt;Object&gt;</code>
=======
    * [.retrieve(retrieveDir)](#FileTransfer.retrieve) ⇒ <code>Promise.&lt;{metadata:Util.MetadataTypeMap, type:string}&gt;</code>
    * [.retrieveForCache()](#FileTransfer.retrieveForCache) ⇒ <code>Promise.&lt;{metadata:Util.MetadataTypeMap, type:string}&gt;</code>
    * [.retrieveAsTemplate(templateDir, name, templateVariables)](#FileTransfer.retrieveAsTemplate) ⇒ <code>Promise.&lt;{metadata:Util.MetadataTypeItem, type:string}&gt;</code>
    * [.postRetrieveTasks(metadata)](#FileTransfer.postRetrieveTasks) ⇒ <code>Array.&lt;object&gt;</code>
>>>>>>> 0435ddd6
    * [.create(fileTransfer)](#FileTransfer.create) ⇒ <code>Promise</code>
    * [.update(fileTransfer)](#FileTransfer.update) ⇒ <code>Promise</code>
    * [.preDeployTasks(metadata)](#FileTransfer.preDeployTasks) ⇒ <code>Promise</code>
    * [.parseMetadata(metadata)](#FileTransfer.parseMetadata) ⇒ <code>Array</code>

<a name="FileTransfer.retrieve"></a>

### FileTransfer.retrieve(retrieveDir) ⇒ <code>Promise</code>
Retrieves Metadata of FileTransfer Activity.
Endpoint /automation/v1/filetransfers/ returns all File Transfers

**Kind**: static method of [<code>FileTransfer</code>](#FileTransfer)  
**Returns**: <code>Promise</code> - Promise  

| Param | Type | Description |
| --- | --- | --- |
| retrieveDir | <code>string</code> | Directory where retrieved metadata directory will be saved |

<a name="FileTransfer.retrieveForCache"></a>

### FileTransfer.retrieveForCache() ⇒ <code>Promise</code>
Retrieves Metadata of  FileTransfer Activity for caching

**Kind**: static method of [<code>FileTransfer</code>](#FileTransfer)  
**Returns**: <code>Promise</code> - Promise  
<a name="FileTransfer.retrieveAsTemplate"></a>

### FileTransfer.retrieveAsTemplate(templateDir, name, templateVariables) ⇒ <code>Promise</code>
Retrieve a specific File Transfer Definition by Name

**Kind**: static method of [<code>FileTransfer</code>](#FileTransfer)  
**Returns**: <code>Promise</code> - Promise  

| Param | Type | Description |
| --- | --- | --- |
| templateDir | <code>string</code> | Directory where retrieved metadata directory will be saved |
| name | <code>string</code> | name of the metadata file |
| templateVariables | <code>object</code> | variables to be replaced in the metadata |

<a name="FileTransfer.buildTemplate"></a>

### FileTransfer.buildTemplate(templateDir, name, templateVariables, targetDir) ⇒ <code>Promise</code>
Retrieve a specific File Transfer Definition by Name
   //  * @param {string} dir directory that contains '.json' files to be read
   //  * @param {boolean} [listBadKeys=false] do not print errors, used for badKeys()

**Kind**: static method of [<code>FileTransfer</code>](#FileTransfer)  
**Returns**: <code>Promise</code> - Promise  

| Param | Type | Description |
| --- | --- | --- |
| templateDir | <code>String</code> | Directory where retrieved metadata directory will be saved |
| name | <code>String</code> | name of the metadata file |
| templateVariables | <code>Object</code> | variables to be replaced in the metadata |
| targetDir | <code>String</code> | variables to be replaced in the metadata |

<a name="FileTransfer.postRetrieveTasks"></a>

### FileTransfer.postRetrieveTasks(metadata) ⇒ <code>Array.&lt;object&gt;</code>
manages post retrieve steps

**Kind**: static method of [<code>FileTransfer</code>](#FileTransfer)  
**Returns**: <code>Array.&lt;object&gt;</code> - metadata  

| Param | Type | Description |
| --- | --- | --- |
| metadata | <code>Util.MetadataTypeItem</code> | a single fileTransfer activity definition |

<a name="FileTransfer.create"></a>

### FileTransfer.create(fileTransfer) ⇒ <code>Promise</code>
Creates a single File Transfer

**Kind**: static method of [<code>FileTransfer</code>](#FileTransfer)  
**Returns**: <code>Promise</code> - Promise  

| Param | Type | Description |
| --- | --- | --- |
| fileTransfer | <code>Util.MetadataTypeItem</code> | a single File Transfer |

<a name="FileTransfer.update"></a>

### FileTransfer.update(fileTransfer) ⇒ <code>Promise</code>
Updates a single File Transfer

**Kind**: static method of [<code>FileTransfer</code>](#FileTransfer)  
**Returns**: <code>Promise</code> - Promise  

| Param | Type | Description |
| --- | --- | --- |
| fileTransfer | <code>Util.MetadataTypeItem</code> | a single File Transfer |

<a name="FileTransfer.preDeployTasks"></a>

### FileTransfer.preDeployTasks(metadata) ⇒ <code>Promise</code>
prepares a fileTransfer for deployment

**Kind**: static method of [<code>FileTransfer</code>](#FileTransfer)  
**Returns**: <code>Promise</code> - Promise  

| Param | Type | Description |
| --- | --- | --- |
| metadata | <code>Util.MetadataTypeItem</code> | a single fileTransfer activity definition |

<a name="FileTransfer.parseMetadata"></a>

### FileTransfer.parseMetadata(metadata) ⇒ <code>Array</code>
parses retrieved Metadata before saving

**Kind**: static method of [<code>FileTransfer</code>](#FileTransfer)  
**Returns**: <code>Array</code> - Array with one metadata object and one sql string  

| Param | Type | Description |
| --- | --- | --- |
| metadata | <code>Util.MetadataTypeItem</code> | a single fileTransfer activity definition |

<a name="Filter"></a>

## Filter ⇐ [<code>MetadataType</code>](#MetadataType)
Filter MetadataType

**Kind**: global class  
**Extends**: [<code>MetadataType</code>](#MetadataType)  
<a name="Filter.retrieve"></a>

### Filter.retrieve(retrieveDir) ⇒ <code>Promise</code>
Retrieves Metadata of Filter.
Endpoint /automation/v1/filters/ returns all Filters,
but only with some of the fields. So it is needed to loop over
Filters with the endpoint /automation/v1/filters/{id}

**Kind**: static method of [<code>Filter</code>](#Filter)  
**Returns**: <code>Promise</code> - Promise  

| Param | Type | Description |
| --- | --- | --- |
| retrieveDir | <code>string</code> | Directory where retrieved metadata directory will be saved |

<a name="Folder"></a>

## Folder ⇐ [<code>MetadataType</code>](#MetadataType)
Folder MetadataType

**Kind**: global class  
**Extends**: [<code>MetadataType</code>](#MetadataType)  

* [Folder](#Folder) ⇐ [<code>MetadataType</code>](#MetadataType)
    * [.retrieve(retrieveDir, [additionalFields], buObject)](#Folder.retrieve) ⇒ <code>Promise</code>
    * [.retrieveForCache(buObject)](#Folder.retrieveForCache) ⇒ <code>Promise</code>
    * [.upsert(metadata)](#Folder.upsert) ⇒ <code>Promise.&lt;object&gt;</code>
    * [.create(metadataEntry)](#Folder.create) ⇒ <code>Promise</code>
    * [.update(metadataEntry)](#Folder.update) ⇒ <code>Promise</code>
    * [.preDeployTasks(metadata)](#Folder.preDeployTasks) ⇒ <code>Promise</code>
    * [.getJsonFromFS(dir, [listBadKeys])](#Folder.getJsonFromFS) ⇒ <code>object</code>
    * [.retrieveHelper([additionalFields], [queryAllAccounts])](#Folder.retrieveHelper) ⇒ <code>Promise.&lt;object&gt;</code>
    * [.postRetrieveTasks(metadata)](#Folder.postRetrieveTasks) ⇒ <code>Array.&lt;object&gt;</code>
    * [.saveResults(results, retrieveDir, mid)](#Folder.saveResults) ⇒ <code>Promise.&lt;object&gt;</code>

<a name="Folder.retrieve"></a>

### Folder.retrieve(retrieveDir, [additionalFields], buObject) ⇒ <code>Promise</code>
Retrieves metadata of metadata type into local filesystem. executes callback with retrieved metadata

**Kind**: static method of [<code>Folder</code>](#Folder)  
**Returns**: <code>Promise</code> - Promise  

| Param | Type | Description |
| --- | --- | --- |
| retrieveDir | <code>string</code> | Directory where retrieved metadata directory will be saved |
| [additionalFields] | <code>Array.&lt;string&gt;</code> | Returns specified fields even if their retrieve definition is not set to true |
| buObject | <code>object</code> | properties for auth |

<a name="Folder.retrieveForCache"></a>

### Folder.retrieveForCache(buObject) ⇒ <code>Promise</code>
Retrieves folder metadata for caching

**Kind**: static method of [<code>Folder</code>](#Folder)  
**Returns**: <code>Promise</code> - Promise  

| Param | Type | Description |
| --- | --- | --- |
| buObject | <code>object</code> | properties for auth |

<a name="Folder.upsert"></a>

### Folder.upsert(metadata) ⇒ <code>Promise.&lt;object&gt;</code>
Folder upsert (copied from Metadata Upsert), after retrieving from target
and comparing to check if create or update operation is needed.
Copied due to having a dependency on itself, meaning the created need to be serial

**Kind**: static method of [<code>Folder</code>](#Folder)  
**Returns**: <code>Promise.&lt;object&gt;</code> - Promise of saved metadata  

| Param | Type | Description |
| --- | --- | --- |
| metadata | <code>Util.MetadataTypeMap</code> | metadata mapped by their keyField |

<a name="Folder.create"></a>

### Folder.create(metadataEntry) ⇒ <code>Promise</code>
creates a folder based on metatadata

**Kind**: static method of [<code>Folder</code>](#Folder)  
**Returns**: <code>Promise</code> - Promise  

| Param | Type | Description |
| --- | --- | --- |
| metadataEntry | <code>Util.MetadataTypeItem</code> | metadata of the folder |

<a name="Folder.update"></a>

### Folder.update(metadataEntry) ⇒ <code>Promise</code>
Updates a single Folder.

**Kind**: static method of [<code>Folder</code>](#Folder)  
**Returns**: <code>Promise</code> - Promise  

| Param | Type | Description |
| --- | --- | --- |
| metadataEntry | <code>Util.MetadataTypeItem</code> | single metadata entry |

<a name="Folder.preDeployTasks"></a>

### Folder.preDeployTasks(metadata) ⇒ <code>Promise</code>
prepares a folder for deployment

**Kind**: static method of [<code>Folder</code>](#Folder)  
**Returns**: <code>Promise</code> - Promise  

| Param | Type | Description |
| --- | --- | --- |
| metadata | <code>object</code> | a single folder definition |

<a name="Folder.getJsonFromFS"></a>

### Folder.getJsonFromFS(dir, [listBadKeys]) ⇒ <code>object</code>
Returns file contents mapped to their filename without '.json' ending

**Kind**: static method of [<code>Folder</code>](#Folder)  
**Returns**: <code>object</code> - fileName => fileContent map  

| Param | Type | Default | Description |
| --- | --- | --- | --- |
| dir | <code>string</code> |  | directory that contains '.json' files to be read |
| [listBadKeys] | <code>boolean</code> | <code>false</code> | do not print errors, used for badKeys() |

<a name="Folder.retrieveHelper"></a>

### Folder.retrieveHelper([additionalFields], [queryAllAccounts]) ⇒ <code>Promise.&lt;object&gt;</code>
Helper to retrieve the folders as promise

**Kind**: static method of [<code>Folder</code>](#Folder)  
**Returns**: <code>Promise.&lt;object&gt;</code> - soap object  

| Param | Type | Description |
| --- | --- | --- |
| [additionalFields] | <code>Array.&lt;string&gt;</code> | Returns specified fields even if their retrieve definition is not set to true |
| [queryAllAccounts] | <code>boolean</code> | which queryAllAccounts setting to use |

<a name="Folder.postRetrieveTasks"></a>

### Folder.postRetrieveTasks(metadata) ⇒ <code>Array.&lt;object&gt;</code>
Gets executed after retreive of metadata type

**Kind**: static method of [<code>Folder</code>](#Folder)  
**Returns**: <code>Array.&lt;object&gt;</code> - cloned metadata  

| Param | Type | Description |
| --- | --- | --- |
| metadata | <code>object</code> | metadata mapped by their keyField |

<a name="Folder.saveResults"></a>

### Folder.saveResults(results, retrieveDir, mid) ⇒ <code>Promise.&lt;object&gt;</code>
Helper for writing Metadata to disk, used for Retrieve and deploy

**Kind**: static method of [<code>Folder</code>](#Folder)  
**Returns**: <code>Promise.&lt;object&gt;</code> - Promise of saved metadata  

| Param | Type | Description |
| --- | --- | --- |
| results | <code>object</code> | metadata results from deploy |
| retrieveDir | <code>string</code> | directory where metadata should be stored after deploy/retrieve |
| mid | <code>number</code> | current mid for this credential / business unit |

<a name="FtpLocation"></a>

## FtpLocation ⇐ [<code>MetadataType</code>](#MetadataType)
ImportFile MetadataType

**Kind**: global class  
**Extends**: [<code>MetadataType</code>](#MetadataType)  

* [FtpLocation](#FtpLocation) ⇐ [<code>MetadataType</code>](#MetadataType)
    * [.retrieve(retrieveDir)](#FtpLocation.retrieve) ⇒ <code>Promise</code>
    * [.retrieveForCache()](#FtpLocation.retrieveForCache) ⇒ <code>Promise</code>

<a name="FtpLocation.retrieve"></a>

### FtpLocation.retrieve(retrieveDir) ⇒ <code>Promise</code>
Retrieves Metadata of FtpLocation
Endpoint /automation/v1/ftplocations/ return all FtpLocations

**Kind**: static method of [<code>FtpLocation</code>](#FtpLocation)  
**Returns**: <code>Promise</code> - Promise  

| Param | Type | Description |
| --- | --- | --- |
| retrieveDir | <code>string</code> | Directory where retrieved metadata directory will be saved |

<a name="FtpLocation.retrieveForCache"></a>

### FtpLocation.retrieveForCache() ⇒ <code>Promise</code>
Retrieves folder metadata into local filesystem. Also creates a uniquePath attribute for each folder.

**Kind**: static method of [<code>FtpLocation</code>](#FtpLocation)  
**Returns**: <code>Promise</code> - Promise  
<a name="ImportFile"></a>

## ImportFile ⇐ [<code>MetadataType</code>](#MetadataType)
ImportFile MetadataType

**Kind**: global class  
**Extends**: [<code>MetadataType</code>](#MetadataType)  

* [ImportFile](#ImportFile) ⇐ [<code>MetadataType</code>](#MetadataType)
<<<<<<< HEAD
    * [.retrieve(retrieveDir)](#ImportFile.retrieve) ⇒ <code>Promise</code>
    * [.retrieveForCache()](#ImportFile.retrieveForCache) ⇒ <code>Promise</code>
    * [.retrieveAsTemplate(templateDir, name, templateVariables)](#ImportFile.retrieveAsTemplate) ⇒ <code>Promise</code>
    * [.postRetrieveTasks(importDef)](#ImportFile.postRetrieveTasks) ⇒ <code>Array.&lt;Object&gt;</code>
=======
    * [.retrieve(retrieveDir)](#ImportFile.retrieve) ⇒ <code>Promise.&lt;{metadata:Util.MetadataTypeMap, type:string}&gt;</code>
    * [.retrieveForCache()](#ImportFile.retrieveForCache) ⇒ <code>Promise.&lt;{metadata:Util.MetadataTypeMap, type:string}&gt;</code>
    * [.retrieveAsTemplate(templateDir, name, templateVariables)](#ImportFile.retrieveAsTemplate) ⇒ <code>Promise.&lt;{metadata:Util.MetadataTypeItem, type:string}&gt;</code>
    * [.postRetrieveTasks(importDef)](#ImportFile.postRetrieveTasks) ⇒ <code>Array.&lt;object&gt;</code>
>>>>>>> 0435ddd6
    * [.create(importFile)](#ImportFile.create) ⇒ <code>Promise</code>
    * [.update(importFile)](#ImportFile.update) ⇒ <code>Promise</code>
    * [.preDeployTasks(metadata)](#ImportFile.preDeployTasks) ⇒ <code>Promise</code>
    * [.parseMetadata(metadata)](#ImportFile.parseMetadata) ⇒ <code>object</code>

<a name="ImportFile.retrieve"></a>

### ImportFile.retrieve(retrieveDir) ⇒ <code>Promise</code>
Retrieves Metadata of Import File.
Endpoint /automation/v1/imports/ return all Import Files with all details.
Currently it is not needed to loop over Imports with endpoint /automation/v1/imports/{id}

**Kind**: static method of [<code>ImportFile</code>](#ImportFile)  
**Returns**: <code>Promise</code> - Promise  

| Param | Type | Description |
| --- | --- | --- |
| retrieveDir | <code>string</code> | Directory where retrieved metadata directory will be saved |

<a name="ImportFile.retrieveForCache"></a>

### ImportFile.retrieveForCache() ⇒ <code>Promise</code>
Retrieves import definition metadata for caching

**Kind**: static method of [<code>ImportFile</code>](#ImportFile)  
**Returns**: <code>Promise</code> - Promise  
<a name="ImportFile.retrieveAsTemplate"></a>

### ImportFile.retrieveAsTemplate(templateDir, name, templateVariables) ⇒ <code>Promise</code>
Retrieve a specific Import Definition by Name

**Kind**: static method of [<code>ImportFile</code>](#ImportFile)  
**Returns**: <code>Promise</code> - Promise  

| Param | Type | Description |
| --- | --- | --- |
| templateDir | <code>string</code> | Directory where retrieved metadata directory will be saved |
| name | <code>string</code> | name of the metadata file |
| templateVariables | <code>object</code> | variables to be replaced in the metadata |

<a name="ImportFile.postRetrieveTasks"></a>

### ImportFile.postRetrieveTasks(importDef) ⇒ <code>Array.&lt;object&gt;</code>
manages post retrieve steps

**Kind**: static method of [<code>ImportFile</code>](#ImportFile)  
**Returns**: <code>Array.&lt;object&gt;</code> - metadata  

| Param | Type | Description |
| --- | --- | --- |
| importDef | <code>object</code> | a single importDef |

<a name="ImportFile.create"></a>

### ImportFile.create(importFile) ⇒ <code>Promise</code>
Creates a single Import File

**Kind**: static method of [<code>ImportFile</code>](#ImportFile)  
**Returns**: <code>Promise</code> - Promise  

| Param | Type | Description |
| --- | --- | --- |
| importFile | <code>object</code> | a single Import File |

<a name="ImportFile.update"></a>

### ImportFile.update(importFile) ⇒ <code>Promise</code>
Updates a single Import File

**Kind**: static method of [<code>ImportFile</code>](#ImportFile)  
**Returns**: <code>Promise</code> - Promise  

| Param | Type | Description |
| --- | --- | --- |
| importFile | <code>object</code> | a single Import File |

<a name="ImportFile.preDeployTasks"></a>

### ImportFile.preDeployTasks(metadata) ⇒ <code>Promise</code>
prepares a import definition for deployment

**Kind**: static method of [<code>ImportFile</code>](#ImportFile)  
**Returns**: <code>Promise</code> - Promise  

| Param | Type | Description |
| --- | --- | --- |
| metadata | <code>object</code> | a single importDef |

<a name="ImportFile.parseMetadata"></a>

### ImportFile.parseMetadata(metadata) ⇒ <code>object</code>
parses retrieved Metadata before saving

**Kind**: static method of [<code>ImportFile</code>](#ImportFile)  
**Returns**: <code>object</code> - parsed metadata definition  

| Param | Type | Description |
| --- | --- | --- |
| metadata | <code>object</code> | a single import definition |

<a name="Interaction"></a>

## Interaction ⇐ [<code>MetadataType</code>](#MetadataType)
Script MetadataType

**Kind**: global class  
**Extends**: [<code>MetadataType</code>](#MetadataType)  
<a name="Interaction.retrieve"></a>

### Interaction.retrieve(retrieveDir) ⇒ <code>Promise</code>
Retrieves Metadata of Interaction
Endpoint /interaction/v1/interactions?extras=all&pageSize=50000 return 50000 Scripts with all details.

**Kind**: static method of [<code>Interaction</code>](#Interaction)  
**Returns**: <code>Promise</code> - Promise  

| Param | Type | Description |
| --- | --- | --- |
| retrieveDir | <code>string</code> | Directory where retrieved metadata directory will be saved |

<a name="List"></a>

## List ⇐ [<code>MetadataType</code>](#MetadataType)
List MetadataType

**Kind**: global class  
**Extends**: [<code>MetadataType</code>](#MetadataType)  

* [List](#List) ⇐ [<code>MetadataType</code>](#MetadataType)
    * [.retrieve(retrieveDir)](#List.retrieve) ⇒ <code>Promise</code>
    * [.retrieveForCache()](#List.retrieveForCache) ⇒ <code>Promise.&lt;object&gt;</code>
    * [.deleteByKey(buObject, customerKey)](#List.deleteByKey) ⇒ <code>Promise.&lt;boolean&gt;</code>
    * [.postRetrieveTasks(list)](#List.postRetrieveTasks) ⇒ <code>Array.&lt;object&gt;</code>
    * [.parseMetadata(metadata, [parseForCache])](#List.parseMetadata) ⇒ <code>Array</code>

<a name="List.retrieve"></a>

### List.retrieve(retrieveDir) ⇒ <code>Promise</code>
Retrieves Metadata of Lists

**Kind**: static method of [<code>List</code>](#List)  
**Returns**: <code>Promise</code> - Promise  

| Param | Type | Description |
| --- | --- | --- |
| retrieveDir | <code>string</code> | Directory where retrieved metadata directory will be saved |

<a name="List.retrieveForCache"></a>

### List.retrieveForCache() ⇒ <code>Promise.&lt;object&gt;</code>
Gets metadata cache with limited fields and does not store value to disk

**Kind**: static method of [<code>List</code>](#List)  
**Returns**: <code>Promise.&lt;object&gt;</code> - Promise of metadata  
<a name="List.deleteByKey"></a>

### List.deleteByKey(buObject, customerKey) ⇒ <code>Promise.&lt;boolean&gt;</code>
Delete a metadata item from the specified business unit

**Kind**: static method of [<code>List</code>](#List)  
**Returns**: <code>Promise.&lt;boolean&gt;</code> - deletion success status  

| Param | Type | Description |
| --- | --- | --- |
| buObject | <code>Util.BuObject</code> | references credentials |
| customerKey | <code>string</code> | Identifier of data extension |

<a name="List.postRetrieveTasks"></a>

### List.postRetrieveTasks(list) ⇒ <code>Array.&lt;object&gt;</code>
manages post retrieve steps

**Kind**: static method of [<code>List</code>](#List)  
**Returns**: <code>Array.&lt;object&gt;</code> - metadata  

| Param | Type | Description |
| --- | --- | --- |
| list | <code>object</code> | a single list |

<a name="List.parseMetadata"></a>

### List.parseMetadata(metadata, [parseForCache]) ⇒ <code>Array</code>
parses retrieved Metadata before saving

**Kind**: static method of [<code>List</code>](#List)  
**Returns**: <code>Array</code> - Array with one metadata object and one sql string  

| Param | Type | Description |
| --- | --- | --- |
| metadata | <code>object</code> | a single list definition |
| [parseForCache] | <code>boolean</code> | if set to true, the Category ID is kept |

<a name="MetadataType"></a>

## MetadataType
MetadataType class that gets extended by their specific metadata type class.
Provides default functionality that can be overwritten by child metadata type classes

**Kind**: global class  

* [MetadataType](#MetadataType)
    * [.client](#MetadataType.client) : <code>Util.SDK</code>
    * [.properties](#MetadataType.properties) : <code>Util.MultiMetadataTypeMap</code>
    * [.subType](#MetadataType.subType) : <code>string</code>
    * [.buObject](#MetadataType.buObject) : <code>object</code>
    * [.getJsonFromFS(dir, [listBadKeys])](#MetadataType.getJsonFromFS) ⇒ <code>object</code>
    * [.getFieldNamesToRetrieve([additionalFields])](#MetadataType.getFieldNamesToRetrieve) ⇒ <code>Array.&lt;string&gt;</code>
    * [.deploy(metadata, deployDir, retrieveDir, buObject)](#MetadataType.deploy) ⇒ <code>Promise.&lt;object&gt;</code>
    * [.postDeployTasks(metadata, originalMetadata)](#MetadataType.postDeployTasks) ⇒ <code>void</code>
    * [.postRetrieveTasks(metadata, targetDir, [isTemplating])](#MetadataType.postRetrieveTasks) ⇒ <code>Util.MetadataTypeItem</code>
    * [.overrideKeyWithName(metadata, [warningMsg])](#MetadataType.overrideKeyWithName) ⇒ <code>void</code>
    * [.retrieve(retrieveDir, [additionalFields], buObject, [subType])](#MetadataType.retrieve) ⇒ <code>Promise.&lt;{metadata:Util.MetadataTypeMap, type:string}&gt;</code>
    * [.retrieveChangelog([additionalFields], buObject, [subType])](#MetadataType.retrieveChangelog) ⇒ <code>Promise.&lt;{metadata:Util.MetadataTypeMap, type:string}&gt;</code>
    * [.retrieveForCache(buObject, [subType])](#MetadataType.retrieveForCache) ⇒ <code>Promise.&lt;{metadata:Util.MetadataTypeMap, type:string}&gt;</code>
    * [.retrieveAsTemplate(templateDir, name, templateVariables, [subType])](#MetadataType.retrieveAsTemplate) ⇒ <code>Promise.&lt;{metadata:Util.MetadataTypeMap, type:string}&gt;</code>
    * [.buildTemplate(templateDir, name, templateVariables, [subType])](#MetadataType.buildTemplate) ⇒ <code>Promise.&lt;{metadata:Util.MetadataTypeMap, type:string}&gt;</code>
    * [.preDeployTasks(metadata, deployDir)](#MetadataType.preDeployTasks) ⇒ <code>Promise.&lt;Util.MetadataTypeItem&gt;</code>
    * [.create(metadata, deployDir)](#MetadataType.create) ⇒ <code>void</code>
    * [.update(metadata, [metadataBefore])](#MetadataType.update) ⇒ <code>void</code>
    * [.upsert(metadata, deployDir, [buObject])](#MetadataType.upsert) ⇒ <code>Promise.&lt;Util.MetadataTypeMap&gt;</code>
    * [.createREST(metadataEntry, uri)](#MetadataType.createREST) ⇒ <code>Promise</code>
    * [.createSOAP(metadataEntry, [overrideType], [handleOutside])](#MetadataType.createSOAP) ⇒ <code>Promise</code>
    * [.updateREST(metadataEntry, uri)](#MetadataType.updateREST) ⇒ <code>Promise</code>
    * [.updateSOAP(metadataEntry, [overrideType], [handleOutside])](#MetadataType.updateSOAP) ⇒ <code>Promise</code>
    * [.retrieveSOAP(retrieveDir, buObject, [requestParams], [additionalFields], [overrideType])](#MetadataType.retrieveSOAP) ⇒ <code>Promise.&lt;{metadata:Util.MetadataTypeMap, type:string}&gt;</code>
    * [.retrieveREST(retrieveDir, uri, [overrideType], [templateVariables])](#MetadataType.retrieveREST) ⇒ <code>Promise.&lt;{metadata:Util.MetadataTypeMap, type:string}&gt;</code>
    * [.parseResponseBody(body)](#MetadataType.parseResponseBody) ⇒ <code>Promise.&lt;Util.MetadataTypeMap&gt;</code>
    * [.deleteFieldByDefinition(metadataEntry, fieldPath, definitionProperty, origin)](#MetadataType.deleteFieldByDefinition) ⇒ <code>void</code>
    * [.removeNotCreateableFields(metadataEntry)](#MetadataType.removeNotCreateableFields) ⇒ <code>void</code>
    * [.removeNotUpdateableFields(metadataEntry)](#MetadataType.removeNotUpdateableFields) ⇒ <code>void</code>
    * [.keepTemplateFields(metadataEntry)](#MetadataType.keepTemplateFields) ⇒ <code>void</code>
    * [.keepRetrieveFields(metadataEntry)](#MetadataType.keepRetrieveFields) ⇒ <code>void</code>
    * [.isFiltered(metadataEntry, [include])](#MetadataType.isFiltered) ⇒ <code>boolean</code>
    * [.isFilteredFolder(metadataEntry, [include])](#MetadataType.isFilteredFolder) ⇒ <code>boolean</code>
    * [.saveResults(results, retrieveDir, [overrideType], [templateVariables])](#MetadataType.saveResults) ⇒ <code>Promise.&lt;Util.MetadataTypeMap&gt;</code>
    * [.buildDefinitionForExtracts(templateDir, targetDir, metadata, variables, templateName)](#MetadataType.buildDefinitionForExtracts) ⇒ <code>Promise.&lt;void&gt;</code>
    * [.findSubType(templateDir, templateName)](#MetadataType.findSubType) ⇒ <code>string</code>
    * [.readSecondaryFolder(templateDir, typeDirArr, templateName, fileName, ex)](#MetadataType.readSecondaryFolder) ⇒ <code>object</code>
    * [.buildDefinition(templateDir, targetDir, templateName, variables)](#MetadataType.buildDefinition) ⇒ <code>Promise.&lt;{metadata:Util.MetadataTypeMap, type:string}&gt;</code>
    * [.checkForErrors(ex)](#MetadataType.checkForErrors) ⇒ <code>string</code>
    * [.document([buObject], [metadata], [isDeploy])](#MetadataType.document) ⇒ <code>void</code>
    * [.deleteByKey(buObject, customerKey)](#MetadataType.deleteByKey) ⇒ <code>boolean</code>
    * [.postDeleteTasks(buObject, customerKey)](#MetadataType.postDeleteTasks) ⇒ <code>void</code>
    * [.deleteByKeySOAP(buObject, customerKey, [handleOutside])](#MetadataType.deleteByKeySOAP) ⇒ <code>boolean</code>
    * [.readBUMetadataForType(readDir, [listBadKeys], [buMetadata])](#MetadataType.readBUMetadataForType) ⇒ <code>object</code>

<a name="MetadataType.client"></a>

### MetadataType.client : <code>Util.SDK</code>
**Kind**: static property of [<code>MetadataType</code>](#MetadataType)  
<a name="MetadataType.properties"></a>

### MetadataType.properties : <code>Util.MultiMetadataTypeMap</code>
**Kind**: static property of [<code>MetadataType</code>](#MetadataType)  
<a name="MetadataType.subType"></a>

### MetadataType.subType : <code>string</code>
**Kind**: static property of [<code>MetadataType</code>](#MetadataType)  
<a name="MetadataType.buObject"></a>

### MetadataType.buObject : <code>object</code>
**Kind**: static property of [<code>MetadataType</code>](#MetadataType)  
<a name="MetadataType.getJsonFromFS"></a>

### MetadataType.getJsonFromFS(dir, [listBadKeys]) ⇒ <code>object</code>
Returns file contents mapped to their filename without '.json' ending

**Kind**: static method of [<code>MetadataType</code>](#MetadataType)  
**Returns**: <code>object</code> - fileName => fileContent map  

| Param | Type | Default | Description |
| --- | --- | --- | --- |
| dir | <code>string</code> |  | directory that contains '.json' files to be read |
| [listBadKeys] | <code>boolean</code> | <code>false</code> | do not print errors, used for badKeys() |

<a name="MetadataType.getFieldNamesToRetrieve"></a>

### MetadataType.getFieldNamesToRetrieve([additionalFields]) ⇒ <code>Array.&lt;string&gt;</code>
Returns fieldnames of Metadata Type. 'this.definition.fields' variable only set in child classes.

**Kind**: static method of [<code>MetadataType</code>](#MetadataType)  
**Returns**: <code>Array.&lt;string&gt;</code> - Fieldnames  

| Param | Type | Description |
| --- | --- | --- |
| [additionalFields] | <code>Array.&lt;string&gt;</code> | Returns specified fields even if their retrieve definition is not set to true |

<a name="MetadataType.deploy"></a>

### MetadataType.deploy(metadata, deployDir, retrieveDir, buObject) ⇒ <code>Promise.&lt;object&gt;</code>
Deploys metadata

**Kind**: static method of [<code>MetadataType</code>](#MetadataType)  
**Returns**: <code>Promise.&lt;object&gt;</code> - Promise of keyField => metadata map  

| Param | Type | Description |
| --- | --- | --- |
| metadata | <code>Util.MetadataTypeMap</code> | metadata mapped by their keyField |
| deployDir | <code>string</code> | directory where deploy metadata are saved |
| retrieveDir | <code>string</code> | directory where metadata after deploy should be saved |
| buObject | <code>Util.BuObject</code> | properties for auth |

<a name="MetadataType.postDeployTasks"></a>

### MetadataType.postDeployTasks(metadata, originalMetadata) ⇒ <code>void</code>
Gets executed after deployment of metadata type

**Kind**: static method of [<code>MetadataType</code>](#MetadataType)  

| Param | Type | Description |
| --- | --- | --- |
| metadata | <code>Util.MetadataTypeMap</code> | metadata mapped by their keyField |
| originalMetadata | <code>Util.MetadataTypeMap</code> | metadata to be updated (contains additioanl fields) |

<a name="MetadataType.postRetrieveTasks"></a>

### MetadataType.postRetrieveTasks(metadata, targetDir, [isTemplating]) ⇒ <code>Util.MetadataTypeItem</code>
Gets executed after retreive of metadata type

**Kind**: static method of [<code>MetadataType</code>](#MetadataType)  
**Returns**: <code>Util.MetadataTypeItem</code> - cloned metadata  

| Param | Type | Description |
| --- | --- | --- |
| metadata | <code>Util.MetadataTypeItem</code> | a single item |
| targetDir | <code>string</code> | folder where retrieves should be saved |
| [isTemplating] | <code>boolean</code> | signals that we are retrieving templates |

<a name="MetadataType.overrideKeyWithName"></a>

### MetadataType.overrideKeyWithName(metadata, [warningMsg]) ⇒ <code>void</code>
used to synchronize name and external key during retrieveAsTemplate

**Kind**: static method of [<code>MetadataType</code>](#MetadataType)  

| Param | Type | Description |
| --- | --- | --- |
| metadata | <code>Util.MetadataTypeItem</code> | a single item |
| [warningMsg] | <code>string</code> | optional msg to show the user |

<a name="MetadataType.retrieve"></a>

### MetadataType.retrieve(retrieveDir, [additionalFields], buObject, [subType]) ⇒ <code>Promise.&lt;{metadata:Util.MetadataTypeMap, type:string}&gt;</code>
Gets metadata from Marketing Cloud

**Kind**: static method of [<code>MetadataType</code>](#MetadataType)  
**Returns**: <code>Promise.&lt;{metadata:Util.MetadataTypeMap, type:string}&gt;</code> - metadata  

| Param | Type | Description |
| --- | --- | --- |
| retrieveDir | <code>string</code> | Directory where retrieved metadata directory will be saved |
| [additionalFields] | <code>Array.&lt;string&gt;</code> | Returns specified fields even if their retrieve definition is not set to true |
| buObject | <code>Util.BuObject</code> | properties for auth |
| [subType] | <code>string</code> | optionally limit to a single subtype |

<a name="MetadataType.retrieveChangelog"></a>

### MetadataType.retrieveChangelog([additionalFields], buObject, [subType]) ⇒ <code>Promise.&lt;{metadata:Util.MetadataTypeMap, type:string}&gt;</code>
Gets metadata from Marketing Cloud

**Kind**: static method of [<code>MetadataType</code>](#MetadataType)  
**Returns**: <code>Promise.&lt;{metadata:Util.MetadataTypeMap, type:string}&gt;</code> - metadata  

| Param | Type | Description |
| --- | --- | --- |
| [additionalFields] | <code>Array.&lt;string&gt;</code> | Returns specified fields even if their retrieve definition is not set to true |
| buObject | <code>Util.BuObject</code> | properties for auth |
| [subType] | <code>string</code> | optionally limit to a single subtype |

<a name="MetadataType.retrieveForCache"></a>

### MetadataType.retrieveForCache(buObject, [subType]) ⇒ <code>Promise.&lt;{metadata:Util.MetadataTypeMap, type:string}&gt;</code>
Gets metadata cache with limited fields and does not store value to disk

**Kind**: static method of [<code>MetadataType</code>](#MetadataType)  
**Returns**: <code>Promise.&lt;{metadata:Util.MetadataTypeMap, type:string}&gt;</code> - metadata  

| Param | Type | Description |
| --- | --- | --- |
| buObject | <code>Util.BuObject</code> | properties for auth |
| [subType] | <code>string</code> | optionally limit to a single subtype |

<a name="MetadataType.retrieveAsTemplate"></a>

### MetadataType.retrieveAsTemplate(templateDir, name, templateVariables, [subType]) ⇒ <code>Promise.&lt;{metadata:Util.MetadataTypeMap, type:string}&gt;</code>
Gets metadata cache with limited fields and does not store value to disk

**Kind**: static method of [<code>MetadataType</code>](#MetadataType)  
**Returns**: <code>Promise.&lt;{metadata:Util.MetadataTypeMap, type:string}&gt;</code> - metadata  

| Param | Type | Description |
| --- | --- | --- |
| templateDir | <code>string</code> | Directory where retrieved metadata directory will be saved |
| name | <code>string</code> | name of the metadata file |
| templateVariables | <code>Util.TemplateMap</code> | variables to be replaced in the metadata |
| [subType] | <code>string</code> | optionally limit to a single subtype |

<a name="MetadataType.buildTemplate"></a>

### MetadataType.buildTemplate(templateDir, name, templateVariables, [subType]) ⇒ <code>Promise.&lt;{metadata:Util.MetadataTypeMap, type:string}&gt;</code>
Gets metadata cache with limited fields and does not store value to disk

**Kind**: static method of [<code>MetadataType</code>](#MetadataType)  
**Returns**: <code>Promise.&lt;{metadata:Util.MetadataTypeMap, type:string}&gt;</code> - metadata  

| Param | Type | Description |
| --- | --- | --- |
| templateDir | <code>string</code> | Directory where retrieved metadata directory will be saved |
| name | <code>string</code> | name of the metadata file |
| templateVariables | <code>Util.TemplateMap</code> | variables to be replaced in the metadata |
| [subType] | <code>string</code> | optionally limit to a single subtype |

<a name="MetadataType.preDeployTasks"></a>

### MetadataType.preDeployTasks(metadata, deployDir) ⇒ <code>Promise.&lt;Util.MetadataTypeItem&gt;</code>
Gets executed before deploying metadata

**Kind**: static method of [<code>MetadataType</code>](#MetadataType)  
**Returns**: <code>Promise.&lt;Util.MetadataTypeItem&gt;</code> - Promise of a single metadata item  

| Param | Type | Description |
| --- | --- | --- |
| metadata | <code>Util.MetadataTypeItem</code> | a single metadata item |
| deployDir | <code>string</code> | folder where files for deployment are stored |

<a name="MetadataType.create"></a>

### MetadataType.create(metadata, deployDir) ⇒ <code>void</code>
Abstract create method that needs to be implemented in child metadata type

**Kind**: static method of [<code>MetadataType</code>](#MetadataType)  

| Param | Type | Description |
| --- | --- | --- |
| metadata | <code>Util.MetadataTypeItem</code> | single metadata entry |
| deployDir | <code>string</code> | directory where deploy metadata are saved |

<a name="MetadataType.update"></a>

### MetadataType.update(metadata, [metadataBefore]) ⇒ <code>void</code>
Abstract update method that needs to be implemented in child metadata type

**Kind**: static method of [<code>MetadataType</code>](#MetadataType)  

| Param | Type | Description |
| --- | --- | --- |
| metadata | <code>Util.MetadataTypeItem</code> | single metadata entry |
| [metadataBefore] | <code>Util.MetadataTypeItem</code> | metadata mapped by their keyField |

<a name="MetadataType.upsert"></a>

### MetadataType.upsert(metadata, deployDir, [buObject]) ⇒ <code>Promise.&lt;Util.MetadataTypeMap&gt;</code>
MetadataType upsert, after retrieving from target and comparing to check if create or update operation is needed.

**Kind**: static method of [<code>MetadataType</code>](#MetadataType)  
**Returns**: <code>Promise.&lt;Util.MetadataTypeMap&gt;</code> - keyField => metadata map  

| Param | Type | Description |
| --- | --- | --- |
| metadata | <code>Util.MetadataTypeMap</code> | metadata mapped by their keyField |
| deployDir | <code>string</code> | directory where deploy metadata are saved |
| [buObject] | <code>Util.BuObject</code> | properties for auth |

<a name="MetadataType.createREST"></a>

### MetadataType.createREST(metadataEntry, uri) ⇒ <code>Promise</code>
Creates a single metadata entry via REST

**Kind**: static method of [<code>MetadataType</code>](#MetadataType)  
**Returns**: <code>Promise</code> - Promise  

| Param | Type | Description |
| --- | --- | --- |
| metadataEntry | <code>Util.MetadataTypeItem</code> | a single metadata Entry |
| uri | <code>string</code> | rest endpoint for POST |

<a name="MetadataType.createSOAP"></a>

### MetadataType.createSOAP(metadataEntry, [overrideType], [handleOutside]) ⇒ <code>Promise</code>
Creates a single metadata entry via fuel-soap (generic lib not wrapper)

**Kind**: static method of [<code>MetadataType</code>](#MetadataType)  
**Returns**: <code>Promise</code> - Promise  

| Param | Type | Description |
| --- | --- | --- |
| metadataEntry | <code>Util.MetadataTypeItem</code> | single metadata entry |
| [overrideType] | <code>string</code> | can be used if the API type differs from the otherwise used type identifier |
| [handleOutside] | <code>boolean</code> | if the API reponse is irregular this allows you to handle it outside of this generic method |

<a name="MetadataType.updateREST"></a>

### MetadataType.updateREST(metadataEntry, uri) ⇒ <code>Promise</code>
Updates a single metadata entry via REST

**Kind**: static method of [<code>MetadataType</code>](#MetadataType)  
**Returns**: <code>Promise</code> - Promise  

| Param | Type | Description |
| --- | --- | --- |
| metadataEntry | <code>Util.MetadataTypeItem</code> | a single metadata Entry |
| uri | <code>string</code> | rest endpoint for PATCH |

<a name="MetadataType.updateSOAP"></a>

### MetadataType.updateSOAP(metadataEntry, [overrideType], [handleOutside]) ⇒ <code>Promise</code>
Updates a single metadata entry via fuel-soap (generic lib not wrapper)

**Kind**: static method of [<code>MetadataType</code>](#MetadataType)  
**Returns**: <code>Promise</code> - Promise  

| Param | Type | Description |
| --- | --- | --- |
| metadataEntry | <code>Util.MetadataTypeItem</code> | single metadata entry |
| [overrideType] | <code>string</code> | can be used if the API type differs from the otherwise used type identifier |
| [handleOutside] | <code>boolean</code> | if the API reponse is irregular this allows you to handle it outside of this generic method |

<a name="MetadataType.retrieveSOAP"></a>

### MetadataType.retrieveSOAP(retrieveDir, buObject, [requestParams], [additionalFields], [overrideType]) ⇒ <code>Promise.&lt;{metadata:Util.MetadataTypeMap, type:string}&gt;</code>
Retrieves SOAP via generic fuel-soap wrapper based metadata of metadata type into local filesystem. executes callback with retrieved metadata

**Kind**: static method of [<code>MetadataType</code>](#MetadataType)  
**Returns**: <code>Promise.&lt;{metadata:Util.MetadataTypeMap, type:string}&gt;</code> - Promise of item map  

| Param | Type | Description |
| --- | --- | --- |
| retrieveDir | <code>string</code> | Directory where retrieved metadata directory will be saved |
| buObject | <code>Util.BuObject</code> | properties for auth |
| [requestParams] | <code>object</code> | required for the specific request (filter for example) |
| [additionalFields] | <code>Array.&lt;string&gt;</code> | Returns specified fields even if their retrieve definition is not set to true |
| [overrideType] | <code>string</code> | can be used if the API type differs from the otherwise used type identifier |

<a name="MetadataType.retrieveREST"></a>

### MetadataType.retrieveREST(retrieveDir, uri, [overrideType], [templateVariables]) ⇒ <code>Promise.&lt;{metadata:Util.MetadataTypeMap, type:string}&gt;</code>
Retrieves Metadata for Rest Types

**Kind**: static method of [<code>MetadataType</code>](#MetadataType)  
**Returns**: <code>Promise.&lt;{metadata:Util.MetadataTypeMap, type:string}&gt;</code> - Promise of item map  

| Param | Type | Description |
| --- | --- | --- |
| retrieveDir | <code>string</code> | Directory where retrieved metadata directory will be saved |
| uri | <code>string</code> | rest endpoint for GET |
| [overrideType] | <code>string</code> | force a metadata type (mainly used for Folders) |
| [templateVariables] | <code>Util.TemplateMap</code> | variables to be replaced in the metadata |

<a name="MetadataType.parseResponseBody"></a>

### MetadataType.parseResponseBody(body) ⇒ <code>Promise.&lt;Util.MetadataTypeMap&gt;</code>
Builds map of metadata entries mapped to their keyfields

**Kind**: static method of [<code>MetadataType</code>](#MetadataType)  
**Returns**: <code>Promise.&lt;Util.MetadataTypeMap&gt;</code> - keyField => metadata map  

| Param | Type | Description |
| --- | --- | --- |
| body | <code>object</code> | json of response body |

<a name="MetadataType.deleteFieldByDefinition"></a>

### MetadataType.deleteFieldByDefinition(metadataEntry, fieldPath, definitionProperty, origin) ⇒ <code>void</code>
Deletes a field in a metadata entry if the selected definition property equals false.

**Kind**: static method of [<code>MetadataType</code>](#MetadataType)  

| Param | Type | Description |
| --- | --- | --- |
| metadataEntry | <code>Util.MetadataTypeItem</code> | One entry of a metadataType |
| fieldPath | <code>string</code> | field path to be checked if it conforms to the definition (dot seperated if nested): 'fuu.bar' |
| definitionProperty | <code>&#x27;isCreateable&#x27;</code> \| <code>&#x27;isUpdateable&#x27;</code> \| <code>&#x27;retrieving&#x27;</code> \| <code>&#x27;templating&#x27;</code> | delete field if definitionProperty equals false for specified field. Options: [isCreateable | isUpdateable] |
| origin | <code>string</code> | string of parent object, required when using arrays as these are parsed slightly differently. |

**Example**  
```js
Removes field (or nested fields childs) that are not updateable
deleteFieldByDefinition(metadataEntry, 'CustomerKey', 'isUpdateable');
```
<a name="MetadataType.removeNotCreateableFields"></a>

### MetadataType.removeNotCreateableFields(metadataEntry) ⇒ <code>void</code>
Remove fields from metadata entry that are not createable

**Kind**: static method of [<code>MetadataType</code>](#MetadataType)  

| Param | Type | Description |
| --- | --- | --- |
| metadataEntry | <code>Util.MetadataTypeItem</code> | metadata entry |

<a name="MetadataType.removeNotUpdateableFields"></a>

### MetadataType.removeNotUpdateableFields(metadataEntry) ⇒ <code>void</code>
Remove fields from metadata entry that are not updateable

**Kind**: static method of [<code>MetadataType</code>](#MetadataType)  

| Param | Type | Description |
| --- | --- | --- |
| metadataEntry | <code>Util.MetadataTypeItem</code> | metadata entry |

<a name="MetadataType.keepTemplateFields"></a>

### MetadataType.keepTemplateFields(metadataEntry) ⇒ <code>void</code>
Remove fields from metadata entry that are not needed in the template

**Kind**: static method of [<code>MetadataType</code>](#MetadataType)  

| Param | Type | Description |
| --- | --- | --- |
| metadataEntry | <code>Util.MetadataTypeItem</code> | metadata entry |

<a name="MetadataType.keepRetrieveFields"></a>

### MetadataType.keepRetrieveFields(metadataEntry) ⇒ <code>void</code>
Remove fields from metadata entry that are not needed in the stored metadata

**Kind**: static method of [<code>MetadataType</code>](#MetadataType)  

| Param | Type | Description |
| --- | --- | --- |
| metadataEntry | <code>Util.MetadataTypeItem</code> | metadata entry |

<a name="MetadataType.isFiltered"></a>

### MetadataType.isFiltered(metadataEntry, [include]) ⇒ <code>boolean</code>
checks if the current metadata entry should be saved on retrieve or not

**Kind**: static method of [<code>MetadataType</code>](#MetadataType)  
**Returns**: <code>boolean</code> - true: skip saving == filtered; false: continue with saving  

| Param | Type | Default | Description |
| --- | --- | --- | --- |
| metadataEntry | <code>Util.MetadataTypeItem</code> |  | metadata entry |
| [include] | <code>boolean</code> | <code>false</code> | true: use definition.include / options.include; false=exclude: use definition.filter / options.exclude |

<a name="MetadataType.isFilteredFolder"></a>

### MetadataType.isFilteredFolder(metadataEntry, [include]) ⇒ <code>boolean</code>
optionally filter by what folder something is in

**Kind**: static method of [<code>MetadataType</code>](#MetadataType)  
**Returns**: <code>boolean</code> - true: filtered == do NOT save; false: not filtered == do save  

| Param | Type | Default | Description |
| --- | --- | --- | --- |
| metadataEntry | <code>object</code> |  | metadata entry |
| [include] | <code>boolean</code> | <code>false</code> | true: use definition.include / options.include; false=exclude: use definition.filter / options.exclude |

<a name="MetadataType.saveResults"></a>

### MetadataType.saveResults(results, retrieveDir, [overrideType], [templateVariables]) ⇒ <code>Promise.&lt;Util.MetadataTypeMap&gt;</code>
Helper for writing Metadata to disk, used for Retrieve and deploy

**Kind**: static method of [<code>MetadataType</code>](#MetadataType)  
**Returns**: <code>Promise.&lt;Util.MetadataTypeMap&gt;</code> - Promise of saved metadata  

| Param | Type | Description |
| --- | --- | --- |
| results | <code>Util.MetadataTypeMap</code> | metadata results from deploy |
| retrieveDir | <code>string</code> | directory where metadata should be stored after deploy/retrieve |
| [overrideType] | <code>string</code> | for use when there is a subtype (such as folder-queries) |
| [templateVariables] | <code>Util.TemplateMap</code> | variables to be replaced in the metadata |

<a name="MetadataType.buildDefinitionForExtracts"></a>

### MetadataType.buildDefinitionForExtracts(templateDir, targetDir, metadata, variables, templateName) ⇒ <code>Promise.&lt;void&gt;</code>
helper for buildDefinition
handles extracted code if any are found for complex types (e.g script, asset, query)

**Kind**: static method of [<code>MetadataType</code>](#MetadataType)  
**Returns**: <code>Promise.&lt;void&gt;</code> - Promise  

| Param | Type | Description |
| --- | --- | --- |
| templateDir | <code>string</code> | Directory where metadata templates are stored |
| targetDir | <code>string</code> | Directory where built definitions will be saved |
| metadata | <code>Util.MetadataTypeItem</code> | main JSON file that was read from file system |
| variables | <code>Util.TemplateMap</code> | variables to be replaced in the metadata |
| templateName | <code>string</code> | name of the template to be built |

<a name="MetadataType.findSubType"></a>

### MetadataType.findSubType(templateDir, templateName) ⇒ <code>string</code>
check template directory for complex types that open subfolders for their subtypes

**Kind**: static method of [<code>MetadataType</code>](#MetadataType)  
**Returns**: <code>string</code> - subtype name  

| Param | Type | Description |
| --- | --- | --- |
| templateDir | <code>string</code> | Directory where metadata templates are stored |
| templateName | <code>string</code> | name of the metadata file |

<a name="MetadataType.readSecondaryFolder"></a>

### MetadataType.readSecondaryFolder(templateDir, typeDirArr, templateName, fileName, ex) ⇒ <code>object</code>
optional method used for some types to try a different folder structure

**Kind**: static method of [<code>MetadataType</code>](#MetadataType)  
**Returns**: <code>object</code> - metadata  

| Param | Type | Description |
| --- | --- | --- |
| templateDir | <code>string</code> | Directory where metadata templates are stored |
| typeDirArr | <code>Array.&lt;string&gt;</code> | current subdir for this type |
| templateName | <code>string</code> | name of the metadata template |
| fileName | <code>string</code> | name of the metadata template file w/o extension |
| ex | <code>Error</code> | error from first attempt |

<a name="MetadataType.buildDefinition"></a>

### MetadataType.buildDefinition(templateDir, targetDir, templateName, variables) ⇒ <code>Promise.&lt;{metadata:Util.MetadataTypeMap, type:string}&gt;</code>
Builds definition based on template
NOTE: Most metadata files should use this generic method, unless custom
parsing is required (for example scripts & queries)

**Kind**: static method of [<code>MetadataType</code>](#MetadataType)  
**Returns**: <code>Promise.&lt;{metadata:Util.MetadataTypeMap, type:string}&gt;</code> - Promise of item map  

| Param | Type | Description |
| --- | --- | --- |
| templateDir | <code>string</code> | Directory where metadata templates are stored |
| targetDir | <code>string</code> \| <code>Array.&lt;string&gt;</code> | (List of) Directory where built definitions will be saved |
| templateName | <code>string</code> | name of the metadata file |
| variables | <code>Util.TemplateMap</code> | variables to be replaced in the metadata |

<a name="MetadataType.checkForErrors"></a>

### MetadataType.checkForErrors(ex) ⇒ <code>string</code>
Standardizes a check for multiple messages

**Kind**: static method of [<code>MetadataType</code>](#MetadataType)  
**Returns**: <code>string</code> - formatted Error Message  

| Param | Type | Description |
| --- | --- | --- |
| ex | <code>object</code> | response payload from REST API |

<a name="MetadataType.document"></a>

### MetadataType.document([buObject], [metadata], [isDeploy]) ⇒ <code>void</code>
Gets metadata cache with limited fields and does not store value to disk

**Kind**: static method of [<code>MetadataType</code>](#MetadataType)  

| Param | Type | Description |
| --- | --- | --- |
| [buObject] | <code>Util.BuObject</code> | properties for auth |
| [metadata] | <code>Util.MetadataTypeMap</code> | a list of type definitions |
| [isDeploy] | <code>boolean</code> | used to skip non-supported message during deploy |

<a name="MetadataType.deleteByKey"></a>

### MetadataType.deleteByKey(buObject, customerKey) ⇒ <code>boolean</code>
Delete a metadata item from the specified business unit

**Kind**: static method of [<code>MetadataType</code>](#MetadataType)  
**Returns**: <code>boolean</code> - deletion success status  

| Param | Type | Description |
| --- | --- | --- |
| buObject | <code>Util.BuObject</code> | references credentials |
| customerKey | <code>string</code> | Identifier of data extension |

<a name="MetadataType.postDeleteTasks"></a>

### MetadataType.postDeleteTasks(buObject, customerKey) ⇒ <code>void</code>
clean up after deleting a metadata item

**Kind**: static method of [<code>MetadataType</code>](#MetadataType)  
**Returns**: <code>void</code> - -  

| Param | Type | Description |
| --- | --- | --- |
| buObject | <code>Util.BuObject</code> | references credentials |
| customerKey | <code>string</code> | Identifier of metadata item |

<a name="MetadataType.deleteByKeySOAP"></a>

### MetadataType.deleteByKeySOAP(buObject, customerKey, [handleOutside]) ⇒ <code>boolean</code>
Delete a data extension from the specified business unit

**Kind**: static method of [<code>MetadataType</code>](#MetadataType)  
**Returns**: <code>boolean</code> - deletion success flag  

| Param | Type | Description |
| --- | --- | --- |
| buObject | <code>Util.BuObject</code> | references credentials |
| customerKey | <code>string</code> | Identifier of metadata |
| [handleOutside] | <code>boolean</code> | if the API reponse is irregular this allows you to handle it outside of this generic method |

<a name="MetadataType.readBUMetadataForType"></a>

### MetadataType.readBUMetadataForType(readDir, [listBadKeys], [buMetadata]) ⇒ <code>object</code>
Returns metadata of a business unit that is saved locally

**Kind**: static method of [<code>MetadataType</code>](#MetadataType)  
**Returns**: <code>object</code> - Metadata of BU in local directory  

| Param | Type | Default | Description |
| --- | --- | --- | --- |
| readDir | <code>string</code> |  | root directory of metadata. |
| [listBadKeys] | <code>boolean</code> | <code>false</code> | do not print errors, used for badKeys() |
| [buMetadata] | <code>object</code> |  | Metadata of BU in local directory |

<a name="MobileCode"></a>

## MobileCode ⇐ [<code>MetadataType</code>](#MetadataType)
MobileCode MetadataType

**Kind**: global class  
**Extends**: [<code>MetadataType</code>](#MetadataType)  

* [MobileCode](#MobileCode) ⇐ [<code>MetadataType</code>](#MetadataType)
    * [.retrieve(retrieveDir)](#MobileCode.retrieve) ⇒ <code>Promise.&lt;object&gt;</code>
    * [.retrieveForCache()](#MobileCode.retrieveForCache) ⇒ <code>Promise.&lt;object&gt;</code>

<a name="MobileCode.retrieve"></a>

### MobileCode.retrieve(retrieveDir) ⇒ <code>Promise.&lt;object&gt;</code>
Retrieves Metadata of Mobile Keywords
Endpoint /legacy/v1/beta/mobile/code/ return all Mobile Codes with all details.

**Kind**: static method of [<code>MobileCode</code>](#MobileCode)  
**Returns**: <code>Promise.&lt;object&gt;</code> - Promise of metadata  

| Param | Type | Description |
| --- | --- | --- |
| retrieveDir | <code>string</code> | Directory where retrieved metadata directory will be saved |

<a name="MobileCode.retrieveForCache"></a>

### MobileCode.retrieveForCache() ⇒ <code>Promise.&lt;object&gt;</code>
Retrieves event definition metadata for caching

**Kind**: static method of [<code>MobileCode</code>](#MobileCode)  
**Returns**: <code>Promise.&lt;object&gt;</code> - Promise of metadata  
<a name="MobileKeyword"></a>

## MobileKeyword ⇐ [<code>MetadataType</code>](#MetadataType)
MobileKeyword MetadataType

**Kind**: global class  
**Extends**: [<code>MetadataType</code>](#MetadataType)  

* [MobileKeyword](#MobileKeyword) ⇐ [<code>MetadataType</code>](#MetadataType)
    * [.retrieve(retrieveDir)](#MobileKeyword.retrieve) ⇒ <code>Promise.&lt;Object&gt;</code>
    * [.retrieveForCache()](#MobileKeyword.retrieveForCache) ⇒ <code>Promise.&lt;Object&gt;</code>
    * [.retrieveAsTemplate(templateDir, name, templateVariables)](#MobileKeyword.retrieveAsTemplate) ⇒ <code>Promise.&lt;Object&gt;</code>
    * [.create(MobileKeyword)](#MobileKeyword.create) ⇒ <code>Promise</code>
    * [.preDeployTasks(metadata)](#MobileKeyword.preDeployTasks) ⇒ <code>Promise</code>

<a name="MobileKeyword.retrieve"></a>

### MobileKeyword.retrieve(retrieveDir) ⇒ <code>Promise.&lt;Object&gt;</code>
Retrieves Metadata of Mobile Keywords
Endpoint /legacy/v1/beta/mobile/keyword/ return all Mobile Keywords with all details.

**Kind**: static method of [<code>MobileKeyword</code>](#MobileKeyword)  
**Returns**: <code>Promise.&lt;Object&gt;</code> - Promise of metadata  

| Param | Type | Description |
| --- | --- | --- |
| retrieveDir | <code>String</code> | Directory where retrieved metadata directory will be saved |

<a name="MobileKeyword.retrieveForCache"></a>

### MobileKeyword.retrieveForCache() ⇒ <code>Promise.&lt;Object&gt;</code>
Retrieves event definition metadata for caching

**Kind**: static method of [<code>MobileKeyword</code>](#MobileKeyword)  
**Returns**: <code>Promise.&lt;Object&gt;</code> - Promise of metadata  
<a name="MobileKeyword.retrieveAsTemplate"></a>

### MobileKeyword.retrieveAsTemplate(templateDir, name, templateVariables) ⇒ <code>Promise.&lt;Object&gt;</code>
Retrieve a specific keyword

**Kind**: static method of [<code>MobileKeyword</code>](#MobileKeyword)  
**Returns**: <code>Promise.&lt;Object&gt;</code> - Promise of metadata  

| Param | Type | Description |
| --- | --- | --- |
| templateDir | <code>String</code> | Directory where retrieved metadata directory will be saved |
| name | <code>String</code> | name of the metadata file |
| templateVariables | <code>Object</code> | variables to be replaced in the metadata |

<a name="MobileKeyword.create"></a>

### MobileKeyword.create(MobileKeyword) ⇒ <code>Promise</code>
Creates a single Event Definition

**Kind**: static method of [<code>MobileKeyword</code>](#MobileKeyword)  
**Returns**: <code>Promise</code> - Promise  

| Param | Type | Description |
| --- | --- | --- |
| MobileKeyword | <code>object</code> | a single Event Definition |

<a name="MobileKeyword.preDeployTasks"></a>

### MobileKeyword.preDeployTasks(metadata) ⇒ <code>Promise</code>
prepares an event definition for deployment

**Kind**: static method of [<code>MobileKeyword</code>](#MobileKeyword)  
**Returns**: <code>Promise</code> - Promise  

| Param | Type | Description |
| --- | --- | --- |
| metadata | <code>object</code> | a single MobileKeyword |

<a name="Query"></a>

## Query ⇐ [<code>MetadataType</code>](#MetadataType)
Query MetadataType

**Kind**: global class  
**Extends**: [<code>MetadataType</code>](#MetadataType)  

* [Query](#Query) ⇐ [<code>MetadataType</code>](#MetadataType)
    * [.retrieve(retrieveDir)](#Query.retrieve) ⇒ <code>Promise.&lt;{metadata:QueryMap, type:string}&gt;</code>
    * [.retrieveForCache()](#Query.retrieveForCache) ⇒ <code>Promise.&lt;{metadata:QueryMap, type:string}&gt;</code>
    * [.retrieveAsTemplate(templateDir, name, templateVariables)](#Query.retrieveAsTemplate) ⇒ <code>Promise.&lt;{metadata:QueryMap, type:string}&gt;</code>
    * [.postRetrieveTasks(metadata, _, isTemplating)](#Query.postRetrieveTasks) ⇒ [<code>CodeExtractItem</code>](#CodeExtractItem)
    * [.create(query)](#Query.create) ⇒ <code>Promise</code>
    * [.update(query)](#Query.update) ⇒ <code>Promise</code>
    * [.preDeployTasks(metadata, deployDir)](#Query.preDeployTasks) ⇒ <code>Promise.&lt;QueryItem&gt;</code>
    * [.buildDefinitionForExtracts(templateDir, targetDir, metadata, variables, templateName)](#Query.buildDefinitionForExtracts) ⇒ <code>Promise</code>
    * [.parseMetadata(metadata)](#Query.parseMetadata) ⇒ [<code>CodeExtractItem</code>](#CodeExtractItem)

<a name="Query.retrieve"></a>

### Query.retrieve(retrieveDir) ⇒ <code>Promise.&lt;{metadata:QueryMap, type:string}&gt;</code>
Retrieves Metadata of queries

**Kind**: static method of [<code>Query</code>](#Query)  
**Returns**: <code>Promise.&lt;{metadata:QueryMap, type:string}&gt;</code> - Promise of metadata  

| Param | Type | Description |
| --- | --- | --- |
| retrieveDir | <code>string</code> | Directory where retrieved metadata directory will be saved |

<a name="Query.retrieveForCache"></a>

### Query.retrieveForCache() ⇒ <code>Promise.&lt;{metadata:QueryMap, type:string}&gt;</code>
Retrieves query metadata for caching

**Kind**: static method of [<code>Query</code>](#Query)  
**Returns**: <code>Promise.&lt;{metadata:QueryMap, type:string}&gt;</code> - Promise of metadata  
<a name="Query.retrieveAsTemplate"></a>

### Query.retrieveAsTemplate(templateDir, name, templateVariables) ⇒ <code>Promise.&lt;{metadata:QueryMap, type:string}&gt;</code>
Retrieve a specific Query by Name

**Kind**: static method of [<code>Query</code>](#Query)  
**Returns**: <code>Promise.&lt;{metadata:QueryMap, type:string}&gt;</code> - Promise of metadata  

| Param | Type | Description |
| --- | --- | --- |
| templateDir | <code>string</code> | Directory where retrieved metadata directory will be saved |
| name | <code>string</code> | name of the metadata file |
| templateVariables | <code>Util.TemplateMap</code> | variables to be replaced in the metadata |

<a name="Query.postRetrieveTasks"></a>

### Query.postRetrieveTasks(metadata, _, isTemplating) ⇒ [<code>CodeExtractItem</code>](#CodeExtractItem)
manages post retrieve steps

**Kind**: static method of [<code>Query</code>](#Query)  
**Returns**: [<code>CodeExtractItem</code>](#CodeExtractItem) - Array with one metadata object and one query string  

| Param | Type | Description |
| --- | --- | --- |
| metadata | <code>QueryItem</code> | a single query |
| _ | <code>string</code> | unused |
| isTemplating | <code>boolean</code> | signals that we are retrieving templates |

<a name="Query.create"></a>

### Query.create(query) ⇒ <code>Promise</code>
Creates a single query

**Kind**: static method of [<code>Query</code>](#Query)  
**Returns**: <code>Promise</code> - Promise  

| Param | Type | Description |
| --- | --- | --- |
| query | <code>QueryItem</code> | a single query |

<a name="Query.update"></a>

### Query.update(query) ⇒ <code>Promise</code>
Updates a single query

**Kind**: static method of [<code>Query</code>](#Query)  
**Returns**: <code>Promise</code> - Promise  

| Param | Type | Description |
| --- | --- | --- |
| query | <code>QueryItem</code> | a single query |

<a name="Query.preDeployTasks"></a>

### Query.preDeployTasks(metadata, deployDir) ⇒ <code>Promise.&lt;QueryItem&gt;</code>
prepares a Query for deployment

**Kind**: static method of [<code>Query</code>](#Query)  
**Returns**: <code>Promise.&lt;QueryItem&gt;</code> - Promise  

| Param | Type | Description |
| --- | --- | --- |
| metadata | <code>QueryItem</code> | a single query activity |
| deployDir | <code>string</code> | directory of deploy files |

<a name="Query.buildDefinitionForExtracts"></a>

### Query.buildDefinitionForExtracts(templateDir, targetDir, metadata, variables, templateName) ⇒ <code>Promise</code>
helper for buildDefinition
handles extracted code if any are found for complex types

**Kind**: static method of [<code>Query</code>](#Query)  
**Returns**: <code>Promise</code> - Promise  

| Param | Type | Description |
| --- | --- | --- |
| templateDir | <code>string</code> | Directory where metadata templates are stored |
| targetDir | <code>string</code> \| <code>Array.&lt;string&gt;</code> | (List of) Directory where built definitions will be saved |
| metadata | <code>object</code> | main JSON file that was read from file system |
| variables | <code>object</code> | variables to be replaced in the metadata |
| templateName | <code>string</code> | name of the template to be built |

<a name="Query.parseMetadata"></a>

### Query.parseMetadata(metadata) ⇒ [<code>CodeExtractItem</code>](#CodeExtractItem)
parses retrieved Metadata before saving

**Kind**: static method of [<code>Query</code>](#Query)  
**Returns**: [<code>CodeExtractItem</code>](#CodeExtractItem) - a single item with code parts extracted  

| Param | Type | Description |
| --- | --- | --- |
| metadata | <code>QueryItem</code> | a single query activity definition |

<a name="Role"></a>

## Role ⇐ [<code>MetadataType</code>](#MetadataType)
ImportFile MetadataType

**Kind**: global class  
**Extends**: [<code>MetadataType</code>](#MetadataType)  

* [Role](#Role) ⇐ [<code>MetadataType</code>](#MetadataType)
    * [.retrieve(retrieveDir, _, buObject)](#Role.retrieve) ⇒ <code>Promise.&lt;object&gt;</code>
    * [.preDeployTasks(metadata)](#Role.preDeployTasks) ⇒ <code>Promise.&lt;object&gt;</code>
    * [.create(metadata)](#Role.create) ⇒ <code>Promise</code>
    * [.update(metadata)](#Role.update) ⇒ <code>Promise</code>
    * [.document(buObject, [metadata])](#Role.document) ⇒ <code>Promise.&lt;void&gt;</code>
    * [._traverseRoles(role, element, [permission], [isAllowed])](#Role._traverseRoles) ⇒ <code>void</code>

<a name="Role.retrieve"></a>

### Role.retrieve(retrieveDir, _, buObject) ⇒ <code>Promise.&lt;object&gt;</code>
Gets metadata from Marketing Cloud

**Kind**: static method of [<code>Role</code>](#Role)  
**Returns**: <code>Promise.&lt;object&gt;</code> - Metadata store object  

| Param | Type | Description |
| --- | --- | --- |
| retrieveDir | <code>string</code> | Directory where retrieved metadata directory will be saved |
| _ | <code>Array.&lt;string&gt;</code> | Returns specified fields even if their retrieve definition is not set to true |
| buObject | <code>object</code> | properties for auth |

<a name="Role.preDeployTasks"></a>

### Role.preDeployTasks(metadata) ⇒ <code>Promise.&lt;object&gt;</code>
Gets executed before deploying metadata

**Kind**: static method of [<code>Role</code>](#Role)  
**Returns**: <code>Promise.&lt;object&gt;</code> - Promise of a single metadata item  

| Param | Type | Description |
| --- | --- | --- |
| metadata | <code>object</code> | a single metadata item |

<a name="Role.create"></a>

### Role.create(metadata) ⇒ <code>Promise</code>
Create a single Role.

**Kind**: static method of [<code>Role</code>](#Role)  
**Returns**: <code>Promise</code> - Promise  

| Param | Type | Description |
| --- | --- | --- |
| metadata | <code>object</code> | single metadata entry |

<a name="Role.update"></a>

### Role.update(metadata) ⇒ <code>Promise</code>
Updates a single Role.

**Kind**: static method of [<code>Role</code>](#Role)  
**Returns**: <code>Promise</code> - Promise  

| Param | Type | Description |
| --- | --- | --- |
| metadata | <code>object</code> | single metadata entry |

<a name="Role.document"></a>

### Role.document(buObject, [metadata]) ⇒ <code>Promise.&lt;void&gt;</code>
Creates markdown documentation of all roles

**Kind**: static method of [<code>Role</code>](#Role)  
**Returns**: <code>Promise.&lt;void&gt;</code> - -  

| Param | Type | Description |
| --- | --- | --- |
| buObject | <code>object</code> | properties for auth |
| [metadata] | <code>object</code> | role definitions |

<a name="Role._traverseRoles"></a>

### Role.\_traverseRoles(role, element, [permission], [isAllowed]) ⇒ <code>void</code>
iterates through permissions to output proper row-names for nested permissionss

**Kind**: static method of [<code>Role</code>](#Role)  

| Param | Type | Description |
| --- | --- | --- |
| role | <code>string</code> | name of the user role |
| element | <code>object</code> | data of the permission |
| [permission] | <code>string</code> | name of the permission |
| [isAllowed] | <code>string</code> | "true" / "false" from the |

<a name="Script"></a>

## Script ⇐ [<code>MetadataType</code>](#MetadataType)
Script MetadataType

**Kind**: global class  
**Extends**: [<code>MetadataType</code>](#MetadataType)  

* [Script](#Script) ⇐ [<code>MetadataType</code>](#MetadataType)
    * [.retrieve(retrieveDir)](#Script.retrieve) ⇒ <code>Promise.&lt;{metadata:ScriptMap, type:string}&gt;</code>
    * [.retrieveForCache()](#Script.retrieveForCache) ⇒ <code>Promise.&lt;{metadata:ScriptMap, type:string}&gt;</code>
    * [.retrieveAsTemplate(templateDir, name, templateVariables)](#Script.retrieveAsTemplate) ⇒ <code>Promise.&lt;{metadata:ScriptMap, type:string}&gt;</code>
    * [.postRetrieveTasks(metadata, [_], [isTemplating])](#Script.postRetrieveTasks) ⇒ [<code>CodeExtractItem</code>](#CodeExtractItem)
    * [.update(script)](#Script.update) ⇒ <code>Promise</code>
    * [.create(script)](#Script.create) ⇒ <code>Promise</code>
    * [._mergeCode(metadata, deployDir, [templateName])](#Script._mergeCode) ⇒ <code>Promise.&lt;string&gt;</code>
    * [.preDeployTasks(metadata, dir)](#Script.preDeployTasks) ⇒ <code>ScriptItem</code>
    * [.buildDefinitionForExtracts(templateDir, targetDir, metadata, variables, templateName)](#Script.buildDefinitionForExtracts) ⇒ <code>Promise</code>
    * [.parseMetadata(metadata)](#Script.parseMetadata) ⇒ [<code>CodeExtractItem</code>](#CodeExtractItem)

<a name="Script.retrieve"></a>

### Script.retrieve(retrieveDir) ⇒ <code>Promise.&lt;{metadata:ScriptMap, type:string}&gt;</code>
Retrieves Metadata of Script
Endpoint /automation/v1/scripts/ return all Scripts with all details.

**Kind**: static method of [<code>Script</code>](#Script)  
**Returns**: <code>Promise.&lt;{metadata:ScriptMap, type:string}&gt;</code> - Promise  

| Param | Type | Description |
| --- | --- | --- |
| retrieveDir | <code>string</code> | Directory where retrieved metadata directory will be saved |

<a name="Script.retrieveForCache"></a>

### Script.retrieveForCache() ⇒ <code>Promise.&lt;{metadata:ScriptMap, type:string}&gt;</code>
Retrieves script metadata for caching

**Kind**: static method of [<code>Script</code>](#Script)  
**Returns**: <code>Promise.&lt;{metadata:ScriptMap, type:string}&gt;</code> - Promise  
<a name="Script.retrieveAsTemplate"></a>

### Script.retrieveAsTemplate(templateDir, name, templateVariables) ⇒ <code>Promise.&lt;{metadata:ScriptMap, type:string}&gt;</code>
Retrieve a specific Script by Name

**Kind**: static method of [<code>Script</code>](#Script)  
**Returns**: <code>Promise.&lt;{metadata:ScriptMap, type:string}&gt;</code> - Promise  

| Param | Type | Description |
| --- | --- | --- |
| templateDir | <code>string</code> | Directory where retrieved metadata directory will be saved |
| name | <code>string</code> | name of the metadata file |
| templateVariables | <code>Util.TemplateMap</code> | variables to be replaced in the metadata |

<a name="Script.postRetrieveTasks"></a>

### Script.postRetrieveTasks(metadata, [_], [isTemplating]) ⇒ [<code>CodeExtractItem</code>](#CodeExtractItem)
manages post retrieve steps

**Kind**: static method of [<code>Script</code>](#Script)  
**Returns**: [<code>CodeExtractItem</code>](#CodeExtractItem) - Array with one metadata object and one ssjs string  

| Param | Type | Description |
| --- | --- | --- |
| metadata | <code>ScriptItem</code> | a single script |
| [_] | <code>string</code> | unused |
| [isTemplating] | <code>boolean</code> | signals that we are retrieving templates |

<a name="Script.update"></a>

### Script.update(script) ⇒ <code>Promise</code>
Updates a single Script

**Kind**: static method of [<code>Script</code>](#Script)  
**Returns**: <code>Promise</code> - Promise  

| Param | Type | Description |
| --- | --- | --- |
| script | <code>object</code> | a single Script |

<a name="Script.create"></a>

### Script.create(script) ⇒ <code>Promise</code>
Creates a single Script

**Kind**: static method of [<code>Script</code>](#Script)  
**Returns**: <code>Promise</code> - Promise  

| Param | Type | Description |
| --- | --- | --- |
| script | <code>object</code> | a single Script |

<a name="Script._mergeCode"></a>

### Script.\_mergeCode(metadata, deployDir, [templateName]) ⇒ <code>Promise.&lt;string&gt;</code>
helper for this.preDeployTasks() that loads extracted code content back into JSON

**Kind**: static method of [<code>Script</code>](#Script)  
**Returns**: <code>Promise.&lt;string&gt;</code> - content for metadata.script  

| Param | Type | Description |
| --- | --- | --- |
| metadata | <code>ScriptItem</code> | a single asset definition |
| deployDir | <code>string</code> | directory of deploy files |
| [templateName] | <code>string</code> | name of the template used to built defintion (prior applying templating) |

<a name="Script.preDeployTasks"></a>

### Script.preDeployTasks(metadata, dir) ⇒ <code>ScriptItem</code>
prepares a Script for deployment

**Kind**: static method of [<code>Script</code>](#Script)  
**Returns**: <code>ScriptItem</code> - Promise  

| Param | Type | Description |
| --- | --- | --- |
| metadata | <code>ScriptItem</code> | a single script activity definition |
| dir | <code>string</code> | directory of deploy files |

<a name="Script.buildDefinitionForExtracts"></a>

### Script.buildDefinitionForExtracts(templateDir, targetDir, metadata, variables, templateName) ⇒ <code>Promise</code>
helper for buildDefinition
handles extracted code if any are found for complex types

**Kind**: static method of [<code>Script</code>](#Script)  
**Returns**: <code>Promise</code> - Promise  

| Param | Type | Description |
| --- | --- | --- |
| templateDir | <code>string</code> | Directory where metadata templates are stored |
| targetDir | <code>string</code> \| <code>Array.&lt;string&gt;</code> | (List of) Directory where built definitions will be saved |
| metadata | <code>ScriptItem</code> | main JSON file that was read from file system |
| variables | <code>Util.TemplateMap</code> | variables to be replaced in the metadata |
| templateName | <code>string</code> | name of the template to be built |

<a name="Script.parseMetadata"></a>

### Script.parseMetadata(metadata) ⇒ [<code>CodeExtractItem</code>](#CodeExtractItem)
Splits the script metadata into two parts and parses in a standard manner

**Kind**: static method of [<code>Script</code>](#Script)  
**Returns**: [<code>CodeExtractItem</code>](#CodeExtractItem) - a single item with code parts extracted  

| Param | Type | Description |
| --- | --- | --- |
| metadata | <code>ScriptItem</code> | a single script activity definition |

<a name="SetDefinition"></a>

## SetDefinition ⇐ [<code>MetadataType</code>](#MetadataType)
SetDefinition MetadataType

**Kind**: global class  
**Extends**: [<code>MetadataType</code>](#MetadataType)  

* [SetDefinition](#SetDefinition) ⇐ [<code>MetadataType</code>](#MetadataType)
    * [.retrieve(retrieveDir)](#SetDefinition.retrieve) ⇒ <code>Promise</code>
    * [.retrieveForCache()](#SetDefinition.retrieveForCache) ⇒ <code>Promise</code>

<a name="SetDefinition.retrieve"></a>

### SetDefinition.retrieve(retrieveDir) ⇒ <code>Promise</code>
Retrieves Metadata of schema set Definitions.

**Kind**: static method of [<code>SetDefinition</code>](#SetDefinition)  
**Returns**: <code>Promise</code> - Promise  

| Param | Type | Description |
| --- | --- | --- |
| retrieveDir | <code>string</code> | Directory where retrieved metadata directory will be saved |

<a name="SetDefinition.retrieveForCache"></a>

### SetDefinition.retrieveForCache() ⇒ <code>Promise</code>
Retrieves Metadata of schema set definitions for caching.

**Kind**: static method of [<code>SetDefinition</code>](#SetDefinition)  
**Returns**: <code>Promise</code> - Promise  
<a name="TriggeredSendDefinition"></a>

## TriggeredSendDefinition ⇐ [<code>MetadataType</code>](#MetadataType)
MessageSendActivity MetadataType

**Kind**: global class  
**Extends**: [<code>MetadataType</code>](#MetadataType)  

* [TriggeredSendDefinition](#TriggeredSendDefinition) ⇐ [<code>MetadataType</code>](#MetadataType)
    * [.retrieve(retrieveDir)](#TriggeredSendDefinition.retrieve) ⇒ <code>Promise.&lt;object&gt;</code>
    * [.create(metadata)](#TriggeredSendDefinition.create) ⇒ <code>Promise</code>
    * [.update(metadata)](#TriggeredSendDefinition.update) ⇒ <code>Promise</code>
    * [.deleteByKey(buObject, customerKey)](#TriggeredSendDefinition.deleteByKey) ⇒ <code>Promise.&lt;boolean&gt;</code>
    * [.postRetrieveTasks(metadata)](#TriggeredSendDefinition.postRetrieveTasks) ⇒ <code>Array.&lt;object&gt;</code>
    * [.parseMetadata(metadata)](#TriggeredSendDefinition.parseMetadata) ⇒ <code>Array</code>
    * [.preDeployTasks(metadata)](#TriggeredSendDefinition.preDeployTasks) ⇒ <code>object</code>

<a name="TriggeredSendDefinition.retrieve"></a>

### TriggeredSendDefinition.retrieve(retrieveDir) ⇒ <code>Promise.&lt;object&gt;</code>
Retrieves SOAP based metadata of metadata type into local filesystem. executes callback with retrieved metadata

**Kind**: static method of [<code>TriggeredSendDefinition</code>](#TriggeredSendDefinition)  
**Returns**: <code>Promise.&lt;object&gt;</code> - Promise of metadata  

| Param | Type | Description |
| --- | --- | --- |
| retrieveDir | <code>string</code> | Directory where retrieved metadata directory will be saved |

<a name="TriggeredSendDefinition.create"></a>

### TriggeredSendDefinition.create(metadata) ⇒ <code>Promise</code>
Create a single TSD.

**Kind**: static method of [<code>TriggeredSendDefinition</code>](#TriggeredSendDefinition)  
**Returns**: <code>Promise</code> - Promise  

| Param | Type | Description |
| --- | --- | --- |
| metadata | <code>object</code> | single metadata entry |

<a name="TriggeredSendDefinition.update"></a>

### TriggeredSendDefinition.update(metadata) ⇒ <code>Promise</code>
Updates a single TSD.

**Kind**: static method of [<code>TriggeredSendDefinition</code>](#TriggeredSendDefinition)  
**Returns**: <code>Promise</code> - Promise  

| Param | Type | Description |
| --- | --- | --- |
| metadata | <code>object</code> | single metadata entry |

<a name="TriggeredSendDefinition.deleteByKey"></a>

### TriggeredSendDefinition.deleteByKey(buObject, customerKey) ⇒ <code>Promise.&lt;boolean&gt;</code>
Delete a metadata item from the specified business unit

**Kind**: static method of [<code>TriggeredSendDefinition</code>](#TriggeredSendDefinition)  
**Returns**: <code>Promise.&lt;boolean&gt;</code> - deletion success status  

| Param | Type | Description |
| --- | --- | --- |
| buObject | <code>Util.BuObject</code> | references credentials |
| customerKey | <code>string</code> | Identifier of data extension |

<a name="TriggeredSendDefinition.postRetrieveTasks"></a>

### TriggeredSendDefinition.postRetrieveTasks(metadata) ⇒ <code>Array.&lt;object&gt;</code>
manages post retrieve steps

**Kind**: static method of [<code>TriggeredSendDefinition</code>](#TriggeredSendDefinition)  
**Returns**: <code>Array.&lt;object&gt;</code> - Array with one metadata object and one query string  

| Param | Type | Description |
| --- | --- | --- |
| metadata | <code>object</code> | a single query |

<a name="TriggeredSendDefinition.parseMetadata"></a>

### TriggeredSendDefinition.parseMetadata(metadata) ⇒ <code>Array</code>
parses retrieved Metadata before saving

**Kind**: static method of [<code>TriggeredSendDefinition</code>](#TriggeredSendDefinition)  
**Returns**: <code>Array</code> - Array with one metadata object and one sql string  

| Param | Type | Description |
| --- | --- | --- |
| metadata | <code>object</code> | a single query activity definition |

<a name="TriggeredSendDefinition.preDeployTasks"></a>

### TriggeredSendDefinition.preDeployTasks(metadata) ⇒ <code>object</code>
prepares a TSD for deployment

**Kind**: static method of [<code>TriggeredSendDefinition</code>](#TriggeredSendDefinition)  
**Returns**: <code>object</code> - metadata object  

| Param | Type | Description |
| --- | --- | --- |
| metadata | <code>object</code> | of a single TSD |

<a name="Retriever"></a>

## Retriever
Retrieves metadata from a business unit and saves it to the local filesystem.

**Kind**: global class  

* [Retriever](#Retriever)
    * [new Retriever(properties, buObject, client)](#new_Retriever_new)
    * [.retrieve(metadataTypes, [name], [templateVariables], [changelogOnly])](#Retriever+retrieve) ⇒ <code>Promise.&lt;Util.MultiMetadataTypeList&gt;</code>

<a name="new_Retriever_new"></a>

### new Retriever(properties, buObject, client)
Creates a Retriever, uses v2 auth if v2AuthOptions are passed.


| Param | Type | Description |
| --- | --- | --- |
| properties | <code>object</code> | General configuration to be used in retrieve |
| properties.directories | <code>object</code> | Directories to be used when interacting with FS |
| buObject | <code>object</code> | properties for auth |
| buObject.clientId | <code>string</code> | clientId for FuelSDK auth |
| buObject.clientSecret | <code>string</code> | clientSecret for FuelSDK auth |
| buObject.credential | <code>object</code> | clientId for FuelSDK auth |
| buObject.tenant | <code>string</code> | v2 Auth Tenant Information |
| [buObject.mid] | <code>string</code> | ID of Business Unit to authenticate with |
| [buObject.businessUnit] | <code>string</code> | name of Business Unit to authenticate with |
| client | <code>Util.SDK</code> | fuel client |

<a name="Retriever+retrieve"></a>

### retriever.retrieve(metadataTypes, [name], [templateVariables], [changelogOnly]) ⇒ <code>Promise.&lt;Util.MultiMetadataTypeList&gt;</code>
Retrieve metadata of specified types into local file system and Retriever.metadata

**Kind**: instance method of [<code>Retriever</code>](#Retriever)  
**Returns**: <code>Promise.&lt;Util.MultiMetadataTypeList&gt;</code> - Promise of a list of retrieved items grouped by type {automation:[...], query:[...]}  

| Param | Type | Description |
| --- | --- | --- |
| metadataTypes | <code>Array.&lt;string&gt;</code> | String list of metadata types to retrieve |
| [name] | <code>string</code> | name of Metadata to retrieve (in case of templating) |
| [templateVariables] | <code>object</code> | Object of values which can be replaced (in case of templating) |
| [changelogOnly] | <code>boolean</code> | skip saving, only create json in memory |

<a name="RetrieverLocal"></a>

## RetrieverLocal
Builds metadata from a template using market specific customisation

**Kind**: global class  

* [RetrieverLocal](#RetrieverLocal)
    * [new RetrieverLocal(properties, buObject)](#new_RetrieverLocal_new)
    * [.retrieve(metadataTypes, name, [templateVariables])](#RetrieverLocal+retrieve) ⇒ <code>Promise.&lt;Util.MultiMetadataTypeList&gt;</code>

<a name="new_RetrieverLocal_new"></a>

### new RetrieverLocal(properties, buObject)
Creates a retrieves from a local folder, uses v2 auth if v2AuthOptions are passed.


| Param | Type | Description |
| --- | --- | --- |
| properties | <code>Object</code> | properties for auth |
| properties.directories | <code>Object</code> | list of default directories |
| properties.directories.template | <code>String</code> | where templates are saved |
| properties.directories.templateBuilds | <code>Object</code> | where template-based deployment definitions are saved |
| buObject | <code>Object</code> | properties for auth |
| buObject.businessUnit | <code>String</code> | name of Business Unit to authenticate with |
| buObject.credential | <code>String</code> | clientId for FuelSDK auth |

<a name="RetrieverLocal+retrieve"></a>

### retrieverLocal.retrieve(metadataTypes, name, [templateVariables]) ⇒ <code>Promise.&lt;Util.MultiMetadataTypeList&gt;</code>
Retrieve the local metadata of specified types into local file system and Retriever.metadata

**Kind**: instance method of [<code>RetrieverLocal</code>](#RetrieverLocal)  
**Returns**: <code>Promise.&lt;Util.MultiMetadataTypeList&gt;</code> - Promise of a list of retrieved items grouped by type {automation:[...], query:[...]}  

| Param | Type | Description |
| --- | --- | --- |
| metadataTypes | <code>Array.&lt;String&gt;</code> | metadata type to build |
| name | <code>String</code> | name of metadata to build |
| [templateVariables] | <code>Object</code> | Object of values which can be replaced (in case of templating) |

<a name="Util"></a>

## Util
CLI entry for SFMC DevTools

**Kind**: global constant  

* [Util](#Util)
    * [.logger](#Util.logger)
    * [.signalFatalError()](#Util.signalFatalError) ⇒ <code>void</code>
    * [.isTrue(attrValue)](#Util.isTrue) ⇒ <code>boolean</code>
    * [.isFalse(attrValue)](#Util.isFalse) ⇒ <code>boolean</code>
    * [.getDefaultProperties()](#Util.getDefaultProperties) ⇒ <code>object</code>
    * [.getRetrieveTypeChoices()](#Util.getRetrieveTypeChoices) ⇒ <code>Array.&lt;string&gt;</code>
    * [.checkProperties(properties, [silent])](#Util.checkProperties) ⇒ <code>Promise.&lt;(boolean\|Array.&lt;string&gt;)&gt;</code>
    * [.metadataLogger(level, type, method, payload, [source])](#Util.metadataLogger) ⇒ <code>void</code>
    * [.replaceByObject(str, obj)](#Util.replaceByObject) ⇒ <code>string</code> \| <code>object</code>
    * [.inverseGet(objs, val)](#Util.inverseGet) ⇒ <code>string</code>
    * [.getMetadataHierachy(metadataTypes)](#Util.getMetadataHierachy) ⇒ <code>Array.&lt;string&gt;</code>
    * [.getETClient(buObject)](#Util.getETClient) ⇒ <code>Promise.&lt;SDK&gt;</code>
    * [.resolveObjPath(path, obj)](#Util.resolveObjPath) ⇒ <code>any</code>
    * [.execSync(cmd, [args])](#Util.execSync) ⇒ <code>undefined</code>
    * [.templateSearchResult(results, keyToSearch, searchValue)](#Util.templateSearchResult) ⇒ <code>MetadataTypeItem</code>
    * [.setLoggingLevel(argv)](#Util.setLoggingLevel) ⇒ <code>void</code>

<a name="Util.logger"></a>

### Util.logger
Logger that creates timestamped log file in 'logs/' directory

**Kind**: static property of [<code>Util</code>](#Util)  
<a name="Util.signalFatalError"></a>

### Util.signalFatalError() ⇒ <code>void</code>
used to ensure the program tells surrounding software that an unrecoverable error occured

**Kind**: static method of [<code>Util</code>](#Util)  
<a name="Util.isTrue"></a>

### Util.isTrue(attrValue) ⇒ <code>boolean</code>
SFMC accepts multiple true values for Boolean attributes for which we are checking here

**Kind**: static method of [<code>Util</code>](#Util)  
**Returns**: <code>boolean</code> - attribute value == true ? true : false  

| Param | Type | Description |
| --- | --- | --- |
| attrValue | <code>\*</code> | value |

<a name="Util.isFalse"></a>

### Util.isFalse(attrValue) ⇒ <code>boolean</code>
SFMC accepts multiple false values for Boolean attributes for which we are checking here

**Kind**: static method of [<code>Util</code>](#Util)  
**Returns**: <code>boolean</code> - attribute value == false ? true : false  

| Param | Type | Description |
| --- | --- | --- |
| attrValue | <code>\*</code> | value |

<a name="Util.getDefaultProperties"></a>

### Util.getDefaultProperties() ⇒ <code>object</code>
defines how the properties.json should look like
used for creating a template and for checking if variables are set

**Kind**: static method of [<code>Util</code>](#Util)  
**Returns**: <code>object</code> - default properties  
<a name="Util.getRetrieveTypeChoices"></a>

### Util.getRetrieveTypeChoices() ⇒ <code>Array.&lt;string&gt;</code>
helper for getDefaultProperties()

**Kind**: static method of [<code>Util</code>](#Util)  
**Returns**: <code>Array.&lt;string&gt;</code> - type choices  
<a name="Util.checkProperties"></a>

### Util.checkProperties(properties, [silent]) ⇒ <code>Promise.&lt;(boolean\|Array.&lt;string&gt;)&gt;</code>
check if the config file is correctly formatted and has values

**Kind**: static method of [<code>Util</code>](#Util)  
**Returns**: <code>Promise.&lt;(boolean\|Array.&lt;string&gt;)&gt;</code> - file structure ok OR list of fields to be fixed  

| Param | Type | Description |
| --- | --- | --- |
| properties | <code>object</code> | javascript object in .mcdevrc.json |
| [silent] | <code>boolean</code> | set to true for internal use w/o cli output |

<a name="Util.metadataLogger"></a>

### Util.metadataLogger(level, type, method, payload, [source]) ⇒ <code>void</code>
Logger helper for Metadata functions

**Kind**: static method of [<code>Util</code>](#Util)  

| Param | Type | Description |
| --- | --- | --- |
| level | <code>string</code> | of log (error, info, warn) |
| type | <code>string</code> | of metadata being referenced |
| method | <code>string</code> | name which log was called from |
| payload | <code>\*</code> | generic object which details the error |
| [source] | <code>string</code> | key/id of metadata which relates to error |

<a name="Util.replaceByObject"></a>

### Util.replaceByObject(str, obj) ⇒ <code>string</code> \| <code>object</code>
replaces values in a JSON object string, based on a series of
key-value pairs (obj)

**Kind**: static method of [<code>Util</code>](#Util)  
**Returns**: <code>string</code> \| <code>object</code> - replaced version of str  

| Param | Type | Description |
| --- | --- | --- |
| str | <code>string</code> \| <code>object</code> | JSON object or its stringified version, which has values to be replaced |
| obj | <code>TemplateMap</code> | key value object which contains keys to be replaced and values to be replaced with |

<a name="Util.inverseGet"></a>

### Util.inverseGet(objs, val) ⇒ <code>string</code>
get key of an object based on the first matching value

**Kind**: static method of [<code>Util</code>](#Util)  
**Returns**: <code>string</code> - key  

| Param | Type | Description |
| --- | --- | --- |
| objs | <code>object</code> | object of objects to be searched |
| val | <code>string</code> | value to be searched for |

<a name="Util.getMetadataHierachy"></a>

### Util.getMetadataHierachy(metadataTypes) ⇒ <code>Array.&lt;string&gt;</code>
Returns Order in which metadata needs to be retrieved/deployed

**Kind**: static method of [<code>Util</code>](#Util)  
**Returns**: <code>Array.&lt;string&gt;</code> - retrieve/deploy order as array  

| Param | Type | Description |
| --- | --- | --- |
| metadataTypes | <code>Array.&lt;string&gt;</code> | which should be retrieved/deployed |

<a name="Util.getETClient"></a>

### Util.getETClient(buObject) ⇒ <code>Promise.&lt;SDK&gt;</code>
signs in with SFMC

**Kind**: static method of [<code>Util</code>](#Util)  
**Returns**: <code>Promise.&lt;SDK&gt;</code> - auth object  

| Param | Type | Description |
| --- | --- | --- |
| buObject | <code>BuObject</code> | properties for auth |

<a name="Util.resolveObjPath"></a>

### Util.resolveObjPath(path, obj) ⇒ <code>any</code>
let's you dynamically walk down an object and get a value

**Kind**: static method of [<code>Util</code>](#Util)  
**Returns**: <code>any</code> - value of obj.path  

| Param | Type | Description |
| --- | --- | --- |
| path | <code>string</code> | 'fieldA.fieldB.fieldC' |
| obj | <code>object</code> | some parent object |

<a name="Util.execSync"></a>

### Util.execSync(cmd, [args]) ⇒ <code>undefined</code>
helper to run other commands as if run manually by user

**Kind**: static method of [<code>Util</code>](#Util)  

| Param | Type | Description |
| --- | --- | --- |
| cmd | <code>string</code> | to be executed command |
| [args] | <code>Array.&lt;string&gt;</code> | list of arguments |

<a name="Util.templateSearchResult"></a>

### Util.templateSearchResult(results, keyToSearch, searchValue) ⇒ <code>MetadataTypeItem</code>
standardize check to ensure only one result is returned from template search

**Kind**: static method of [<code>Util</code>](#Util)  
**Returns**: <code>MetadataTypeItem</code> - metadata to be used in building template  

| Param | Type | Description |
| --- | --- | --- |
| results | <code>Array.&lt;MetadataTypeItem&gt;</code> | array of metadata |
| keyToSearch | <code>string</code> | the field which contains the searched value |
| searchValue | <code>string</code> | the value which is being looked for |

<a name="Util.setLoggingLevel"></a>

### Util.setLoggingLevel(argv) ⇒ <code>void</code>
configures what is displayed in the console

**Kind**: static method of [<code>Util</code>](#Util)  

| Param | Type | Description |
| --- | --- | --- |
| argv | <code>object</code> | list of command line parameters given by user |
| [argv.silent] | <code>boolean</code> | only errors printed to CLI |
| [argv.verbose] | <code>boolean</code> | chatty user CLI output |
| [argv.debug] | <code>boolean</code> | enables developer output & features |

<a name="MetadataTypeDefinitions"></a>

## MetadataTypeDefinitions
Provides access to all metadataType classes

**Kind**: global constant  
<a name="MetadataTypeInfo"></a>

## MetadataTypeInfo
Provides access to all metadataType classes

**Kind**: global constant  
<a name="mcdev"></a>

## mcdev
sample file on how to retrieve a simple changelog to use in GUIs or automated processing of any kind

**Kind**: global constant  
**Example**  
```js
[{
    name: 'deName',
    key: 'deKey',
    t: 'dataExtension',
    cd: '2020-05-06T00:16:00.737',
    cb: 'name of creator',
    ld: '2020-05-06T00:16:00.737',
    lb: 'name of lastmodified'
  }]
```
<a name="BusinessUnit"></a>

## BusinessUnit
Helper that handles retrieval of BU info

**Kind**: global constant  
<a name="BusinessUnit.refreshBUProperties"></a>

### BusinessUnit.refreshBUProperties(properties, credentialsName) ⇒ <code>Promise.&lt;boolean&gt;</code>
Refreshes BU names and ID's from MC instance

**Kind**: static method of [<code>BusinessUnit</code>](#BusinessUnit)  
**Returns**: <code>Promise.&lt;boolean&gt;</code> - success of refresh  

| Param | Type | Description |
| --- | --- | --- |
| properties | <code>object</code> | current properties that have to be refreshed |
| credentialsName | <code>string</code> | identifying name of the installed package / project |

<a name="Cli"></a>

## Cli
CLI helper class

**Kind**: global constant  

* [Cli](#Cli)
    * [.initMcdevConfig([skipInteraction])](#Cli.initMcdevConfig) ⇒ <code>Promise.&lt;boolean&gt;</code>
    * [.addExtraCredential(properties, [skipInteraction])](#Cli.addExtraCredential) ⇒ <code>Promise.&lt;void&gt;</code>
    * [.updateCredential(properties, credName, [skipInteraction])](#Cli.updateCredential) ⇒ <code>Promise.&lt;boolean&gt;</code>
    * [.getCredentialObject(properties, target, [isCredentialOnly], [allowAll])](#Cli.getCredentialObject) ⇒ <code>Promise.&lt;Util.BuObject&gt;</code>
    * [._selectBU(properties, [credential], [isCredentialOnly], [allowAll])](#Cli._selectBU) ⇒ <code>Promise.&lt;Array&gt;</code>
    * [._setCredential(properties, [credName], [skipInteraction])](#Cli._setCredential) ⇒ <code>Promise.&lt;(boolean\|string)&gt;</code>
    * [._askCredentials(properties, [credName])](#Cli._askCredentials) ⇒ <code>Promise.&lt;object&gt;</code>
    * [.selectTypes(properties, [setTypesArr])](#Cli.selectTypes) ⇒ <code>Promise.&lt;void&gt;</code>
    * [._summarizeSubtypes(responses, type)](#Cli._summarizeSubtypes) ⇒ <code>void</code>
    * [.explainTypes()](#Cli.explainTypes) ⇒ <code>void</code>

<a name="Cli.initMcdevConfig"></a>

### Cli.initMcdevConfig([skipInteraction]) ⇒ <code>Promise.&lt;boolean&gt;</code>
used when initially setting up a project.
loads default config and adds first credential

**Kind**: static method of [<code>Cli</code>](#Cli)  
**Returns**: <code>Promise.&lt;boolean&gt;</code> - success of init  

| Param | Type | Description |
| --- | --- | --- |
| [skipInteraction] | <code>object</code> | signals what to insert automatically for things usually asked via wizard |
| skipInteraction.clientId | <code>string</code> | client id of installed package |
| skipInteraction.clientSecret | <code>string</code> | client secret of installed package |
| skipInteraction.tenant | <code>string</code> | tenant of installed package |
| skipInteraction.eid | <code>string</code> | MID of the Parent Business Unit |
| skipInteraction.credentialsName | <code>string</code> | how you would like the credential to be named |

<a name="Cli.addExtraCredential"></a>

### Cli.addExtraCredential(properties, [skipInteraction]) ⇒ <code>Promise.&lt;void&gt;</code>
Extends template file for properties.json

**Kind**: static method of [<code>Cli</code>](#Cli)  
**Returns**: <code>Promise.&lt;void&gt;</code> - -  

| Param | Type | Description |
| --- | --- | --- |
| properties | <code>object</code> | config file's json |
| properties.credentials | <code>object</code> | list of existing credentials |
| [skipInteraction] | <code>object</code> | signals what to insert automatically for things usually asked via wizard |
| skipInteraction.clientId | <code>string</code> | client id of installed package |
| skipInteraction.clientSecret | <code>string</code> | client secret of installed package |
| skipInteraction.tenant | <code>string</code> | tenant of installed package |
| skipInteraction.eid | <code>string</code> | MID of the Parent Business Unit |
| skipInteraction.credentialsName | <code>string</code> | how you would like the credential to be named |

<a name="Cli.updateCredential"></a>

### Cli.updateCredential(properties, credName, [skipInteraction]) ⇒ <code>Promise.&lt;boolean&gt;</code>
Extends template file for properties.json
update credentials

**Kind**: static method of [<code>Cli</code>](#Cli)  
**Returns**: <code>Promise.&lt;boolean&gt;</code> - success of update  

| Param | Type | Description |
| --- | --- | --- |
| properties | <code>object</code> | config file's json |
| credName | <code>string</code> | name of credential that needs updating |
| [skipInteraction] | <code>object</code> | signals what to insert automatically for things usually asked via wizard |
| skipInteraction.clientId | <code>string</code> | client id of installed package |
| skipInteraction.clientSecret | <code>string</code> | client secret of installed package |
| skipInteraction.tenant | <code>string</code> | tenant of installed package |
| skipInteraction.eid | <code>string</code> | MID of the Parent Business Unit |
| skipInteraction.credentialsName | <code>string</code> | how you would like the credential to be named |

<a name="Cli.getCredentialObject"></a>

### Cli.getCredentialObject(properties, target, [isCredentialOnly], [allowAll]) ⇒ <code>Promise.&lt;Util.BuObject&gt;</code>
Returns Object with parameters required for accessing API

**Kind**: static method of [<code>Cli</code>](#Cli)  
**Returns**: <code>Promise.&lt;Util.BuObject&gt;</code> - credential to be used for Business Unit  

| Param | Type | Description |
| --- | --- | --- |
| properties | <code>object</code> | object of all configuration including credentials |
| target | <code>string</code> | code of BU to use |
| [isCredentialOnly] | <code>boolean</code> \| <code>string</code> | true:don't ask for BU | string: name of BU |
| [allowAll] | <code>boolean</code> | Offer ALL as option in BU selection |

<a name="Cli._selectBU"></a>

### Cli.\_selectBU(properties, [credential], [isCredentialOnly], [allowAll]) ⇒ <code>Promise.&lt;Array&gt;</code>
helps select the right credential in case of bad initial input

**Kind**: static method of [<code>Cli</code>](#Cli)  
**Returns**: <code>Promise.&lt;Array&gt;</code> - selected credential/BU combo  

| Param | Type | Description |
| --- | --- | --- |
| properties | <code>object</code> | config file's json |
| [credential] | <code>string</code> | name of valid credential |
| [isCredentialOnly] | <code>boolean</code> | don't ask for BU if true |
| [allowAll] | <code>boolean</code> | Offer ALL as option in BU selection |

<a name="Cli._setCredential"></a>

### Cli.\_setCredential(properties, [credName], [skipInteraction]) ⇒ <code>Promise.&lt;(boolean\|string)&gt;</code>
helper around _askCredentials

**Kind**: static method of [<code>Cli</code>](#Cli)  
**Returns**: <code>Promise.&lt;(boolean\|string)&gt;</code> - success of refresh or credential name  

| Param | Type | Description |
| --- | --- | --- |
| properties | <code>object</code> | from config file |
| [credName] | <code>string</code> | name of credential that needs updating |
| [skipInteraction] | <code>object</code> | signals what to insert automatically for things usually asked via wizard |
| skipInteraction.clientId | <code>string</code> | client id of installed package |
| skipInteraction.clientSecret | <code>string</code> | client id of installed package |
| skipInteraction.tenant | <code>string</code> | client id of installed package |
| skipInteraction.credentialsName | <code>string</code> | how you would like the credential to be named |

<a name="Cli._askCredentials"></a>

### Cli.\_askCredentials(properties, [credName]) ⇒ <code>Promise.&lt;object&gt;</code>
helper for addExtraCredential()

**Kind**: static method of [<code>Cli</code>](#Cli)  
**Returns**: <code>Promise.&lt;object&gt;</code> - credential info  

| Param | Type | Description |
| --- | --- | --- |
| properties | <code>object</code> | from config file |
| [credName] | <code>string</code> | name of credential that needs updating |

<a name="Cli.selectTypes"></a>

### Cli.selectTypes(properties, [setTypesArr]) ⇒ <code>Promise.&lt;void&gt;</code>
allows updating the metadata types that shall be retrieved

**Kind**: static method of [<code>Cli</code>](#Cli)  
**Returns**: <code>Promise.&lt;void&gt;</code> - -  

| Param | Type | Description |
| --- | --- | --- |
| properties | <code>object</code> | config file's json |
| properties.metaDataTypes | <code>object</code> | - |
| properties.metaDataTypes.retrieve | <code>Array.&lt;string&gt;</code> | list of currently retrieved types |
| [setTypesArr] | <code>Array.&lt;string&gt;</code> | skip user prompt and overwrite with this list if given |

<a name="Cli._summarizeSubtypes"></a>

### Cli.\_summarizeSubtypes(responses, type) ⇒ <code>void</code>
helper for this.selectTypes() that converts subtypes back to main type if all and only defaults were selected
this keeps the config automatically upgradable when we add new subtypes or change what is selected by default

**Kind**: static method of [<code>Cli</code>](#Cli)  

| Param | Type | Description |
| --- | --- | --- |
| responses | <code>object</code> | wrapper object for respones |
| responses.selectedTypes | <code>Array.&lt;string&gt;</code> | what types the user selected |
| type | <code>string</code> | metadata type |

<a name="Cli.explainTypes"></a>

### Cli.explainTypes() ⇒ <code>void</code>
shows metadata type descriptions

**Kind**: static method of [<code>Cli</code>](#Cli)  
**Returns**: <code>void</code> - -  
<a name="DevOps"></a>

## DevOps
DevOps helper class

**Kind**: global constant  

* [DevOps](#DevOps)
    * [.createDeltaPkg(properties, [range], [saveToDeployDir], [filterPaths])](#DevOps.createDeltaPkg) ⇒ <code>Promise.&lt;Array.&lt;object&gt;&gt;</code>
    * [.document(directory, jsonReport)](#DevOps.document) ⇒ <code>void</code>

<a name="DevOps.createDeltaPkg"></a>

### DevOps.createDeltaPkg(properties, [range], [saveToDeployDir], [filterPaths]) ⇒ <code>Promise.&lt;Array.&lt;object&gt;&gt;</code>
Extracts the delta between a commit and the current state for deployment.
Interactive commit selection if no commits are passed.

**Kind**: static method of [<code>DevOps</code>](#DevOps)  
**Returns**: <code>Promise.&lt;Array.&lt;object&gt;&gt;</code> - -  

| Param | Type | Description |
| --- | --- | --- |
| properties | <code>object</code> | central properties object |
| [range] | <code>string</code> | git commit range |
| [saveToDeployDir] | <code>boolean</code> | if true, copy metadata changes into deploy directory |
| [filterPaths] | <code>string</code> | filter file paths that start with any specified path (comma separated) |

<a name="DevOps.document"></a>

### DevOps.document(directory, jsonReport) ⇒ <code>void</code>
create markdown file for deployment listing

**Kind**: static method of [<code>DevOps</code>](#DevOps)  

| Param | Type | Description |
| --- | --- | --- |
| directory | <code>string</code> | - |
| jsonReport | <code>object</code> | - |

<a name="File"></a>

## File
File extends fs-extra. It adds logger and util methods for file handling

**Kind**: global constant  

* [File](#File)
    * [.copyFile(from, to)](#File.copyFile) ⇒ <code>object</code>
    * [.filterIllegalPathChars(path)](#File.filterIllegalPathChars) ⇒ <code>string</code>
    * [.filterIllegalFilenames(filename)](#File.filterIllegalFilenames) ⇒ <code>string</code>
    * [.reverseFilterIllegalFilenames(filename)](#File.reverseFilterIllegalFilenames) ⇒ <code>string</code>
    * [.normalizePath(denormalizedPath)](#File.normalizePath) ⇒ <code>string</code>
    * [.writeJSONToFile(directory, filename, content)](#File.writeJSONToFile) ⇒ <code>Promise</code>
    * [.writePrettyToFile(directory, filename, filetype, content, [templateVariables])](#File.writePrettyToFile) ⇒ <code>Promise.&lt;boolean&gt;</code>
    * [._beautify_prettier(directory, filename, filetype, content)](#File._beautify_prettier) ⇒ <code>string</code>
    * [.writeToFile(directory, filename, filetype, content, [encoding])](#File.writeToFile) ⇒ <code>Promise.&lt;boolean&gt;</code>
    * [.readJSONFile(directory, filename, sync, cleanPath)](#File.readJSONFile) ⇒ <code>Promise</code> \| <code>object</code>
    * [.readFile(directory, filename, filetype, [encoding])](#File.readFile) ⇒ <code>Promise.&lt;string&gt;</code>
    * [.readDirectories(directory, depth, [includeStem], [_stemLength])](#File.readDirectories) ⇒ <code>Promise.&lt;Array.&lt;string&gt;&gt;</code>
    * [.readDirectoriesSync(directory, [depth], [includeStem], [_stemLength])](#File.readDirectoriesSync) ⇒ <code>Array.&lt;string&gt;</code>
    * [.loadConfigFile([silent])](#File.loadConfigFile) ⇒ <code>object</code>
    * [.saveConfigFile(properties)](#File.saveConfigFile) ⇒ <code>Promise.&lt;void&gt;</code>
    * [.initPrettier([filetype])](#File.initPrettier) ⇒ <code>Promise.&lt;boolean&gt;</code>

<a name="File.copyFile"></a>

### File.copyFile(from, to) ⇒ <code>object</code>
copies a file from one path to another

**Kind**: static method of [<code>File</code>](#File)  
**Returns**: <code>object</code> - - results object  

| Param | Type | Description |
| --- | --- | --- |
| from | <code>string</code> | full filepath including name of existing file |
| to | <code>string</code> | full filepath including name where file should go |

<a name="File.filterIllegalPathChars"></a>

### File.filterIllegalPathChars(path) ⇒ <code>string</code>
makes sure Windows accepts path names

**Kind**: static method of [<code>File</code>](#File)  
**Returns**: <code>string</code> - - corrected string  

| Param | Type | Description |
| --- | --- | --- |
| path | <code>string</code> | filename or path |

<a name="File.filterIllegalFilenames"></a>

### File.filterIllegalFilenames(filename) ⇒ <code>string</code>
makes sure Windows accepts file names

**Kind**: static method of [<code>File</code>](#File)  
**Returns**: <code>string</code> - - corrected string  

| Param | Type | Description |
| --- | --- | --- |
| filename | <code>string</code> | filename or path |

<a name="File.reverseFilterIllegalFilenames"></a>

### File.reverseFilterIllegalFilenames(filename) ⇒ <code>string</code>
makes sure Windows accepts file names

**Kind**: static method of [<code>File</code>](#File)  
**Returns**: <code>string</code> - - corrected string  

| Param | Type | Description |
| --- | --- | --- |
| filename | <code>string</code> | filename or path |

<a name="File.normalizePath"></a>

### File.normalizePath(denormalizedPath) ⇒ <code>string</code>
Takes various types of path strings and formats into a platform specific path

**Kind**: static method of [<code>File</code>](#File)  
**Returns**: <code>string</code> - Path strings  

| Param | Type | Description |
| --- | --- | --- |
| denormalizedPath | <code>string</code> \| <code>Array.&lt;string&gt;</code> | directory the file will be written to |

<a name="File.writeJSONToFile"></a>

### File.writeJSONToFile(directory, filename, content) ⇒ <code>Promise</code>
Saves json content to a file in the local file system. Will create the parent directory if it does not exist

**Kind**: static method of [<code>File</code>](#File)  
**Returns**: <code>Promise</code> - Promise  

| Param | Type | Description |
| --- | --- | --- |
| directory | <code>string</code> \| <code>Array.&lt;string&gt;</code> | directory the file will be written to |
| filename | <code>string</code> | name of the file without '.json' ending |
| content | <code>object</code> | filecontent |

<a name="File.writePrettyToFile"></a>

### File.writePrettyToFile(directory, filename, filetype, content, [templateVariables]) ⇒ <code>Promise.&lt;boolean&gt;</code>
Saves beautified files in the local file system. Will create the parent directory if it does not exist
! Important: run 'await File.initPrettier()' in your MetadataType.retrieve() once before hitting this

**Kind**: static method of [<code>File</code>](#File)  
**Returns**: <code>Promise.&lt;boolean&gt;</code> - Promise  

| Param | Type | Description |
| --- | --- | --- |
| directory | <code>string</code> \| <code>Array.&lt;string&gt;</code> | directory the file will be written to |
| filename | <code>string</code> | name of the file without suffix |
| filetype | <code>string</code> | filetype ie. JSON or SSJS |
| content | <code>string</code> | filecontent |
| [templateVariables] | <code>object</code> | templating variables to be replaced in the metadata |

<a name="File._beautify_prettier"></a>

### File.\_beautify\_prettier(directory, filename, filetype, content) ⇒ <code>string</code>
helper for writePrettyToFile, applying prettier onto given stringified content
! Important: run 'await File.initPrettier()' in your MetadataType.retrieve() once before hitting this

**Kind**: static method of [<code>File</code>](#File)  
**Returns**: <code>string</code> - original string on error; formatted string on success  

| Param | Type | Description |
| --- | --- | --- |
| directory | <code>string</code> \| <code>Array.&lt;string&gt;</code> | directory the file will be written to |
| filename | <code>string</code> | name of the file without suffix |
| filetype | <code>string</code> | filetype ie. JSON or SSJS |
| content | <code>string</code> | filecontent |

<a name="File.writeToFile"></a>

### File.writeToFile(directory, filename, filetype, content, [encoding]) ⇒ <code>Promise.&lt;boolean&gt;</code>
Saves text content to a file in the local file system. Will create the parent directory if it does not exist

**Kind**: static method of [<code>File</code>](#File)  
**Returns**: <code>Promise.&lt;boolean&gt;</code> - Promise  

| Param | Type | Description |
| --- | --- | --- |
| directory | <code>string</code> \| <code>Array.&lt;string&gt;</code> | directory the file will be written to |
| filename | <code>string</code> | name of the file without '.json' ending |
| filetype | <code>string</code> | filetype suffix |
| content | <code>string</code> | filecontent |
| [encoding] | <code>object</code> | added for certain file types (like images) |

<a name="File.readJSONFile"></a>

### File.readJSONFile(directory, filename, sync, cleanPath) ⇒ <code>Promise</code> \| <code>object</code>
Saves json content to a file in the local file system. Will create the parent directory if it does not exist

**Kind**: static method of [<code>File</code>](#File)  
**Returns**: <code>Promise</code> \| <code>object</code> - Promise or JSON object depending on if async or not  

| Param | Type | Description |
| --- | --- | --- |
| directory | <code>string</code> \| <code>Array.&lt;string&gt;</code> | directory where the file is stored |
| filename | <code>string</code> | name of the file without '.json' ending |
| sync | <code>boolean</code> | should execute sync (default is async) |
| cleanPath | <code>boolean</code> | should execute sync (default is true) |

<a name="File.readFile"></a>

### File.readFile(directory, filename, filetype, [encoding]) ⇒ <code>Promise.&lt;string&gt;</code>
reads file from local file system.

**Kind**: static method of [<code>File</code>](#File)  
**Returns**: <code>Promise.&lt;string&gt;</code> - file contents  

| Param | Type | Default | Description |
| --- | --- | --- | --- |
| directory | <code>string</code> \| <code>Array.&lt;string&gt;</code> |  | directory where the file is stored |
| filename | <code>string</code> |  | name of the file without '.json' ending |
| filetype | <code>string</code> |  | filetype suffix |
| [encoding] | <code>string</code> | <code>&quot;&#x27;utf8&#x27;&quot;</code> | read file with encoding (defaults to utf-8) |

<a name="File.readDirectories"></a>

### File.readDirectories(directory, depth, [includeStem], [_stemLength]) ⇒ <code>Promise.&lt;Array.&lt;string&gt;&gt;</code>
reads directories to a specific depth returning an array
of file paths to be iterated over

**Kind**: static method of [<code>File</code>](#File)  
**Returns**: <code>Promise.&lt;Array.&lt;string&gt;&gt;</code> - array of fully defined file paths  

| Param | Type | Description |
| --- | --- | --- |
| directory | <code>string</code> | directory to checkin |
| depth | <code>number</code> | how many levels to check (1 base) |
| [includeStem] | <code>boolean</code> | include the parent directory in the response |
| [_stemLength] | <code>number</code> | set recursively for subfolders. do not set manually! |

**Example**  
```js
['deploy/mcdev/bu1']
```
<a name="File.readDirectoriesSync"></a>

### File.readDirectoriesSync(directory, [depth], [includeStem], [_stemLength]) ⇒ <code>Array.&lt;string&gt;</code>
reads directories to a specific depth returning an array
of file paths to be iterated over using sync api (required in constructors)

**Kind**: static method of [<code>File</code>](#File)  
**Returns**: <code>Array.&lt;string&gt;</code> - array of fully defined file paths  

| Param | Type | Description |
| --- | --- | --- |
| directory | <code>string</code> | directory to checkin |
| [depth] | <code>number</code> | how many levels to check (1 base) |
| [includeStem] | <code>boolean</code> | include the parent directory in the response |
| [_stemLength] | <code>number</code> | set recursively for subfolders. do not set manually! |

**Example**  
```js
['deploy/mcdev/bu1']
```
<a name="File.loadConfigFile"></a>

### File.loadConfigFile([silent]) ⇒ <code>object</code>
loads central properties from config file

**Kind**: static method of [<code>File</code>](#File)  
**Returns**: <code>object</code> - central properties object  

| Param | Type | Description |
| --- | --- | --- |
| [silent] | <code>boolean</code> | omit throwing errors and print messages; assuming not silent if not set |

<a name="File.saveConfigFile"></a>

### File.saveConfigFile(properties) ⇒ <code>Promise.&lt;void&gt;</code>
helper that splits the config back into auth & config parts to save them separately

**Kind**: static method of [<code>File</code>](#File)  
**Returns**: <code>Promise.&lt;void&gt;</code> - -  

| Param | Type | Description |
| --- | --- | --- |
| properties | <code>object</code> | central properties object |

<a name="File.initPrettier"></a>

### File.initPrettier([filetype]) ⇒ <code>Promise.&lt;boolean&gt;</code>
Initalises Prettier formatting lib async.

**Kind**: static method of [<code>File</code>](#File)  
**Returns**: <code>Promise.&lt;boolean&gt;</code> - success of config load  

| Param | Type | Default | Description |
| --- | --- | --- | --- |
| [filetype] | <code>string</code> | <code>&quot;&#x27;html&#x27;&quot;</code> | filetype ie. JSON or SSJS |

<a name="Init"></a>

## Init
CLI helper class

**Kind**: global constant  

* [Init](#Init)
    * [.fixMcdevConfig(properties)](#Init.fixMcdevConfig) ⇒ <code>Promise.&lt;boolean&gt;</code>
    * [.createIdeConfigFiles(versionBeforeUpgrade)](#Init.createIdeConfigFiles) ⇒ <code>Promise.&lt;boolean&gt;</code>
    * [._updateLeaf(propertiersCur, defaultPropsCur, fieldName)](#Init._updateLeaf) ⇒ <code>void</code>
    * [._getForcedUpdateList(projectVersion)](#Init._getForcedUpdateList) ⇒ <code>Array.&lt;string&gt;</code>
    * [._createIdeConfigFile(fileNameArr, relevantForcedUpdates, [boilerplateFileContent])](#Init._createIdeConfigFile) ⇒ <code>Promise.&lt;boolean&gt;</code>
    * [.initGitRepo([skipInteraction])](#Init.initGitRepo) ⇒ <code>Promise.&lt;{status: string, repoName: string}&gt;</code>
    * [.gitPush([skipInteraction])](#Init.gitPush) ⇒ <code>void</code>
    * [._addGitRemote([skipInteraction])](#Init._addGitRemote) ⇒ <code>string</code>
    * [._updateGitConfigUser([skipInteraction])](#Init._updateGitConfigUser) ⇒ <code>void</code>
    * [._getGitConfigUser()](#Init._getGitConfigUser) ⇒ <code>Promise.&lt;{&#x27;user.name&#x27;: string, &#x27;user.email&#x27;: string}&gt;</code>
    * [.initProject(properties, credentialsName, [skipInteraction])](#Init.initProject) ⇒ <code>Promise.&lt;void&gt;</code>
    * [._downloadAllBUs(bu, gitStatus, [skipInteraction])](#Init._downloadAllBUs) ⇒ <code>Promise.&lt;void&gt;</code>
    * [.upgradeProject(properties, [initial], [repoName])](#Init.upgradeProject) ⇒ <code>Promise.&lt;boolean&gt;</code>
    * [._getMissingCredentials(properties)](#Init._getMissingCredentials) ⇒ <code>Array.&lt;string&gt;</code>
    * [.installDependencies([repoName])](#Init.installDependencies) ⇒ <code>Promise.&lt;boolean&gt;</code>
    * [._getDefaultPackageJson([currentContent])](#Init._getDefaultPackageJson) ⇒ <code>Promise.&lt;{script: object, author: string, license: string}&gt;</code>

<a name="Init.fixMcdevConfig"></a>

### Init.fixMcdevConfig(properties) ⇒ <code>Promise.&lt;boolean&gt;</code>
helper method for this.upgradeProject that upgrades project config if needed

**Kind**: static method of [<code>Init</code>](#Init)  
**Returns**: <code>Promise.&lt;boolean&gt;</code> - returns true if worked without errors  

| Param | Type | Description |
| --- | --- | --- |
| properties | <code>object</code> | config file's json |

<a name="Init.createIdeConfigFiles"></a>

### Init.createIdeConfigFiles(versionBeforeUpgrade) ⇒ <code>Promise.&lt;boolean&gt;</code>
handles creation/update of all config file from the boilerplate

**Kind**: static method of [<code>Init</code>](#Init)  
**Returns**: <code>Promise.&lt;boolean&gt;</code> - status of config file creation  

| Param | Type | Description |
| --- | --- | --- |
| versionBeforeUpgrade | <code>string</code> | 'x.y.z' |

<a name="Init._updateLeaf"></a>

### Init.\_updateLeaf(propertiersCur, defaultPropsCur, fieldName) ⇒ <code>void</code>
recursive helper for _fixMcdevConfig that adds missing settings

**Kind**: static method of [<code>Init</code>](#Init)  

| Param | Type | Description |
| --- | --- | --- |
| propertiersCur | <code>object</code> | current sub-object of project settings |
| defaultPropsCur | <code>object</code> | current sub-object of default settings |
| fieldName | <code>string</code> | dot-concatenated object-path that needs adding |

<a name="Init._getForcedUpdateList"></a>

### Init.\_getForcedUpdateList(projectVersion) ⇒ <code>Array.&lt;string&gt;</code>
returns list of files that need to be updated

**Kind**: static method of [<code>Init</code>](#Init)  
**Returns**: <code>Array.&lt;string&gt;</code> - relevant files with path that need to be updated  

| Param | Type | Description |
| --- | --- | --- |
| projectVersion | <code>string</code> | version found in config file of the current project |

<a name="Init._createIdeConfigFile"></a>

### Init.\_createIdeConfigFile(fileNameArr, relevantForcedUpdates, [boilerplateFileContent]) ⇒ <code>Promise.&lt;boolean&gt;</code>
handles creation/update of one config file from the boilerplate at a time

**Kind**: static method of [<code>Init</code>](#Init)  
**Returns**: <code>Promise.&lt;boolean&gt;</code> - install successful or error occured  

| Param | Type | Description |
| --- | --- | --- |
| fileNameArr | <code>Array.&lt;string&gt;</code> | 0: path, 1: filename, 2: extension with dot |
| relevantForcedUpdates | <code>Array.&lt;string&gt;</code> | if fileNameArr is in this list we require an override |
| [boilerplateFileContent] | <code>string</code> | in case we cannot copy files 1:1 this can be used to pass in content |

<a name="Init.initGitRepo"></a>

### Init.initGitRepo([skipInteraction]) ⇒ <code>Promise.&lt;{status: string, repoName: string}&gt;</code>
check if git repo exists and otherwise create one

**Kind**: static method of [<code>Init</code>](#Init)  
**Returns**: <code>Promise.&lt;{status: string, repoName: string}&gt;</code> - success flag  

| Param | Type | Description |
| --- | --- | --- |
| [skipInteraction] | <code>object</code> | signals what to insert automatically for things usually asked via wizard |
| skipInteraction.gitRemoteUrl | <code>string</code> | URL of Git remote server |

<a name="Init.gitPush"></a>

### Init.gitPush([skipInteraction]) ⇒ <code>void</code>
offer to push the new repo straight to the server

**Kind**: static method of [<code>Init</code>](#Init)  

| Param | Type | Description |
| --- | --- | --- |
| [skipInteraction] | <code>boolean</code> \| <code>object</code> | signals what to insert automatically for things usually asked via wizard |

<a name="Init._addGitRemote"></a>

### Init.\_addGitRemote([skipInteraction]) ⇒ <code>string</code>
offers to add the git remote origin

**Kind**: static method of [<code>Init</code>](#Init)  
**Returns**: <code>string</code> - repo name (optionally)  

| Param | Type | Description |
| --- | --- | --- |
| [skipInteraction] | <code>object</code> | signals what to insert automatically for things usually asked via wizard |
| skipInteraction.gitRemoteUrl | <code>string</code> | URL of Git remote server |

<a name="Init._updateGitConfigUser"></a>

### Init.\_updateGitConfigUser([skipInteraction]) ⇒ <code>void</code>
checks global config and ask to config the user info and then store it locally

**Kind**: static method of [<code>Init</code>](#Init)  

| Param | Type | Description |
| --- | --- | --- |
| [skipInteraction] | <code>object</code> \| <code>boolean</code> | signals what to insert automatically for things usually asked via wizard |

<a name="Init._getGitConfigUser"></a>

### Init.\_getGitConfigUser() ⇒ <code>Promise.&lt;{&#x27;user.name&#x27;: string, &#x27;user.email&#x27;: string}&gt;</code>
retrieves the global user.name and user.email values

**Kind**: static method of [<code>Init</code>](#Init)  
**Returns**: <code>Promise.&lt;{&#x27;user.name&#x27;: string, &#x27;user.email&#x27;: string}&gt;</code> - user.name and user.email  
<a name="Init.initProject"></a>

### Init.initProject(properties, credentialsName, [skipInteraction]) ⇒ <code>Promise.&lt;void&gt;</code>
Creates template file for properties.json

**Kind**: static method of [<code>Init</code>](#Init)  
**Returns**: <code>Promise.&lt;void&gt;</code> - -  

| Param | Type | Description |
| --- | --- | --- |
| properties | <code>object</code> | config file's json |
| credentialsName | <code>string</code> | identifying name of the installed package / project |
| [skipInteraction] | <code>object</code> | signals what to insert automatically for things usually asked via wizard |
| skipInteraction.clientId | <code>string</code> | client id of installed package |
| skipInteraction.clientSecret | <code>string</code> | client secret of installed package |
| skipInteraction.tenant | <code>string</code> | tenant of installed package |
| skipInteraction.eid | <code>string</code> | MID of the Parent Business Unit |
| skipInteraction.credentialsName | <code>string</code> | how you would like the credential to be named |
| skipInteraction.gitRemoteUrl | <code>string</code> | URL of Git remote server |

<a name="Init._downloadAllBUs"></a>

### Init.\_downloadAllBUs(bu, gitStatus, [skipInteraction]) ⇒ <code>Promise.&lt;void&gt;</code>
helper for this.initProject()

**Kind**: static method of [<code>Init</code>](#Init)  
**Returns**: <code>Promise.&lt;void&gt;</code> - -  

| Param | Type | Description |
| --- | --- | --- |
| bu | <code>string</code> | cred/bu or cred/* or * |
| gitStatus | <code>string</code> | signals what state the git repo is in |
| [skipInteraction] | <code>boolean</code> \| <code>object</code> | signals what to insert automatically for things usually asked via wizard |

<a name="Init.upgradeProject"></a>

### Init.upgradeProject(properties, [initial], [repoName]) ⇒ <code>Promise.&lt;boolean&gt;</code>
wrapper around npm dependency & configuration file setup

**Kind**: static method of [<code>Init</code>](#Init)  
**Returns**: <code>Promise.&lt;boolean&gt;</code> - success flag  

| Param | Type | Description |
| --- | --- | --- |
| properties | <code>object</code> | config file's json |
| [initial] | <code>boolean</code> | print message if not part of initial setup |
| [repoName] | <code>string</code> | if git URL was provided earlier, the repo name was extracted to use it for npm init |

<a name="Init._getMissingCredentials"></a>

### Init.\_getMissingCredentials(properties) ⇒ <code>Array.&lt;string&gt;</code>
finds credentials that are set up in config but not in auth file

**Kind**: static method of [<code>Init</code>](#Init)  
**Returns**: <code>Array.&lt;string&gt;</code> - list of credential names  

| Param | Type | Description |
| --- | --- | --- |
| properties | <code>object</code> | javascript object in .mcdevrc.json |

<a name="Init.installDependencies"></a>

### Init.installDependencies([repoName]) ⇒ <code>Promise.&lt;boolean&gt;</code>
initiates npm project and then
takes care of loading the pre-configured dependency list
from the boilerplate directory to them as dev-dependencies

**Kind**: static method of [<code>Init</code>](#Init)  
**Returns**: <code>Promise.&lt;boolean&gt;</code> - install successful or error occured  

| Param | Type | Description |
| --- | --- | --- |
| [repoName] | <code>string</code> | if git URL was provided earlier, the repo name was extracted to use it for npm init |

<a name="Init._getDefaultPackageJson"></a>

### Init.\_getDefaultPackageJson([currentContent]) ⇒ <code>Promise.&lt;{script: object, author: string, license: string}&gt;</code>
ensure we have certain default values in our config

**Kind**: static method of [<code>Init</code>](#Init)  
**Returns**: <code>Promise.&lt;{script: object, author: string, license: string}&gt;</code> - extended currentContent  

| Param | Type | Description |
| --- | --- | --- |
| [currentContent] | <code>object</code> | what was read from existing package.json file |

<a name="Init"></a>

## Init
CLI helper class

**Kind**: global constant  

* [Init](#Init)
    * [.fixMcdevConfig(properties)](#Init.fixMcdevConfig) ⇒ <code>Promise.&lt;boolean&gt;</code>
    * [.createIdeConfigFiles(versionBeforeUpgrade)](#Init.createIdeConfigFiles) ⇒ <code>Promise.&lt;boolean&gt;</code>
    * [._updateLeaf(propertiersCur, defaultPropsCur, fieldName)](#Init._updateLeaf) ⇒ <code>void</code>
    * [._getForcedUpdateList(projectVersion)](#Init._getForcedUpdateList) ⇒ <code>Array.&lt;string&gt;</code>
    * [._createIdeConfigFile(fileNameArr, relevantForcedUpdates, [boilerplateFileContent])](#Init._createIdeConfigFile) ⇒ <code>Promise.&lt;boolean&gt;</code>
    * [.initGitRepo([skipInteraction])](#Init.initGitRepo) ⇒ <code>Promise.&lt;{status: string, repoName: string}&gt;</code>
    * [.gitPush([skipInteraction])](#Init.gitPush) ⇒ <code>void</code>
    * [._addGitRemote([skipInteraction])](#Init._addGitRemote) ⇒ <code>string</code>
    * [._updateGitConfigUser([skipInteraction])](#Init._updateGitConfigUser) ⇒ <code>void</code>
    * [._getGitConfigUser()](#Init._getGitConfigUser) ⇒ <code>Promise.&lt;{&#x27;user.name&#x27;: string, &#x27;user.email&#x27;: string}&gt;</code>
    * [.initProject(properties, credentialsName, [skipInteraction])](#Init.initProject) ⇒ <code>Promise.&lt;void&gt;</code>
    * [._downloadAllBUs(bu, gitStatus, [skipInteraction])](#Init._downloadAllBUs) ⇒ <code>Promise.&lt;void&gt;</code>
    * [.upgradeProject(properties, [initial], [repoName])](#Init.upgradeProject) ⇒ <code>Promise.&lt;boolean&gt;</code>
    * [._getMissingCredentials(properties)](#Init._getMissingCredentials) ⇒ <code>Array.&lt;string&gt;</code>
    * [.installDependencies([repoName])](#Init.installDependencies) ⇒ <code>Promise.&lt;boolean&gt;</code>
    * [._getDefaultPackageJson([currentContent])](#Init._getDefaultPackageJson) ⇒ <code>Promise.&lt;{script: object, author: string, license: string}&gt;</code>

<a name="Init.fixMcdevConfig"></a>

### Init.fixMcdevConfig(properties) ⇒ <code>Promise.&lt;boolean&gt;</code>
helper method for this.upgradeProject that upgrades project config if needed

**Kind**: static method of [<code>Init</code>](#Init)  
**Returns**: <code>Promise.&lt;boolean&gt;</code> - returns true if worked without errors  

| Param | Type | Description |
| --- | --- | --- |
| properties | <code>object</code> | config file's json |

<a name="Init.createIdeConfigFiles"></a>

### Init.createIdeConfigFiles(versionBeforeUpgrade) ⇒ <code>Promise.&lt;boolean&gt;</code>
handles creation/update of all config file from the boilerplate

**Kind**: static method of [<code>Init</code>](#Init)  
**Returns**: <code>Promise.&lt;boolean&gt;</code> - status of config file creation  

| Param | Type | Description |
| --- | --- | --- |
| versionBeforeUpgrade | <code>string</code> | 'x.y.z' |

<a name="Init._updateLeaf"></a>

### Init.\_updateLeaf(propertiersCur, defaultPropsCur, fieldName) ⇒ <code>void</code>
recursive helper for _fixMcdevConfig that adds missing settings

**Kind**: static method of [<code>Init</code>](#Init)  

| Param | Type | Description |
| --- | --- | --- |
| propertiersCur | <code>object</code> | current sub-object of project settings |
| defaultPropsCur | <code>object</code> | current sub-object of default settings |
| fieldName | <code>string</code> | dot-concatenated object-path that needs adding |

<a name="Init._getForcedUpdateList"></a>

### Init.\_getForcedUpdateList(projectVersion) ⇒ <code>Array.&lt;string&gt;</code>
returns list of files that need to be updated

**Kind**: static method of [<code>Init</code>](#Init)  
**Returns**: <code>Array.&lt;string&gt;</code> - relevant files with path that need to be updated  

| Param | Type | Description |
| --- | --- | --- |
| projectVersion | <code>string</code> | version found in config file of the current project |

<a name="Init._createIdeConfigFile"></a>

### Init.\_createIdeConfigFile(fileNameArr, relevantForcedUpdates, [boilerplateFileContent]) ⇒ <code>Promise.&lt;boolean&gt;</code>
handles creation/update of one config file from the boilerplate at a time

**Kind**: static method of [<code>Init</code>](#Init)  
**Returns**: <code>Promise.&lt;boolean&gt;</code> - install successful or error occured  

| Param | Type | Description |
| --- | --- | --- |
| fileNameArr | <code>Array.&lt;string&gt;</code> | 0: path, 1: filename, 2: extension with dot |
| relevantForcedUpdates | <code>Array.&lt;string&gt;</code> | if fileNameArr is in this list we require an override |
| [boilerplateFileContent] | <code>string</code> | in case we cannot copy files 1:1 this can be used to pass in content |

<a name="Init.initGitRepo"></a>

### Init.initGitRepo([skipInteraction]) ⇒ <code>Promise.&lt;{status: string, repoName: string}&gt;</code>
check if git repo exists and otherwise create one

**Kind**: static method of [<code>Init</code>](#Init)  
**Returns**: <code>Promise.&lt;{status: string, repoName: string}&gt;</code> - success flag  

| Param | Type | Description |
| --- | --- | --- |
| [skipInteraction] | <code>object</code> | signals what to insert automatically for things usually asked via wizard |
| skipInteraction.gitRemoteUrl | <code>string</code> | URL of Git remote server |

<a name="Init.gitPush"></a>

### Init.gitPush([skipInteraction]) ⇒ <code>void</code>
offer to push the new repo straight to the server

**Kind**: static method of [<code>Init</code>](#Init)  

| Param | Type | Description |
| --- | --- | --- |
| [skipInteraction] | <code>boolean</code> \| <code>object</code> | signals what to insert automatically for things usually asked via wizard |

<a name="Init._addGitRemote"></a>

### Init.\_addGitRemote([skipInteraction]) ⇒ <code>string</code>
offers to add the git remote origin

**Kind**: static method of [<code>Init</code>](#Init)  
**Returns**: <code>string</code> - repo name (optionally)  

| Param | Type | Description |
| --- | --- | --- |
| [skipInteraction] | <code>object</code> | signals what to insert automatically for things usually asked via wizard |
| skipInteraction.gitRemoteUrl | <code>string</code> | URL of Git remote server |

<a name="Init._updateGitConfigUser"></a>

### Init.\_updateGitConfigUser([skipInteraction]) ⇒ <code>void</code>
checks global config and ask to config the user info and then store it locally

**Kind**: static method of [<code>Init</code>](#Init)  

| Param | Type | Description |
| --- | --- | --- |
| [skipInteraction] | <code>object</code> \| <code>boolean</code> | signals what to insert automatically for things usually asked via wizard |

<a name="Init._getGitConfigUser"></a>

### Init.\_getGitConfigUser() ⇒ <code>Promise.&lt;{&#x27;user.name&#x27;: string, &#x27;user.email&#x27;: string}&gt;</code>
retrieves the global user.name and user.email values

**Kind**: static method of [<code>Init</code>](#Init)  
**Returns**: <code>Promise.&lt;{&#x27;user.name&#x27;: string, &#x27;user.email&#x27;: string}&gt;</code> - user.name and user.email  
<a name="Init.initProject"></a>

### Init.initProject(properties, credentialsName, [skipInteraction]) ⇒ <code>Promise.&lt;void&gt;</code>
Creates template file for properties.json

**Kind**: static method of [<code>Init</code>](#Init)  
**Returns**: <code>Promise.&lt;void&gt;</code> - -  

| Param | Type | Description |
| --- | --- | --- |
| properties | <code>object</code> | config file's json |
| credentialsName | <code>string</code> | identifying name of the installed package / project |
| [skipInteraction] | <code>object</code> | signals what to insert automatically for things usually asked via wizard |
| skipInteraction.clientId | <code>string</code> | client id of installed package |
| skipInteraction.clientSecret | <code>string</code> | client secret of installed package |
| skipInteraction.tenant | <code>string</code> | tenant of installed package |
| skipInteraction.eid | <code>string</code> | MID of the Parent Business Unit |
| skipInteraction.credentialsName | <code>string</code> | how you would like the credential to be named |
| skipInteraction.gitRemoteUrl | <code>string</code> | URL of Git remote server |

<a name="Init._downloadAllBUs"></a>

### Init.\_downloadAllBUs(bu, gitStatus, [skipInteraction]) ⇒ <code>Promise.&lt;void&gt;</code>
helper for this.initProject()

**Kind**: static method of [<code>Init</code>](#Init)  
**Returns**: <code>Promise.&lt;void&gt;</code> - -  

| Param | Type | Description |
| --- | --- | --- |
| bu | <code>string</code> | cred/bu or cred/* or * |
| gitStatus | <code>string</code> | signals what state the git repo is in |
| [skipInteraction] | <code>boolean</code> \| <code>object</code> | signals what to insert automatically for things usually asked via wizard |

<a name="Init.upgradeProject"></a>

### Init.upgradeProject(properties, [initial], [repoName]) ⇒ <code>Promise.&lt;boolean&gt;</code>
wrapper around npm dependency & configuration file setup

**Kind**: static method of [<code>Init</code>](#Init)  
**Returns**: <code>Promise.&lt;boolean&gt;</code> - success flag  

| Param | Type | Description |
| --- | --- | --- |
| properties | <code>object</code> | config file's json |
| [initial] | <code>boolean</code> | print message if not part of initial setup |
| [repoName] | <code>string</code> | if git URL was provided earlier, the repo name was extracted to use it for npm init |

<a name="Init._getMissingCredentials"></a>

### Init.\_getMissingCredentials(properties) ⇒ <code>Array.&lt;string&gt;</code>
finds credentials that are set up in config but not in auth file

**Kind**: static method of [<code>Init</code>](#Init)  
**Returns**: <code>Array.&lt;string&gt;</code> - list of credential names  

| Param | Type | Description |
| --- | --- | --- |
| properties | <code>object</code> | javascript object in .mcdevrc.json |

<a name="Init.installDependencies"></a>

### Init.installDependencies([repoName]) ⇒ <code>Promise.&lt;boolean&gt;</code>
initiates npm project and then
takes care of loading the pre-configured dependency list
from the boilerplate directory to them as dev-dependencies

**Kind**: static method of [<code>Init</code>](#Init)  
**Returns**: <code>Promise.&lt;boolean&gt;</code> - install successful or error occured  

| Param | Type | Description |
| --- | --- | --- |
| [repoName] | <code>string</code> | if git URL was provided earlier, the repo name was extracted to use it for npm init |

<a name="Init._getDefaultPackageJson"></a>

### Init.\_getDefaultPackageJson([currentContent]) ⇒ <code>Promise.&lt;{script: object, author: string, license: string}&gt;</code>
ensure we have certain default values in our config

**Kind**: static method of [<code>Init</code>](#Init)  
**Returns**: <code>Promise.&lt;{script: object, author: string, license: string}&gt;</code> - extended currentContent  

| Param | Type | Description |
| --- | --- | --- |
| [currentContent] | <code>object</code> | what was read from existing package.json file |

<a name="Init"></a>

## Init
CLI helper class

**Kind**: global constant  

* [Init](#Init)
    * [.fixMcdevConfig(properties)](#Init.fixMcdevConfig) ⇒ <code>Promise.&lt;boolean&gt;</code>
    * [.createIdeConfigFiles(versionBeforeUpgrade)](#Init.createIdeConfigFiles) ⇒ <code>Promise.&lt;boolean&gt;</code>
    * [._updateLeaf(propertiersCur, defaultPropsCur, fieldName)](#Init._updateLeaf) ⇒ <code>void</code>
    * [._getForcedUpdateList(projectVersion)](#Init._getForcedUpdateList) ⇒ <code>Array.&lt;string&gt;</code>
    * [._createIdeConfigFile(fileNameArr, relevantForcedUpdates, [boilerplateFileContent])](#Init._createIdeConfigFile) ⇒ <code>Promise.&lt;boolean&gt;</code>
    * [.initGitRepo([skipInteraction])](#Init.initGitRepo) ⇒ <code>Promise.&lt;{status: string, repoName: string}&gt;</code>
    * [.gitPush([skipInteraction])](#Init.gitPush) ⇒ <code>void</code>
    * [._addGitRemote([skipInteraction])](#Init._addGitRemote) ⇒ <code>string</code>
    * [._updateGitConfigUser([skipInteraction])](#Init._updateGitConfigUser) ⇒ <code>void</code>
    * [._getGitConfigUser()](#Init._getGitConfigUser) ⇒ <code>Promise.&lt;{&#x27;user.name&#x27;: string, &#x27;user.email&#x27;: string}&gt;</code>
    * [.initProject(properties, credentialsName, [skipInteraction])](#Init.initProject) ⇒ <code>Promise.&lt;void&gt;</code>
    * [._downloadAllBUs(bu, gitStatus, [skipInteraction])](#Init._downloadAllBUs) ⇒ <code>Promise.&lt;void&gt;</code>
    * [.upgradeProject(properties, [initial], [repoName])](#Init.upgradeProject) ⇒ <code>Promise.&lt;boolean&gt;</code>
    * [._getMissingCredentials(properties)](#Init._getMissingCredentials) ⇒ <code>Array.&lt;string&gt;</code>
    * [.installDependencies([repoName])](#Init.installDependencies) ⇒ <code>Promise.&lt;boolean&gt;</code>
    * [._getDefaultPackageJson([currentContent])](#Init._getDefaultPackageJson) ⇒ <code>Promise.&lt;{script: object, author: string, license: string}&gt;</code>

<a name="Init.fixMcdevConfig"></a>

### Init.fixMcdevConfig(properties) ⇒ <code>Promise.&lt;boolean&gt;</code>
helper method for this.upgradeProject that upgrades project config if needed

**Kind**: static method of [<code>Init</code>](#Init)  
**Returns**: <code>Promise.&lt;boolean&gt;</code> - returns true if worked without errors  

| Param | Type | Description |
| --- | --- | --- |
| properties | <code>object</code> | config file's json |

<a name="Init.createIdeConfigFiles"></a>

### Init.createIdeConfigFiles(versionBeforeUpgrade) ⇒ <code>Promise.&lt;boolean&gt;</code>
handles creation/update of all config file from the boilerplate

**Kind**: static method of [<code>Init</code>](#Init)  
**Returns**: <code>Promise.&lt;boolean&gt;</code> - status of config file creation  

| Param | Type | Description |
| --- | --- | --- |
| versionBeforeUpgrade | <code>string</code> | 'x.y.z' |

<a name="Init._updateLeaf"></a>

### Init.\_updateLeaf(propertiersCur, defaultPropsCur, fieldName) ⇒ <code>void</code>
recursive helper for _fixMcdevConfig that adds missing settings

**Kind**: static method of [<code>Init</code>](#Init)  

| Param | Type | Description |
| --- | --- | --- |
| propertiersCur | <code>object</code> | current sub-object of project settings |
| defaultPropsCur | <code>object</code> | current sub-object of default settings |
| fieldName | <code>string</code> | dot-concatenated object-path that needs adding |

<a name="Init._getForcedUpdateList"></a>

### Init.\_getForcedUpdateList(projectVersion) ⇒ <code>Array.&lt;string&gt;</code>
returns list of files that need to be updated

**Kind**: static method of [<code>Init</code>](#Init)  
**Returns**: <code>Array.&lt;string&gt;</code> - relevant files with path that need to be updated  

| Param | Type | Description |
| --- | --- | --- |
| projectVersion | <code>string</code> | version found in config file of the current project |

<a name="Init._createIdeConfigFile"></a>

### Init.\_createIdeConfigFile(fileNameArr, relevantForcedUpdates, [boilerplateFileContent]) ⇒ <code>Promise.&lt;boolean&gt;</code>
handles creation/update of one config file from the boilerplate at a time

**Kind**: static method of [<code>Init</code>](#Init)  
**Returns**: <code>Promise.&lt;boolean&gt;</code> - install successful or error occured  

| Param | Type | Description |
| --- | --- | --- |
| fileNameArr | <code>Array.&lt;string&gt;</code> | 0: path, 1: filename, 2: extension with dot |
| relevantForcedUpdates | <code>Array.&lt;string&gt;</code> | if fileNameArr is in this list we require an override |
| [boilerplateFileContent] | <code>string</code> | in case we cannot copy files 1:1 this can be used to pass in content |

<a name="Init.initGitRepo"></a>

### Init.initGitRepo([skipInteraction]) ⇒ <code>Promise.&lt;{status: string, repoName: string}&gt;</code>
check if git repo exists and otherwise create one

**Kind**: static method of [<code>Init</code>](#Init)  
**Returns**: <code>Promise.&lt;{status: string, repoName: string}&gt;</code> - success flag  

| Param | Type | Description |
| --- | --- | --- |
| [skipInteraction] | <code>object</code> | signals what to insert automatically for things usually asked via wizard |
| skipInteraction.gitRemoteUrl | <code>string</code> | URL of Git remote server |

<a name="Init.gitPush"></a>

### Init.gitPush([skipInteraction]) ⇒ <code>void</code>
offer to push the new repo straight to the server

**Kind**: static method of [<code>Init</code>](#Init)  

| Param | Type | Description |
| --- | --- | --- |
| [skipInteraction] | <code>boolean</code> \| <code>object</code> | signals what to insert automatically for things usually asked via wizard |

<a name="Init._addGitRemote"></a>

### Init.\_addGitRemote([skipInteraction]) ⇒ <code>string</code>
offers to add the git remote origin

**Kind**: static method of [<code>Init</code>](#Init)  
**Returns**: <code>string</code> - repo name (optionally)  

| Param | Type | Description |
| --- | --- | --- |
| [skipInteraction] | <code>object</code> | signals what to insert automatically for things usually asked via wizard |
| skipInteraction.gitRemoteUrl | <code>string</code> | URL of Git remote server |

<a name="Init._updateGitConfigUser"></a>

### Init.\_updateGitConfigUser([skipInteraction]) ⇒ <code>void</code>
checks global config and ask to config the user info and then store it locally

**Kind**: static method of [<code>Init</code>](#Init)  

| Param | Type | Description |
| --- | --- | --- |
| [skipInteraction] | <code>object</code> \| <code>boolean</code> | signals what to insert automatically for things usually asked via wizard |

<a name="Init._getGitConfigUser"></a>

### Init.\_getGitConfigUser() ⇒ <code>Promise.&lt;{&#x27;user.name&#x27;: string, &#x27;user.email&#x27;: string}&gt;</code>
retrieves the global user.name and user.email values

**Kind**: static method of [<code>Init</code>](#Init)  
**Returns**: <code>Promise.&lt;{&#x27;user.name&#x27;: string, &#x27;user.email&#x27;: string}&gt;</code> - user.name and user.email  
<a name="Init.initProject"></a>

### Init.initProject(properties, credentialsName, [skipInteraction]) ⇒ <code>Promise.&lt;void&gt;</code>
Creates template file for properties.json

**Kind**: static method of [<code>Init</code>](#Init)  
**Returns**: <code>Promise.&lt;void&gt;</code> - -  

| Param | Type | Description |
| --- | --- | --- |
| properties | <code>object</code> | config file's json |
| credentialsName | <code>string</code> | identifying name of the installed package / project |
| [skipInteraction] | <code>object</code> | signals what to insert automatically for things usually asked via wizard |
| skipInteraction.clientId | <code>string</code> | client id of installed package |
| skipInteraction.clientSecret | <code>string</code> | client secret of installed package |
| skipInteraction.tenant | <code>string</code> | tenant of installed package |
| skipInteraction.eid | <code>string</code> | MID of the Parent Business Unit |
| skipInteraction.credentialsName | <code>string</code> | how you would like the credential to be named |
| skipInteraction.gitRemoteUrl | <code>string</code> | URL of Git remote server |

<a name="Init._downloadAllBUs"></a>

### Init.\_downloadAllBUs(bu, gitStatus, [skipInteraction]) ⇒ <code>Promise.&lt;void&gt;</code>
helper for this.initProject()

**Kind**: static method of [<code>Init</code>](#Init)  
**Returns**: <code>Promise.&lt;void&gt;</code> - -  

| Param | Type | Description |
| --- | --- | --- |
| bu | <code>string</code> | cred/bu or cred/* or * |
| gitStatus | <code>string</code> | signals what state the git repo is in |
| [skipInteraction] | <code>boolean</code> \| <code>object</code> | signals what to insert automatically for things usually asked via wizard |

<a name="Init.upgradeProject"></a>

### Init.upgradeProject(properties, [initial], [repoName]) ⇒ <code>Promise.&lt;boolean&gt;</code>
wrapper around npm dependency & configuration file setup

**Kind**: static method of [<code>Init</code>](#Init)  
**Returns**: <code>Promise.&lt;boolean&gt;</code> - success flag  

| Param | Type | Description |
| --- | --- | --- |
| properties | <code>object</code> | config file's json |
| [initial] | <code>boolean</code> | print message if not part of initial setup |
| [repoName] | <code>string</code> | if git URL was provided earlier, the repo name was extracted to use it for npm init |

<a name="Init._getMissingCredentials"></a>

### Init.\_getMissingCredentials(properties) ⇒ <code>Array.&lt;string&gt;</code>
finds credentials that are set up in config but not in auth file

**Kind**: static method of [<code>Init</code>](#Init)  
**Returns**: <code>Array.&lt;string&gt;</code> - list of credential names  

| Param | Type | Description |
| --- | --- | --- |
| properties | <code>object</code> | javascript object in .mcdevrc.json |

<a name="Init.installDependencies"></a>

### Init.installDependencies([repoName]) ⇒ <code>Promise.&lt;boolean&gt;</code>
initiates npm project and then
takes care of loading the pre-configured dependency list
from the boilerplate directory to them as dev-dependencies

**Kind**: static method of [<code>Init</code>](#Init)  
**Returns**: <code>Promise.&lt;boolean&gt;</code> - install successful or error occured  

| Param | Type | Description |
| --- | --- | --- |
| [repoName] | <code>string</code> | if git URL was provided earlier, the repo name was extracted to use it for npm init |

<a name="Init._getDefaultPackageJson"></a>

### Init.\_getDefaultPackageJson([currentContent]) ⇒ <code>Promise.&lt;{script: object, author: string, license: string}&gt;</code>
ensure we have certain default values in our config

**Kind**: static method of [<code>Init</code>](#Init)  
**Returns**: <code>Promise.&lt;{script: object, author: string, license: string}&gt;</code> - extended currentContent  

| Param | Type | Description |
| --- | --- | --- |
| [currentContent] | <code>object</code> | what was read from existing package.json file |

<a name="Init"></a>

## Init
CLI helper class

**Kind**: global constant  

* [Init](#Init)
    * [.fixMcdevConfig(properties)](#Init.fixMcdevConfig) ⇒ <code>Promise.&lt;boolean&gt;</code>
    * [.createIdeConfigFiles(versionBeforeUpgrade)](#Init.createIdeConfigFiles) ⇒ <code>Promise.&lt;boolean&gt;</code>
    * [._updateLeaf(propertiersCur, defaultPropsCur, fieldName)](#Init._updateLeaf) ⇒ <code>void</code>
    * [._getForcedUpdateList(projectVersion)](#Init._getForcedUpdateList) ⇒ <code>Array.&lt;string&gt;</code>
    * [._createIdeConfigFile(fileNameArr, relevantForcedUpdates, [boilerplateFileContent])](#Init._createIdeConfigFile) ⇒ <code>Promise.&lt;boolean&gt;</code>
    * [.initGitRepo([skipInteraction])](#Init.initGitRepo) ⇒ <code>Promise.&lt;{status: string, repoName: string}&gt;</code>
    * [.gitPush([skipInteraction])](#Init.gitPush) ⇒ <code>void</code>
    * [._addGitRemote([skipInteraction])](#Init._addGitRemote) ⇒ <code>string</code>
    * [._updateGitConfigUser([skipInteraction])](#Init._updateGitConfigUser) ⇒ <code>void</code>
    * [._getGitConfigUser()](#Init._getGitConfigUser) ⇒ <code>Promise.&lt;{&#x27;user.name&#x27;: string, &#x27;user.email&#x27;: string}&gt;</code>
    * [.initProject(properties, credentialsName, [skipInteraction])](#Init.initProject) ⇒ <code>Promise.&lt;void&gt;</code>
    * [._downloadAllBUs(bu, gitStatus, [skipInteraction])](#Init._downloadAllBUs) ⇒ <code>Promise.&lt;void&gt;</code>
    * [.upgradeProject(properties, [initial], [repoName])](#Init.upgradeProject) ⇒ <code>Promise.&lt;boolean&gt;</code>
    * [._getMissingCredentials(properties)](#Init._getMissingCredentials) ⇒ <code>Array.&lt;string&gt;</code>
    * [.installDependencies([repoName])](#Init.installDependencies) ⇒ <code>Promise.&lt;boolean&gt;</code>
    * [._getDefaultPackageJson([currentContent])](#Init._getDefaultPackageJson) ⇒ <code>Promise.&lt;{script: object, author: string, license: string}&gt;</code>

<a name="Init.fixMcdevConfig"></a>

### Init.fixMcdevConfig(properties) ⇒ <code>Promise.&lt;boolean&gt;</code>
helper method for this.upgradeProject that upgrades project config if needed

**Kind**: static method of [<code>Init</code>](#Init)  
**Returns**: <code>Promise.&lt;boolean&gt;</code> - returns true if worked without errors  

| Param | Type | Description |
| --- | --- | --- |
| properties | <code>object</code> | config file's json |

<a name="Init.createIdeConfigFiles"></a>

### Init.createIdeConfigFiles(versionBeforeUpgrade) ⇒ <code>Promise.&lt;boolean&gt;</code>
handles creation/update of all config file from the boilerplate

**Kind**: static method of [<code>Init</code>](#Init)  
**Returns**: <code>Promise.&lt;boolean&gt;</code> - status of config file creation  

| Param | Type | Description |
| --- | --- | --- |
| versionBeforeUpgrade | <code>string</code> | 'x.y.z' |

<a name="Init._updateLeaf"></a>

### Init.\_updateLeaf(propertiersCur, defaultPropsCur, fieldName) ⇒ <code>void</code>
recursive helper for _fixMcdevConfig that adds missing settings

**Kind**: static method of [<code>Init</code>](#Init)  

| Param | Type | Description |
| --- | --- | --- |
| propertiersCur | <code>object</code> | current sub-object of project settings |
| defaultPropsCur | <code>object</code> | current sub-object of default settings |
| fieldName | <code>string</code> | dot-concatenated object-path that needs adding |

<a name="Init._getForcedUpdateList"></a>

### Init.\_getForcedUpdateList(projectVersion) ⇒ <code>Array.&lt;string&gt;</code>
returns list of files that need to be updated

**Kind**: static method of [<code>Init</code>](#Init)  
**Returns**: <code>Array.&lt;string&gt;</code> - relevant files with path that need to be updated  

| Param | Type | Description |
| --- | --- | --- |
| projectVersion | <code>string</code> | version found in config file of the current project |

<a name="Init._createIdeConfigFile"></a>

### Init.\_createIdeConfigFile(fileNameArr, relevantForcedUpdates, [boilerplateFileContent]) ⇒ <code>Promise.&lt;boolean&gt;</code>
handles creation/update of one config file from the boilerplate at a time

**Kind**: static method of [<code>Init</code>](#Init)  
**Returns**: <code>Promise.&lt;boolean&gt;</code> - install successful or error occured  

| Param | Type | Description |
| --- | --- | --- |
| fileNameArr | <code>Array.&lt;string&gt;</code> | 0: path, 1: filename, 2: extension with dot |
| relevantForcedUpdates | <code>Array.&lt;string&gt;</code> | if fileNameArr is in this list we require an override |
| [boilerplateFileContent] | <code>string</code> | in case we cannot copy files 1:1 this can be used to pass in content |

<a name="Init.initGitRepo"></a>

### Init.initGitRepo([skipInteraction]) ⇒ <code>Promise.&lt;{status: string, repoName: string}&gt;</code>
check if git repo exists and otherwise create one

**Kind**: static method of [<code>Init</code>](#Init)  
**Returns**: <code>Promise.&lt;{status: string, repoName: string}&gt;</code> - success flag  

| Param | Type | Description |
| --- | --- | --- |
| [skipInteraction] | <code>object</code> | signals what to insert automatically for things usually asked via wizard |
| skipInteraction.gitRemoteUrl | <code>string</code> | URL of Git remote server |

<a name="Init.gitPush"></a>

### Init.gitPush([skipInteraction]) ⇒ <code>void</code>
offer to push the new repo straight to the server

**Kind**: static method of [<code>Init</code>](#Init)  

| Param | Type | Description |
| --- | --- | --- |
| [skipInteraction] | <code>boolean</code> \| <code>object</code> | signals what to insert automatically for things usually asked via wizard |

<a name="Init._addGitRemote"></a>

### Init.\_addGitRemote([skipInteraction]) ⇒ <code>string</code>
offers to add the git remote origin

**Kind**: static method of [<code>Init</code>](#Init)  
**Returns**: <code>string</code> - repo name (optionally)  

| Param | Type | Description |
| --- | --- | --- |
| [skipInteraction] | <code>object</code> | signals what to insert automatically for things usually asked via wizard |
| skipInteraction.gitRemoteUrl | <code>string</code> | URL of Git remote server |

<a name="Init._updateGitConfigUser"></a>

### Init.\_updateGitConfigUser([skipInteraction]) ⇒ <code>void</code>
checks global config and ask to config the user info and then store it locally

**Kind**: static method of [<code>Init</code>](#Init)  

| Param | Type | Description |
| --- | --- | --- |
| [skipInteraction] | <code>object</code> \| <code>boolean</code> | signals what to insert automatically for things usually asked via wizard |

<a name="Init._getGitConfigUser"></a>

### Init.\_getGitConfigUser() ⇒ <code>Promise.&lt;{&#x27;user.name&#x27;: string, &#x27;user.email&#x27;: string}&gt;</code>
retrieves the global user.name and user.email values

**Kind**: static method of [<code>Init</code>](#Init)  
**Returns**: <code>Promise.&lt;{&#x27;user.name&#x27;: string, &#x27;user.email&#x27;: string}&gt;</code> - user.name and user.email  
<a name="Init.initProject"></a>

### Init.initProject(properties, credentialsName, [skipInteraction]) ⇒ <code>Promise.&lt;void&gt;</code>
Creates template file for properties.json

**Kind**: static method of [<code>Init</code>](#Init)  
**Returns**: <code>Promise.&lt;void&gt;</code> - -  

| Param | Type | Description |
| --- | --- | --- |
| properties | <code>object</code> | config file's json |
| credentialsName | <code>string</code> | identifying name of the installed package / project |
| [skipInteraction] | <code>object</code> | signals what to insert automatically for things usually asked via wizard |
| skipInteraction.clientId | <code>string</code> | client id of installed package |
| skipInteraction.clientSecret | <code>string</code> | client secret of installed package |
| skipInteraction.tenant | <code>string</code> | tenant of installed package |
| skipInteraction.eid | <code>string</code> | MID of the Parent Business Unit |
| skipInteraction.credentialsName | <code>string</code> | how you would like the credential to be named |
| skipInteraction.gitRemoteUrl | <code>string</code> | URL of Git remote server |

<a name="Init._downloadAllBUs"></a>

### Init.\_downloadAllBUs(bu, gitStatus, [skipInteraction]) ⇒ <code>Promise.&lt;void&gt;</code>
helper for this.initProject()

**Kind**: static method of [<code>Init</code>](#Init)  
**Returns**: <code>Promise.&lt;void&gt;</code> - -  

| Param | Type | Description |
| --- | --- | --- |
| bu | <code>string</code> | cred/bu or cred/* or * |
| gitStatus | <code>string</code> | signals what state the git repo is in |
| [skipInteraction] | <code>boolean</code> \| <code>object</code> | signals what to insert automatically for things usually asked via wizard |

<a name="Init.upgradeProject"></a>

### Init.upgradeProject(properties, [initial], [repoName]) ⇒ <code>Promise.&lt;boolean&gt;</code>
wrapper around npm dependency & configuration file setup

**Kind**: static method of [<code>Init</code>](#Init)  
**Returns**: <code>Promise.&lt;boolean&gt;</code> - success flag  

| Param | Type | Description |
| --- | --- | --- |
| properties | <code>object</code> | config file's json |
| [initial] | <code>boolean</code> | print message if not part of initial setup |
| [repoName] | <code>string</code> | if git URL was provided earlier, the repo name was extracted to use it for npm init |

<a name="Init._getMissingCredentials"></a>

### Init.\_getMissingCredentials(properties) ⇒ <code>Array.&lt;string&gt;</code>
finds credentials that are set up in config but not in auth file

**Kind**: static method of [<code>Init</code>](#Init)  
**Returns**: <code>Array.&lt;string&gt;</code> - list of credential names  

| Param | Type | Description |
| --- | --- | --- |
| properties | <code>object</code> | javascript object in .mcdevrc.json |

<a name="Init.installDependencies"></a>

### Init.installDependencies([repoName]) ⇒ <code>Promise.&lt;boolean&gt;</code>
initiates npm project and then
takes care of loading the pre-configured dependency list
from the boilerplate directory to them as dev-dependencies

**Kind**: static method of [<code>Init</code>](#Init)  
**Returns**: <code>Promise.&lt;boolean&gt;</code> - install successful or error occured  

| Param | Type | Description |
| --- | --- | --- |
| [repoName] | <code>string</code> | if git URL was provided earlier, the repo name was extracted to use it for npm init |

<a name="Init._getDefaultPackageJson"></a>

### Init.\_getDefaultPackageJson([currentContent]) ⇒ <code>Promise.&lt;{script: object, author: string, license: string}&gt;</code>
ensure we have certain default values in our config

**Kind**: static method of [<code>Init</code>](#Init)  
**Returns**: <code>Promise.&lt;{script: object, author: string, license: string}&gt;</code> - extended currentContent  

| Param | Type | Description |
| --- | --- | --- |
| [currentContent] | <code>object</code> | what was read from existing package.json file |

<a name="Util"></a>

## Util
Util that contains logger and simple util methods

**Kind**: global constant  

* [Util](#Util)
    * [.logger](#Util.logger)
    * [.signalFatalError()](#Util.signalFatalError) ⇒ <code>void</code>
    * [.isTrue(attrValue)](#Util.isTrue) ⇒ <code>boolean</code>
    * [.isFalse(attrValue)](#Util.isFalse) ⇒ <code>boolean</code>
    * [.getDefaultProperties()](#Util.getDefaultProperties) ⇒ <code>object</code>
    * [.getRetrieveTypeChoices()](#Util.getRetrieveTypeChoices) ⇒ <code>Array.&lt;string&gt;</code>
    * [.checkProperties(properties, [silent])](#Util.checkProperties) ⇒ <code>Promise.&lt;(boolean\|Array.&lt;string&gt;)&gt;</code>
    * [.metadataLogger(level, type, method, payload, [source])](#Util.metadataLogger) ⇒ <code>void</code>
    * [.replaceByObject(str, obj)](#Util.replaceByObject) ⇒ <code>string</code> \| <code>object</code>
    * [.inverseGet(objs, val)](#Util.inverseGet) ⇒ <code>string</code>
    * [.getMetadataHierachy(metadataTypes)](#Util.getMetadataHierachy) ⇒ <code>Array.&lt;string&gt;</code>
    * [.getETClient(buObject)](#Util.getETClient) ⇒ <code>Promise.&lt;SDK&gt;</code>
    * [.resolveObjPath(path, obj)](#Util.resolveObjPath) ⇒ <code>any</code>
    * [.execSync(cmd, [args])](#Util.execSync) ⇒ <code>undefined</code>
    * [.templateSearchResult(results, keyToSearch, searchValue)](#Util.templateSearchResult) ⇒ <code>MetadataTypeItem</code>
    * [.setLoggingLevel(argv)](#Util.setLoggingLevel) ⇒ <code>void</code>

<a name="Util.logger"></a>

### Util.logger
Logger that creates timestamped log file in 'logs/' directory

**Kind**: static property of [<code>Util</code>](#Util)  
<a name="Util.signalFatalError"></a>

### Util.signalFatalError() ⇒ <code>void</code>
used to ensure the program tells surrounding software that an unrecoverable error occured

**Kind**: static method of [<code>Util</code>](#Util)  
<a name="Util.isTrue"></a>

### Util.isTrue(attrValue) ⇒ <code>boolean</code>
SFMC accepts multiple true values for Boolean attributes for which we are checking here

**Kind**: static method of [<code>Util</code>](#Util)  
**Returns**: <code>boolean</code> - attribute value == true ? true : false  

| Param | Type | Description |
| --- | --- | --- |
| attrValue | <code>\*</code> | value |

<a name="Util.isFalse"></a>

### Util.isFalse(attrValue) ⇒ <code>boolean</code>
SFMC accepts multiple false values for Boolean attributes for which we are checking here

**Kind**: static method of [<code>Util</code>](#Util)  
**Returns**: <code>boolean</code> - attribute value == false ? true : false  

| Param | Type | Description |
| --- | --- | --- |
| attrValue | <code>\*</code> | value |

<a name="Util.getDefaultProperties"></a>

### Util.getDefaultProperties() ⇒ <code>object</code>
defines how the properties.json should look like
used for creating a template and for checking if variables are set

**Kind**: static method of [<code>Util</code>](#Util)  
**Returns**: <code>object</code> - default properties  
<a name="Util.getRetrieveTypeChoices"></a>

### Util.getRetrieveTypeChoices() ⇒ <code>Array.&lt;string&gt;</code>
helper for getDefaultProperties()

**Kind**: static method of [<code>Util</code>](#Util)  
**Returns**: <code>Array.&lt;string&gt;</code> - type choices  
<a name="Util.checkProperties"></a>

### Util.checkProperties(properties, [silent]) ⇒ <code>Promise.&lt;(boolean\|Array.&lt;string&gt;)&gt;</code>
check if the config file is correctly formatted and has values

**Kind**: static method of [<code>Util</code>](#Util)  
**Returns**: <code>Promise.&lt;(boolean\|Array.&lt;string&gt;)&gt;</code> - file structure ok OR list of fields to be fixed  

| Param | Type | Description |
| --- | --- | --- |
| properties | <code>object</code> | javascript object in .mcdevrc.json |
| [silent] | <code>boolean</code> | set to true for internal use w/o cli output |

<a name="Util.metadataLogger"></a>

### Util.metadataLogger(level, type, method, payload, [source]) ⇒ <code>void</code>
Logger helper for Metadata functions

**Kind**: static method of [<code>Util</code>](#Util)  

| Param | Type | Description |
| --- | --- | --- |
| level | <code>string</code> | of log (error, info, warn) |
| type | <code>string</code> | of metadata being referenced |
| method | <code>string</code> | name which log was called from |
| payload | <code>\*</code> | generic object which details the error |
| [source] | <code>string</code> | key/id of metadata which relates to error |

<a name="Util.replaceByObject"></a>

### Util.replaceByObject(str, obj) ⇒ <code>string</code> \| <code>object</code>
replaces values in a JSON object string, based on a series of
key-value pairs (obj)

**Kind**: static method of [<code>Util</code>](#Util)  
**Returns**: <code>string</code> \| <code>object</code> - replaced version of str  

| Param | Type | Description |
| --- | --- | --- |
| str | <code>string</code> \| <code>object</code> | JSON object or its stringified version, which has values to be replaced |
| obj | <code>TemplateMap</code> | key value object which contains keys to be replaced and values to be replaced with |

<a name="Util.inverseGet"></a>

### Util.inverseGet(objs, val) ⇒ <code>string</code>
get key of an object based on the first matching value

**Kind**: static method of [<code>Util</code>](#Util)  
**Returns**: <code>string</code> - key  

| Param | Type | Description |
| --- | --- | --- |
| objs | <code>object</code> | object of objects to be searched |
| val | <code>string</code> | value to be searched for |

<a name="Util.getMetadataHierachy"></a>

### Util.getMetadataHierachy(metadataTypes) ⇒ <code>Array.&lt;string&gt;</code>
Returns Order in which metadata needs to be retrieved/deployed

**Kind**: static method of [<code>Util</code>](#Util)  
**Returns**: <code>Array.&lt;string&gt;</code> - retrieve/deploy order as array  

| Param | Type | Description |
| --- | --- | --- |
| metadataTypes | <code>Array.&lt;string&gt;</code> | which should be retrieved/deployed |

<a name="Util.getETClient"></a>

### Util.getETClient(buObject) ⇒ <code>Promise.&lt;SDK&gt;</code>
signs in with SFMC

**Kind**: static method of [<code>Util</code>](#Util)  
**Returns**: <code>Promise.&lt;SDK&gt;</code> - auth object  

| Param | Type | Description |
| --- | --- | --- |
| buObject | <code>BuObject</code> | properties for auth |

<a name="Util.resolveObjPath"></a>

### Util.resolveObjPath(path, obj) ⇒ <code>any</code>
let's you dynamically walk down an object and get a value

**Kind**: static method of [<code>Util</code>](#Util)  
**Returns**: <code>any</code> - value of obj.path  

| Param | Type | Description |
| --- | --- | --- |
| path | <code>string</code> | 'fieldA.fieldB.fieldC' |
| obj | <code>object</code> | some parent object |

<a name="Util.execSync"></a>

### Util.execSync(cmd, [args]) ⇒ <code>undefined</code>
helper to run other commands as if run manually by user

**Kind**: static method of [<code>Util</code>](#Util)  

| Param | Type | Description |
| --- | --- | --- |
| cmd | <code>string</code> | to be executed command |
| [args] | <code>Array.&lt;string&gt;</code> | list of arguments |

<a name="Util.templateSearchResult"></a>

### Util.templateSearchResult(results, keyToSearch, searchValue) ⇒ <code>MetadataTypeItem</code>
standardize check to ensure only one result is returned from template search

**Kind**: static method of [<code>Util</code>](#Util)  
**Returns**: <code>MetadataTypeItem</code> - metadata to be used in building template  

| Param | Type | Description |
| --- | --- | --- |
| results | <code>Array.&lt;MetadataTypeItem&gt;</code> | array of metadata |
| keyToSearch | <code>string</code> | the field which contains the searched value |
| searchValue | <code>string</code> | the value which is being looked for |

<a name="Util.setLoggingLevel"></a>

### Util.setLoggingLevel(argv) ⇒ <code>void</code>
configures what is displayed in the console

**Kind**: static method of [<code>Util</code>](#Util)  

| Param | Type | Description |
| --- | --- | --- |
| argv | <code>object</code> | list of command line parameters given by user |
| [argv.silent] | <code>boolean</code> | only errors printed to CLI |
| [argv.verbose] | <code>boolean</code> | chatty user CLI output |
| [argv.debug] | <code>boolean</code> | enables developer output & features |

<a name="getUserName"></a>

## getUserName(userList, item, fieldname) ⇒ <code>string</code>
**Kind**: global function  
**Returns**: <code>string</code> - username or user id or 'n/a'  

| Param | Type | Description |
| --- | --- | --- |
| userList | <code>object.&lt;string, string&gt;</code> | user-id > user-name map |
| item | <code>object.&lt;string, string&gt;</code> | single metadata item |
| fieldname | <code>string</code> | name of field containing the info |

<a name="createNewLoggerTransport"></a>

## createNewLoggerTransport() ⇒ <code>object</code>
wrapper around our standard winston logging to console and logfile

**Kind**: global function  
**Returns**: <code>object</code> - initiated logger for console and file  
<a name="startLogger"></a>

## startLogger() ⇒ <code>void</code>
initiate winston logger

**Kind**: global function  
<a name="CodeExtractItem"></a>

## CodeExtractItem : <code>object.&lt;string, any&gt;</code>
**Kind**: global typedef  
**Properties**

| Name | Type | Description |
| --- | --- | --- |
| json | <code>AssetItem</code> | metadata of one item w/o code |
| codeArr | <code>Array.&lt;MetadataType.CodeExtract&gt;</code> | list of code snippets in this item |
| subFolder | <code>Array.&lt;string&gt;</code> | mostly set to null, otherwise list of subfolders |

<a name="AutomationActivity"></a>

## AutomationActivity : <code>object</code>
**Kind**: global typedef  
**Properties**

| Name | Type | Description |
| --- | --- | --- |
| name | <code>string</code> | name (not key) of activity |
| [objectTypeId] | <code>string</code> | Id of assoicated activity type; see this.definition.activityTypeMapping |
| [activityObjectId] | <code>string</code> | Object Id of assoicated metadata item |
| displayOrder | <code>number</code> | order within step; starts with 1 or higher number |
| r__type | <code>string</code> | see this.definition.activityTypeMapping |

<a name="AutomationStep"></a>

## AutomationStep : <code>object</code>
**Kind**: global typedef  
**Properties**

| Name | Type | Description |
| --- | --- | --- |
| name | <code>string</code> | description |
| [annotation] | <code>string</code> | equals AutomationStep.name |
| step | <code>number</code> | step iterator |
| [stepNumber] | <code>number</code> | step iterator, automatically set during deployment |
| activities | [<code>Array.&lt;AutomationActivity&gt;</code>](#AutomationActivity) | - |

<a name="AutomationSchedule"></a>

## AutomationSchedule : <code>object</code>
REST format

**Kind**: global typedef  
**Properties**

| Name | Type | Description |
| --- | --- | --- |
| typeId | <code>number</code> | ? |
| startDate | <code>string</code> | example: '2021-05-07T09:00:00' |
| endDate | <code>string</code> | example: '2021-05-07T09:00:00' |
| icalRecur | <code>string</code> | example: 'FREQ=DAILY;UNTIL=20790606T160000;INTERVAL=1' |
| timezoneName | <code>string</code> | example: 'W. Europe Standard Time'; see this.definition.timeZoneMapping |
| [timezoneId] | <code>number</code> | see this.definition.timeZoneMapping |

<a name="AutomationScheduleSoap"></a>

## AutomationScheduleSoap : <code>object</code>
SOAP format

**Kind**: global typedef  
**Properties**

| Name | Type | Description |
| --- | --- | --- |
| Recurrence | <code>object</code> | - |
| Recurrence.$ | <code>object</code> | {'xsi:type': keyStem + 'lyRecurrence'} |
| [Recurrence.YearlyRecurrencePatternType] | <code>&#x27;ByYear&#x27;</code> | * currently not supported by tool * |
| [Recurrence.MonthlyRecurrencePatternType] | <code>&#x27;ByMonth&#x27;</code> | * currently not supported by tool * |
| [Recurrence.WeeklyRecurrencePatternType] | <code>&#x27;ByWeek&#x27;</code> | * currently not supported by tool * |
| [Recurrence.DailyRecurrencePatternType] | <code>&#x27;ByDay&#x27;</code> | - |
| [Recurrence.MinutelyRecurrencePatternType] | <code>&#x27;Interval&#x27;</code> | - |
| [Recurrence.HourlyRecurrencePatternType] | <code>&#x27;Interval&#x27;</code> | - |
| [Recurrence.YearInterval] | <code>number</code> | 1..n * currently not supported by tool * |
| [Recurrence.MonthInterval] | <code>number</code> | 1..n * currently not supported by tool * |
| [Recurrence.WeekInterval] | <code>number</code> | 1..n * currently not supported by tool * |
| [Recurrence.DayInterval] | <code>number</code> | 1..n |
| [Recurrence.HourInterval] | <code>number</code> | 1..n |
| [Recurrence.MinuteInterval] | <code>number</code> | 1..n |
| _interval | <code>number</code> | internal variable for CLI output only |
| TimeZone | <code>object</code> | - |
| TimeZone.ID | <code>number</code> | AutomationSchedule.timezoneId |
| _timezoneString | <code>string</code> | internal variable for CLI output only |
| StartDateTime | <code>string</code> | AutomationSchedule.startDate |
| EndDateTime | <code>string</code> | AutomationSchedule.endDate |
| _StartDateTime | <code>string</code> | AutomationSchedule.startDate; internal variable for CLI output only |
| RecurrenceRangeType | <code>&#x27;EndOn&#x27;</code> \| <code>&#x27;EndAfter&#x27;</code> | set to 'EndOn' if AutomationSchedule.icalRecur contains 'UNTIL'; otherwise to 'EndAfter' |
| Occurrences | <code>number</code> | only exists if RecurrenceRangeType=='EndAfter' |

<a name="AutomationItem"></a>

## AutomationItem : <code>object</code>
**Kind**: global typedef  
**Properties**

| Name | Type | Description |
| --- | --- | --- |
| [id] | <code>string</code> | Object Id |
| key | <code>string</code> | key |
| name | <code>string</code> | name |
| description | <code>string</code> | - |
| type | <code>&#x27;scheduled&#x27;</code> \| <code>&#x27;triggered&#x27;</code> | Starting Source = Schedule / File Drop |
| status | <code>&#x27;Scheduled&#x27;</code> \| <code>&#x27;Running&#x27;</code> | - |
| [schedule] | [<code>AutomationSchedule</code>](#AutomationSchedule) | only existing if type=scheduled |
| [fileTrigger] | <code>object</code> | only existing if type=triggered |
| fileTrigger.fileNamingPattern | <code>string</code> | - |
| fileTrigger.fileNamePatternTypeId | <code>string</code> | - |
| fileTrigger.folderLocationText | <code>string</code> | - |
| fileTrigger.queueFiles | <code>string</code> | - |
| [startSource] | <code>object</code> | - |
| [startSource.schedule] | [<code>AutomationSchedule</code>](#AutomationSchedule) | rewritten to AutomationItem.schedule |
| [startSource.fileDrop] | <code>object</code> | rewritten to AutomationItem.fileTrigger |
| startSource.fileDrop.fileNamingPattern | <code>string</code> | - |
| startSource.fileDrop.fileNamePatternTypeId | <code>string</code> | - |
| startSource.fileDrop.folderLocation | <code>string</code> | - |
| startSource.fileDrop.queueFiles | <code>string</code> | - |
| startSource.typeId | <code>number</code> | - |
| steps | [<code>Array.&lt;AutomationStep&gt;</code>](#AutomationStep) | - |
| r__folder_Path | <code>string</code> | folder path |
| [categoryId] | <code>string</code> | holds folder ID, replaced with r__folder_Path during retrieve |

<a name="AutomationMap"></a>

## AutomationMap : <code>object.&lt;string, AutomationItem&gt;</code>
**Kind**: global typedef  
<a name="DataExtensionMap"></a>

## DataExtensionMap : <code>object</code>
**Kind**: global typedef  
**Properties**

| Name | Type | Description |
| --- | --- | --- |
| CustomerKey | <code>string</code> | key |
| Name | <code>string</code> | name |
| Description | <code>string</code> | - |
| IsSendable | <code>&#x27;true&#x27;</code> \| <code>&#x27;false&#x27;</code> | - |
| IsTestable | <code>&#x27;true&#x27;</code> \| <code>&#x27;false&#x27;</code> | - |
| SendableDataExtensionField | <code>object</code> | - |
| SendableDataExtensionField.Name | <code>string</code> | - |
| SendableSubscriberField | <code>object</code> | - |
| SendableSubscriberField.Name | <code>string</code> | - |
| Fields | <code>Array.&lt;DataExtensionField.DataExtensionFieldItem&gt;</code> | list of DE fields |
| r__folder_ContentType | <code>&#x27;dataextension&#x27;</code> \| <code>&#x27;salesforcedataextension&#x27;</code> \| <code>&#x27;synchronizeddataextension&#x27;</code> \| <code>&#x27;shared\_dataextension&#x27;</code> \| <code>&#x27;shared\_salesforcedataextension&#x27;</code> | retrieved from associated folder |
| r__folder_Path | <code>string</code> | folder path in which this DE is saved |
| [CategoryID] | <code>string</code> | holds folder ID, replaced with r__folder_Path during retrieve |
| [r__dataExtensionTemplate_Name] | <code>string</code> | name of optionally associated DE template |
| [Template] | <code>object</code> | - |
| [Template.CustomerKey] | <code>string</code> | key of optionally associated DE teplate |

<a name="DataExtensionFieldMap"></a>

## DataExtensionFieldMap : <code>object</code>
**Kind**: global typedef  
**Properties**

| Name | Type | Description |
| --- | --- | --- |
| [ObjectID] | <code>string</code> | id |
| [CustomerKey] | <code>string</code> | key in format [DEkey].[FieldName] |
| [DataExtension] | <code>object</code> | - |
| DataExtension.CustomerKey | <code>string</code> | key of DE |
| Name | <code>string</code> | name of field |
| [Name_new] | <code>string</code> | custom attribute that is only used when trying to rename a field from Name to Name_new |
| DefaultValue | <code>string</code> | empty string for not set |
| IsRequired | <code>&#x27;true&#x27;</code> \| <code>&#x27;false&#x27;</code> | - |
| IsPrimaryKey | <code>&#x27;true&#x27;</code> \| <code>&#x27;false&#x27;</code> | - |
| Ordinal | <code>string</code> | 1, 2, 3, ... |
| FieldType | <code>&#x27;Text&#x27;</code> \| <code>&#x27;Number&#x27;</code> \| <code>&#x27;Date&#x27;</code> \| <code>&#x27;Boolean&#x27;</code> \| <code>&#x27;Decimal&#x27;</code> \| <code>&#x27;EmailAddress&#x27;</code> \| <code>&#x27;Phone&#x27;</code> \| <code>&#x27;Locale&#x27;</code> | can only be set on create |
| Scale | <code>string</code> | the number of places after the decimal that the field can hold; example: "0","1", ... |

<a name="CodeExtractItem"></a>

## CodeExtractItem : <code>object</code>
**Kind**: global typedef  
**Properties**

| Name | Type | Description |
| --- | --- | --- |
| json | <code>Util.MetadataTypeItem</code> | metadata of one item w/o code |
| codeArr | [<code>Array.&lt;CodeExtract&gt;</code>](#CodeExtract) | list of code snippets in this item |
| subFolder | <code>Array.&lt;string&gt;</code> | mostly set to null, otherwise list of subfolders |

<a name="CodeExtract"></a>

## CodeExtract : <code>object</code>
**Kind**: global typedef  
**Properties**

| Name | Type | Description |
| --- | --- | --- |
| subFolder | <code>Array.&lt;string&gt;</code> | mostly set to null, otherwise subfolders path split into elements |
| fileName | <code>string</code> | name of file w/o extension |
| fileExt | <code>string</code> | file extension |
| content | <code>string</code> | file content |
| [encoding] | <code>&#x27;base64&#x27;</code> | optional for binary files |

<a name="CodeExtractItem"></a>

## CodeExtractItem : <code>object</code>
**Kind**: global typedef  
**Properties**

| Name | Type | Description |
| --- | --- | --- |
| name | <code>string</code> | name |
| key | <code>string</code> | key |
| description | <code>string</code> | - |
| targetKey | <code>string</code> | key of target data extension |
| createdDate | <code>string</code> | e.g. "2020-09-14T01:42:03.017" |
| modifiedDate | <code>string</code> | e.g. "2020-09-14T01:42:03.017" |
| targetUpdateTypeName | <code>&#x27;Overwrite&#x27;</code> \| <code>&#x27;Update&#x27;</code> \| <code>&#x27;Append&#x27;</code> | defines how the query writes into the target data extension |
| [targetUpdateTypeId] | <code>0</code> \| <code>1</code> \| <code>2</code> | mapped to targetUpdateTypeName via this.definition.targetUpdateTypeMapping |
| [targetId] | <code>string</code> | Object ID of DE (removed before save) |
| [targetDescription] | <code>string</code> | Description DE (removed before save) |
| isFrozen | <code>boolean</code> | looks like this is always set to false |
| [queryText] | <code>string</code> | contains SQL query with line breaks converted to '\n'. The content is extracted during retrieval and written into a separate *.sql file |
| [categoryId] | <code>string</code> | holds folder ID, replaced with r__folder_Path during retrieve |
| r__folder_Path | <code>string</code> | folder path in which this DE is saved |
| json | <code>QueryItem</code> | metadata of one item w/o code |
| codeArr | <code>Array.&lt;MetadataType.CodeExtract&gt;</code> | list of code snippets in this item |
| subFolder | <code>Array.&lt;string&gt;</code> | mostly set to null, otherwise list of subfolders |

<a name="CodeExtractItem"></a>

## CodeExtractItem : <code>object</code>
**Kind**: global typedef  
**Properties**

| Name | Type | Description |
| --- | --- | --- |
| name | <code>string</code> | name |
| key | <code>string</code> | key |
| description | <code>string</code> | - |
| createdDate | <code>string</code> | e.g. "2020-09-14T01:42:03.017" |
| modifiedDate | <code>string</code> | e.g. "2020-09-14T01:42:03.017" |
| [script] | <code>string</code> | contains script with line breaks converted to '\n'. The content is extracted during retrieval and written into a separate *.ssjs file |
| [categoryId] | <code>string</code> | holds folder ID, replaced with r__folder_Path during retrieve |
| r__folder_Path | <code>string</code> | folder path in which this DE is saved |
| json | <code>ScriptItem</code> | metadata of one item w/o code |
| codeArr | <code>Array.&lt;MetadataType.CodeExtract&gt;</code> | list of code snippets in this item |
| subFolder | <code>Array.&lt;string&gt;</code> | mostly set to null, otherwise list of subfolders |

<<<<<<< HEAD
<a name="MetadataType"></a>

## MetadataType : <code>require(&#x27;../metadataTypes/MetadataType.js&#x27;)</code>
**Kind**: global typedef  

* [MetadataType](#MetadataType) : <code>require(&#x27;../metadataTypes/MetadataType.js&#x27;)</code>
    * [.client](#MetadataType.client) : <code>Util.SDK</code>
    * [.properties](#MetadataType.properties) : <code>Util.MultiMetadataTypeMap</code>
    * [.subType](#MetadataType.subType) : <code>string</code>
    * [.buObject](#MetadataType.buObject) : <code>Object</code>
    * [.getJsonFromFS(dir, [listBadKeys])](#MetadataType.getJsonFromFS) ⇒ <code>Object</code>
    * [.getFieldNamesToRetrieve([additionalFields])](#MetadataType.getFieldNamesToRetrieve) ⇒ <code>Array.&lt;string&gt;</code>
    * [.deploy(metadata, deployDir, retrieveDir, buObject)](#MetadataType.deploy) ⇒ <code>Promise.&lt;Object&gt;</code>
    * [.postDeployTasks(metadata, originalMetadata)](#MetadataType.postDeployTasks) ⇒ <code>void</code>
    * [.postRetrieveTasks(metadata, targetDir, [isTemplating])](#MetadataType.postRetrieveTasks) ⇒ <code>Util.MetadataTypeItem</code>
    * [.overrideKeyWithName(metadata, [warningMsg])](#MetadataType.overrideKeyWithName) ⇒ <code>void</code>
    * [.retrieve(retrieveDir, [additionalFields], buObject, [subType])](#MetadataType.retrieve) ⇒ <code>Promise.&lt;{metadata:Util.MetadataTypeMap, type:string}&gt;</code>
    * [.retrieveChangelog([additionalFields], buObject, [subType])](#MetadataType.retrieveChangelog) ⇒ <code>Promise.&lt;{metadata:Util.MetadataTypeMap, type:string}&gt;</code>
    * [.retrieveForCache(buObject, [subType])](#MetadataType.retrieveForCache) ⇒ <code>Promise.&lt;{metadata:Util.MetadataTypeMap, type:string}&gt;</code>
    * [.retrieveAsTemplate(templateDir, name, templateVariables, [subType])](#MetadataType.retrieveAsTemplate) ⇒ <code>Promise.&lt;{metadata:Util.MetadataTypeMap, type:string}&gt;</code>
    * [.buildTemplate(templateDir, name, templateVariables, [subType])](#MetadataType.buildTemplate) ⇒ <code>Promise.&lt;{metadata:Util.MetadataTypeMap, type:string}&gt;</code>
    * [.preDeployTasks(metadata, deployDir)](#MetadataType.preDeployTasks) ⇒ <code>Promise.&lt;Util.MetadataTypeItem&gt;</code>
    * [.create(metadata, deployDir)](#MetadataType.create) ⇒ <code>void</code>
    * [.update(metadata, [metadataBefore])](#MetadataType.update) ⇒ <code>void</code>
    * [.upsert(metadata, deployDir, [buObject])](#MetadataType.upsert) ⇒ <code>Promise.&lt;Util.MetadataTypeMap&gt;</code>
    * [.createREST(metadataEntry, uri)](#MetadataType.createREST) ⇒ <code>Promise</code>
    * [.createSOAP(metadataEntry, [overrideType], [handleOutside])](#MetadataType.createSOAP) ⇒ <code>Promise</code>
    * [.updateREST(metadataEntry, uri)](#MetadataType.updateREST) ⇒ <code>Promise</code>
    * [.updateSOAP(metadataEntry, [overrideType], [handleOutside])](#MetadataType.updateSOAP) ⇒ <code>Promise</code>
    * [.retrieveSOAP(retrieveDir, buObject, [requestParams], [additionalFields], [overrideType])](#MetadataType.retrieveSOAP) ⇒ <code>Promise.&lt;{metadata:Util.MetadataTypeMap, type:string}&gt;</code>
    * [.retrieveREST(retrieveDir, uri, [overrideType], [templateVariables])](#MetadataType.retrieveREST) ⇒ <code>Promise.&lt;{metadata:Util.MetadataTypeMap, type:string}&gt;</code>
    * [.parseResponseBody(body)](#MetadataType.parseResponseBody) ⇒ <code>Promise.&lt;Util.MetadataTypeMap&gt;</code>
    * [.deleteFieldByDefinition(metadataEntry, fieldPath, definitionProperty, origin)](#MetadataType.deleteFieldByDefinition) ⇒ <code>void</code>
    * [.removeNotCreateableFields(metadataEntry)](#MetadataType.removeNotCreateableFields) ⇒ <code>void</code>
    * [.removeNotUpdateableFields(metadataEntry)](#MetadataType.removeNotUpdateableFields) ⇒ <code>void</code>
    * [.keepTemplateFields(metadataEntry)](#MetadataType.keepTemplateFields) ⇒ <code>void</code>
    * [.keepRetrieveFields(metadataEntry)](#MetadataType.keepRetrieveFields) ⇒ <code>void</code>
    * [.isFiltered(metadataEntry, [include])](#MetadataType.isFiltered) ⇒ <code>boolean</code>
    * [.isFilteredFolder(metadataEntry, [include])](#MetadataType.isFilteredFolder) ⇒ <code>boolean</code>
    * [.saveResults(results, retrieveDir, [overrideType], [templateVariables])](#MetadataType.saveResults) ⇒ <code>Promise.&lt;Util.MetadataTypeMap&gt;</code>
    * [.buildDefinitionForExtracts(templateDir, targetDir, metadata, variables, templateName)](#MetadataType.buildDefinitionForExtracts) ⇒ <code>Promise.&lt;void&gt;</code>
    * [.findSubType(templateDir, templateName)](#MetadataType.findSubType) ⇒ <code>string</code>
    * [.readSecondaryFolder(templateDir, typeDirArr, templateName, fileName, ex)](#MetadataType.readSecondaryFolder) ⇒ <code>Object</code>
    * [.buildDefinition(templateDir, targetDir, templateName, variables)](#MetadataType.buildDefinition) ⇒ <code>Promise.&lt;{metadata:Util.MetadataTypeMap, type:string}&gt;</code>
    * [.checkForErrors(ex)](#MetadataType.checkForErrors) ⇒ <code>string</code>
    * [.document([buObject], [metadata], [isDeploy])](#MetadataType.document) ⇒ <code>void</code>
    * [.deleteByKey(buObject, customerKey)](#MetadataType.deleteByKey) ⇒ <code>boolean</code>
    * [.postDeleteTasks(buObject, customerKey)](#MetadataType.postDeleteTasks) ⇒ <code>void</code>
    * [.deleteByKeySOAP(buObject, customerKey, [handleOutside])](#MetadataType.deleteByKeySOAP) ⇒ <code>boolean</code>
    * [.readBUMetadataForType(readDir, [listBadKeys], [buMetadata])](#MetadataType.readBUMetadataForType) ⇒ <code>Object</code>

<a name="MetadataType.client"></a>

### MetadataType.client : <code>Util.SDK</code>
**Kind**: static property of [<code>MetadataType</code>](#MetadataType)  
<a name="MetadataType.properties"></a>

### MetadataType.properties : <code>Util.MultiMetadataTypeMap</code>
**Kind**: static property of [<code>MetadataType</code>](#MetadataType)  
<a name="MetadataType.subType"></a>

### MetadataType.subType : <code>string</code>
**Kind**: static property of [<code>MetadataType</code>](#MetadataType)  
<a name="MetadataType.buObject"></a>

### MetadataType.buObject : <code>Object</code>
**Kind**: static property of [<code>MetadataType</code>](#MetadataType)  
<a name="MetadataType.getJsonFromFS"></a>

### MetadataType.getJsonFromFS(dir, [listBadKeys]) ⇒ <code>Object</code>
Returns file contents mapped to their filename without '.json' ending

**Kind**: static method of [<code>MetadataType</code>](#MetadataType)  
**Returns**: <code>Object</code> - fileName => fileContent map  

| Param | Type | Default | Description |
| --- | --- | --- | --- |
| dir | <code>string</code> |  | directory that contains '.json' files to be read |
| [listBadKeys] | <code>boolean</code> | <code>false</code> | do not print errors, used for badKeys() |

<a name="MetadataType.getFieldNamesToRetrieve"></a>

### MetadataType.getFieldNamesToRetrieve([additionalFields]) ⇒ <code>Array.&lt;string&gt;</code>
Returns fieldnames of Metadata Type. 'this.definition.fields' variable only set in child classes.

**Kind**: static method of [<code>MetadataType</code>](#MetadataType)  
**Returns**: <code>Array.&lt;string&gt;</code> - Fieldnames  

| Param | Type | Description |
| --- | --- | --- |
| [additionalFields] | <code>Array.&lt;string&gt;</code> | Returns specified fields even if their retrieve definition is not set to true |

<a name="MetadataType.deploy"></a>

### MetadataType.deploy(metadata, deployDir, retrieveDir, buObject) ⇒ <code>Promise.&lt;Object&gt;</code>
Deploys metadata

**Kind**: static method of [<code>MetadataType</code>](#MetadataType)  
**Returns**: <code>Promise.&lt;Object&gt;</code> - Promise of keyField => metadata map  

| Param | Type | Description |
| --- | --- | --- |
| metadata | <code>Util.MetadataTypeMap</code> | metadata mapped by their keyField |
| deployDir | <code>string</code> | directory where deploy metadata are saved |
| retrieveDir | <code>string</code> | directory where metadata after deploy should be saved |
| buObject | <code>Util.BuObject</code> | properties for auth |

<a name="MetadataType.postDeployTasks"></a>

### MetadataType.postDeployTasks(metadata, originalMetadata) ⇒ <code>void</code>
Gets executed after deployment of metadata type

**Kind**: static method of [<code>MetadataType</code>](#MetadataType)  

| Param | Type | Description |
| --- | --- | --- |
| metadata | <code>Util.MetadataTypeMap</code> | metadata mapped by their keyField |
| originalMetadata | <code>Util.MetadataTypeMap</code> | metadata to be updated (contains additioanl fields) |

<a name="MetadataType.postRetrieveTasks"></a>

### MetadataType.postRetrieveTasks(metadata, targetDir, [isTemplating]) ⇒ <code>Util.MetadataTypeItem</code>
Gets executed after retreive of metadata type

**Kind**: static method of [<code>MetadataType</code>](#MetadataType)  
**Returns**: <code>Util.MetadataTypeItem</code> - cloned metadata  

| Param | Type | Description |
| --- | --- | --- |
| metadata | <code>Util.MetadataTypeItem</code> | a single item |
| targetDir | <code>string</code> | folder where retrieves should be saved |
| [isTemplating] | <code>boolean</code> | signals that we are retrieving templates |

<a name="MetadataType.overrideKeyWithName"></a>

### MetadataType.overrideKeyWithName(metadata, [warningMsg]) ⇒ <code>void</code>
used to synchronize name and external key during retrieveAsTemplate

**Kind**: static method of [<code>MetadataType</code>](#MetadataType)  

| Param | Type | Description |
| --- | --- | --- |
| metadata | <code>Util.MetadataTypeItem</code> | a single item |
| [warningMsg] | <code>string</code> | optional msg to show the user |

<a name="MetadataType.retrieve"></a>

### MetadataType.retrieve(retrieveDir, [additionalFields], buObject, [subType]) ⇒ <code>Promise.&lt;{metadata:Util.MetadataTypeMap, type:string}&gt;</code>
Gets metadata from Marketing Cloud

**Kind**: static method of [<code>MetadataType</code>](#MetadataType)  
**Returns**: <code>Promise.&lt;{metadata:Util.MetadataTypeMap, type:string}&gt;</code> - metadata  

| Param | Type | Description |
| --- | --- | --- |
| retrieveDir | <code>string</code> | Directory where retrieved metadata directory will be saved |
| [additionalFields] | <code>Array.&lt;string&gt;</code> | Returns specified fields even if their retrieve definition is not set to true |
| buObject | <code>Util.BuObject</code> | properties for auth |
| [subType] | <code>string</code> | optionally limit to a single subtype |

<a name="MetadataType.retrieveChangelog"></a>

### MetadataType.retrieveChangelog([additionalFields], buObject, [subType]) ⇒ <code>Promise.&lt;{metadata:Util.MetadataTypeMap, type:string}&gt;</code>
Gets metadata from Marketing Cloud

**Kind**: static method of [<code>MetadataType</code>](#MetadataType)  
**Returns**: <code>Promise.&lt;{metadata:Util.MetadataTypeMap, type:string}&gt;</code> - metadata  

| Param | Type | Description |
| --- | --- | --- |
| [additionalFields] | <code>Array.&lt;string&gt;</code> | Returns specified fields even if their retrieve definition is not set to true |
| buObject | <code>Util.BuObject</code> | properties for auth |
| [subType] | <code>string</code> | optionally limit to a single subtype |

<a name="MetadataType.retrieveForCache"></a>

### MetadataType.retrieveForCache(buObject, [subType]) ⇒ <code>Promise.&lt;{metadata:Util.MetadataTypeMap, type:string}&gt;</code>
Gets metadata cache with limited fields and does not store value to disk

**Kind**: static method of [<code>MetadataType</code>](#MetadataType)  
**Returns**: <code>Promise.&lt;{metadata:Util.MetadataTypeMap, type:string}&gt;</code> - metadata  

| Param | Type | Description |
| --- | --- | --- |
| buObject | <code>Util.BuObject</code> | properties for auth |
| [subType] | <code>string</code> | optionally limit to a single subtype |

<a name="MetadataType.retrieveAsTemplate"></a>

### MetadataType.retrieveAsTemplate(templateDir, name, templateVariables, [subType]) ⇒ <code>Promise.&lt;{metadata:Util.MetadataTypeMap, type:string}&gt;</code>
Gets metadata cache with limited fields and does not store value to disk

**Kind**: static method of [<code>MetadataType</code>](#MetadataType)  
**Returns**: <code>Promise.&lt;{metadata:Util.MetadataTypeMap, type:string}&gt;</code> - metadata  

| Param | Type | Description |
| --- | --- | --- |
| templateDir | <code>string</code> | Directory where retrieved metadata directory will be saved |
| name | <code>string</code> | name of the metadata file |
| templateVariables | <code>Util.TemplateMap</code> | variables to be replaced in the metadata |
| [subType] | <code>string</code> | optionally limit to a single subtype |

<a name="MetadataType.buildTemplate"></a>

### MetadataType.buildTemplate(templateDir, name, templateVariables, [subType]) ⇒ <code>Promise.&lt;{metadata:Util.MetadataTypeMap, type:string}&gt;</code>
Gets metadata cache with limited fields and does not store value to disk

**Kind**: static method of [<code>MetadataType</code>](#MetadataType)  
**Returns**: <code>Promise.&lt;{metadata:Util.MetadataTypeMap, type:string}&gt;</code> - metadata  

| Param | Type | Description |
| --- | --- | --- |
| templateDir | <code>string</code> | Directory where retrieved metadata directory will be saved |
| name | <code>string</code> | name of the metadata file |
| templateVariables | <code>Util.TemplateMap</code> | variables to be replaced in the metadata |
| [subType] | <code>string</code> | optionally limit to a single subtype |

<a name="MetadataType.preDeployTasks"></a>

### MetadataType.preDeployTasks(metadata, deployDir) ⇒ <code>Promise.&lt;Util.MetadataTypeItem&gt;</code>
Gets executed before deploying metadata

**Kind**: static method of [<code>MetadataType</code>](#MetadataType)  
**Returns**: <code>Promise.&lt;Util.MetadataTypeItem&gt;</code> - Promise of a single metadata item  

| Param | Type | Description |
| --- | --- | --- |
| metadata | <code>Util.MetadataTypeItem</code> | a single metadata item |
| deployDir | <code>string</code> | folder where files for deployment are stored |

<a name="MetadataType.create"></a>

### MetadataType.create(metadata, deployDir) ⇒ <code>void</code>
Abstract create method that needs to be implemented in child metadata type

**Kind**: static method of [<code>MetadataType</code>](#MetadataType)  

| Param | Type | Description |
| --- | --- | --- |
| metadata | <code>Util.MetadataTypeItem</code> | single metadata entry |
| deployDir | <code>string</code> | directory where deploy metadata are saved |

<a name="MetadataType.update"></a>

### MetadataType.update(metadata, [metadataBefore]) ⇒ <code>void</code>
Abstract update method that needs to be implemented in child metadata type

**Kind**: static method of [<code>MetadataType</code>](#MetadataType)  

| Param | Type | Description |
| --- | --- | --- |
| metadata | <code>Util.MetadataTypeItem</code> | single metadata entry |
| [metadataBefore] | <code>Util.MetadataTypeItem</code> | metadata mapped by their keyField |

<a name="MetadataType.upsert"></a>

### MetadataType.upsert(metadata, deployDir, [buObject]) ⇒ <code>Promise.&lt;Util.MetadataTypeMap&gt;</code>
MetadataType upsert, after retrieving from target and comparing to check if create or update operation is needed.

**Kind**: static method of [<code>MetadataType</code>](#MetadataType)  
**Returns**: <code>Promise.&lt;Util.MetadataTypeMap&gt;</code> - keyField => metadata map  

| Param | Type | Description |
| --- | --- | --- |
| metadata | <code>Util.MetadataTypeMap</code> | metadata mapped by their keyField |
| deployDir | <code>string</code> | directory where deploy metadata are saved |
| [buObject] | <code>Util.BuObject</code> | properties for auth |

<a name="MetadataType.createREST"></a>

### MetadataType.createREST(metadataEntry, uri) ⇒ <code>Promise</code>
Creates a single metadata entry via REST

**Kind**: static method of [<code>MetadataType</code>](#MetadataType)  
**Returns**: <code>Promise</code> - Promise  

| Param | Type | Description |
| --- | --- | --- |
| metadataEntry | <code>Util.MetadataTypeItem</code> | a single metadata Entry |
| uri | <code>string</code> | rest endpoint for POST |

<a name="MetadataType.createSOAP"></a>

### MetadataType.createSOAP(metadataEntry, [overrideType], [handleOutside]) ⇒ <code>Promise</code>
Creates a single metadata entry via fuel-soap (generic lib not wrapper)

**Kind**: static method of [<code>MetadataType</code>](#MetadataType)  
**Returns**: <code>Promise</code> - Promise  

| Param | Type | Description |
| --- | --- | --- |
| metadataEntry | <code>Util.MetadataTypeItem</code> | single metadata entry |
| [overrideType] | <code>string</code> | can be used if the API type differs from the otherwise used type identifier |
| [handleOutside] | <code>boolean</code> | if the API reponse is irregular this allows you to handle it outside of this generic method |

<a name="MetadataType.updateREST"></a>

### MetadataType.updateREST(metadataEntry, uri) ⇒ <code>Promise</code>
Updates a single metadata entry via REST

**Kind**: static method of [<code>MetadataType</code>](#MetadataType)  
**Returns**: <code>Promise</code> - Promise  

| Param | Type | Description |
| --- | --- | --- |
| metadataEntry | <code>Util.MetadataTypeItem</code> | a single metadata Entry |
| uri | <code>string</code> | rest endpoint for PATCH |

<a name="MetadataType.updateSOAP"></a>

### MetadataType.updateSOAP(metadataEntry, [overrideType], [handleOutside]) ⇒ <code>Promise</code>
Updates a single metadata entry via fuel-soap (generic lib not wrapper)

**Kind**: static method of [<code>MetadataType</code>](#MetadataType)  
**Returns**: <code>Promise</code> - Promise  

| Param | Type | Description |
| --- | --- | --- |
| metadataEntry | <code>Util.MetadataTypeItem</code> | single metadata entry |
| [overrideType] | <code>string</code> | can be used if the API type differs from the otherwise used type identifier |
| [handleOutside] | <code>boolean</code> | if the API reponse is irregular this allows you to handle it outside of this generic method |

<a name="MetadataType.retrieveSOAP"></a>

### MetadataType.retrieveSOAP(retrieveDir, buObject, [requestParams], [additionalFields], [overrideType]) ⇒ <code>Promise.&lt;{metadata:Util.MetadataTypeMap, type:string}&gt;</code>
Retrieves SOAP via generic fuel-soap wrapper based metadata of metadata type into local filesystem. executes callback with retrieved metadata

**Kind**: static method of [<code>MetadataType</code>](#MetadataType)  
**Returns**: <code>Promise.&lt;{metadata:Util.MetadataTypeMap, type:string}&gt;</code> - Promise of item map  

| Param | Type | Description |
| --- | --- | --- |
| retrieveDir | <code>string</code> | Directory where retrieved metadata directory will be saved |
| buObject | <code>Util.BuObject</code> | properties for auth |
| [requestParams] | <code>Object</code> | required for the specific request (filter for example) |
| [additionalFields] | <code>Array.&lt;string&gt;</code> | Returns specified fields even if their retrieve definition is not set to true |
| [overrideType] | <code>string</code> | can be used if the API type differs from the otherwise used type identifier |

<a name="MetadataType.retrieveREST"></a>

### MetadataType.retrieveREST(retrieveDir, uri, [overrideType], [templateVariables]) ⇒ <code>Promise.&lt;{metadata:Util.MetadataTypeMap, type:string}&gt;</code>
Retrieves Metadata for Rest Types

**Kind**: static method of [<code>MetadataType</code>](#MetadataType)  
**Returns**: <code>Promise.&lt;{metadata:Util.MetadataTypeMap, type:string}&gt;</code> - Promise of item map  

| Param | Type | Description |
| --- | --- | --- |
| retrieveDir | <code>string</code> | Directory where retrieved metadata directory will be saved |
| uri | <code>string</code> | rest endpoint for GET |
| [overrideType] | <code>string</code> | force a metadata type (mainly used for Folders) |
| [templateVariables] | <code>Util.TemplateMap</code> | variables to be replaced in the metadata |

<a name="MetadataType.parseResponseBody"></a>

### MetadataType.parseResponseBody(body) ⇒ <code>Promise.&lt;Util.MetadataTypeMap&gt;</code>
Builds map of metadata entries mapped to their keyfields

**Kind**: static method of [<code>MetadataType</code>](#MetadataType)  
**Returns**: <code>Promise.&lt;Util.MetadataTypeMap&gt;</code> - keyField => metadata map  

| Param | Type | Description |
| --- | --- | --- |
| body | <code>Object</code> | json of response body |

<a name="MetadataType.deleteFieldByDefinition"></a>

### MetadataType.deleteFieldByDefinition(metadataEntry, fieldPath, definitionProperty, origin) ⇒ <code>void</code>
Deletes a field in a metadata entry if the selected definition property equals false.

**Kind**: static method of [<code>MetadataType</code>](#MetadataType)  

| Param | Type | Description |
| --- | --- | --- |
| metadataEntry | <code>Util.MetadataTypeItem</code> | One entry of a metadataType |
| fieldPath | <code>string</code> | field path to be checked if it conforms to the definition (dot seperated if nested): 'fuu.bar' |
| definitionProperty | <code>&#x27;isCreateable&#x27;</code> \| <code>&#x27;isUpdateable&#x27;</code> \| <code>&#x27;retrieving&#x27;</code> \| <code>&#x27;templating&#x27;</code> | delete field if definitionProperty equals false for specified field. Options: [isCreateable | isUpdateable] |
| origin | <code>string</code> | string of parent object, required when using arrays as these are parsed slightly differently. |

**Example**  
```js
Removes field (or nested fields childs) that are not updateable
deleteFieldByDefinition(metadataEntry, 'CustomerKey', 'isUpdateable');
```
<a name="MetadataType.removeNotCreateableFields"></a>

### MetadataType.removeNotCreateableFields(metadataEntry) ⇒ <code>void</code>
Remove fields from metadata entry that are not createable

**Kind**: static method of [<code>MetadataType</code>](#MetadataType)  

| Param | Type | Description |
| --- | --- | --- |
| metadataEntry | <code>Util.MetadataTypeItem</code> | metadata entry |

<a name="MetadataType.removeNotUpdateableFields"></a>

### MetadataType.removeNotUpdateableFields(metadataEntry) ⇒ <code>void</code>
Remove fields from metadata entry that are not updateable

**Kind**: static method of [<code>MetadataType</code>](#MetadataType)  

| Param | Type | Description |
| --- | --- | --- |
| metadataEntry | <code>Util.MetadataTypeItem</code> | metadata entry |

<a name="MetadataType.keepTemplateFields"></a>

### MetadataType.keepTemplateFields(metadataEntry) ⇒ <code>void</code>
Remove fields from metadata entry that are not needed in the template

**Kind**: static method of [<code>MetadataType</code>](#MetadataType)  

| Param | Type | Description |
| --- | --- | --- |
| metadataEntry | <code>Util.MetadataTypeItem</code> | metadata entry |

<a name="MetadataType.keepRetrieveFields"></a>

### MetadataType.keepRetrieveFields(metadataEntry) ⇒ <code>void</code>
Remove fields from metadata entry that are not needed in the stored metadata

**Kind**: static method of [<code>MetadataType</code>](#MetadataType)  

| Param | Type | Description |
| --- | --- | --- |
| metadataEntry | <code>Util.MetadataTypeItem</code> | metadata entry |

<a name="MetadataType.isFiltered"></a>

### MetadataType.isFiltered(metadataEntry, [include]) ⇒ <code>boolean</code>
checks if the current metadata entry should be saved on retrieve or not

**Kind**: static method of [<code>MetadataType</code>](#MetadataType)  
**Returns**: <code>boolean</code> - true: skip saving == filtered; false: continue with saving  

| Param | Type | Default | Description |
| --- | --- | --- | --- |
| metadataEntry | <code>Util.MetadataTypeItem</code> |  | metadata entry |
| [include] | <code>boolean</code> | <code>false</code> | true: use definition.include / options.include; false=exclude: use definition.filter / options.exclude |

<a name="MetadataType.isFilteredFolder"></a>

### MetadataType.isFilteredFolder(metadataEntry, [include]) ⇒ <code>boolean</code>
optionally filter by what folder something is in

**Kind**: static method of [<code>MetadataType</code>](#MetadataType)  
**Returns**: <code>boolean</code> - true: filtered == do NOT save; false: not filtered == do save  

| Param | Type | Default | Description |
| --- | --- | --- | --- |
| metadataEntry | <code>Object</code> |  | metadata entry |
| [include] | <code>boolean</code> | <code>false</code> | true: use definition.include / options.include; false=exclude: use definition.filter / options.exclude |

<a name="MetadataType.saveResults"></a>

### MetadataType.saveResults(results, retrieveDir, [overrideType], [templateVariables]) ⇒ <code>Promise.&lt;Util.MetadataTypeMap&gt;</code>
Helper for writing Metadata to disk, used for Retrieve and deploy

**Kind**: static method of [<code>MetadataType</code>](#MetadataType)  
**Returns**: <code>Promise.&lt;Util.MetadataTypeMap&gt;</code> - Promise of saved metadata  

| Param | Type | Description |
| --- | --- | --- |
| results | <code>Util.MetadataTypeMap</code> | metadata results from deploy |
| retrieveDir | <code>string</code> | directory where metadata should be stored after deploy/retrieve |
| [overrideType] | <code>string</code> | for use when there is a subtype (such as folder-queries) |
| [templateVariables] | <code>Util.TemplateMap</code> | variables to be replaced in the metadata |

<a name="MetadataType.buildDefinitionForExtracts"></a>

### MetadataType.buildDefinitionForExtracts(templateDir, targetDir, metadata, variables, templateName) ⇒ <code>Promise.&lt;void&gt;</code>
helper for buildDefinition
handles extracted code if any are found for complex types (e.g script, asset, query)

**Kind**: static method of [<code>MetadataType</code>](#MetadataType)  
**Returns**: <code>Promise.&lt;void&gt;</code> - Promise  

| Param | Type | Description |
| --- | --- | --- |
| templateDir | <code>string</code> | Directory where metadata templates are stored |
| targetDir | <code>string</code> | Directory where built definitions will be saved |
| metadata | <code>Util.MetadataTypeItem</code> | main JSON file that was read from file system |
| variables | <code>Util.TemplateMap</code> | variables to be replaced in the metadata |
| templateName | <code>string</code> | name of the template to be built |

<a name="MetadataType.findSubType"></a>

### MetadataType.findSubType(templateDir, templateName) ⇒ <code>string</code>
check template directory for complex types that open subfolders for their subtypes

**Kind**: static method of [<code>MetadataType</code>](#MetadataType)  
**Returns**: <code>string</code> - subtype name  

| Param | Type | Description |
| --- | --- | --- |
| templateDir | <code>string</code> | Directory where metadata templates are stored |
| templateName | <code>string</code> | name of the metadata file |

<a name="MetadataType.readSecondaryFolder"></a>

### MetadataType.readSecondaryFolder(templateDir, typeDirArr, templateName, fileName, ex) ⇒ <code>Object</code>
optional method used for some types to try a different folder structure

**Kind**: static method of [<code>MetadataType</code>](#MetadataType)  
**Returns**: <code>Object</code> - metadata  

| Param | Type | Description |
| --- | --- | --- |
| templateDir | <code>string</code> | Directory where metadata templates are stored |
| typeDirArr | <code>Array.&lt;string&gt;</code> | current subdir for this type |
| templateName | <code>string</code> | name of the metadata template |
| fileName | <code>string</code> | name of the metadata template file w/o extension |
| ex | <code>Error</code> | error from first attempt |

<a name="MetadataType.buildDefinition"></a>

### MetadataType.buildDefinition(templateDir, targetDir, templateName, variables) ⇒ <code>Promise.&lt;{metadata:Util.MetadataTypeMap, type:string}&gt;</code>
Builds definition based on template
NOTE: Most metadata files should use this generic method, unless custom
parsing is required (for example scripts & queries)

**Kind**: static method of [<code>MetadataType</code>](#MetadataType)  
**Returns**: <code>Promise.&lt;{metadata:Util.MetadataTypeMap, type:string}&gt;</code> - Promise of item map  

| Param | Type | Description |
| --- | --- | --- |
| templateDir | <code>string</code> | Directory where metadata templates are stored |
| targetDir | <code>String</code> \| <code>Array.&lt;String&gt;</code> | (List of) Directory where built definitions will be saved |
| templateName | <code>string</code> | name of the metadata file |
| variables | <code>Util.TemplateMap</code> | variables to be replaced in the metadata |

<a name="MetadataType.checkForErrors"></a>

### MetadataType.checkForErrors(ex) ⇒ <code>string</code>
Standardizes a check for multiple messages

**Kind**: static method of [<code>MetadataType</code>](#MetadataType)  
**Returns**: <code>string</code> - formatted Error Message  

| Param | Type | Description |
| --- | --- | --- |
| ex | <code>Object</code> | response payload from REST API |

<a name="MetadataType.document"></a>

### MetadataType.document([buObject], [metadata], [isDeploy]) ⇒ <code>void</code>
Gets metadata cache with limited fields and does not store value to disk

**Kind**: static method of [<code>MetadataType</code>](#MetadataType)  

| Param | Type | Description |
| --- | --- | --- |
| [buObject] | <code>Util.BuObject</code> | properties for auth |
| [metadata] | <code>Util.MetadataTypeMap</code> | a list of type definitions |
| [isDeploy] | <code>boolean</code> | used to skip non-supported message during deploy |

<a name="MetadataType.deleteByKey"></a>

### MetadataType.deleteByKey(buObject, customerKey) ⇒ <code>boolean</code>
Delete a metadata item from the specified business unit

**Kind**: static method of [<code>MetadataType</code>](#MetadataType)  
**Returns**: <code>boolean</code> - deletion success status  

| Param | Type | Description |
| --- | --- | --- |
| buObject | <code>Util.BuObject</code> | references credentials |
| customerKey | <code>string</code> | Identifier of data extension |

<a name="MetadataType.postDeleteTasks"></a>

### MetadataType.postDeleteTasks(buObject, customerKey) ⇒ <code>void</code>
clean up after deleting a metadata item

**Kind**: static method of [<code>MetadataType</code>](#MetadataType)  
**Returns**: <code>void</code> - -  

| Param | Type | Description |
| --- | --- | --- |
| buObject | <code>Util.BuObject</code> | references credentials |
| customerKey | <code>string</code> | Identifier of metadata item |

<a name="MetadataType.deleteByKeySOAP"></a>

### MetadataType.deleteByKeySOAP(buObject, customerKey, [handleOutside]) ⇒ <code>boolean</code>
Delete a data extension from the specified business unit

**Kind**: static method of [<code>MetadataType</code>](#MetadataType)  
**Returns**: <code>boolean</code> - deletion success flag  

| Param | Type | Description |
| --- | --- | --- |
| buObject | <code>Util.BuObject</code> | references credentials |
| customerKey | <code>string</code> | Identifier of metadata |
| [handleOutside] | <code>boolean</code> | if the API reponse is irregular this allows you to handle it outside of this generic method |

<a name="MetadataType.readBUMetadataForType"></a>

### MetadataType.readBUMetadataForType(readDir, [listBadKeys], [buMetadata]) ⇒ <code>Object</code>
Returns metadata of a business unit that is saved locally

**Kind**: static method of [<code>MetadataType</code>](#MetadataType)  
**Returns**: <code>Object</code> - Metadata of BU in local directory  

| Param | Type | Default | Description |
| --- | --- | --- | --- |
| readDir | <code>string</code> |  | root directory of metadata. |
| [listBadKeys] | <code>boolean</code> | <code>false</code> | do not print errors, used for badKeys() |
| [buMetadata] | <code>Object</code> |  | Metadata of BU in local directory |

=======
>>>>>>> 0435ddd6
<a name="MultiMetadataTypeList"></a>

## MultiMetadataTypeList : <code>object.&lt;string, string&gt;</code>
**Kind**: global typedef  <|MERGE_RESOLUTION|>--- conflicted
+++ resolved
@@ -367,10 +367,10 @@
     * [.setSkipInteraction([skipInteraction])](#Mcdev.setSkipInteraction) ⇒ <code>void</code>
     * [.createDeltaPkg(argv)](#Mcdev.createDeltaPkg) ⇒ <code>void</code>
     * [.selectTypes()](#Mcdev.selectTypes) ⇒ <code>Promise</code>
-    * [.explainTypes()](#Mcdev.explainTypes) ⇒ <code>void</code>
+    * [.explainTypes()](#Mcdev.explainTypes) ⇒ <code>Promise</code>
     * [.upgrade([skipInteraction])](#Mcdev.upgrade) ⇒ <code>Promise</code>
-    * [.retrieve(businessUnit, [selectedType], [changelogOnly])](#Mcdev.retrieve) ⇒ <code>Promise.&lt;object&gt;</code>
-    * [._retrieveBU(cred, bu, [selectedType], [changelogOnly])](#Mcdev._retrieveBU) ⇒ <code>Promise.&lt;object&gt;</code>
+    * [.retrieve(businessUnit, [selectedType], [changelogOnly])](#Mcdev.retrieve) ⇒ <code>Promise.&lt;Object&gt;</code>
+    * [._retrieveBU(cred, bu, [selectedType], [changelogOnly])](#Mcdev._retrieveBU) ⇒ <code>Promise.&lt;Object&gt;</code>
     * [._deployBU(cred, bu, [type])](#Mcdev._deployBU) ⇒ <code>Promise</code>
     * [.deploy(businessUnit, [selectedType])](#Mcdev.deploy) ⇒ <code>Promise.&lt;void&gt;</code>
     * [.initProject([credentialsName], [skipInteraction])](#Mcdev.initProject) ⇒ <code>Promise.&lt;void&gt;</code>
@@ -382,7 +382,7 @@
     * [.buildTemplate(businessUnit, selectedType, name, market)](#Mcdev.buildTemplate) ⇒ <code>Promise.&lt;Util.MultiMetadataTypeList&gt;</code>
     * [._checkMarket1(market)](#Mcdev._checkMarket1) ⇒ <code>Boolean</code>
     * [.buildDefinition(businessUnit, type, name, market)](#Mcdev.buildDefinition) ⇒ <code>Promise.&lt;void&gt;</code>
-    * [._checkMarket(market)](#Mcdev._checkMarket) ⇒ <code>boolean</code>
+    * [._checkMarket(market)](#Mcdev._checkMarket) ⇒ <code>Boolean</code>
     * [.buildDefinitionBulk(listName, type, name)](#Mcdev.buildDefinitionBulk) ⇒ <code>Promise.&lt;void&gt;</code>
 
 <a name="Mcdev.setSkipInteraction"></a>
@@ -394,12 +394,12 @@
 
 | Param | Type | Description |
 | --- | --- | --- |
-| [skipInteraction] | <code>boolean</code> \| <code>object</code> | signals what to insert automatically for things usually asked via wizard |
-| skipInteraction.clientId | <code>string</code> | client id of installed package |
-| skipInteraction.clientSecret | <code>string</code> | client secret of installed package |
-| skipInteraction.tenant | <code>string</code> | tenant of installed package |
-| skipInteraction.eid | <code>string</code> | MID of the Parent Business Unit |
-| skipInteraction.credentialsName | <code>string</code> | how you would like the credential to be named |
+| [skipInteraction] | <code>boolean</code> \| <code>Object</code> | signals what to insert automatically for things usually asked via wizard |
+| skipInteraction.clientId | <code>String</code> | client id of installed package |
+| skipInteraction.clientSecret | <code>String</code> | client secret of installed package |
+| skipInteraction.tenant | <code>String</code> | tenant of installed package |
+| skipInteraction.eid | <code>String</code> | MID of the Parent Business Unit |
+| skipInteraction.credentialsName | <code>String</code> | how you would like the credential to be named |
 
 <a name="Mcdev.createDeltaPkg"></a>
 
@@ -410,10 +410,10 @@
 
 | Param | Type | Description |
 | --- | --- | --- |
-| argv | <code>object</code> | yargs parameters |
-| [argv.range] | <code>string</code> | git commit range     into deploy directory |
-| [argv.filter] | <code>string</code> | filter file paths that start with any |
-| [argv.skipInteraction] | <code>boolean</code> | allows to skip interactive wizard |
+| argv | <code>Object</code> | yargs parameters |
+| [argv.range] | <code>String</code> | git commit range     into deploy directory |
+| [argv.filter] | <code>String</code> | filter file paths that start with any |
+| [argv.skipInteraction] | <code>Boolean</code> | allows to skip interactive wizard |
 
 <a name="Mcdev.selectTypes"></a>
 
@@ -422,9 +422,9 @@
 **Returns**: <code>Promise</code> - .  
 <a name="Mcdev.explainTypes"></a>
 
-### Mcdev.explainTypes() ⇒ <code>void</code>
+### Mcdev.explainTypes() ⇒ <code>Promise</code>
 **Kind**: static method of [<code>Mcdev</code>](#Mcdev)  
-**Returns**: <code>void</code> - .  
+**Returns**: <code>Promise</code> - .  
 <a name="Mcdev.upgrade"></a>
 
 ### Mcdev.upgrade([skipInteraction]) ⇒ <code>Promise</code>
@@ -433,35 +433,35 @@
 
 | Param | Type | Description |
 | --- | --- | --- |
-| [skipInteraction] | <code>boolean</code> \| <code>object</code> | signals what to insert automatically for things usually asked via wizard |
+| [skipInteraction] | <code>Boolean</code> \| <code>Object</code> | signals what to insert automatically for things usually asked via wizard |
 
 <a name="Mcdev.retrieve"></a>
 
-### Mcdev.retrieve(businessUnit, [selectedType], [changelogOnly]) ⇒ <code>Promise.&lt;object&gt;</code>
+### Mcdev.retrieve(businessUnit, [selectedType], [changelogOnly]) ⇒ <code>Promise.&lt;Object&gt;</code>
 Retrieve all metadata from the specified business unit into the local file system.
 
 **Kind**: static method of [<code>Mcdev</code>](#Mcdev)  
-**Returns**: <code>Promise.&lt;object&gt;</code> - -  
-
-| Param | Type | Description |
-| --- | --- | --- |
-| businessUnit | <code>string</code> | references credentials from properties.json |
-| [selectedType] | <code>string</code> | limit retrieval to given metadata type |
+**Returns**: <code>Promise.&lt;Object&gt;</code> - -  
+
+| Param | Type | Description |
+| --- | --- | --- |
+| businessUnit | <code>String</code> | references credentials from properties.json |
+| [selectedType] | <code>String</code> | limit retrieval to given metadata type |
 | [changelogOnly] | <code>boolean</code> | skip saving, only create json in memory |
 
 <a name="Mcdev._retrieveBU"></a>
 
-### Mcdev.\_retrieveBU(cred, bu, [selectedType], [changelogOnly]) ⇒ <code>Promise.&lt;object&gt;</code>
+### Mcdev.\_retrieveBU(cred, bu, [selectedType], [changelogOnly]) ⇒ <code>Promise.&lt;Object&gt;</code>
 helper for retrieve()
 
 **Kind**: static method of [<code>Mcdev</code>](#Mcdev)  
-**Returns**: <code>Promise.&lt;object&gt;</code> - ensure that BUs are worked on sequentially  
-
-| Param | Type | Description |
-| --- | --- | --- |
-| cred | <code>string</code> | name of Credential |
-| bu | <code>string</code> | name of BU |
-| [selectedType] | <code>string</code> | limit retrieval to given metadata type/subtype |
+**Returns**: <code>Promise.&lt;Object&gt;</code> - ensure that BUs are worked on sequentially  
+
+| Param | Type | Description |
+| --- | --- | --- |
+| cred | <code>String</code> | name of Credential |
+| bu | <code>String</code> | name of BU |
+| [selectedType] | <code>String</code> | limit retrieval to given metadata type/subtype |
 | [changelogOnly] | <code>boolean</code> | skip saving, only create json in memory |
 
 <a name="Mcdev._deployBU"></a>
@@ -474,9 +474,9 @@
 
 | Param | Type | Description |
 | --- | --- | --- |
-| cred | <code>string</code> | name of Credential |
-| bu | <code>string</code> | name of BU |
-| [type] | <code>string</code> | limit deployment to given metadata type |
+| cred | <code>String</code> | name of Credential |
+| bu | <code>String</code> | name of BU |
+| [type] | <code>String</code> | limit deployment to given metadata type |
 
 <a name="Mcdev.deploy"></a>
 
@@ -488,8 +488,8 @@
 
 | Param | Type | Description |
 | --- | --- | --- |
-| businessUnit | <code>string</code> | references credentials from properties.json |
-| [selectedType] | <code>string</code> | limit deployment to given metadata type |
+| businessUnit | <code>String</code> | references credentials from properties.json |
+| [selectedType] | <code>String</code> | limit deployment to given metadata type |
 
 <a name="Mcdev.initProject"></a>
 
@@ -502,7 +502,7 @@
 | Param | Type | Description |
 | --- | --- | --- |
 | [credentialsName] | <code>string</code> | identifying name of the installed package / project |
-| [skipInteraction] | <code>boolean</code> \| <code>object</code> | signals what to insert automatically for things usually asked via wizard |
+| [skipInteraction] | <code>Boolean</code> \| <code>Object</code> | signals what to insert automatically for things usually asked via wizard |
 
 <a name="Mcdev.findBUs"></a>
 
@@ -526,8 +526,8 @@
 
 | Param | Type | Description |
 | --- | --- | --- |
-| businessUnit | <code>string</code> | references credentials from properties.json |
-| type | <code>string</code> | metadata type |
+| businessUnit | <code>String</code> | references credentials from properties.json |
+| type | <code>String</code> | metadata type |
 
 <a name="Mcdev.deleteByKey"></a>
 
@@ -539,9 +539,9 @@
 
 | Param | Type | Description |
 | --- | --- | --- |
-| businessUnit | <code>string</code> | references credentials from properties.json |
-| type | <code>string</code> | supported metadata type |
-| customerKey | <code>string</code> | Identifier of data extension |
+| businessUnit | <code>String</code> | references credentials from properties.json |
+| type | <code>String</code> | supported metadata type |
+| customerKey | <code>String</code> | Identifier of data extension |
 
 <a name="Mcdev.badKeys"></a>
 
@@ -553,7 +553,7 @@
 
 | Param | Type | Description |
 | --- | --- | --- |
-| businessUnit | <code>string</code> | references credentials from properties.json |
+| businessUnit | <code>String</code> | references credentials from properties.json |
 
 <a name="Mcdev.retrieveAsTemplate"></a>
 
@@ -607,22 +607,22 @@
 
 | Param | Type | Description |
 | --- | --- | --- |
-| businessUnit | <code>string</code> | references credentials from properties.json |
-| type | <code>string</code> | supported metadata type |
-| name | <code>string</code> | name of the metadata |
-| market | <code>string</code> | market localizations |
+| businessUnit | <code>String</code> | references credentials from properties.json |
+| type | <code>String</code> | supported metadata type |
+| name | <code>String</code> | name of the metadata |
+| market | <code>String</code> | market localizations |
 
 <a name="Mcdev._checkMarket"></a>
 
-### Mcdev.\_checkMarket(market) ⇒ <code>boolean</code>
+### Mcdev.\_checkMarket(market) ⇒ <code>Boolean</code>
 check if a market name exists in current mcdev config
 
 **Kind**: static method of [<code>Mcdev</code>](#Mcdev)  
-**Returns**: <code>boolean</code> - found market or not  
-
-| Param | Type | Description |
-| --- | --- | --- |
-| market | <code>string</code> | market localizations |
+**Returns**: <code>Boolean</code> - found market or not  
+
+| Param | Type | Description |
+| --- | --- | --- |
+| market | <code>String</code> | market localizations |
 
 <a name="Mcdev.buildDefinitionBulk"></a>
 
@@ -634,9 +634,9 @@
 
 | Param | Type | Description |
 | --- | --- | --- |
-| listName | <code>string</code> | name of list of BU-market combos |
-| type | <code>string</code> | supported metadata type |
-| name | <code>string</code> | name of the metadata |
+| listName | <code>String</code> | name of list of BU-market combos |
+| type | <code>String</code> | supported metadata type |
+| name | <code>String</code> | name of the metadata |
 
 <a name="AccountUser"></a>
 
@@ -1111,13 +1111,8 @@
     * [.retrieve(retrieveDir)](#Automation.retrieve) ⇒ <code>Promise.&lt;{metadata:AutomationMap, type:string}&gt;</code>
     * [.retrieveChangelog()](#Automation.retrieveChangelog) ⇒ <code>Promise.&lt;{metadata:AutomationMap, type:string}&gt;</code>
     * [.retrieveForCache()](#Automation.retrieveForCache) ⇒ <code>Promise.&lt;{metadata:AutomationMap, type:string}&gt;</code>
-<<<<<<< HEAD
     * [.retrieveAsTemplate(templateDir, name, templateVariables)](#Automation.retrieveAsTemplate) ⇒ <code>Promise.&lt;{metadata:AutomationMap, type:string}&gt;</code>
-    * [.postRetrieveTasks(metadata, [_], [isTemplating])](#Automation.postRetrieveTasks) ⇒ <code>AutomationItem</code>
-=======
-    * [.retrieveAsTemplate(templateDir, name, templateVariables)](#Automation.retrieveAsTemplate) ⇒ <code>Promise.&lt;{metadata:AutomationItem, type:string}&gt;</code>
     * [.postRetrieveTasks(metadata, [_], [isTemplating])](#Automation.postRetrieveTasks) ⇒ [<code>AutomationItem</code>](#AutomationItem)
->>>>>>> 0435ddd6
     * [.deploy(metadata, targetBU, retrieveDir)](#Automation.deploy) ⇒ [<code>Promise.&lt;AutomationMap&gt;</code>](#AutomationMap)
     * [.create(metadata)](#Automation.create) ⇒ <code>Promise</code>
     * [.update(metadata, metadataBefore)](#Automation.update) ⇒ <code>Promise</code>
@@ -1773,17 +1768,10 @@
 **Extends**: [<code>MetadataType</code>](#MetadataType)  
 
 * [DataExtract](#DataExtract) ⇐ [<code>MetadataType</code>](#MetadataType)
-<<<<<<< HEAD
-    * [.retrieve(retrieveDir)](#DataExtract.retrieve) ⇒ <code>Promise.&lt;Object&gt;</code>
-    * [.retrieveForCache()](#DataExtract.retrieveForCache) ⇒ <code>Promise.&lt;Object&gt;</code>
-    * [.retrieveAsTemplate(templateDir, name, templateVariables)](#DataExtract.retrieveAsTemplate) ⇒ <code>Promise.&lt;Object&gt;</code>
-    * [.postRetrieveTasks(fileTransfer)](#DataExtract.postRetrieveTasks) ⇒ <code>Array.&lt;Object&gt;</code>
-=======
     * [.retrieve(retrieveDir)](#DataExtract.retrieve) ⇒ <code>Promise.&lt;{metadata:Util.MetadataTypeMap, type:string}&gt;</code>
     * [.retrieveForCache()](#DataExtract.retrieveForCache) ⇒ <code>Promise.&lt;{metadata:Util.MetadataTypeMap, type:string}&gt;</code>
     * [.retrieveAsTemplate(templateDir, name, templateVariables)](#DataExtract.retrieveAsTemplate) ⇒ <code>Promise.&lt;{metadata:Util.MetadataTypeItem, type:string}&gt;</code>
     * [.postRetrieveTasks(fileTransfer)](#DataExtract.postRetrieveTasks) ⇒ <code>Array.&lt;object&gt;</code>
->>>>>>> 0435ddd6
     * [.create(dataExtract)](#DataExtract.create) ⇒ <code>Promise</code>
     * [.update(dataExtract)](#DataExtract.update) ⇒ <code>Promise</code>
     * [.preDeployTasks(metadata)](#DataExtract.preDeployTasks) ⇒ <code>object</code>
@@ -1791,12 +1779,12 @@
 
 <a name="DataExtract.retrieve"></a>
 
-### DataExtract.retrieve(retrieveDir) ⇒ <code>Promise.&lt;Object&gt;</code>
+### DataExtract.retrieve(retrieveDir) ⇒ <code>Promise.&lt;{metadata:Util.MetadataTypeMap, type:string}&gt;</code>
 Retrieves Metadata of Data Extract Activity.
 Endpoint /automation/v1/dataextracts/ returns all Data Extracts
 
 **Kind**: static method of [<code>DataExtract</code>](#DataExtract)  
-**Returns**: <code>Promise.&lt;Object&gt;</code> - Promise of metadata  
+**Returns**: <code>Promise.&lt;{metadata:Util.MetadataTypeMap, type:string}&gt;</code> - Promise of metadata  
 
 | Param | Type | Description |
 | --- | --- | --- |
@@ -1804,18 +1792,18 @@
 
 <a name="DataExtract.retrieveForCache"></a>
 
-### DataExtract.retrieveForCache() ⇒ <code>Promise.&lt;Object&gt;</code>
+### DataExtract.retrieveForCache() ⇒ <code>Promise.&lt;{metadata:Util.MetadataTypeMap, type:string}&gt;</code>
 Retrieves Metadata of  Data Extract Activity for caching
 
 **Kind**: static method of [<code>DataExtract</code>](#DataExtract)  
-**Returns**: <code>Promise.&lt;Object&gt;</code> - Promise of metadata  
+**Returns**: <code>Promise.&lt;{metadata:Util.MetadataTypeMap, type:string}&gt;</code> - Promise of metadata  
 <a name="DataExtract.retrieveAsTemplate"></a>
 
-### DataExtract.retrieveAsTemplate(templateDir, name, templateVariables) ⇒ <code>Promise.&lt;Object&gt;</code>
+### DataExtract.retrieveAsTemplate(templateDir, name, templateVariables) ⇒ <code>Promise.&lt;{metadata:Util.MetadataTypeItem, type:string}&gt;</code>
 Retrieve a specific dataExtract Definition by Name
 
 **Kind**: static method of [<code>DataExtract</code>](#DataExtract)  
-**Returns**: <code>Promise.&lt;Object&gt;</code> - Promise of metadata  
+**Returns**: <code>Promise.&lt;{metadata:Util.MetadataTypeItem, type:string}&gt;</code> - Promise of metadata  
 
 | Param | Type | Description |
 | --- | --- | --- |
@@ -1996,11 +1984,7 @@
 **Extends**: [<code>MetadataType</code>](#MetadataType)  
 
 * [EmailSendDefinition](#EmailSendDefinition) ⇐ [<code>MetadataType</code>](#MetadataType)
-<<<<<<< HEAD
-    * [.retrieve(retrieveDir, _, buObject)](#EmailSendDefinition.retrieve) ⇒ <code>Promise.&lt;Object&gt;</code>
-=======
     * [.retrieve(retrieveDir)](#EmailSendDefinition.retrieve) ⇒ <code>Promise.&lt;object&gt;</code>
->>>>>>> 0435ddd6
     * [.update(metadataItem)](#EmailSendDefinition.update) ⇒ <code>Promise</code>
     * [.create(metadataItem)](#EmailSendDefinition.create) ⇒ <code>Promise</code>
     * [.deleteByKey(buObject, customerKey)](#EmailSendDefinition.deleteByKey) ⇒ <code>Promise.&lt;boolean&gt;</code>
@@ -2010,11 +1994,7 @@
 
 <a name="EmailSendDefinition.retrieve"></a>
 
-<<<<<<< HEAD
-### EmailSendDefinition.retrieve(retrieveDir, _, buObject) ⇒ <code>Promise.&lt;Object&gt;</code>
-=======
 ### EmailSendDefinition.retrieve(retrieveDir) ⇒ <code>Promise.&lt;object&gt;</code>
->>>>>>> 0435ddd6
 Retrieves SOAP based metadata of metadata type into local filesystem. executes callback with retrieved metadata
 
 **Kind**: static method of [<code>EmailSendDefinition</code>](#EmailSendDefinition)  
@@ -2022,13 +2002,7 @@
 
 | Param | Type | Description |
 | --- | --- | --- |
-<<<<<<< HEAD
-| retrieveDir | <code>String</code> | Directory where retrieved metadata directory will be saved |
-| _ | <code>void</code> | - |
-| buObject | <code>Object</code> | properties for auth |
-=======
 | retrieveDir | <code>string</code> | Directory where retrieved metadata directory will be saved |
->>>>>>> 0435ddd6
 
 <a name="EmailSendDefinition.update"></a>
 
@@ -2112,17 +2086,10 @@
 **Extends**: [<code>MetadataType</code>](#MetadataType)  
 
 * [EventDefinition](#EventDefinition) ⇐ [<code>MetadataType</code>](#MetadataType)
-<<<<<<< HEAD
-    * [.retrieve(retrieveDir)](#EventDefinition.retrieve) ⇒ <code>Promise.&lt;Object&gt;</code>
-    * [.retrieveForCache()](#EventDefinition.retrieveForCache) ⇒ <code>Promise.&lt;Object&gt;</code>
-    * [.retrieveAsTemplate(templateDir, name, templateVariables)](#EventDefinition.retrieveAsTemplate) ⇒ <code>Promise.&lt;Object&gt;</code>
-    * [.postRetrieveTasks(eventDef)](#EventDefinition.postRetrieveTasks) ⇒ <code>Array.&lt;Object&gt;</code>
-=======
     * [.retrieve(retrieveDir)](#EventDefinition.retrieve) ⇒ <code>Promise.&lt;{metadata:Util.MetadataTypeMap, type:string}&gt;</code>
     * [.retrieveForCache()](#EventDefinition.retrieveForCache) ⇒ <code>Promise.&lt;{metadata:Util.MetadataTypeMap, type:string}&gt;</code>
     * [.retrieveAsTemplate(templateDir, name, templateVariables)](#EventDefinition.retrieveAsTemplate) ⇒ <code>Promise.&lt;{metadata:Util.MetadataTypeItem, type:string}&gt;</code>
     * [.postRetrieveTasks(eventDef)](#EventDefinition.postRetrieveTasks) ⇒ <code>Array.&lt;object&gt;</code>
->>>>>>> 0435ddd6
     * [.create(EventDefinition)](#EventDefinition.create) ⇒ <code>Promise</code>
     * [.update(metadataEntry)](#EventDefinition.update) ⇒ <code>Promise</code>
     * [.preDeployTasks(metadata)](#EventDefinition.preDeployTasks) ⇒ <code>Promise</code>
@@ -2130,13 +2097,13 @@
 
 <a name="EventDefinition.retrieve"></a>
 
-### EventDefinition.retrieve(retrieveDir) ⇒ <code>Promise.&lt;Object&gt;</code>
+### EventDefinition.retrieve(retrieveDir) ⇒ <code>Promise.&lt;{metadata:Util.MetadataTypeMap, type:string}&gt;</code>
 Retrieves Metadata of Event Definition.
 Endpoint /interaction/v1/EventDefinitions return all Event Definitions with all details.
 Currently it is not needed to loop over Imports with endpoint /interaction/v1/EventDefinitions/{id}
 
 **Kind**: static method of [<code>EventDefinition</code>](#EventDefinition)  
-**Returns**: <code>Promise.&lt;Object&gt;</code> - Promise of metadata  
+**Returns**: <code>Promise.&lt;{metadata:Util.MetadataTypeMap, type:string}&gt;</code> - Promise of metadata  
 
 | Param | Type | Description |
 | --- | --- | --- |
@@ -2144,18 +2111,18 @@
 
 <a name="EventDefinition.retrieveForCache"></a>
 
-### EventDefinition.retrieveForCache() ⇒ <code>Promise.&lt;Object&gt;</code>
+### EventDefinition.retrieveForCache() ⇒ <code>Promise.&lt;{metadata:Util.MetadataTypeMap, type:string}&gt;</code>
 Retrieves event definition metadata for caching
 
 **Kind**: static method of [<code>EventDefinition</code>](#EventDefinition)  
-**Returns**: <code>Promise.&lt;Object&gt;</code> - Promise of metadata  
+**Returns**: <code>Promise.&lt;{metadata:Util.MetadataTypeMap, type:string}&gt;</code> - Promise of metadata  
 <a name="EventDefinition.retrieveAsTemplate"></a>
 
-### EventDefinition.retrieveAsTemplate(templateDir, name, templateVariables) ⇒ <code>Promise.&lt;Object&gt;</code>
+### EventDefinition.retrieveAsTemplate(templateDir, name, templateVariables) ⇒ <code>Promise.&lt;{metadata:Util.MetadataTypeItem, type:string}&gt;</code>
 Retrieve a specific Event Definition by Name
 
 **Kind**: static method of [<code>EventDefinition</code>](#EventDefinition)  
-**Returns**: <code>Promise.&lt;Object&gt;</code> - Promise of metadata  
+**Returns**: <code>Promise.&lt;{metadata:Util.MetadataTypeItem, type:string}&gt;</code> - Promise of metadata  
 
 | Param | Type | Description |
 | --- | --- | --- |
@@ -2232,18 +2199,11 @@
 **Extends**: [<code>MetadataType</code>](#MetadataType)  
 
 * [FileTransfer](#FileTransfer) ⇐ [<code>MetadataType</code>](#MetadataType)
-<<<<<<< HEAD
     * [.retrieve(retrieveDir)](#FileTransfer.retrieve) ⇒ <code>Promise</code>
     * [.retrieveForCache()](#FileTransfer.retrieveForCache) ⇒ <code>Promise</code>
     * [.retrieveAsTemplate(templateDir, name, templateVariables)](#FileTransfer.retrieveAsTemplate) ⇒ <code>Promise</code>
     * [.buildTemplate(templateDir, name, templateVariables, targetDir)](#FileTransfer.buildTemplate) ⇒ <code>Promise</code>
     * [.postRetrieveTasks(metadata)](#FileTransfer.postRetrieveTasks) ⇒ <code>Array.&lt;Object&gt;</code>
-=======
-    * [.retrieve(retrieveDir)](#FileTransfer.retrieve) ⇒ <code>Promise.&lt;{metadata:Util.MetadataTypeMap, type:string}&gt;</code>
-    * [.retrieveForCache()](#FileTransfer.retrieveForCache) ⇒ <code>Promise.&lt;{metadata:Util.MetadataTypeMap, type:string}&gt;</code>
-    * [.retrieveAsTemplate(templateDir, name, templateVariables)](#FileTransfer.retrieveAsTemplate) ⇒ <code>Promise.&lt;{metadata:Util.MetadataTypeItem, type:string}&gt;</code>
-    * [.postRetrieveTasks(metadata)](#FileTransfer.postRetrieveTasks) ⇒ <code>Array.&lt;object&gt;</code>
->>>>>>> 0435ddd6
     * [.create(fileTransfer)](#FileTransfer.create) ⇒ <code>Promise</code>
     * [.update(fileTransfer)](#FileTransfer.update) ⇒ <code>Promise</code>
     * [.preDeployTasks(metadata)](#FileTransfer.preDeployTasks) ⇒ <code>Promise</code>
@@ -2260,7 +2220,7 @@
 
 | Param | Type | Description |
 | --- | --- | --- |
-| retrieveDir | <code>string</code> | Directory where retrieved metadata directory will be saved |
+| retrieveDir | <code>String</code> | Directory where retrieved metadata directory will be saved |
 
 <a name="FileTransfer.retrieveForCache"></a>
 
@@ -2279,9 +2239,9 @@
 
 | Param | Type | Description |
 | --- | --- | --- |
-| templateDir | <code>string</code> | Directory where retrieved metadata directory will be saved |
-| name | <code>string</code> | name of the metadata file |
-| templateVariables | <code>object</code> | variables to be replaced in the metadata |
+| templateDir | <code>String</code> | Directory where retrieved metadata directory will be saved |
+| name | <code>String</code> | name of the metadata file |
+| templateVariables | <code>Object</code> | variables to be replaced in the metadata |
 
 <a name="FileTransfer.buildTemplate"></a>
 
@@ -2302,11 +2262,11 @@
 
 <a name="FileTransfer.postRetrieveTasks"></a>
 
-### FileTransfer.postRetrieveTasks(metadata) ⇒ <code>Array.&lt;object&gt;</code>
+### FileTransfer.postRetrieveTasks(metadata) ⇒ <code>Array.&lt;Object&gt;</code>
 manages post retrieve steps
 
 **Kind**: static method of [<code>FileTransfer</code>](#FileTransfer)  
-**Returns**: <code>Array.&lt;object&gt;</code> - metadata  
+**Returns**: <code>Array.&lt;Object&gt;</code> - metadata  
 
 | Param | Type | Description |
 | --- | --- | --- |
@@ -2571,17 +2531,10 @@
 **Extends**: [<code>MetadataType</code>](#MetadataType)  
 
 * [ImportFile](#ImportFile) ⇐ [<code>MetadataType</code>](#MetadataType)
-<<<<<<< HEAD
-    * [.retrieve(retrieveDir)](#ImportFile.retrieve) ⇒ <code>Promise</code>
-    * [.retrieveForCache()](#ImportFile.retrieveForCache) ⇒ <code>Promise</code>
-    * [.retrieveAsTemplate(templateDir, name, templateVariables)](#ImportFile.retrieveAsTemplate) ⇒ <code>Promise</code>
-    * [.postRetrieveTasks(importDef)](#ImportFile.postRetrieveTasks) ⇒ <code>Array.&lt;Object&gt;</code>
-=======
     * [.retrieve(retrieveDir)](#ImportFile.retrieve) ⇒ <code>Promise.&lt;{metadata:Util.MetadataTypeMap, type:string}&gt;</code>
     * [.retrieveForCache()](#ImportFile.retrieveForCache) ⇒ <code>Promise.&lt;{metadata:Util.MetadataTypeMap, type:string}&gt;</code>
     * [.retrieveAsTemplate(templateDir, name, templateVariables)](#ImportFile.retrieveAsTemplate) ⇒ <code>Promise.&lt;{metadata:Util.MetadataTypeItem, type:string}&gt;</code>
     * [.postRetrieveTasks(importDef)](#ImportFile.postRetrieveTasks) ⇒ <code>Array.&lt;object&gt;</code>
->>>>>>> 0435ddd6
     * [.create(importFile)](#ImportFile.create) ⇒ <code>Promise</code>
     * [.update(importFile)](#ImportFile.update) ⇒ <code>Promise</code>
     * [.preDeployTasks(metadata)](#ImportFile.preDeployTasks) ⇒ <code>Promise</code>
@@ -2589,13 +2542,13 @@
 
 <a name="ImportFile.retrieve"></a>
 
-### ImportFile.retrieve(retrieveDir) ⇒ <code>Promise</code>
+### ImportFile.retrieve(retrieveDir) ⇒ <code>Promise.&lt;{metadata:Util.MetadataTypeMap, type:string}&gt;</code>
 Retrieves Metadata of Import File.
 Endpoint /automation/v1/imports/ return all Import Files with all details.
 Currently it is not needed to loop over Imports with endpoint /automation/v1/imports/{id}
 
 **Kind**: static method of [<code>ImportFile</code>](#ImportFile)  
-**Returns**: <code>Promise</code> - Promise  
+**Returns**: <code>Promise.&lt;{metadata:Util.MetadataTypeMap, type:string}&gt;</code> - Promise  
 
 | Param | Type | Description |
 | --- | --- | --- |
@@ -2603,18 +2556,18 @@
 
 <a name="ImportFile.retrieveForCache"></a>
 
-### ImportFile.retrieveForCache() ⇒ <code>Promise</code>
+### ImportFile.retrieveForCache() ⇒ <code>Promise.&lt;{metadata:Util.MetadataTypeMap, type:string}&gt;</code>
 Retrieves import definition metadata for caching
 
 **Kind**: static method of [<code>ImportFile</code>](#ImportFile)  
-**Returns**: <code>Promise</code> - Promise  
+**Returns**: <code>Promise.&lt;{metadata:Util.MetadataTypeMap, type:string}&gt;</code> - Promise  
 <a name="ImportFile.retrieveAsTemplate"></a>
 
-### ImportFile.retrieveAsTemplate(templateDir, name, templateVariables) ⇒ <code>Promise</code>
+### ImportFile.retrieveAsTemplate(templateDir, name, templateVariables) ⇒ <code>Promise.&lt;{metadata:Util.MetadataTypeItem, type:string}&gt;</code>
 Retrieve a specific Import Definition by Name
 
 **Kind**: static method of [<code>ImportFile</code>](#ImportFile)  
-**Returns**: <code>Promise</code> - Promise  
+**Returns**: <code>Promise.&lt;{metadata:Util.MetadataTypeItem, type:string}&gt;</code> - Promise  
 
 | Param | Type | Description |
 | --- | --- | --- |
@@ -3429,45 +3382,45 @@
 **Extends**: [<code>MetadataType</code>](#MetadataType)  
 
 * [MobileKeyword](#MobileKeyword) ⇐ [<code>MetadataType</code>](#MetadataType)
-    * [.retrieve(retrieveDir)](#MobileKeyword.retrieve) ⇒ <code>Promise.&lt;Object&gt;</code>
-    * [.retrieveForCache()](#MobileKeyword.retrieveForCache) ⇒ <code>Promise.&lt;Object&gt;</code>
-    * [.retrieveAsTemplate(templateDir, name, templateVariables)](#MobileKeyword.retrieveAsTemplate) ⇒ <code>Promise.&lt;Object&gt;</code>
+    * [.retrieve(retrieveDir)](#MobileKeyword.retrieve) ⇒ <code>Promise.&lt;{metadata:Util.MetadataTypeMap, type:string}&gt;</code>
+    * [.retrieveForCache()](#MobileKeyword.retrieveForCache) ⇒ <code>Promise.&lt;{metadata:Util.MetadataTypeMap, type:string}&gt;</code>
+    * [.retrieveAsTemplate(templateDir, name, templateVariables)](#MobileKeyword.retrieveAsTemplate) ⇒ <code>Promise.&lt;{metadata:Util.MetadataTypeItem, type:string}&gt;</code>
     * [.create(MobileKeyword)](#MobileKeyword.create) ⇒ <code>Promise</code>
     * [.preDeployTasks(metadata)](#MobileKeyword.preDeployTasks) ⇒ <code>Promise</code>
 
 <a name="MobileKeyword.retrieve"></a>
 
-### MobileKeyword.retrieve(retrieveDir) ⇒ <code>Promise.&lt;Object&gt;</code>
+### MobileKeyword.retrieve(retrieveDir) ⇒ <code>Promise.&lt;{metadata:Util.MetadataTypeMap, type:string}&gt;</code>
 Retrieves Metadata of Mobile Keywords
 Endpoint /legacy/v1/beta/mobile/keyword/ return all Mobile Keywords with all details.
 
 **Kind**: static method of [<code>MobileKeyword</code>](#MobileKeyword)  
-**Returns**: <code>Promise.&lt;Object&gt;</code> - Promise of metadata  
-
-| Param | Type | Description |
-| --- | --- | --- |
-| retrieveDir | <code>String</code> | Directory where retrieved metadata directory will be saved |
+**Returns**: <code>Promise.&lt;{metadata:Util.MetadataTypeMap, type:string}&gt;</code> - Promise of metadata  
+
+| Param | Type | Description |
+| --- | --- | --- |
+| retrieveDir | <code>string</code> | Directory where retrieved metadata directory will be saved |
 
 <a name="MobileKeyword.retrieveForCache"></a>
 
-### MobileKeyword.retrieveForCache() ⇒ <code>Promise.&lt;Object&gt;</code>
+### MobileKeyword.retrieveForCache() ⇒ <code>Promise.&lt;{metadata:Util.MetadataTypeMap, type:string}&gt;</code>
 Retrieves event definition metadata for caching
 
 **Kind**: static method of [<code>MobileKeyword</code>](#MobileKeyword)  
-**Returns**: <code>Promise.&lt;Object&gt;</code> - Promise of metadata  
+**Returns**: <code>Promise.&lt;{metadata:Util.MetadataTypeMap, type:string}&gt;</code> - Promise of metadata  
 <a name="MobileKeyword.retrieveAsTemplate"></a>
 
-### MobileKeyword.retrieveAsTemplate(templateDir, name, templateVariables) ⇒ <code>Promise.&lt;Object&gt;</code>
+### MobileKeyword.retrieveAsTemplate(templateDir, name, templateVariables) ⇒ <code>Promise.&lt;{metadata:Util.MetadataTypeItem, type:string}&gt;</code>
 Retrieve a specific keyword
 
 **Kind**: static method of [<code>MobileKeyword</code>](#MobileKeyword)  
-**Returns**: <code>Promise.&lt;Object&gt;</code> - Promise of metadata  
-
-| Param | Type | Description |
-| --- | --- | --- |
-| templateDir | <code>String</code> | Directory where retrieved metadata directory will be saved |
-| name | <code>String</code> | name of the metadata file |
-| templateVariables | <code>Object</code> | variables to be replaced in the metadata |
+**Returns**: <code>Promise.&lt;{metadata:Util.MetadataTypeItem, type:string}&gt;</code> - Promise of metadata  
+
+| Param | Type | Description |
+| --- | --- | --- |
+| templateDir | <code>string</code> | Directory where retrieved metadata directory will be saved |
+| name | <code>string</code> | name of the metadata file |
+| templateVariables | <code>Util.TemplateMap</code> | variables to be replaced in the metadata |
 
 <a name="MobileKeyword.create"></a>
 
@@ -3504,7 +3457,7 @@
 * [Query](#Query) ⇐ [<code>MetadataType</code>](#MetadataType)
     * [.retrieve(retrieveDir)](#Query.retrieve) ⇒ <code>Promise.&lt;{metadata:QueryMap, type:string}&gt;</code>
     * [.retrieveForCache()](#Query.retrieveForCache) ⇒ <code>Promise.&lt;{metadata:QueryMap, type:string}&gt;</code>
-    * [.retrieveAsTemplate(templateDir, name, templateVariables)](#Query.retrieveAsTemplate) ⇒ <code>Promise.&lt;{metadata:QueryMap, type:string}&gt;</code>
+    * [.retrieveAsTemplate(templateDir, name, templateVariables)](#Query.retrieveAsTemplate) ⇒ <code>Promise.&lt;{metadata:Query, type:string}&gt;</code>
     * [.postRetrieveTasks(metadata, _, isTemplating)](#Query.postRetrieveTasks) ⇒ [<code>CodeExtractItem</code>](#CodeExtractItem)
     * [.create(query)](#Query.create) ⇒ <code>Promise</code>
     * [.update(query)](#Query.update) ⇒ <code>Promise</code>
@@ -3533,11 +3486,11 @@
 **Returns**: <code>Promise.&lt;{metadata:QueryMap, type:string}&gt;</code> - Promise of metadata  
 <a name="Query.retrieveAsTemplate"></a>
 
-### Query.retrieveAsTemplate(templateDir, name, templateVariables) ⇒ <code>Promise.&lt;{metadata:QueryMap, type:string}&gt;</code>
+### Query.retrieveAsTemplate(templateDir, name, templateVariables) ⇒ <code>Promise.&lt;{metadata:Query, type:string}&gt;</code>
 Retrieve a specific Query by Name
 
 **Kind**: static method of [<code>Query</code>](#Query)  
-**Returns**: <code>Promise.&lt;{metadata:QueryMap, type:string}&gt;</code> - Promise of metadata  
+**Returns**: <code>Promise.&lt;{metadata:Query, type:string}&gt;</code> - Promise of metadata  
 
 | Param | Type | Description |
 | --- | --- | --- |
@@ -6203,620 +6156,6 @@
 | codeArr | <code>Array.&lt;MetadataType.CodeExtract&gt;</code> | list of code snippets in this item |
 | subFolder | <code>Array.&lt;string&gt;</code> | mostly set to null, otherwise list of subfolders |
 
-<<<<<<< HEAD
-<a name="MetadataType"></a>
-
-## MetadataType : <code>require(&#x27;../metadataTypes/MetadataType.js&#x27;)</code>
-**Kind**: global typedef  
-
-* [MetadataType](#MetadataType) : <code>require(&#x27;../metadataTypes/MetadataType.js&#x27;)</code>
-    * [.client](#MetadataType.client) : <code>Util.SDK</code>
-    * [.properties](#MetadataType.properties) : <code>Util.MultiMetadataTypeMap</code>
-    * [.subType](#MetadataType.subType) : <code>string</code>
-    * [.buObject](#MetadataType.buObject) : <code>Object</code>
-    * [.getJsonFromFS(dir, [listBadKeys])](#MetadataType.getJsonFromFS) ⇒ <code>Object</code>
-    * [.getFieldNamesToRetrieve([additionalFields])](#MetadataType.getFieldNamesToRetrieve) ⇒ <code>Array.&lt;string&gt;</code>
-    * [.deploy(metadata, deployDir, retrieveDir, buObject)](#MetadataType.deploy) ⇒ <code>Promise.&lt;Object&gt;</code>
-    * [.postDeployTasks(metadata, originalMetadata)](#MetadataType.postDeployTasks) ⇒ <code>void</code>
-    * [.postRetrieveTasks(metadata, targetDir, [isTemplating])](#MetadataType.postRetrieveTasks) ⇒ <code>Util.MetadataTypeItem</code>
-    * [.overrideKeyWithName(metadata, [warningMsg])](#MetadataType.overrideKeyWithName) ⇒ <code>void</code>
-    * [.retrieve(retrieveDir, [additionalFields], buObject, [subType])](#MetadataType.retrieve) ⇒ <code>Promise.&lt;{metadata:Util.MetadataTypeMap, type:string}&gt;</code>
-    * [.retrieveChangelog([additionalFields], buObject, [subType])](#MetadataType.retrieveChangelog) ⇒ <code>Promise.&lt;{metadata:Util.MetadataTypeMap, type:string}&gt;</code>
-    * [.retrieveForCache(buObject, [subType])](#MetadataType.retrieveForCache) ⇒ <code>Promise.&lt;{metadata:Util.MetadataTypeMap, type:string}&gt;</code>
-    * [.retrieveAsTemplate(templateDir, name, templateVariables, [subType])](#MetadataType.retrieveAsTemplate) ⇒ <code>Promise.&lt;{metadata:Util.MetadataTypeMap, type:string}&gt;</code>
-    * [.buildTemplate(templateDir, name, templateVariables, [subType])](#MetadataType.buildTemplate) ⇒ <code>Promise.&lt;{metadata:Util.MetadataTypeMap, type:string}&gt;</code>
-    * [.preDeployTasks(metadata, deployDir)](#MetadataType.preDeployTasks) ⇒ <code>Promise.&lt;Util.MetadataTypeItem&gt;</code>
-    * [.create(metadata, deployDir)](#MetadataType.create) ⇒ <code>void</code>
-    * [.update(metadata, [metadataBefore])](#MetadataType.update) ⇒ <code>void</code>
-    * [.upsert(metadata, deployDir, [buObject])](#MetadataType.upsert) ⇒ <code>Promise.&lt;Util.MetadataTypeMap&gt;</code>
-    * [.createREST(metadataEntry, uri)](#MetadataType.createREST) ⇒ <code>Promise</code>
-    * [.createSOAP(metadataEntry, [overrideType], [handleOutside])](#MetadataType.createSOAP) ⇒ <code>Promise</code>
-    * [.updateREST(metadataEntry, uri)](#MetadataType.updateREST) ⇒ <code>Promise</code>
-    * [.updateSOAP(metadataEntry, [overrideType], [handleOutside])](#MetadataType.updateSOAP) ⇒ <code>Promise</code>
-    * [.retrieveSOAP(retrieveDir, buObject, [requestParams], [additionalFields], [overrideType])](#MetadataType.retrieveSOAP) ⇒ <code>Promise.&lt;{metadata:Util.MetadataTypeMap, type:string}&gt;</code>
-    * [.retrieveREST(retrieveDir, uri, [overrideType], [templateVariables])](#MetadataType.retrieveREST) ⇒ <code>Promise.&lt;{metadata:Util.MetadataTypeMap, type:string}&gt;</code>
-    * [.parseResponseBody(body)](#MetadataType.parseResponseBody) ⇒ <code>Promise.&lt;Util.MetadataTypeMap&gt;</code>
-    * [.deleteFieldByDefinition(metadataEntry, fieldPath, definitionProperty, origin)](#MetadataType.deleteFieldByDefinition) ⇒ <code>void</code>
-    * [.removeNotCreateableFields(metadataEntry)](#MetadataType.removeNotCreateableFields) ⇒ <code>void</code>
-    * [.removeNotUpdateableFields(metadataEntry)](#MetadataType.removeNotUpdateableFields) ⇒ <code>void</code>
-    * [.keepTemplateFields(metadataEntry)](#MetadataType.keepTemplateFields) ⇒ <code>void</code>
-    * [.keepRetrieveFields(metadataEntry)](#MetadataType.keepRetrieveFields) ⇒ <code>void</code>
-    * [.isFiltered(metadataEntry, [include])](#MetadataType.isFiltered) ⇒ <code>boolean</code>
-    * [.isFilteredFolder(metadataEntry, [include])](#MetadataType.isFilteredFolder) ⇒ <code>boolean</code>
-    * [.saveResults(results, retrieveDir, [overrideType], [templateVariables])](#MetadataType.saveResults) ⇒ <code>Promise.&lt;Util.MetadataTypeMap&gt;</code>
-    * [.buildDefinitionForExtracts(templateDir, targetDir, metadata, variables, templateName)](#MetadataType.buildDefinitionForExtracts) ⇒ <code>Promise.&lt;void&gt;</code>
-    * [.findSubType(templateDir, templateName)](#MetadataType.findSubType) ⇒ <code>string</code>
-    * [.readSecondaryFolder(templateDir, typeDirArr, templateName, fileName, ex)](#MetadataType.readSecondaryFolder) ⇒ <code>Object</code>
-    * [.buildDefinition(templateDir, targetDir, templateName, variables)](#MetadataType.buildDefinition) ⇒ <code>Promise.&lt;{metadata:Util.MetadataTypeMap, type:string}&gt;</code>
-    * [.checkForErrors(ex)](#MetadataType.checkForErrors) ⇒ <code>string</code>
-    * [.document([buObject], [metadata], [isDeploy])](#MetadataType.document) ⇒ <code>void</code>
-    * [.deleteByKey(buObject, customerKey)](#MetadataType.deleteByKey) ⇒ <code>boolean</code>
-    * [.postDeleteTasks(buObject, customerKey)](#MetadataType.postDeleteTasks) ⇒ <code>void</code>
-    * [.deleteByKeySOAP(buObject, customerKey, [handleOutside])](#MetadataType.deleteByKeySOAP) ⇒ <code>boolean</code>
-    * [.readBUMetadataForType(readDir, [listBadKeys], [buMetadata])](#MetadataType.readBUMetadataForType) ⇒ <code>Object</code>
-
-<a name="MetadataType.client"></a>
-
-### MetadataType.client : <code>Util.SDK</code>
-**Kind**: static property of [<code>MetadataType</code>](#MetadataType)  
-<a name="MetadataType.properties"></a>
-
-### MetadataType.properties : <code>Util.MultiMetadataTypeMap</code>
-**Kind**: static property of [<code>MetadataType</code>](#MetadataType)  
-<a name="MetadataType.subType"></a>
-
-### MetadataType.subType : <code>string</code>
-**Kind**: static property of [<code>MetadataType</code>](#MetadataType)  
-<a name="MetadataType.buObject"></a>
-
-### MetadataType.buObject : <code>Object</code>
-**Kind**: static property of [<code>MetadataType</code>](#MetadataType)  
-<a name="MetadataType.getJsonFromFS"></a>
-
-### MetadataType.getJsonFromFS(dir, [listBadKeys]) ⇒ <code>Object</code>
-Returns file contents mapped to their filename without '.json' ending
-
-**Kind**: static method of [<code>MetadataType</code>](#MetadataType)  
-**Returns**: <code>Object</code> - fileName => fileContent map  
-
-| Param | Type | Default | Description |
-| --- | --- | --- | --- |
-| dir | <code>string</code> |  | directory that contains '.json' files to be read |
-| [listBadKeys] | <code>boolean</code> | <code>false</code> | do not print errors, used for badKeys() |
-
-<a name="MetadataType.getFieldNamesToRetrieve"></a>
-
-### MetadataType.getFieldNamesToRetrieve([additionalFields]) ⇒ <code>Array.&lt;string&gt;</code>
-Returns fieldnames of Metadata Type. 'this.definition.fields' variable only set in child classes.
-
-**Kind**: static method of [<code>MetadataType</code>](#MetadataType)  
-**Returns**: <code>Array.&lt;string&gt;</code> - Fieldnames  
-
-| Param | Type | Description |
-| --- | --- | --- |
-| [additionalFields] | <code>Array.&lt;string&gt;</code> | Returns specified fields even if their retrieve definition is not set to true |
-
-<a name="MetadataType.deploy"></a>
-
-### MetadataType.deploy(metadata, deployDir, retrieveDir, buObject) ⇒ <code>Promise.&lt;Object&gt;</code>
-Deploys metadata
-
-**Kind**: static method of [<code>MetadataType</code>](#MetadataType)  
-**Returns**: <code>Promise.&lt;Object&gt;</code> - Promise of keyField => metadata map  
-
-| Param | Type | Description |
-| --- | --- | --- |
-| metadata | <code>Util.MetadataTypeMap</code> | metadata mapped by their keyField |
-| deployDir | <code>string</code> | directory where deploy metadata are saved |
-| retrieveDir | <code>string</code> | directory where metadata after deploy should be saved |
-| buObject | <code>Util.BuObject</code> | properties for auth |
-
-<a name="MetadataType.postDeployTasks"></a>
-
-### MetadataType.postDeployTasks(metadata, originalMetadata) ⇒ <code>void</code>
-Gets executed after deployment of metadata type
-
-**Kind**: static method of [<code>MetadataType</code>](#MetadataType)  
-
-| Param | Type | Description |
-| --- | --- | --- |
-| metadata | <code>Util.MetadataTypeMap</code> | metadata mapped by their keyField |
-| originalMetadata | <code>Util.MetadataTypeMap</code> | metadata to be updated (contains additioanl fields) |
-
-<a name="MetadataType.postRetrieveTasks"></a>
-
-### MetadataType.postRetrieveTasks(metadata, targetDir, [isTemplating]) ⇒ <code>Util.MetadataTypeItem</code>
-Gets executed after retreive of metadata type
-
-**Kind**: static method of [<code>MetadataType</code>](#MetadataType)  
-**Returns**: <code>Util.MetadataTypeItem</code> - cloned metadata  
-
-| Param | Type | Description |
-| --- | --- | --- |
-| metadata | <code>Util.MetadataTypeItem</code> | a single item |
-| targetDir | <code>string</code> | folder where retrieves should be saved |
-| [isTemplating] | <code>boolean</code> | signals that we are retrieving templates |
-
-<a name="MetadataType.overrideKeyWithName"></a>
-
-### MetadataType.overrideKeyWithName(metadata, [warningMsg]) ⇒ <code>void</code>
-used to synchronize name and external key during retrieveAsTemplate
-
-**Kind**: static method of [<code>MetadataType</code>](#MetadataType)  
-
-| Param | Type | Description |
-| --- | --- | --- |
-| metadata | <code>Util.MetadataTypeItem</code> | a single item |
-| [warningMsg] | <code>string</code> | optional msg to show the user |
-
-<a name="MetadataType.retrieve"></a>
-
-### MetadataType.retrieve(retrieveDir, [additionalFields], buObject, [subType]) ⇒ <code>Promise.&lt;{metadata:Util.MetadataTypeMap, type:string}&gt;</code>
-Gets metadata from Marketing Cloud
-
-**Kind**: static method of [<code>MetadataType</code>](#MetadataType)  
-**Returns**: <code>Promise.&lt;{metadata:Util.MetadataTypeMap, type:string}&gt;</code> - metadata  
-
-| Param | Type | Description |
-| --- | --- | --- |
-| retrieveDir | <code>string</code> | Directory where retrieved metadata directory will be saved |
-| [additionalFields] | <code>Array.&lt;string&gt;</code> | Returns specified fields even if their retrieve definition is not set to true |
-| buObject | <code>Util.BuObject</code> | properties for auth |
-| [subType] | <code>string</code> | optionally limit to a single subtype |
-
-<a name="MetadataType.retrieveChangelog"></a>
-
-### MetadataType.retrieveChangelog([additionalFields], buObject, [subType]) ⇒ <code>Promise.&lt;{metadata:Util.MetadataTypeMap, type:string}&gt;</code>
-Gets metadata from Marketing Cloud
-
-**Kind**: static method of [<code>MetadataType</code>](#MetadataType)  
-**Returns**: <code>Promise.&lt;{metadata:Util.MetadataTypeMap, type:string}&gt;</code> - metadata  
-
-| Param | Type | Description |
-| --- | --- | --- |
-| [additionalFields] | <code>Array.&lt;string&gt;</code> | Returns specified fields even if their retrieve definition is not set to true |
-| buObject | <code>Util.BuObject</code> | properties for auth |
-| [subType] | <code>string</code> | optionally limit to a single subtype |
-
-<a name="MetadataType.retrieveForCache"></a>
-
-### MetadataType.retrieveForCache(buObject, [subType]) ⇒ <code>Promise.&lt;{metadata:Util.MetadataTypeMap, type:string}&gt;</code>
-Gets metadata cache with limited fields and does not store value to disk
-
-**Kind**: static method of [<code>MetadataType</code>](#MetadataType)  
-**Returns**: <code>Promise.&lt;{metadata:Util.MetadataTypeMap, type:string}&gt;</code> - metadata  
-
-| Param | Type | Description |
-| --- | --- | --- |
-| buObject | <code>Util.BuObject</code> | properties for auth |
-| [subType] | <code>string</code> | optionally limit to a single subtype |
-
-<a name="MetadataType.retrieveAsTemplate"></a>
-
-### MetadataType.retrieveAsTemplate(templateDir, name, templateVariables, [subType]) ⇒ <code>Promise.&lt;{metadata:Util.MetadataTypeMap, type:string}&gt;</code>
-Gets metadata cache with limited fields and does not store value to disk
-
-**Kind**: static method of [<code>MetadataType</code>](#MetadataType)  
-**Returns**: <code>Promise.&lt;{metadata:Util.MetadataTypeMap, type:string}&gt;</code> - metadata  
-
-| Param | Type | Description |
-| --- | --- | --- |
-| templateDir | <code>string</code> | Directory where retrieved metadata directory will be saved |
-| name | <code>string</code> | name of the metadata file |
-| templateVariables | <code>Util.TemplateMap</code> | variables to be replaced in the metadata |
-| [subType] | <code>string</code> | optionally limit to a single subtype |
-
-<a name="MetadataType.buildTemplate"></a>
-
-### MetadataType.buildTemplate(templateDir, name, templateVariables, [subType]) ⇒ <code>Promise.&lt;{metadata:Util.MetadataTypeMap, type:string}&gt;</code>
-Gets metadata cache with limited fields and does not store value to disk
-
-**Kind**: static method of [<code>MetadataType</code>](#MetadataType)  
-**Returns**: <code>Promise.&lt;{metadata:Util.MetadataTypeMap, type:string}&gt;</code> - metadata  
-
-| Param | Type | Description |
-| --- | --- | --- |
-| templateDir | <code>string</code> | Directory where retrieved metadata directory will be saved |
-| name | <code>string</code> | name of the metadata file |
-| templateVariables | <code>Util.TemplateMap</code> | variables to be replaced in the metadata |
-| [subType] | <code>string</code> | optionally limit to a single subtype |
-
-<a name="MetadataType.preDeployTasks"></a>
-
-### MetadataType.preDeployTasks(metadata, deployDir) ⇒ <code>Promise.&lt;Util.MetadataTypeItem&gt;</code>
-Gets executed before deploying metadata
-
-**Kind**: static method of [<code>MetadataType</code>](#MetadataType)  
-**Returns**: <code>Promise.&lt;Util.MetadataTypeItem&gt;</code> - Promise of a single metadata item  
-
-| Param | Type | Description |
-| --- | --- | --- |
-| metadata | <code>Util.MetadataTypeItem</code> | a single metadata item |
-| deployDir | <code>string</code> | folder where files for deployment are stored |
-
-<a name="MetadataType.create"></a>
-
-### MetadataType.create(metadata, deployDir) ⇒ <code>void</code>
-Abstract create method that needs to be implemented in child metadata type
-
-**Kind**: static method of [<code>MetadataType</code>](#MetadataType)  
-
-| Param | Type | Description |
-| --- | --- | --- |
-| metadata | <code>Util.MetadataTypeItem</code> | single metadata entry |
-| deployDir | <code>string</code> | directory where deploy metadata are saved |
-
-<a name="MetadataType.update"></a>
-
-### MetadataType.update(metadata, [metadataBefore]) ⇒ <code>void</code>
-Abstract update method that needs to be implemented in child metadata type
-
-**Kind**: static method of [<code>MetadataType</code>](#MetadataType)  
-
-| Param | Type | Description |
-| --- | --- | --- |
-| metadata | <code>Util.MetadataTypeItem</code> | single metadata entry |
-| [metadataBefore] | <code>Util.MetadataTypeItem</code> | metadata mapped by their keyField |
-
-<a name="MetadataType.upsert"></a>
-
-### MetadataType.upsert(metadata, deployDir, [buObject]) ⇒ <code>Promise.&lt;Util.MetadataTypeMap&gt;</code>
-MetadataType upsert, after retrieving from target and comparing to check if create or update operation is needed.
-
-**Kind**: static method of [<code>MetadataType</code>](#MetadataType)  
-**Returns**: <code>Promise.&lt;Util.MetadataTypeMap&gt;</code> - keyField => metadata map  
-
-| Param | Type | Description |
-| --- | --- | --- |
-| metadata | <code>Util.MetadataTypeMap</code> | metadata mapped by their keyField |
-| deployDir | <code>string</code> | directory where deploy metadata are saved |
-| [buObject] | <code>Util.BuObject</code> | properties for auth |
-
-<a name="MetadataType.createREST"></a>
-
-### MetadataType.createREST(metadataEntry, uri) ⇒ <code>Promise</code>
-Creates a single metadata entry via REST
-
-**Kind**: static method of [<code>MetadataType</code>](#MetadataType)  
-**Returns**: <code>Promise</code> - Promise  
-
-| Param | Type | Description |
-| --- | --- | --- |
-| metadataEntry | <code>Util.MetadataTypeItem</code> | a single metadata Entry |
-| uri | <code>string</code> | rest endpoint for POST |
-
-<a name="MetadataType.createSOAP"></a>
-
-### MetadataType.createSOAP(metadataEntry, [overrideType], [handleOutside]) ⇒ <code>Promise</code>
-Creates a single metadata entry via fuel-soap (generic lib not wrapper)
-
-**Kind**: static method of [<code>MetadataType</code>](#MetadataType)  
-**Returns**: <code>Promise</code> - Promise  
-
-| Param | Type | Description |
-| --- | --- | --- |
-| metadataEntry | <code>Util.MetadataTypeItem</code> | single metadata entry |
-| [overrideType] | <code>string</code> | can be used if the API type differs from the otherwise used type identifier |
-| [handleOutside] | <code>boolean</code> | if the API reponse is irregular this allows you to handle it outside of this generic method |
-
-<a name="MetadataType.updateREST"></a>
-
-### MetadataType.updateREST(metadataEntry, uri) ⇒ <code>Promise</code>
-Updates a single metadata entry via REST
-
-**Kind**: static method of [<code>MetadataType</code>](#MetadataType)  
-**Returns**: <code>Promise</code> - Promise  
-
-| Param | Type | Description |
-| --- | --- | --- |
-| metadataEntry | <code>Util.MetadataTypeItem</code> | a single metadata Entry |
-| uri | <code>string</code> | rest endpoint for PATCH |
-
-<a name="MetadataType.updateSOAP"></a>
-
-### MetadataType.updateSOAP(metadataEntry, [overrideType], [handleOutside]) ⇒ <code>Promise</code>
-Updates a single metadata entry via fuel-soap (generic lib not wrapper)
-
-**Kind**: static method of [<code>MetadataType</code>](#MetadataType)  
-**Returns**: <code>Promise</code> - Promise  
-
-| Param | Type | Description |
-| --- | --- | --- |
-| metadataEntry | <code>Util.MetadataTypeItem</code> | single metadata entry |
-| [overrideType] | <code>string</code> | can be used if the API type differs from the otherwise used type identifier |
-| [handleOutside] | <code>boolean</code> | if the API reponse is irregular this allows you to handle it outside of this generic method |
-
-<a name="MetadataType.retrieveSOAP"></a>
-
-### MetadataType.retrieveSOAP(retrieveDir, buObject, [requestParams], [additionalFields], [overrideType]) ⇒ <code>Promise.&lt;{metadata:Util.MetadataTypeMap, type:string}&gt;</code>
-Retrieves SOAP via generic fuel-soap wrapper based metadata of metadata type into local filesystem. executes callback with retrieved metadata
-
-**Kind**: static method of [<code>MetadataType</code>](#MetadataType)  
-**Returns**: <code>Promise.&lt;{metadata:Util.MetadataTypeMap, type:string}&gt;</code> - Promise of item map  
-
-| Param | Type | Description |
-| --- | --- | --- |
-| retrieveDir | <code>string</code> | Directory where retrieved metadata directory will be saved |
-| buObject | <code>Util.BuObject</code> | properties for auth |
-| [requestParams] | <code>Object</code> | required for the specific request (filter for example) |
-| [additionalFields] | <code>Array.&lt;string&gt;</code> | Returns specified fields even if their retrieve definition is not set to true |
-| [overrideType] | <code>string</code> | can be used if the API type differs from the otherwise used type identifier |
-
-<a name="MetadataType.retrieveREST"></a>
-
-### MetadataType.retrieveREST(retrieveDir, uri, [overrideType], [templateVariables]) ⇒ <code>Promise.&lt;{metadata:Util.MetadataTypeMap, type:string}&gt;</code>
-Retrieves Metadata for Rest Types
-
-**Kind**: static method of [<code>MetadataType</code>](#MetadataType)  
-**Returns**: <code>Promise.&lt;{metadata:Util.MetadataTypeMap, type:string}&gt;</code> - Promise of item map  
-
-| Param | Type | Description |
-| --- | --- | --- |
-| retrieveDir | <code>string</code> | Directory where retrieved metadata directory will be saved |
-| uri | <code>string</code> | rest endpoint for GET |
-| [overrideType] | <code>string</code> | force a metadata type (mainly used for Folders) |
-| [templateVariables] | <code>Util.TemplateMap</code> | variables to be replaced in the metadata |
-
-<a name="MetadataType.parseResponseBody"></a>
-
-### MetadataType.parseResponseBody(body) ⇒ <code>Promise.&lt;Util.MetadataTypeMap&gt;</code>
-Builds map of metadata entries mapped to their keyfields
-
-**Kind**: static method of [<code>MetadataType</code>](#MetadataType)  
-**Returns**: <code>Promise.&lt;Util.MetadataTypeMap&gt;</code> - keyField => metadata map  
-
-| Param | Type | Description |
-| --- | --- | --- |
-| body | <code>Object</code> | json of response body |
-
-<a name="MetadataType.deleteFieldByDefinition"></a>
-
-### MetadataType.deleteFieldByDefinition(metadataEntry, fieldPath, definitionProperty, origin) ⇒ <code>void</code>
-Deletes a field in a metadata entry if the selected definition property equals false.
-
-**Kind**: static method of [<code>MetadataType</code>](#MetadataType)  
-
-| Param | Type | Description |
-| --- | --- | --- |
-| metadataEntry | <code>Util.MetadataTypeItem</code> | One entry of a metadataType |
-| fieldPath | <code>string</code> | field path to be checked if it conforms to the definition (dot seperated if nested): 'fuu.bar' |
-| definitionProperty | <code>&#x27;isCreateable&#x27;</code> \| <code>&#x27;isUpdateable&#x27;</code> \| <code>&#x27;retrieving&#x27;</code> \| <code>&#x27;templating&#x27;</code> | delete field if definitionProperty equals false for specified field. Options: [isCreateable | isUpdateable] |
-| origin | <code>string</code> | string of parent object, required when using arrays as these are parsed slightly differently. |
-
-**Example**  
-```js
-Removes field (or nested fields childs) that are not updateable
-deleteFieldByDefinition(metadataEntry, 'CustomerKey', 'isUpdateable');
-```
-<a name="MetadataType.removeNotCreateableFields"></a>
-
-### MetadataType.removeNotCreateableFields(metadataEntry) ⇒ <code>void</code>
-Remove fields from metadata entry that are not createable
-
-**Kind**: static method of [<code>MetadataType</code>](#MetadataType)  
-
-| Param | Type | Description |
-| --- | --- | --- |
-| metadataEntry | <code>Util.MetadataTypeItem</code> | metadata entry |
-
-<a name="MetadataType.removeNotUpdateableFields"></a>
-
-### MetadataType.removeNotUpdateableFields(metadataEntry) ⇒ <code>void</code>
-Remove fields from metadata entry that are not updateable
-
-**Kind**: static method of [<code>MetadataType</code>](#MetadataType)  
-
-| Param | Type | Description |
-| --- | --- | --- |
-| metadataEntry | <code>Util.MetadataTypeItem</code> | metadata entry |
-
-<a name="MetadataType.keepTemplateFields"></a>
-
-### MetadataType.keepTemplateFields(metadataEntry) ⇒ <code>void</code>
-Remove fields from metadata entry that are not needed in the template
-
-**Kind**: static method of [<code>MetadataType</code>](#MetadataType)  
-
-| Param | Type | Description |
-| --- | --- | --- |
-| metadataEntry | <code>Util.MetadataTypeItem</code> | metadata entry |
-
-<a name="MetadataType.keepRetrieveFields"></a>
-
-### MetadataType.keepRetrieveFields(metadataEntry) ⇒ <code>void</code>
-Remove fields from metadata entry that are not needed in the stored metadata
-
-**Kind**: static method of [<code>MetadataType</code>](#MetadataType)  
-
-| Param | Type | Description |
-| --- | --- | --- |
-| metadataEntry | <code>Util.MetadataTypeItem</code> | metadata entry |
-
-<a name="MetadataType.isFiltered"></a>
-
-### MetadataType.isFiltered(metadataEntry, [include]) ⇒ <code>boolean</code>
-checks if the current metadata entry should be saved on retrieve or not
-
-**Kind**: static method of [<code>MetadataType</code>](#MetadataType)  
-**Returns**: <code>boolean</code> - true: skip saving == filtered; false: continue with saving  
-
-| Param | Type | Default | Description |
-| --- | --- | --- | --- |
-| metadataEntry | <code>Util.MetadataTypeItem</code> |  | metadata entry |
-| [include] | <code>boolean</code> | <code>false</code> | true: use definition.include / options.include; false=exclude: use definition.filter / options.exclude |
-
-<a name="MetadataType.isFilteredFolder"></a>
-
-### MetadataType.isFilteredFolder(metadataEntry, [include]) ⇒ <code>boolean</code>
-optionally filter by what folder something is in
-
-**Kind**: static method of [<code>MetadataType</code>](#MetadataType)  
-**Returns**: <code>boolean</code> - true: filtered == do NOT save; false: not filtered == do save  
-
-| Param | Type | Default | Description |
-| --- | --- | --- | --- |
-| metadataEntry | <code>Object</code> |  | metadata entry |
-| [include] | <code>boolean</code> | <code>false</code> | true: use definition.include / options.include; false=exclude: use definition.filter / options.exclude |
-
-<a name="MetadataType.saveResults"></a>
-
-### MetadataType.saveResults(results, retrieveDir, [overrideType], [templateVariables]) ⇒ <code>Promise.&lt;Util.MetadataTypeMap&gt;</code>
-Helper for writing Metadata to disk, used for Retrieve and deploy
-
-**Kind**: static method of [<code>MetadataType</code>](#MetadataType)  
-**Returns**: <code>Promise.&lt;Util.MetadataTypeMap&gt;</code> - Promise of saved metadata  
-
-| Param | Type | Description |
-| --- | --- | --- |
-| results | <code>Util.MetadataTypeMap</code> | metadata results from deploy |
-| retrieveDir | <code>string</code> | directory where metadata should be stored after deploy/retrieve |
-| [overrideType] | <code>string</code> | for use when there is a subtype (such as folder-queries) |
-| [templateVariables] | <code>Util.TemplateMap</code> | variables to be replaced in the metadata |
-
-<a name="MetadataType.buildDefinitionForExtracts"></a>
-
-### MetadataType.buildDefinitionForExtracts(templateDir, targetDir, metadata, variables, templateName) ⇒ <code>Promise.&lt;void&gt;</code>
-helper for buildDefinition
-handles extracted code if any are found for complex types (e.g script, asset, query)
-
-**Kind**: static method of [<code>MetadataType</code>](#MetadataType)  
-**Returns**: <code>Promise.&lt;void&gt;</code> - Promise  
-
-| Param | Type | Description |
-| --- | --- | --- |
-| templateDir | <code>string</code> | Directory where metadata templates are stored |
-| targetDir | <code>string</code> | Directory where built definitions will be saved |
-| metadata | <code>Util.MetadataTypeItem</code> | main JSON file that was read from file system |
-| variables | <code>Util.TemplateMap</code> | variables to be replaced in the metadata |
-| templateName | <code>string</code> | name of the template to be built |
-
-<a name="MetadataType.findSubType"></a>
-
-### MetadataType.findSubType(templateDir, templateName) ⇒ <code>string</code>
-check template directory for complex types that open subfolders for their subtypes
-
-**Kind**: static method of [<code>MetadataType</code>](#MetadataType)  
-**Returns**: <code>string</code> - subtype name  
-
-| Param | Type | Description |
-| --- | --- | --- |
-| templateDir | <code>string</code> | Directory where metadata templates are stored |
-| templateName | <code>string</code> | name of the metadata file |
-
-<a name="MetadataType.readSecondaryFolder"></a>
-
-### MetadataType.readSecondaryFolder(templateDir, typeDirArr, templateName, fileName, ex) ⇒ <code>Object</code>
-optional method used for some types to try a different folder structure
-
-**Kind**: static method of [<code>MetadataType</code>](#MetadataType)  
-**Returns**: <code>Object</code> - metadata  
-
-| Param | Type | Description |
-| --- | --- | --- |
-| templateDir | <code>string</code> | Directory where metadata templates are stored |
-| typeDirArr | <code>Array.&lt;string&gt;</code> | current subdir for this type |
-| templateName | <code>string</code> | name of the metadata template |
-| fileName | <code>string</code> | name of the metadata template file w/o extension |
-| ex | <code>Error</code> | error from first attempt |
-
-<a name="MetadataType.buildDefinition"></a>
-
-### MetadataType.buildDefinition(templateDir, targetDir, templateName, variables) ⇒ <code>Promise.&lt;{metadata:Util.MetadataTypeMap, type:string}&gt;</code>
-Builds definition based on template
-NOTE: Most metadata files should use this generic method, unless custom
-parsing is required (for example scripts & queries)
-
-**Kind**: static method of [<code>MetadataType</code>](#MetadataType)  
-**Returns**: <code>Promise.&lt;{metadata:Util.MetadataTypeMap, type:string}&gt;</code> - Promise of item map  
-
-| Param | Type | Description |
-| --- | --- | --- |
-| templateDir | <code>string</code> | Directory where metadata templates are stored |
-| targetDir | <code>String</code> \| <code>Array.&lt;String&gt;</code> | (List of) Directory where built definitions will be saved |
-| templateName | <code>string</code> | name of the metadata file |
-| variables | <code>Util.TemplateMap</code> | variables to be replaced in the metadata |
-
-<a name="MetadataType.checkForErrors"></a>
-
-### MetadataType.checkForErrors(ex) ⇒ <code>string</code>
-Standardizes a check for multiple messages
-
-**Kind**: static method of [<code>MetadataType</code>](#MetadataType)  
-**Returns**: <code>string</code> - formatted Error Message  
-
-| Param | Type | Description |
-| --- | --- | --- |
-| ex | <code>Object</code> | response payload from REST API |
-
-<a name="MetadataType.document"></a>
-
-### MetadataType.document([buObject], [metadata], [isDeploy]) ⇒ <code>void</code>
-Gets metadata cache with limited fields and does not store value to disk
-
-**Kind**: static method of [<code>MetadataType</code>](#MetadataType)  
-
-| Param | Type | Description |
-| --- | --- | --- |
-| [buObject] | <code>Util.BuObject</code> | properties for auth |
-| [metadata] | <code>Util.MetadataTypeMap</code> | a list of type definitions |
-| [isDeploy] | <code>boolean</code> | used to skip non-supported message during deploy |
-
-<a name="MetadataType.deleteByKey"></a>
-
-### MetadataType.deleteByKey(buObject, customerKey) ⇒ <code>boolean</code>
-Delete a metadata item from the specified business unit
-
-**Kind**: static method of [<code>MetadataType</code>](#MetadataType)  
-**Returns**: <code>boolean</code> - deletion success status  
-
-| Param | Type | Description |
-| --- | --- | --- |
-| buObject | <code>Util.BuObject</code> | references credentials |
-| customerKey | <code>string</code> | Identifier of data extension |
-
-<a name="MetadataType.postDeleteTasks"></a>
-
-### MetadataType.postDeleteTasks(buObject, customerKey) ⇒ <code>void</code>
-clean up after deleting a metadata item
-
-**Kind**: static method of [<code>MetadataType</code>](#MetadataType)  
-**Returns**: <code>void</code> - -  
-
-| Param | Type | Description |
-| --- | --- | --- |
-| buObject | <code>Util.BuObject</code> | references credentials |
-| customerKey | <code>string</code> | Identifier of metadata item |
-
-<a name="MetadataType.deleteByKeySOAP"></a>
-
-### MetadataType.deleteByKeySOAP(buObject, customerKey, [handleOutside]) ⇒ <code>boolean</code>
-Delete a data extension from the specified business unit
-
-**Kind**: static method of [<code>MetadataType</code>](#MetadataType)  
-**Returns**: <code>boolean</code> - deletion success flag  
-
-| Param | Type | Description |
-| --- | --- | --- |
-| buObject | <code>Util.BuObject</code> | references credentials |
-| customerKey | <code>string</code> | Identifier of metadata |
-| [handleOutside] | <code>boolean</code> | if the API reponse is irregular this allows you to handle it outside of this generic method |
-
-<a name="MetadataType.readBUMetadataForType"></a>
-
-### MetadataType.readBUMetadataForType(readDir, [listBadKeys], [buMetadata]) ⇒ <code>Object</code>
-Returns metadata of a business unit that is saved locally
-
-**Kind**: static method of [<code>MetadataType</code>](#MetadataType)  
-**Returns**: <code>Object</code> - Metadata of BU in local directory  
-
-| Param | Type | Default | Description |
-| --- | --- | --- | --- |
-| readDir | <code>string</code> |  | root directory of metadata. |
-| [listBadKeys] | <code>boolean</code> | <code>false</code> | do not print errors, used for badKeys() |
-| [buMetadata] | <code>Object</code> |  | Metadata of BU in local directory |
-
-=======
->>>>>>> 0435ddd6
 <a name="MultiMetadataTypeList"></a>
 
 ## MultiMetadataTypeList : <code>object.&lt;string, string&gt;</code>
