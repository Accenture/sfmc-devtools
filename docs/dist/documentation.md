## Classes

<dl>
<dt><a href="#Builder">Builder</a></dt>
<dd><p>Builds metadata from a template using market specific customisation</p>
</dd>
<dt><a href="#Deployer">Deployer</a></dt>
<dd><p>Reads metadata from local directory and deploys it to specified target business unit.
Source and target business units are also compared before the deployment to apply metadata specific patches.</p>
</dd>
<dt><a href="#Mcdev">Mcdev</a></dt>
<dd><p>main class</p>
</dd>
<dt><a href="#AccountUser">AccountUser</a> ⇐ <code><a href="#MetadataType">MetadataType</a></code></dt>
<dd><p>MessageSendActivity MetadataType</p>
</dd>
<dt><a href="#Asset">Asset</a> ⇐ <code><a href="#MetadataType">MetadataType</a></code></dt>
<dd><p>FileTransfer MetadataType</p>
</dd>
<dt><a href="#AttributeGroup">AttributeGroup</a> ⇐ <code><a href="#MetadataType">MetadataType</a></code></dt>
<dd><p>AttributeGroup MetadataType</p>
</dd>
<dt><a href="#Automation">Automation</a> ⇐ <code><a href="#MetadataType">MetadataType</a></code></dt>
<dd><p>Automation MetadataType</p>
</dd>
<dt><a href="#Campaign">Campaign</a> ⇐ <code><a href="#MetadataType">MetadataType</a></code></dt>
<dd><p>Campaign MetadataType</p>
</dd>
<dt><a href="#ContentArea">ContentArea</a> ⇐ <code><a href="#MetadataType">MetadataType</a></code></dt>
<dd><p>ContentArea MetadataType</p>
</dd>
<dt><a href="#DataExtension">DataExtension</a> ⇐ <code><a href="#MetadataType">MetadataType</a></code></dt>
<dd><p>DataExtension MetadataType</p>
</dd>
<dt><a href="#DataExtensionField">DataExtensionField</a> ⇐ <code><a href="#MetadataType">MetadataType</a></code></dt>
<dd><p>DataExtensionField MetadataType</p>
</dd>
<dt><a href="#DataExtensionTemplate">DataExtensionTemplate</a> ⇐ <code><a href="#MetadataType">MetadataType</a></code></dt>
<dd><p>DataExtensionTemplate MetadataType</p>
</dd>
<dt><a href="#DataExtract">DataExtract</a> ⇐ <code><a href="#MetadataType">MetadataType</a></code></dt>
<dd><p>DataExtract MetadataType</p>
</dd>
<dt><a href="#DataExtractType">DataExtractType</a> ⇐ <code><a href="#MetadataType">MetadataType</a></code></dt>
<dd><p>DataExtractType MetadataType
Only for Caching No retrieve/upsert is required
as this is a configuration in the EID</p>
</dd>
<dt><a href="#Discovery">Discovery</a> ⇐ <code><a href="#MetadataType">MetadataType</a></code></dt>
<dd><p>ImportFile MetadataType</p>
</dd>
<dt><a href="#Email">Email</a> ⇐ <code><a href="#MetadataType">MetadataType</a></code></dt>
<dd><p>Email MetadataType</p>
</dd>
<dt><a href="#EmailSendDefinition">EmailSendDefinition</a> ⇐ <code><a href="#MetadataType">MetadataType</a></code></dt>
<dd><p>MessageSendActivity MetadataType</p>
</dd>
<dt><a href="#EventDefinition">EventDefinition</a> ⇐ <code><a href="#MetadataType">MetadataType</a></code></dt>
<dd><p>EventDefinition MetadataType</p>
</dd>
<dt><a href="#FileTransfer">FileTransfer</a> ⇐ <code><a href="#MetadataType">MetadataType</a></code></dt>
<dd><p>FileTransfer MetadataType</p>
</dd>
<dt><a href="#Filter">Filter</a> ⇐ <code><a href="#MetadataType">MetadataType</a></code></dt>
<dd><p>Filter MetadataType</p>
</dd>
<dt><a href="#Folder">Folder</a> ⇐ <code><a href="#MetadataType">MetadataType</a></code></dt>
<dd><p>Folder MetadataType</p>
</dd>
<dt><a href="#FtpLocation">FtpLocation</a> ⇐ <code><a href="#MetadataType">MetadataType</a></code></dt>
<dd><p>ImportFile MetadataType</p>
</dd>
<dt><a href="#ImportFile">ImportFile</a> ⇐ <code><a href="#MetadataType">MetadataType</a></code></dt>
<dd><p>ImportFile MetadataType</p>
</dd>
<dt><a href="#Interaction">Interaction</a> ⇐ <code><a href="#MetadataType">MetadataType</a></code></dt>
<dd><p>Script MetadataType</p>
</dd>
<dt><a href="#List">List</a> ⇐ <code><a href="#MetadataType">MetadataType</a></code></dt>
<dd><p>List MetadataType</p>
</dd>
<dt><a href="#MetadataType">MetadataType</a></dt>
<dd><p>MetadataType class that gets extended by their specific metadata type class.
Provides default functionality that can be overwritten by child metadata type classes</p>
</dd>
<dt><a href="#MobileCode">MobileCode</a> ⇐ <code><a href="#MetadataType">MetadataType</a></code></dt>
<dd><p>MobileCode MetadataType</p>
</dd>
<dt><a href="#MobileKeyword">MobileKeyword</a> ⇐ <code><a href="#MetadataType">MetadataType</a></code></dt>
<dd><p>MobileKeyword MetadataType</p>
</dd>
<dt><a href="#Query">Query</a> ⇐ <code><a href="#MetadataType">MetadataType</a></code></dt>
<dd><p>Query MetadataType</p>
</dd>
<dt><a href="#Role">Role</a> ⇐ <code><a href="#MetadataType">MetadataType</a></code></dt>
<dd><p>ImportFile MetadataType</p>
</dd>
<dt><a href="#Script">Script</a> ⇐ <code><a href="#MetadataType">MetadataType</a></code></dt>
<dd><p>Script MetadataType</p>
</dd>
<dt><a href="#SetDefinition">SetDefinition</a> ⇐ <code><a href="#MetadataType">MetadataType</a></code></dt>
<dd><p>SetDefinition MetadataType</p>
</dd>
<dt><a href="#TriggeredSendDefinition">TriggeredSendDefinition</a> ⇐ <code><a href="#MetadataType">MetadataType</a></code></dt>
<dd><p>MessageSendActivity MetadataType</p>
</dd>
<dt><a href="#Retriever">Retriever</a></dt>
<dd><p>Retrieves metadata from a business unit and saves it to the local filesystem.</p>
</dd>
</dl>

## Constants

<dl>
<dt><a href="#Util">Util</a></dt>
<dd><p>CLI entry for SFMC DevTools</p>
</dd>
<dt><a href="#MetadataTypeDefinitions">MetadataTypeDefinitions</a></dt>
<dd><p>Provides access to all metadataType classes</p>
</dd>
<dt><a href="#MetadataTypeInfo">MetadataTypeInfo</a></dt>
<dd><p>Provides access to all metadataType classes</p>
</dd>
<dt><a href="#mcdev">mcdev</a></dt>
<dd><p>sample file on how to retrieve a simple changelog to use in GUIs or automated processing of any kind</p>
</dd>
<dt><a href="#BusinessUnit">BusinessUnit</a></dt>
<dd><p>Helper that handles retrieval of BU info</p>
</dd>
<dt><a href="#Cli">Cli</a></dt>
<dd><p>CLI helper class</p>
</dd>
<dt><a href="#DevOps">DevOps</a></dt>
<dd><p>DevOps helper class</p>
</dd>
<dt><a href="#File">File</a></dt>
<dd><p>File extends fs-extra. It adds logger and util methods for file handling</p>
</dd>
<dt><a href="#Init">Init</a></dt>
<dd><p>CLI helper class</p>
</dd>
<dt><a href="#Init">Init</a></dt>
<dd><p>CLI helper class</p>
</dd>
<dt><a href="#Init">Init</a></dt>
<dd><p>CLI helper class</p>
</dd>
<dt><a href="#Init">Init</a></dt>
<dd><p>CLI helper class</p>
</dd>
<dt><a href="#Util">Util</a></dt>
<dd><p>Util that contains logger and simple util methods</p>
</dd>
</dl>

## Functions

<dl>
<dt><a href="#getUserName">getUserName(userList, item, fieldname)</a> ⇒ <code>string</code></dt>
<dd></dd>
<dt><a href="#setupSDK">setupSDK(credentialKey, authObject)</a> ⇒ <code><a href="#SDK">SDK</a></code></dt>
<dd><p>Returns an SDK instance to be used for API calls</p>
</dd>
<dt><a href="#createNewLoggerTransport">createNewLoggerTransport()</a> ⇒ <code>object</code></dt>
<dd><p>wrapper around our standard winston logging to console and logfile</p>
</dd>
<dt><a href="#startLogger">startLogger()</a> ⇒ <code>void</code></dt>
<dd><p>initiate winston logger</p>
</dd>
</dl>

## Typedefs

<dl>
<dt><a href="#SupportedMetadataTypes">SupportedMetadataTypes</a> : <code>Object.&lt;string, string&gt;</code></dt>
<dd></dd>
<dt><a href="#MetadataTypeItemObj">MetadataTypeItemObj</a> : <code>Object.&lt;string, any&gt;</code></dt>
<dd><p>key=customer key</p>
</dd>
<dt><a href="#CodeExtractItem">CodeExtractItem</a> : <code>object</code></dt>
<dd></dd>
<dt><a href="#CodeExtract">CodeExtract</a> : <code>object</code></dt>
<dd></dd>
<dt><a href="#CodeExtractItem">CodeExtractItem</a> : <code>object</code></dt>
<dd></dd>
<dt><a href="#ScriptMap">ScriptMap</a> : <code>object</code></dt>
<dd></dd>
<dt><a href="#AssetSubType">AssetSubType</a> : <code>Object.&lt;string, any&gt;</code></dt>
<dd></dd>
<dt><a href="#DataExtensionFieldMap">DataExtensionFieldMap</a> : <code>object</code></dt>
<dd></dd>
<dt><a href="#DataExtensionMap">DataExtensionMap</a> : <code>object</code></dt>
<dd></dd>
<dt><a href="#AccountUserDocument">AccountUserDocument</a> : <code>object</code></dt>
<dd></dd>
<dt><a href="#AutomationActivity">AutomationActivity</a> : <code>object</code></dt>
<dd></dd>
<dt><a href="#AutomationStep">AutomationStep</a> : <code>object</code></dt>
<dd></dd>
<dt><a href="#AutomationSchedule">AutomationSchedule</a> : <code>object</code></dt>
<dd><p>REST format</p>
</dd>
<dt><a href="#AutomationScheduleSoap">AutomationScheduleSoap</a> : <code>object</code></dt>
<dd><p>SOAP format</p>
</dd>
<dt><a href="#AutomationItem">AutomationItem</a> : <code>object</code></dt>
<dd></dd>
<dt><a href="#SDK">SDK</a> : <code>Object.&lt;string, AutomationItem&gt;</code></dt>
<dd></dd>
<dt><a href="#skipInteraction">skipInteraction</a> : <code>object</code></dt>
<dd><p>signals what to insert automatically for things usually asked via wizard</p>
</dd>
<dt><a href="#AuthObject">AuthObject</a> : <code>object</code></dt>
<dd></dd>
</dl>

<a name="Builder"></a>

## Builder
Builds metadata from a template using market specific customisation

**Kind**: global class  

* [Builder](#Builder)
    * [new Builder(properties, buObject)](#new_Builder_new)
    * _instance_
        * [.metadata](#Builder+metadata) : <code>TYPE.MultiMetadataTypeList</code>
        * [.buildDefinition(metadataType, name, templateVariables)](#Builder+buildDefinition) ⇒ <code>Promise</code>
        * [.buildTemplate(metadataType, keyArr, templateVariables)](#Builder+buildTemplate) ⇒ <code>Promise.&lt;TYPE.MultiMetadataTypeList&gt;</code>
    * _static_
        * [.buildTemplate(businessUnit, selectedType, keyArr, market)](#Builder.buildTemplate) ⇒ <code>Promise.&lt;TYPE.MultiMetadataTypeList&gt;</code>
        * [.buildDefinition(businessUnit, selectedType, name, market)](#Builder.buildDefinition) ⇒ <code>Promise.&lt;void&gt;</code>
        * [.buildDefinitionBulk(listName, type, name)](#Builder.buildDefinitionBulk) ⇒ <code>Promise.&lt;void&gt;</code>
        * [.verifyMarketList(mlName, properties)](#Builder.verifyMarketList) ⇒ <code>void</code>
        * [._checkMarket(market)](#Builder._checkMarket) ⇒ <code>boolean</code>

<a name="new_Builder_new"></a>

### new Builder(properties, buObject)
Creates a Builder, uses v2 auth if v2AuthOptions are passed.


| Param | Type | Description |
| --- | --- | --- |
| properties | <code>object</code> | properties for auth |
| properties.directories | <code>object</code> | list of default directories |
| properties.directories.template | <code>string</code> | where templates are saved |
| properties.directories.templateBuilds | <code>string</code> | where template-based deployment definitions are saved |
| properties.businessUnits | <code>string</code> | ID of Business Unit to authenticate with |
| buObject | <code>TYPE.BuObject</code> | properties for auth |

<a name="Builder+metadata"></a>

### builder.metadata : <code>TYPE.MultiMetadataTypeList</code>
**Kind**: instance property of [<code>Builder</code>](#Builder)  
<a name="Builder+buildDefinition"></a>

### builder.buildDefinition(metadataType, name, templateVariables) ⇒ <code>Promise</code>
Builds a specific metadata file by name

**Kind**: instance method of [<code>Builder</code>](#Builder)  
**Returns**: <code>Promise</code> - Promise  

| Param | Type | Description |
| --- | --- | --- |
| metadataType | <code>string</code> | metadata type to build |
| name | <code>string</code> | name of metadata to build |
| templateVariables | <code>TYPE.TemplateMap</code> | variables to be replaced in the metadata |

<a name="Builder+buildTemplate"></a>

### builder.buildTemplate(metadataType, keyArr, templateVariables) ⇒ <code>Promise.&lt;TYPE.MultiMetadataTypeList&gt;</code>
<<<<<<< HEAD
Build a template based on a list of metadata files in the retrieve folder.
=======
Builds a specific metadata file by name
>>>>>>> 98b66859

**Kind**: instance method of [<code>Builder</code>](#Builder)  
**Returns**: <code>Promise.&lt;TYPE.MultiMetadataTypeList&gt;</code> - Promise  

| Param | Type | Description |
| --- | --- | --- |
| metadataType | <code>string</code> | metadata type to create a template of |
| keyArr | <code>Array.&lt;string&gt;</code> | customerkey of metadata to create a template of |
| templateVariables | <code>TYPE.TemplateMap</code> | variables to be replaced in the metadata |
<<<<<<< HEAD

<a name="Builder.buildTemplate"></a>

### Builder.buildTemplate(businessUnit, selectedType, keyArr, market) ⇒ <code>Promise.&lt;TYPE.MultiMetadataTypeList&gt;</code>
Build a template based on a list of metadata files in the retrieve folder.

**Kind**: static method of [<code>Builder</code>](#Builder)  
**Returns**: <code>Promise.&lt;TYPE.MultiMetadataTypeList&gt;</code> - -  

| Param | Type | Description |
| --- | --- | --- |
| businessUnit | <code>string</code> | references credentials from properties.json |
| selectedType | <code>string</code> | supported metadata type |
| keyArr | <code>Array.&lt;string&gt;</code> | customerkey of the metadata |
| market | <code>string</code> | market localizations |

<a name="Builder.buildDefinition"></a>

### Builder.buildDefinition(businessUnit, selectedType, name, market) ⇒ <code>Promise.&lt;void&gt;</code>
Build a specific metadata file based on a template.

**Kind**: static method of [<code>Builder</code>](#Builder)  
**Returns**: <code>Promise.&lt;void&gt;</code> - -  

| Param | Type | Description |
| --- | --- | --- |
| businessUnit | <code>string</code> | references credentials from properties.json |
| selectedType | <code>string</code> | supported metadata type |
| name | <code>string</code> | name of the metadata |
| market | <code>string</code> | market localizations |

<a name="Builder.buildDefinitionBulk"></a>

### Builder.buildDefinitionBulk(listName, type, name) ⇒ <code>Promise.&lt;void&gt;</code>
Build a specific metadata file based on a template using a list of bu-market combos

**Kind**: static method of [<code>Builder</code>](#Builder)  
**Returns**: <code>Promise.&lt;void&gt;</code> - -  

| Param | Type | Description |
| --- | --- | --- |
| listName | <code>string</code> | name of list of BU-market combos |
| type | <code>string</code> | supported metadata type |
| name | <code>string</code> | name of the metadata |
=======
>>>>>>> 98b66859

<a name="Builder.verifyMarketList"></a>

### Builder.verifyMarketList(mlName, properties) ⇒ <code>void</code>
ensure provided MarketList exists and it's content including markets and BUs checks out

**Kind**: static method of [<code>Builder</code>](#Builder)  
**Returns**: <code>void</code> - throws errors if problems were found  

| Param | Type | Description |
| --- | --- | --- |
| mlName | <code>string</code> | name of marketList |
| properties | <code>object</code> | General configuration to be used in retrieve |
| properties.markets | <code>object</code> | list of template variable combos |
| properties.marketList | <code>object</code> | list of bu-market combos |
| properties.credentials | <code>object</code> | list of credentials and their BUs |

<a name="Builder._checkMarket"></a>

### Builder.\_checkMarket(market) ⇒ <code>boolean</code>
check if a market name exists in current mcdev config

**Kind**: static method of [<code>Builder</code>](#Builder)  
**Returns**: <code>boolean</code> - found market or not  

| Param | Type | Description |
| --- | --- | --- |
| market | <code>string</code> | market localizations |

<a name="Deployer"></a>

## Deployer
Reads metadata from local directory and deploys it to specified target business unit.
Source and target business units are also compared before the deployment to apply metadata specific patches.

**Kind**: global class  

* [Deployer](#Deployer)
    * [new Deployer(properties, buObject, [typeArr])](#new_Deployer_new)
    * _instance_
        * [.deploy()](#Deployer+deploy) ⇒ <code>Promise</code>
        * [.deployCallback(result, metadataType)](#Deployer+deployCallback) ⇒ <code>void</code>
    * _static_
        * [.readBUMetadata(deployDir, [type], [listBadKeys])](#Deployer.readBUMetadata) ⇒ <code>object</code>
        * [.createFolderDefinitions(deployDir, metadata, metadataTypeArr)](#Deployer.createFolderDefinitions) ⇒ <code>void</code>

<a name="new_Deployer_new"></a>

### new Deployer(properties, buObject, [typeArr])
Creates a Deployer, uses v2 auth if v2AuthOptions are passed.


| Param | Type | Description |
| --- | --- | --- |
| properties | <code>object</code> | General configuration to be used in retrieve |
| properties.directories | <code>object</code> | Directories to be used when interacting with FS |
| buObject | <code>TYPE.BuObject</code> | properties for auth |
| [typeArr] | <code>Array.&lt;string&gt;</code> | limit deployment to given metadata type |

<a name="Deployer+deploy"></a>

### deployer.deploy() ⇒ <code>Promise</code>
Deploy all metadata that is located in the deployDir

**Kind**: instance method of [<code>Deployer</code>](#Deployer)  
**Returns**: <code>Promise</code> - Promise  
<a name="Deployer+deployCallback"></a>

### deployer.deployCallback(result, metadataType) ⇒ <code>void</code>
Gets called for every deployed metadata entry

**Kind**: instance method of [<code>Deployer</code>](#Deployer)  

| Param | Type | Description |
| --- | --- | --- |
| result | <code>object</code> | Deployment result |
| metadataType | <code>string</code> | Name of metadata type |

<a name="Deployer.readBUMetadata"></a>

### Deployer.readBUMetadata(deployDir, [type], [listBadKeys]) ⇒ <code>object</code>
Returns metadata of a business unit that is saved locally

**Kind**: static method of [<code>Deployer</code>](#Deployer)  
**Returns**: <code>object</code> - Metadata of BU in local directory  

| Param | Type | Default | Description |
| --- | --- | --- | --- |
| deployDir | <code>string</code> |  | root directory of metadata. |
| [type] | <code>Array.&lt;string&gt;</code> |  | limit deployment to given metadata type |
| [listBadKeys] | <code>boolean</code> | <code>false</code> | do not print errors, used for badKeys() |

<a name="Deployer.createFolderDefinitions"></a>

### Deployer.createFolderDefinitions(deployDir, metadata, metadataTypeArr) ⇒ <code>void</code>
parses asset metadata to auto-create folders in target folder

**Kind**: static method of [<code>Deployer</code>](#Deployer)  

| Param | Type | Description |
| --- | --- | --- |
| deployDir | <code>string</code> | root directory of metadata. |
| metadata | <code>object</code> | list of metadata |
| metadataTypeArr | <code>string</code> | list of metadata types |

<a name="Mcdev"></a>

## Mcdev
main class

**Kind**: global class  

* [Mcdev](#Mcdev)
    * [.setSkipInteraction([skipInteraction])](#Mcdev.setSkipInteraction) ⇒ <code>void</code>
    * [.createDeltaPkg(argv)](#Mcdev.createDeltaPkg) ⇒ <code>void</code>
    * [.selectTypes()](#Mcdev.selectTypes) ⇒ <code>Promise</code>
    * [.explainTypes()](#Mcdev.explainTypes) ⇒ <code>void</code>
    * [.upgrade([skipInteraction])](#Mcdev.upgrade) ⇒ <code>Promise</code>
    * [.retrieve(businessUnit, [selectedTypesArr], [changelogOnly])](#Mcdev.retrieve) ⇒ <code>Promise.&lt;object&gt;</code>
    * [._deployBU(cred, bu, [typeArr])](#Mcdev._deployBU) ⇒ <code>Promise</code>
    * [.deploy(businessUnit, [selectedTypesArr])](#Mcdev.deploy) ⇒ <code>Promise.&lt;void&gt;</code>
    * [.initProject([credentialsName], [skipInteraction])](#Mcdev.initProject) ⇒ <code>Promise.&lt;void&gt;</code>
    * [.findBUs(credentialsName)](#Mcdev.findBUs) ⇒ <code>Promise.&lt;void&gt;</code>
    * [.document(businessUnit, type)](#Mcdev.document) ⇒ <code>Promise.&lt;void&gt;</code>
    * [.deleteByKey(businessUnit, type, customerKey)](#Mcdev.deleteByKey) ⇒ <code>Promise.&lt;void&gt;</code>
    * [.badKeys(businessUnit)](#Mcdev.badKeys) ⇒ <code>Promise.&lt;void&gt;</code>
    * [.retrieveAsTemplate(businessUnit, selectedType, name, market)](#Mcdev.retrieveAsTemplate) ⇒ <code>Promise.&lt;TYPE.MultiMetadataTypeList&gt;</code>
    * [.buildTemplate(businessUnit, selectedType, keyArr, market)](#Mcdev.buildTemplate) ⇒ <code>Promise.&lt;TYPE.MultiMetadataTypeList&gt;</code>
    * [.buildDefinition(businessUnit, selectedType, name, market)](#Mcdev.buildDefinition) ⇒ <code>Promise.&lt;void&gt;</code>
<<<<<<< HEAD
=======
    * [._checkMarket(market)](#Mcdev._checkMarket) ⇒ <code>boolean</code>
>>>>>>> 98b66859
    * [.buildDefinitionBulk(listName, type, name)](#Mcdev.buildDefinitionBulk) ⇒ <code>Promise.&lt;void&gt;</code>

<a name="Mcdev.setSkipInteraction"></a>

### Mcdev.setSkipInteraction([skipInteraction]) ⇒ <code>void</code>
helper method to use unattended mode when including mcdev as a package

**Kind**: static method of [<code>Mcdev</code>](#Mcdev)  

| Param | Type | Description |
| --- | --- | --- |
| [skipInteraction] | <code>TYPE.skipInteraction</code> | signals what to insert automatically for things usually asked via wizard |

<a name="Mcdev.createDeltaPkg"></a>

### Mcdev.createDeltaPkg(argv) ⇒ <code>void</code>
handler for 'mcdev createDeltaPkg

**Kind**: static method of [<code>Mcdev</code>](#Mcdev)  

| Param | Type | Description |
| --- | --- | --- |
| argv | <code>object</code> | yargs parameters |
| [argv.range] | <code>string</code> | git commit range     into deploy directory |
| [argv.filter] | <code>string</code> | filter file paths that start with any |
| [argv.skipInteraction] | <code>object</code> | allows to skip interactive wizard |

<a name="Mcdev.selectTypes"></a>

### Mcdev.selectTypes() ⇒ <code>Promise</code>
**Kind**: static method of [<code>Mcdev</code>](#Mcdev)  
**Returns**: <code>Promise</code> - .  
<a name="Mcdev.explainTypes"></a>

### Mcdev.explainTypes() ⇒ <code>void</code>
**Kind**: static method of [<code>Mcdev</code>](#Mcdev)  
**Returns**: <code>void</code> - .  
<a name="Mcdev.upgrade"></a>

### Mcdev.upgrade([skipInteraction]) ⇒ <code>Promise</code>
**Kind**: static method of [<code>Mcdev</code>](#Mcdev)  
**Returns**: <code>Promise</code> - .  

| Param | Type | Description |
| --- | --- | --- |
| [skipInteraction] | <code>boolean</code> \| <code>object</code> | signals what to insert automatically for things usually asked via wizard |

<a name="Mcdev.retrieve"></a>

### Mcdev.retrieve(businessUnit, [selectedTypesArr], [changelogOnly]) ⇒ <code>Promise.&lt;object&gt;</code>
Retrieve all metadata from the specified business unit into the local file system.

**Kind**: static method of [<code>Mcdev</code>](#Mcdev)  
**Returns**: <code>Promise.&lt;object&gt;</code> - -  

| Param | Type | Description |
| --- | --- | --- |
| businessUnit | <code>string</code> | references credentials from properties.json |
| [selectedTypesArr] | <code>Array.&lt;string&gt;</code> | limit retrieval to given metadata type |
| [changelogOnly] | <code>boolean</code> | skip saving, only create json in memory |

<a name="Mcdev._deployBU"></a>

### Mcdev.\_deployBU(cred, bu, [typeArr]) ⇒ <code>Promise</code>
helper for deploy()

**Kind**: static method of [<code>Mcdev</code>](#Mcdev)  
**Returns**: <code>Promise</code> - ensure that BUs are worked on sequentially  

| Param | Type | Description |
| --- | --- | --- |
| cred | <code>string</code> | name of Credential |
| bu | <code>string</code> | name of BU |
| [typeArr] | <code>Array.&lt;string&gt;</code> | limit deployment to given metadata type |

<a name="Mcdev.deploy"></a>

### Mcdev.deploy(businessUnit, [selectedTypesArr]) ⇒ <code>Promise.&lt;void&gt;</code>
Deploys all metadata located in the 'deploy' directory to the specified business unit
! deploy does not support selecting subtypes yet

**Kind**: static method of [<code>Mcdev</code>](#Mcdev)  
**Returns**: <code>Promise.&lt;void&gt;</code> - -  

| Param | Type | Description |
| --- | --- | --- |
| businessUnit | <code>string</code> | references credentials from properties.json |
| [selectedTypesArr] | <code>Array.&lt;string&gt;</code> | limit deployment to given metadata type |

<a name="Mcdev.initProject"></a>

### Mcdev.initProject([credentialsName], [skipInteraction]) ⇒ <code>Promise.&lt;void&gt;</code>
Creates template file for properties.json

**Kind**: static method of [<code>Mcdev</code>](#Mcdev)  
**Returns**: <code>Promise.&lt;void&gt;</code> - -  

| Param | Type | Description |
| --- | --- | --- |
| [credentialsName] | <code>string</code> | identifying name of the installed package / project |
| [skipInteraction] | <code>boolean</code> \| <code>object</code> | signals what to insert automatically for things usually asked via wizard |

<a name="Mcdev.findBUs"></a>

### Mcdev.findBUs(credentialsName) ⇒ <code>Promise.&lt;void&gt;</code>
Refreshes BU names and ID's from MC instance

**Kind**: static method of [<code>Mcdev</code>](#Mcdev)  
**Returns**: <code>Promise.&lt;void&gt;</code> - -  

| Param | Type | Description |
| --- | --- | --- |
| credentialsName | <code>string</code> | identifying name of the installed package / project |

<a name="Mcdev.document"></a>

### Mcdev.document(businessUnit, type) ⇒ <code>Promise.&lt;void&gt;</code>
Creates docs for supported metadata types in Markdown and/or HTML format

**Kind**: static method of [<code>Mcdev</code>](#Mcdev)  
**Returns**: <code>Promise.&lt;void&gt;</code> - -  

| Param | Type | Description |
| --- | --- | --- |
| businessUnit | <code>string</code> | references credentials from properties.json |
| type | <code>string</code> | metadata type |

<a name="Mcdev.deleteByKey"></a>

### Mcdev.deleteByKey(businessUnit, type, customerKey) ⇒ <code>Promise.&lt;void&gt;</code>
Creates docs for supported metadata types in Markdown and/or HTML format

**Kind**: static method of [<code>Mcdev</code>](#Mcdev)  
**Returns**: <code>Promise.&lt;void&gt;</code> - -  

| Param | Type | Description |
| --- | --- | --- |
| businessUnit | <code>string</code> | references credentials from properties.json |
| type | <code>string</code> | supported metadata type |
| customerKey | <code>string</code> | Identifier of data extension |

<a name="Mcdev.badKeys"></a>

### Mcdev.badKeys(businessUnit) ⇒ <code>Promise.&lt;void&gt;</code>
Converts metadata to legacy format. Output is saved in 'converted' directory

**Kind**: static method of [<code>Mcdev</code>](#Mcdev)  
**Returns**: <code>Promise.&lt;void&gt;</code> - -  

| Param | Type | Description |
| --- | --- | --- |
| businessUnit | <code>string</code> | references credentials from properties.json |

<a name="Mcdev.retrieveAsTemplate"></a>

### Mcdev.retrieveAsTemplate(businessUnit, selectedType, name, market) ⇒ <code>Promise.&lt;TYPE.MultiMetadataTypeList&gt;</code>
Retrieve a specific metadata file and templatise.

**Kind**: static method of [<code>Mcdev</code>](#Mcdev)  
**Returns**: <code>Promise.&lt;TYPE.MultiMetadataTypeList&gt;</code> - -  

| Param | Type | Description |
| --- | --- | --- |
| businessUnit | <code>string</code> | references credentials from properties.json |
| selectedType | <code>string</code> | supported metadata type |
| name | <code>string</code> | name of the metadata |
| market | <code>string</code> | market which should be used to revert template |

<a name="Mcdev.buildTemplate"></a>
<<<<<<< HEAD

### Mcdev.buildTemplate(businessUnit, selectedType, keyArr, market) ⇒ <code>Promise.&lt;TYPE.MultiMetadataTypeList&gt;</code>
Build a template based on a list of metadata files in the retrieve folder.
=======

### Mcdev.buildTemplate(businessUnit, selectedType, keyArr, market) ⇒ <code>Promise.&lt;TYPE.MultiMetadataTypeList&gt;</code>
Build a specific metadata file based on a template.

**Kind**: static method of [<code>Mcdev</code>](#Mcdev)  
**Returns**: <code>Promise.&lt;TYPE.MultiMetadataTypeList&gt;</code> - -  

| Param | Type | Description |
| --- | --- | --- |
| businessUnit | <code>string</code> | references credentials from properties.json |
| selectedType | <code>string</code> | supported metadata type |
| keyArr | <code>Array.&lt;string&gt;</code> | customerkey of the metadata |
| market | <code>string</code> | market localizations |

<a name="Mcdev.buildDefinition"></a>

### Mcdev.buildDefinition(businessUnit, selectedType, name, market) ⇒ <code>Promise.&lt;void&gt;</code>
Build a specific metadata file based on a template.
>>>>>>> 98b66859

**Kind**: static method of [<code>Mcdev</code>](#Mcdev)  
**Returns**: <code>Promise.&lt;TYPE.MultiMetadataTypeList&gt;</code> - -  

| Param | Type | Description |
| --- | --- | --- |
| businessUnit | <code>string</code> | references credentials from properties.json |
| selectedType | <code>string</code> | supported metadata type |
<<<<<<< HEAD
| keyArr | <code>Array.&lt;string&gt;</code> | customerkey of the metadata |
=======
| name | <code>string</code> | name of the metadata |
>>>>>>> 98b66859
| market | <code>string</code> | market localizations |

<a name="Mcdev.buildDefinition"></a>

### Mcdev.buildDefinition(businessUnit, selectedType, name, market) ⇒ <code>Promise.&lt;void&gt;</code>
Build a specific metadata file based on a template.

**Kind**: static method of [<code>Mcdev</code>](#Mcdev)  
**Returns**: <code>Promise.&lt;void&gt;</code> - -  

| Param | Type | Description |
| --- | --- | --- |
| businessUnit | <code>string</code> | references credentials from properties.json |
| selectedType | <code>string</code> | supported metadata type |
| name | <code>string</code> | name of the metadata |
| market | <code>string</code> | market localizations |

<a name="Mcdev.buildDefinitionBulk"></a>

### Mcdev.buildDefinitionBulk(listName, type, name) ⇒ <code>Promise.&lt;void&gt;</code>
Build a specific metadata file based on a template using a list of bu-market combos

**Kind**: static method of [<code>Mcdev</code>](#Mcdev)  
**Returns**: <code>Promise.&lt;void&gt;</code> - -  

| Param | Type | Description |
| --- | --- | --- |
| listName | <code>string</code> | name of list of BU-market combos |
| type | <code>string</code> | supported metadata type |
| name | <code>string</code> | name of the metadata |

<a name="AccountUser"></a>

## AccountUser ⇐ [<code>MetadataType</code>](#MetadataType)
MessageSendActivity MetadataType

**Kind**: global class  
**Extends**: [<code>MetadataType</code>](#MetadataType)  

* [AccountUser](#AccountUser) ⇐ [<code>MetadataType</code>](#MetadataType)
    * [.retrieve(retrieveDir, _, buObject)](#AccountUser.retrieve) ⇒ <code>Promise.&lt;TYPE.MetadataTypeMapObj&gt;</code>
    * [.retrieveChangelog(buObject)](#AccountUser.retrieveChangelog) ⇒ <code>Promise.&lt;object&gt;</code>
    * [.timeSinceDate(date)](#AccountUser.timeSinceDate) ⇒ <code>number</code>
    * [.getBuName(buObject, id)](#AccountUser.getBuName) ⇒ <code>string</code>
    * [.document(buObject, [metadata])](#AccountUser.document) ⇒ <code>Promise.&lt;void&gt;</code>
    * [._generateDocMd(users, type, columnsToPrint)](#AccountUser._generateDocMd) ⇒ <code>string</code>
    * [.postRetrieveTasks(metadata)](#AccountUser.postRetrieveTasks) ⇒ <code>TYPE.MetadataTypeItem</code>
    * [.parseMetadata(metadata)](#AccountUser.parseMetadata) ⇒ <code>TYPE.MetadataTypeItem</code>

<a name="AccountUser.retrieve"></a>

### AccountUser.retrieve(retrieveDir, _, buObject) ⇒ <code>Promise.&lt;TYPE.MetadataTypeMapObj&gt;</code>
Retrieves SOAP based metadata of metadata type into local filesystem. executes callback with retrieved metadata

**Kind**: static method of [<code>AccountUser</code>](#AccountUser)  
**Returns**: <code>Promise.&lt;TYPE.MetadataTypeMapObj&gt;</code> - Promise of metadata  

| Param | Type | Description |
| --- | --- | --- |
| retrieveDir | <code>string</code> | Directory where retrieved metadata directory will be saved |
| _ | <code>Array.&lt;string&gt;</code> | Returns specified fields even if their retrieve definition is not set to true |
| buObject | <code>TYPE.BuObject</code> | properties for auth |

<a name="AccountUser.retrieveChangelog"></a>

### AccountUser.retrieveChangelog(buObject) ⇒ <code>Promise.&lt;object&gt;</code>
Retrieves SOAP based metadata of metadata type into local filesystem. executes callback with retrieved metadata

**Kind**: static method of [<code>AccountUser</code>](#AccountUser)  
**Returns**: <code>Promise.&lt;object&gt;</code> - Promise of metadata  

| Param | Type | Description |
| --- | --- | --- |
| buObject | <code>object</code> | properties for auth |

<a name="AccountUser.timeSinceDate"></a>

### AccountUser.timeSinceDate(date) ⇒ <code>number</code>
**Kind**: static method of [<code>AccountUser</code>](#AccountUser)  
**Returns**: <code>number</code> - time difference  

| Param | Type | Description |
| --- | --- | --- |
| date | <code>string</code> | first date |

<a name="AccountUser.getBuName"></a>

### AccountUser.getBuName(buObject, id) ⇒ <code>string</code>
helper to print bu names

**Kind**: static method of [<code>AccountUser</code>](#AccountUser)  
**Returns**: <code>string</code> - "bu name (bu id)""  

| Param | Type | Description |
| --- | --- | --- |
| buObject | <code>TYPE.BuObject</code> | needed for eid |
| buObject.eid | <code>string</code> | needed to check for parent bu |
| id | <code>number</code> | bu id |

<a name="AccountUser.document"></a>

### AccountUser.document(buObject, [metadata]) ⇒ <code>Promise.&lt;void&gt;</code>
Creates markdown documentation of all roles

**Kind**: static method of [<code>AccountUser</code>](#AccountUser)  
**Returns**: <code>Promise.&lt;void&gt;</code> - -  

| Param | Type | Description |
| --- | --- | --- |
| buObject | <code>TYPE.BuObject</code> | properties for auth |
| [metadata] | <code>object</code> | user list |

<a name="AccountUser._generateDocMd"></a>

### AccountUser.\_generateDocMd(users, type, columnsToPrint) ⇒ <code>string</code>
**Kind**: static method of [<code>AccountUser</code>](#AccountUser)  
**Returns**: <code>string</code> - markdown  

| Param | Type | Description |
| --- | --- | --- |
| users | <code>Array.&lt;object&gt;</code> | list of users and installed package |
| type | <code>&#x27;Installed Package&#x27;</code> \| <code>&#x27;User&#x27;</code> | choose what sub type to print |
| columnsToPrint | <code>Array.&lt;Array&gt;</code> | helper array |

<a name="AccountUser.postRetrieveTasks"></a>

### AccountUser.postRetrieveTasks(metadata) ⇒ <code>TYPE.MetadataTypeItem</code>
manages post retrieve steps

**Kind**: static method of [<code>AccountUser</code>](#AccountUser)  
**Returns**: <code>TYPE.MetadataTypeItem</code> - Array with one metadata object and one query string  

| Param | Type | Description |
| --- | --- | --- |
| metadata | <code>TYPE.MetadataTypeItem</code> | a single query |

<a name="AccountUser.parseMetadata"></a>

### AccountUser.parseMetadata(metadata) ⇒ <code>TYPE.MetadataTypeItem</code>
parses retrieved Metadata before saving

**Kind**: static method of [<code>AccountUser</code>](#AccountUser)  
**Returns**: <code>TYPE.MetadataTypeItem</code> - Array with one metadata object and one sql string  

| Param | Type | Description |
| --- | --- | --- |
| metadata | <code>TYPE.MetadataTypeItem</code> | a single query activity definition |

<a name="Asset"></a>

## Asset ⇐ [<code>MetadataType</code>](#MetadataType)
FileTransfer MetadataType

**Kind**: global class  
**Extends**: [<code>MetadataType</code>](#MetadataType)  

* [Asset](#Asset) ⇐ [<code>MetadataType</code>](#MetadataType)
    * [.retrieve(retrieveDir, _, __, [selectedSubType])](#Asset.retrieve) ⇒ <code>Promise.&lt;{metadata: TYPE.AssetMap, type: string}&gt;</code>
    * [.retrieveForCache(_, [selectedSubType])](#Asset.retrieveForCache) ⇒ <code>Promise.&lt;{metadata: TYPE.AssetMap, type: string}&gt;</code>
    * [.retrieveAsTemplate(templateDir, name, templateVariables, [selectedSubType])](#Asset.retrieveAsTemplate) ⇒ <code>Promise.&lt;{metadata: TYPE.AssetItem, type: string}&gt;</code>
    * [.create(metadata)](#Asset.create) ⇒ <code>Promise</code>
    * [.update(metadata)](#Asset.update) ⇒ <code>Promise</code>
    * [.requestSubType(subType, subTypeArray, [retrieveDir], [templateName], [templateVariables])](#Asset.requestSubType) ⇒ <code>Promise</code>
    * [.requestAndSaveExtended(items, subType, retrieveDir, [templateVariables])](#Asset.requestAndSaveExtended) ⇒ <code>Promise</code>
    * [._retrieveExtendedFile(metadata, subType, retrieveDir)](#Asset._retrieveExtendedFile) ⇒ <code>Promise.&lt;void&gt;</code>
    * [._readExtendedFileFromFS(metadata, subType, deployDir)](#Asset._readExtendedFileFromFS) ⇒ <code>Promise.&lt;void&gt;</code>
    * [.postRetrieveTasks(metadata)](#Asset.postRetrieveTasks) ⇒ <code>TYPE.CodeExtractItem</code>
    * [.preDeployTasks(metadata, deployDir)](#Asset.preDeployTasks) ⇒ <code>Promise.&lt;TYPE.AssetItem&gt;</code>
    * [.getSubtype(metadata)](#Asset.getSubtype) ⇒ <code>TYPE.AssetSubType</code>
<<<<<<< HEAD
    * [.buildDefinitionForExtracts(templateDir, targetDir, metadata, templateVariables, templateName)](#Asset.buildDefinitionForExtracts) ⇒ <code>Promise.&lt;void&gt;</code>
    * [.buildTemplateForExtracts(templateDir, targetDir, metadata, templateVariables, templateName)](#Asset.buildTemplateForExtracts) ⇒ <code>Promise.&lt;void&gt;</code>
    * [._buildXForExtracts(templateDir, targetDir, metadata, templateVariables, templateName, mode)](#Asset._buildXForExtracts) ⇒ <code>Promise.&lt;void&gt;</code>
=======
    * [.buildDefinitionForNested(templateDir, targetDir, metadata, templateVariables, templateName)](#Asset.buildDefinitionForNested) ⇒ <code>Promise.&lt;void&gt;</code>
    * [.buildTemplateForNested(templateDir, targetDir, metadata, templateVariables, templateName)](#Asset.buildTemplateForNested) ⇒ <code>Promise.&lt;void&gt;</code>
    * [._buildForNested(templateDir, targetDir, metadata, templateVariables, templateName, mode)](#Asset._buildForNested) ⇒ <code>Promise.&lt;void&gt;</code>
>>>>>>> 98b66859
    * [.parseMetadata(metadata)](#Asset.parseMetadata) ⇒ <code>TYPE.CodeExtractItem</code>
    * [._mergeCode(metadata, deployDir, subType, [templateName])](#Asset._mergeCode) ⇒ <code>Promise.&lt;Array.&lt;TYPE.CodeExtract&gt;&gt;</code>
    * [._mergeCode_slots(prefix, metadataSlots, readDirArr, subtypeExtension, subDirArr, fileList, customerKey, [templateName])](#Asset._mergeCode_slots) ⇒ <code>Promise.&lt;void&gt;</code>
    * [._extractCode(metadata)](#Asset._extractCode) ⇒ <code>TYPE.CodeExtractItem</code>
    * [._extractCode_slots(prefix, metadataSlots, codeArr)](#Asset._extractCode_slots) ⇒ <code>void</code>
    * [.getJsonFromFS(dir)](#Asset.getJsonFromFS) ⇒ <code>object</code>
    * [.findSubType(templateDir, templateName)](#Asset.findSubType) ⇒ <code>TYPE.AssetSubType</code>
    * [.readSecondaryFolder(templateDir, typeDirArr, templateName, fileName)](#Asset.readSecondaryFolder) ⇒ <code>TYPE.AssetItem</code>

<a name="Asset.retrieve"></a>

### Asset.retrieve(retrieveDir, _, __, [selectedSubType]) ⇒ <code>Promise.&lt;{metadata: TYPE.AssetMap, type: string}&gt;</code>
Retrieves Metadata of Asset

**Kind**: static method of [<code>Asset</code>](#Asset)  
**Returns**: <code>Promise.&lt;{metadata: TYPE.AssetMap, type: string}&gt;</code> - Promise  

| Param | Type | Description |
| --- | --- | --- |
| retrieveDir | <code>string</code> | Directory where retrieved metadata directory will be saved |
| _ | <code>void</code> | - |
| __ | <code>void</code> | - |
| [selectedSubType] | <code>TYPE.AssetSubType</code> | optionally limit to a single subtype |

<a name="Asset.retrieveForCache"></a>

### Asset.retrieveForCache(_, [selectedSubType]) ⇒ <code>Promise.&lt;{metadata: TYPE.AssetMap, type: string}&gt;</code>
Retrieves asset metadata for caching

**Kind**: static method of [<code>Asset</code>](#Asset)  
**Returns**: <code>Promise.&lt;{metadata: TYPE.AssetMap, type: string}&gt;</code> - Promise  

| Param | Type | Description |
| --- | --- | --- |
| _ | <code>void</code> | - |
| [selectedSubType] | <code>string</code> | optionally limit to a single subtype |

<a name="Asset.retrieveAsTemplate"></a>

### Asset.retrieveAsTemplate(templateDir, name, templateVariables, [selectedSubType]) ⇒ <code>Promise.&lt;{metadata: TYPE.AssetItem, type: string}&gt;</code>
Retrieves asset metadata for templating

**Kind**: static method of [<code>Asset</code>](#Asset)  
**Returns**: <code>Promise.&lt;{metadata: TYPE.AssetItem, type: string}&gt;</code> - Promise  

| Param | Type | Description |
| --- | --- | --- |
| templateDir | <code>string</code> | Directory where retrieved metadata directory will be saved |
| name | <code>string</code> | name of the metadata file |
| templateVariables | <code>TYPE.TemplateMap</code> | variables to be replaced in the metadata |
| [selectedSubType] | <code>TYPE.AssetSubType</code> | optionally limit to a single subtype |

<a name="Asset.create"></a>

### Asset.create(metadata) ⇒ <code>Promise</code>
Creates a single asset

**Kind**: static method of [<code>Asset</code>](#Asset)  
**Returns**: <code>Promise</code> - Promise  

| Param | Type | Description |
| --- | --- | --- |
| metadata | <code>TYPE.AssetItem</code> | a single asset |

<a name="Asset.update"></a>

### Asset.update(metadata) ⇒ <code>Promise</code>
Updates a single asset

**Kind**: static method of [<code>Asset</code>](#Asset)  
**Returns**: <code>Promise</code> - Promise  

| Param | Type | Description |
| --- | --- | --- |
| metadata | <code>TYPE.AssetItem</code> | a single asset |

<a name="Asset.requestSubType"></a>

### Asset.requestSubType(subType, subTypeArray, [retrieveDir], [templateName], [templateVariables]) ⇒ <code>Promise</code>
Retrieves Metadata of a specific asset type

**Kind**: static method of [<code>Asset</code>](#Asset)  
**Returns**: <code>Promise</code> - Promise  

| Param | Type | Description |
| --- | --- | --- |
| subType | <code>TYPE.AssetSubType</code> | group of similar assets to put in a folder (ie. images) |
| subTypeArray | <code>Array.&lt;TYPE.AssetSubType&gt;</code> | list of all asset types within this subtype |
| [retrieveDir] | <code>string</code> | target directory for saving assets |
| [templateName] | <code>string</code> | name of the metadata file |
| [templateVariables] | <code>TYPE.TemplateMap</code> | variables to be replaced in the metadata |

<a name="Asset.requestAndSaveExtended"></a>

### Asset.requestAndSaveExtended(items, subType, retrieveDir, [templateVariables]) ⇒ <code>Promise</code>
Retrieves extended metadata (files or extended content) of asset

**Kind**: static method of [<code>Asset</code>](#Asset)  
**Returns**: <code>Promise</code> - Promise  

| Param | Type | Description |
| --- | --- | --- |
| items | <code>Array</code> | array of items to retrieve |
| subType | <code>TYPE.AssetSubType</code> | group of similar assets to put in a folder (ie. images) |
| retrieveDir | <code>string</code> | target directory for saving assets |
| [templateVariables] | <code>TYPE.TemplateMap</code> | variables to be replaced in the metadata |

<a name="Asset._retrieveExtendedFile"></a>

### Asset.\_retrieveExtendedFile(metadata, subType, retrieveDir) ⇒ <code>Promise.&lt;void&gt;</code>
Some metadata types store their actual content as a separate file, e.g. images
This method retrieves these and saves them alongside the metadata json

**Kind**: static method of [<code>Asset</code>](#Asset)  
**Returns**: <code>Promise.&lt;void&gt;</code> - -  

| Param | Type | Description |
| --- | --- | --- |
| metadata | <code>TYPE.AssetItem</code> | a single asset |
| subType | <code>TYPE.AssetSubType</code> | group of similar assets to put in a folder (ie. images) |
| retrieveDir | <code>string</code> | target directory for saving assets |

<a name="Asset._readExtendedFileFromFS"></a>

### Asset.\_readExtendedFileFromFS(metadata, subType, deployDir) ⇒ <code>Promise.&lt;void&gt;</code>
helper for this.preDeployTasks()
Some metadata types store their actual content as a separate file, e.g. images
This method reads these from the local FS stores them in the metadata object allowing to deploy it

**Kind**: static method of [<code>Asset</code>](#Asset)  
**Returns**: <code>Promise.&lt;void&gt;</code> - -  

| Param | Type | Description |
| --- | --- | --- |
| metadata | <code>TYPE.AssetItem</code> | a single asset |
| subType | <code>TYPE.AssetSubType</code> | group of similar assets to put in a folder (ie. images) |
| deployDir | <code>string</code> | directory of deploy files |

<a name="Asset.postRetrieveTasks"></a>

### Asset.postRetrieveTasks(metadata) ⇒ <code>TYPE.CodeExtractItem</code>
manages post retrieve steps

**Kind**: static method of [<code>Asset</code>](#Asset)  
**Returns**: <code>TYPE.CodeExtractItem</code> - metadata  

| Param | Type | Description |
| --- | --- | --- |
| metadata | <code>TYPE.AssetItem</code> | a single asset |

<a name="Asset.preDeployTasks"></a>

### Asset.preDeployTasks(metadata, deployDir) ⇒ <code>Promise.&lt;TYPE.AssetItem&gt;</code>
prepares an asset definition for deployment

**Kind**: static method of [<code>Asset</code>](#Asset)  
**Returns**: <code>Promise.&lt;TYPE.AssetItem&gt;</code> - Promise  

| Param | Type | Description |
| --- | --- | --- |
| metadata | <code>TYPE.AssetItem</code> | a single asset |
| deployDir | <code>string</code> | directory of deploy files |

<a name="Asset.getSubtype"></a>

### Asset.getSubtype(metadata) ⇒ <code>TYPE.AssetSubType</code>
determines the subtype of the current asset

**Kind**: static method of [<code>Asset</code>](#Asset)  
**Returns**: <code>TYPE.AssetSubType</code> - subtype  

| Param | Type | Description |
| --- | --- | --- |
| metadata | <code>TYPE.AssetItem</code> | a single asset |

<a name="Asset.buildDefinitionForNested"></a>

<<<<<<< HEAD
### Asset.buildDefinitionForExtracts(templateDir, targetDir, metadata, templateVariables, templateName) ⇒ <code>Promise.&lt;void&gt;</code>
=======
### Asset.buildDefinitionForNested(templateDir, targetDir, metadata, templateVariables, templateName) ⇒ <code>Promise.&lt;void&gt;</code>
>>>>>>> 98b66859
helper for buildDefinition
handles extracted code if any are found for complex types

**Kind**: static method of [<code>Asset</code>](#Asset)  
**Returns**: <code>Promise.&lt;void&gt;</code> - Promise  

| Param | Type | Description |
| --- | --- | --- |
| templateDir | <code>string</code> | Directory where metadata templates are stored |
| targetDir | <code>string</code> | Directory where built definitions will be saved |
| metadata | <code>TYPE.AssetItem</code> | main JSON file that was read from file system |
| templateVariables | <code>TYPE.TemplateMap</code> | variables to be replaced in the metadata |
| templateName | <code>string</code> | name of the template to be built |

<<<<<<< HEAD
<a name="Asset.buildTemplateForExtracts"></a>

### Asset.buildTemplateForExtracts(templateDir, targetDir, metadata, templateVariables, templateName) ⇒ <code>Promise.&lt;void&gt;</code>
=======
<a name="Asset.buildTemplateForNested"></a>

### Asset.buildTemplateForNested(templateDir, targetDir, metadata, templateVariables, templateName) ⇒ <code>Promise.&lt;void&gt;</code>
>>>>>>> 98b66859
helper for buildTemplate
handles extracted code if any are found for complex types

**Kind**: static method of [<code>Asset</code>](#Asset)  
**Returns**: <code>Promise.&lt;void&gt;</code> - void  

| Param | Type | Description |
| --- | --- | --- |
| templateDir | <code>string</code> | Directory where metadata templates are stored |
| targetDir | <code>string</code> \| <code>Array.&lt;string&gt;</code> | (List of) Directory where built definitions will be saved |
| metadata | <code>TYPE.AssetItem</code> | main JSON file that was read from file system |
| templateVariables | <code>TYPE.TemplateMap</code> | variables to be replaced in the metadata |
| templateName | <code>string</code> | name of the template to be built |

<<<<<<< HEAD
<a name="Asset._buildXForExtracts"></a>

### Asset.\_buildXForExtracts(templateDir, targetDir, metadata, templateVariables, templateName, mode) ⇒ <code>Promise.&lt;void&gt;</code>
=======
**Example**  
```js
assets of type codesnippetblock will result in 1 json and 1 amp/html file. both files need to be run through templating
```
<a name="Asset._buildForNested"></a>

### Asset.\_buildForNested(templateDir, targetDir, metadata, templateVariables, templateName, mode) ⇒ <code>Promise.&lt;void&gt;</code>
>>>>>>> 98b66859
helper for buildDefinition
handles extracted code if any are found for complex types

**Kind**: static method of [<code>Asset</code>](#Asset)  
**Returns**: <code>Promise.&lt;void&gt;</code> - Promise  

| Param | Type | Description |
| --- | --- | --- |
| templateDir | <code>string</code> | Directory where metadata templates are stored |
| targetDir | <code>string</code> | Directory where built definitions will be saved |
| metadata | <code>TYPE.AssetItem</code> | main JSON file that was read from file system |
| templateVariables | <code>TYPE.TemplateMap</code> | variables to be replaced in the metadata |
| templateName | <code>string</code> | name of the template to be built |
| mode | <code>&#x27;definition&#x27;</code> \| <code>&#x27;template&#x27;</code> | defines what we use this helper for |

<a name="Asset.parseMetadata"></a>

### Asset.parseMetadata(metadata) ⇒ <code>TYPE.CodeExtractItem</code>
parses retrieved Metadata before saving

**Kind**: static method of [<code>Asset</code>](#Asset)  
**Returns**: <code>TYPE.CodeExtractItem</code> - parsed metadata definition  

| Param | Type | Description |
| --- | --- | --- |
| metadata | <code>TYPE.AssetItem</code> | a single asset definition |

<a name="Asset._mergeCode"></a>

### Asset.\_mergeCode(metadata, deployDir, subType, [templateName]) ⇒ <code>Promise.&lt;Array.&lt;TYPE.CodeExtract&gt;&gt;</code>
helper for this.preDeployTasks() that loads extracted code content back into JSON

**Kind**: static method of [<code>Asset</code>](#Asset)  
**Returns**: <code>Promise.&lt;Array.&lt;TYPE.CodeExtract&gt;&gt;</code> - fileList for templating (disregarded during deployment)  

| Param | Type | Description |
| --- | --- | --- |
| metadata | <code>TYPE.AssetItem</code> | a single asset definition |
| deployDir | <code>string</code> | directory of deploy files |
| subType | <code>TYPE.AssetSubType</code> | asset-subtype name |
| [templateName] | <code>string</code> | name of the template used to built defintion (prior applying templating) |

<a name="Asset._mergeCode_slots"></a>

### Asset.\_mergeCode\_slots(prefix, metadataSlots, readDirArr, subtypeExtension, subDirArr, fileList, customerKey, [templateName]) ⇒ <code>Promise.&lt;void&gt;</code>
helper for this.preDeployTasks() that loads extracted code content back into JSON

**Kind**: static method of [<code>Asset</code>](#Asset)  
**Returns**: <code>Promise.&lt;void&gt;</code> - -  

| Param | Type | Description |
| --- | --- | --- |
| prefix | <code>string</code> | usually the customerkey |
| metadataSlots | <code>object</code> | metadata.views.html.slots or deeper slots.<>.blocks.<>.slots |
| readDirArr | <code>Array.&lt;string&gt;</code> | directory of deploy files |
| subtypeExtension | <code>string</code> | asset-subtype name ending on -meta |
| subDirArr | <code>Array.&lt;string&gt;</code> | directory of files w/o leading deploy dir |
| fileList | <code>Array.&lt;object&gt;</code> | directory of files w/o leading deploy dir |
| customerKey | <code>string</code> | external key of template (could have been changed if used during templating) |
| [templateName] | <code>string</code> | name of the template used to built defintion (prior applying templating) |

<a name="Asset._extractCode"></a>

### Asset.\_extractCode(metadata) ⇒ <code>TYPE.CodeExtractItem</code>
helper for this.parseMetadata() that finds code content in JSON and extracts it
to allow saving that separately and formatted

**Kind**: static method of [<code>Asset</code>](#Asset)  
**Returns**: <code>TYPE.CodeExtractItem</code> - { json: metadata, codeArr: object[], subFolder: string[] }  

| Param | Type | Description |
| --- | --- | --- |
| metadata | <code>TYPE.AssetItem</code> | a single asset definition |

<a name="Asset._extractCode_slots"></a>

### Asset.\_extractCode\_slots(prefix, metadataSlots, codeArr) ⇒ <code>void</code>
**Kind**: static method of [<code>Asset</code>](#Asset)  

| Param | Type | Description |
| --- | --- | --- |
| prefix | <code>string</code> | usually the customerkey |
| metadataSlots | <code>object</code> | metadata.views.html.slots or deeper slots.<>.blocks.<>.slots |
| codeArr | <code>Array.&lt;object&gt;</code> | to be extended array for extracted code |

<a name="Asset.getJsonFromFS"></a>

### Asset.getJsonFromFS(dir) ⇒ <code>object</code>
Returns file contents mapped to their fileName without '.json' ending

**Kind**: static method of [<code>Asset</code>](#Asset)  
**Returns**: <code>object</code> - fileName => fileContent map  

| Param | Type | Description |
| --- | --- | --- |
| dir | <code>string</code> | directory that contains '.json' files to be read |

<a name="Asset.findSubType"></a>

### Asset.findSubType(templateDir, templateName) ⇒ <code>TYPE.AssetSubType</code>
check template directory for complex types that open subfolders for their subtypes

**Kind**: static method of [<code>Asset</code>](#Asset)  
**Returns**: <code>TYPE.AssetSubType</code> - subtype name  

| Param | Type | Description |
| --- | --- | --- |
| templateDir | <code>string</code> | Directory where metadata templates are stored |
| templateName | <code>string</code> | name of the metadata file |

<a name="Asset.readSecondaryFolder"></a>

### Asset.readSecondaryFolder(templateDir, typeDirArr, templateName, fileName) ⇒ <code>TYPE.AssetItem</code>
optional method used for some types to try a different folder structure

**Kind**: static method of [<code>Asset</code>](#Asset)  
**Returns**: <code>TYPE.AssetItem</code> - metadata  

| Param | Type | Description |
| --- | --- | --- |
| templateDir | <code>string</code> | Directory where metadata templates are stored |
| typeDirArr | <code>Array.&lt;string&gt;</code> | current subdir for this type |
| templateName | <code>string</code> | name of the metadata template |
| fileName | <code>string</code> | name of the metadata template file w/o extension |

<a name="AttributeGroup"></a>

## AttributeGroup ⇐ [<code>MetadataType</code>](#MetadataType)
AttributeGroup MetadataType

**Kind**: global class  
**Extends**: [<code>MetadataType</code>](#MetadataType)  

* [AttributeGroup](#AttributeGroup) ⇐ [<code>MetadataType</code>](#MetadataType)
    * [.retrieveForCache()](#AttributeGroup.retrieveForCache) ⇒ <code>Promise.&lt;TYPE.MetadataTypeMapObj&gt;</code>
    * [.retrieve(retrieveDir)](#AttributeGroup.retrieve) ⇒ <code>Promise.&lt;TYPE.MetadataTypeMapObj&gt;</code>

<a name="AttributeGroup.retrieveForCache"></a>

### AttributeGroup.retrieveForCache() ⇒ <code>Promise.&lt;TYPE.MetadataTypeMapObj&gt;</code>
Retrieves Metadata of schema attribute groups for caching.

**Kind**: static method of [<code>AttributeGroup</code>](#AttributeGroup)  
**Returns**: <code>Promise.&lt;TYPE.MetadataTypeMapObj&gt;</code> - Promise of metadata  
<a name="AttributeGroup.retrieve"></a>

### AttributeGroup.retrieve(retrieveDir) ⇒ <code>Promise.&lt;TYPE.MetadataTypeMapObj&gt;</code>
Retrieves Metadata of schema attribute groups.

**Kind**: static method of [<code>AttributeGroup</code>](#AttributeGroup)  
**Returns**: <code>Promise.&lt;TYPE.MetadataTypeMapObj&gt;</code> - Promise of metadata  

| Param | Type | Description |
| --- | --- | --- |
| retrieveDir | <code>string</code> | Directory where retrieved metadata directory will be saved |

<a name="Automation"></a>

## Automation ⇐ [<code>MetadataType</code>](#MetadataType)
Automation MetadataType

**Kind**: global class  
**Extends**: [<code>MetadataType</code>](#MetadataType)  

* [Automation](#Automation) ⇐ [<code>MetadataType</code>](#MetadataType)
    * [.retrieve(retrieveDir)](#Automation.retrieve) ⇒ <code>Promise.&lt;TYPE.AutomationMapObj&gt;</code>
    * [.retrieveChangelog()](#Automation.retrieveChangelog) ⇒ <code>Promise.&lt;TYPE.AutomationMapObj&gt;</code>
    * [.retrieveForCache()](#Automation.retrieveForCache) ⇒ <code>Promise.&lt;TYPE.AutomationMapObj&gt;</code>
    * [.retrieveAsTemplate(templateDir, name, templateVariables)](#Automation.retrieveAsTemplate) ⇒ <code>Promise.&lt;TYPE.AutomationItemObj&gt;</code>
    * [.postRetrieveTasks(metadata)](#Automation.postRetrieveTasks) ⇒ <code>TYPE.AutomationItem</code>
    * [.deploy(metadata, targetBU, retrieveDir)](#Automation.deploy) ⇒ <code>Promise.&lt;TYPE.AutomationMap&gt;</code>
    * [.create(metadata)](#Automation.create) ⇒ <code>Promise</code>
    * [.update(metadata, metadataBefore)](#Automation.update) ⇒ <code>Promise</code>
    * [.preDeployTasks(metadata)](#Automation.preDeployTasks) ⇒ <code>Promise.&lt;TYPE.AutomationItem&gt;</code>
    * [.validateDeployMetadata(metadata)](#Automation.validateDeployMetadata) ⇒ <code>boolean</code>
    * [.postDeployTasks(metadata, originalMetadata)](#Automation.postDeployTasks) ⇒ <code>Promise.&lt;void&gt;</code>
    * [.parseMetadata(metadata)](#Automation.parseMetadata) ⇒ <code>TYPE.AutomationItem</code>
    * [._buildSchedule(scheduleObject)](#Automation._buildSchedule) ⇒ <code>TYPE.AutomationScheduleSoap</code>
    * [._calcTime(offsetServer, dateInput, [offsetInput])](#Automation._calcTime) ⇒ <code>string</code>
    * [.document(buObject, [metadata])](#Automation.document) ⇒ <code>Promise.&lt;void&gt;</code>

<a name="Automation.retrieve"></a>

### Automation.retrieve(retrieveDir) ⇒ <code>Promise.&lt;TYPE.AutomationMapObj&gt;</code>
Retrieves Metadata of Automation

**Kind**: static method of [<code>Automation</code>](#Automation)  
**Returns**: <code>Promise.&lt;TYPE.AutomationMapObj&gt;</code> - Promise of metadata  

| Param | Type | Description |
| --- | --- | --- |
| retrieveDir | <code>string</code> | Directory where retrieved metadata directory will be saved |

<a name="Automation.retrieveChangelog"></a>

### Automation.retrieveChangelog() ⇒ <code>Promise.&lt;TYPE.AutomationMapObj&gt;</code>
Retrieves Metadata of Automation

**Kind**: static method of [<code>Automation</code>](#Automation)  
**Returns**: <code>Promise.&lt;TYPE.AutomationMapObj&gt;</code> - Promise of metadata  
<a name="Automation.retrieveForCache"></a>

### Automation.retrieveForCache() ⇒ <code>Promise.&lt;TYPE.AutomationMapObj&gt;</code>
Retrieves automation metadata for caching

**Kind**: static method of [<code>Automation</code>](#Automation)  
**Returns**: <code>Promise.&lt;TYPE.AutomationMapObj&gt;</code> - Promise of metadata  
<a name="Automation.retrieveAsTemplate"></a>

### Automation.retrieveAsTemplate(templateDir, name, templateVariables) ⇒ <code>Promise.&lt;TYPE.AutomationItemObj&gt;</code>
Retrieve a specific Automation Definition by Name

**Kind**: static method of [<code>Automation</code>](#Automation)  
**Returns**: <code>Promise.&lt;TYPE.AutomationItemObj&gt;</code> - Promise of metadata  

| Param | Type | Description |
| --- | --- | --- |
| templateDir | <code>string</code> | Directory where retrieved metadata directory will be saved |
| name | <code>string</code> | name of the metadata file |
| templateVariables | <code>TYPE.TemplateMap</code> | variables to be replaced in the metadata |

<a name="Automation.postRetrieveTasks"></a>

### Automation.postRetrieveTasks(metadata) ⇒ <code>TYPE.AutomationItem</code>
manages post retrieve steps

**Kind**: static method of [<code>Automation</code>](#Automation)  
**Returns**: <code>TYPE.AutomationItem</code> - metadata  

| Param | Type | Description |
| --- | --- | --- |
| metadata | <code>TYPE.AutomationItem</code> | a single automation |

<a name="Automation.deploy"></a>

### Automation.deploy(metadata, targetBU, retrieveDir) ⇒ <code>Promise.&lt;TYPE.AutomationMap&gt;</code>
Deploys automation - the saved file is the original one due to large differences required for deployment

**Kind**: static method of [<code>Automation</code>](#Automation)  
**Returns**: <code>Promise.&lt;TYPE.AutomationMap&gt;</code> - Promise  

| Param | Type | Description |
| --- | --- | --- |
| metadata | <code>TYPE.AutomationMap</code> | metadata mapped by their keyField |
| targetBU | <code>string</code> | name/shorthand of target businessUnit for mapping |
| retrieveDir | <code>string</code> | directory where metadata after deploy should be saved |

<a name="Automation.create"></a>

### Automation.create(metadata) ⇒ <code>Promise</code>
Creates a single automation

**Kind**: static method of [<code>Automation</code>](#Automation)  
**Returns**: <code>Promise</code> - Promise  

| Param | Type | Description |
| --- | --- | --- |
| metadata | <code>TYPE.AutomationItem</code> | single metadata entry |

<a name="Automation.update"></a>

### Automation.update(metadata, metadataBefore) ⇒ <code>Promise</code>
Updates a single automation

**Kind**: static method of [<code>Automation</code>](#Automation)  
**Returns**: <code>Promise</code> - Promise  

| Param | Type | Description |
| --- | --- | --- |
| metadata | <code>TYPE.AutomationItem</code> | single metadata entry |
| metadataBefore | <code>TYPE.AutomationItem</code> | metadata mapped by their keyField |

<a name="Automation.preDeployTasks"></a>

### Automation.preDeployTasks(metadata) ⇒ <code>Promise.&lt;TYPE.AutomationItem&gt;</code>
Gets executed before deploying metadata

**Kind**: static method of [<code>Automation</code>](#Automation)  
**Returns**: <code>Promise.&lt;TYPE.AutomationItem&gt;</code> - Promise  

| Param | Type | Description |
| --- | --- | --- |
| metadata | <code>TYPE.AutomationItem</code> | metadata mapped by their keyField |

<a name="Automation.validateDeployMetadata"></a>

### Automation.validateDeployMetadata(metadata) ⇒ <code>boolean</code>
Validates the automation to be sure it can be deployed.
Whitelisted Activites are deployed but require configuration

**Kind**: static method of [<code>Automation</code>](#Automation)  
**Returns**: <code>boolean</code> - result if automation can be deployed based on steps  

| Param | Type | Description |
| --- | --- | --- |
| metadata | <code>TYPE.AutomationItem</code> | single automation record |

<a name="Automation.postDeployTasks"></a>

### Automation.postDeployTasks(metadata, originalMetadata) ⇒ <code>Promise.&lt;void&gt;</code>
Gets executed after deployment of metadata type

**Kind**: static method of [<code>Automation</code>](#Automation)  
**Returns**: <code>Promise.&lt;void&gt;</code> - -  

| Param | Type | Description |
| --- | --- | --- |
| metadata | <code>TYPE.AutomationMap</code> | metadata mapped by their keyField |
| originalMetadata | <code>TYPE.AutomationMap</code> | metadata to be updated (contains additioanl fields) |

<a name="Automation.parseMetadata"></a>

### Automation.parseMetadata(metadata) ⇒ <code>TYPE.AutomationItem</code>
parses retrieved Metadata before saving

**Kind**: static method of [<code>Automation</code>](#Automation)  
**Returns**: <code>TYPE.AutomationItem</code> - parsed item  

| Param | Type | Description |
| --- | --- | --- |
| metadata | <code>TYPE.AutomationItem</code> | a single automation definition |

<a name="Automation._buildSchedule"></a>

### Automation.\_buildSchedule(scheduleObject) ⇒ <code>TYPE.AutomationScheduleSoap</code>
Builds a schedule object to be used for scheduling an automation
based on combination of ical string and start/end dates.

**Kind**: static method of [<code>Automation</code>](#Automation)  
**Returns**: <code>TYPE.AutomationScheduleSoap</code> - Schedulable object for soap API (currently not rest supported)  

| Param | Type | Description |
| --- | --- | --- |
| scheduleObject | <code>TYPE.AutomationSchedule</code> | child of automation metadata used for scheduling |

<a name="Automation._calcTime"></a>

### Automation.\_calcTime(offsetServer, dateInput, [offsetInput]) ⇒ <code>string</code>
used to convert dates to the system timezone required for startDate

**Kind**: static method of [<code>Automation</code>](#Automation)  
**Returns**: <code>string</code> - date in server  

| Param | Type | Description |
| --- | --- | --- |
| offsetServer | <code>number</code> | stack4: US Mountain time (UTC-7); other stacks: US Central (UTC-6) |
| dateInput | <code>string</code> \| <code>Date</code> | date in ISO format (2021-12-05T20:00:00.983) |
| [offsetInput] | <code>string</code> | timzone difference (+02:00) |

<a name="Automation.document"></a>

### Automation.document(buObject, [metadata]) ⇒ <code>Promise.&lt;void&gt;</code>
Parses metadata into a readable Markdown/HTML format then saves it

**Kind**: static method of [<code>Automation</code>](#Automation)  
**Returns**: <code>Promise.&lt;void&gt;</code> - -  

| Param | Type | Description |
| --- | --- | --- |
| buObject | <code>TYPE.BuObject</code> | properties for auth |
| [metadata] | <code>TYPE.AutomationMap</code> | a list of dataExtension definitions |

<a name="Campaign"></a>

## Campaign ⇐ [<code>MetadataType</code>](#MetadataType)
Campaign MetadataType

**Kind**: global class  
**Extends**: [<code>MetadataType</code>](#MetadataType)  

* [Campaign](#Campaign) ⇐ [<code>MetadataType</code>](#MetadataType)
    * [.retrieve(retrieveDir)](#Campaign.retrieve) ⇒ <code>Promise.&lt;TYPE.MetadataTypeMapObj&gt;</code>
    * [.getAssetTags(retrieveDir, id, name)](#Campaign.getAssetTags) ⇒ <code>Promise.&lt;TYPE.MetadataTypeMapObj&gt;</code>

<a name="Campaign.retrieve"></a>

### Campaign.retrieve(retrieveDir) ⇒ <code>Promise.&lt;TYPE.MetadataTypeMapObj&gt;</code>
Retrieves Metadata of campaigns. Afterwards, starts metadata retrieval for their campaign assets

**Kind**: static method of [<code>Campaign</code>](#Campaign)  
**Returns**: <code>Promise.&lt;TYPE.MetadataTypeMapObj&gt;</code> - Promise  

| Param | Type | Description |
| --- | --- | --- |
| retrieveDir | <code>string</code> | Directory where retrieved metadata directory will be saved |

<a name="Campaign.getAssetTags"></a>

### Campaign.getAssetTags(retrieveDir, id, name) ⇒ <code>Promise.&lt;TYPE.MetadataTypeMapObj&gt;</code>
Parses campaign asset response body and returns metadata entries mapped to their id

**Kind**: static method of [<code>Campaign</code>](#Campaign)  
**Returns**: <code>Promise.&lt;TYPE.MetadataTypeMapObj&gt;</code> - Campaign Asset Object  

| Param | Type | Description |
| --- | --- | --- |
| retrieveDir | <code>string</code> | folder where to save |
| id | <code>string</code> | of camapaign to retrieve |
| name | <code>string</code> | of camapaign for saving |

<a name="ContentArea"></a>

## ContentArea ⇐ [<code>MetadataType</code>](#MetadataType)
ContentArea MetadataType

**Kind**: global class  
**Extends**: [<code>MetadataType</code>](#MetadataType)  

* [ContentArea](#ContentArea) ⇐ [<code>MetadataType</code>](#MetadataType)
    * [.retrieve(retrieveDir)](#ContentArea.retrieve) ⇒ <code>Promise.&lt;TYPE.MetadataTypeMapObj&gt;</code>
    * [.postRetrieveTasks(metadata)](#ContentArea.postRetrieveTasks) ⇒ <code>TYPE.MetadataTypeItem</code>
    * [.parseMetadata(metadata)](#ContentArea.parseMetadata) ⇒ <code>TYPE.MetadataTypeItem</code>

<a name="ContentArea.retrieve"></a>

### ContentArea.retrieve(retrieveDir) ⇒ <code>Promise.&lt;TYPE.MetadataTypeMapObj&gt;</code>
Retrieves SOAP based metadata of metadata type into local filesystem. executes callback with retrieved metadata

**Kind**: static method of [<code>ContentArea</code>](#ContentArea)  
**Returns**: <code>Promise.&lt;TYPE.MetadataTypeMapObj&gt;</code> - Promise of metadata  

| Param | Type | Description |
| --- | --- | --- |
| retrieveDir | <code>string</code> | Directory where retrieved metadata directory will be saved |

<a name="ContentArea.postRetrieveTasks"></a>

### ContentArea.postRetrieveTasks(metadata) ⇒ <code>TYPE.MetadataTypeItem</code>
manages post retrieve steps

**Kind**: static method of [<code>ContentArea</code>](#ContentArea)  
**Returns**: <code>TYPE.MetadataTypeItem</code> - parsed item  

| Param | Type | Description |
| --- | --- | --- |
| metadata | <code>TYPE.MetadataTypeItem</code> | a single item |

<a name="ContentArea.parseMetadata"></a>

### ContentArea.parseMetadata(metadata) ⇒ <code>TYPE.MetadataTypeItem</code>
parses retrieved Metadata before saving

**Kind**: static method of [<code>ContentArea</code>](#ContentArea)  
**Returns**: <code>TYPE.MetadataTypeItem</code> - parsed item  

| Param | Type | Description |
| --- | --- | --- |
| metadata | <code>TYPE.MetadataTypeItem</code> | a single item |

<a name="DataExtension"></a>

## DataExtension ⇐ [<code>MetadataType</code>](#MetadataType)
DataExtension MetadataType

**Kind**: global class  
**Extends**: [<code>MetadataType</code>](#MetadataType)  

* [DataExtension](#DataExtension) ⇐ [<code>MetadataType</code>](#MetadataType)
    * [.upsert(desToDeploy, _, buObject)](#DataExtension.upsert) ⇒ <code>Promise</code>
    * [._filterUpsertResults(res)](#DataExtension._filterUpsertResults) ⇒ <code>boolean</code>
    * [.create(metadata)](#DataExtension.create) ⇒ <code>Promise</code>
    * [.update(metadata)](#DataExtension.update) ⇒ <code>Promise</code>
    * [.postDeployTasks(upsertedMetadata)](#DataExtension.postDeployTasks) ⇒ <code>void</code>
    * [.retrieve(retrieveDir, [additionalFields], buObject, [_], [isDeploy])](#DataExtension.retrieve) ⇒ <code>Promise.&lt;{metadata: TYPE.DataExtensionMap, type: string}&gt;</code>
    * [.retrieveChangelog([buObject], [additionalFields])](#DataExtension.retrieveChangelog) ⇒ <code>Promise.&lt;{metadata: TYPE.DataExtensionMap, type: string}&gt;</code>
    * [.postRetrieveTasks(metadata)](#DataExtension.postRetrieveTasks) ⇒ <code>TYPE.DataExtensionItem</code>
    * [.preDeployTasks(metadata)](#DataExtension.preDeployTasks) ⇒ <code>Promise.&lt;TYPE.DataExtensionItem&gt;</code>
    * [.document(buObject, [metadata])](#DataExtension.document) ⇒ <code>Promise.&lt;void&gt;</code>
    * [.deleteByKey(buObject, customerKey)](#DataExtension.deleteByKey) ⇒ <code>Promise.&lt;boolean&gt;</code>
    * [.postDeleteTasks(buObject, customerKey)](#DataExtension.postDeleteTasks) ⇒ <code>void</code>
    * [.retrieveForCache(buObject, [_], [isDeploy])](#DataExtension.retrieveForCache) ⇒ <code>Promise.&lt;{metadata: TYPE.DataExtensionMap, type: string}&gt;</code>
    * [.retrieveAsTemplate(templateDir, name, templateVariables)](#DataExtension.retrieveAsTemplate) ⇒ <code>Promise.&lt;{metadata: DataExtension, type: string}&gt;</code>

<a name="DataExtension.upsert"></a>

### DataExtension.upsert(desToDeploy, _, buObject) ⇒ <code>Promise</code>
Upserts dataExtensions after retrieving them from source and target to compare
if create or update operation is needed.

**Kind**: static method of [<code>DataExtension</code>](#DataExtension)  
**Returns**: <code>Promise</code> - Promise  

| Param | Type | Description |
| --- | --- | --- |
| desToDeploy | <code>TYPE.DataExtensionMap</code> | dataExtensions mapped by their customerKey |
| _ | <code>object</code> | - |
| buObject | <code>TYPE.BuObject</code> | properties for auth |

<a name="DataExtension._filterUpsertResults"></a>

### DataExtension.\_filterUpsertResults(res) ⇒ <code>boolean</code>
helper for upsert()

**Kind**: static method of [<code>DataExtension</code>](#DataExtension)  
**Returns**: <code>boolean</code> - true: keep, false: discard  

| Param | Type | Description |
| --- | --- | --- |
| res | <code>object</code> | - |

<a name="DataExtension.create"></a>

### DataExtension.create(metadata) ⇒ <code>Promise</code>
Create a single dataExtension. Also creates their columns in 'dataExtension.columns'

**Kind**: static method of [<code>DataExtension</code>](#DataExtension)  
**Returns**: <code>Promise</code> - Promise  

| Param | Type | Description |
| --- | --- | --- |
| metadata | <code>TYPE.DataExtensionItem</code> | single metadata entry |

<a name="DataExtension.update"></a>

### DataExtension.update(metadata) ⇒ <code>Promise</code>
Updates a single dataExtension. Also updates their columns in 'dataExtension.columns'

**Kind**: static method of [<code>DataExtension</code>](#DataExtension)  
**Returns**: <code>Promise</code> - Promise  

| Param | Type | Description |
| --- | --- | --- |
| metadata | <code>TYPE.DataExtensionItem</code> | single metadata entry |

<a name="DataExtension.postDeployTasks"></a>

### DataExtension.postDeployTasks(upsertedMetadata) ⇒ <code>void</code>
Gets executed after deployment of metadata type

**Kind**: static method of [<code>DataExtension</code>](#DataExtension)  

| Param | Type | Description |
| --- | --- | --- |
| upsertedMetadata | <code>TYPE.DataExtensionMap</code> | metadata mapped by their keyField |

<a name="DataExtension.retrieve"></a>

### DataExtension.retrieve(retrieveDir, [additionalFields], buObject, [_], [isDeploy]) ⇒ <code>Promise.&lt;{metadata: TYPE.DataExtensionMap, type: string}&gt;</code>
Retrieves dataExtension metadata. Afterwards starts retrieval of dataExtensionColumn metadata retrieval

**Kind**: static method of [<code>DataExtension</code>](#DataExtension)  
**Returns**: <code>Promise.&lt;{metadata: TYPE.DataExtensionMap, type: string}&gt;</code> - Promise of item map  

| Param | Type | Description |
| --- | --- | --- |
| retrieveDir | <code>string</code> | Directory where retrieved metadata directory will be saved |
| [additionalFields] | <code>Array.&lt;string&gt;</code> | Returns specified fields even if their retrieve definition is not set to true |
| buObject | <code>TYPE.BuObject</code> | properties for auth |
| [_] | <code>void</code> | - |
| [isDeploy] | <code>boolean</code> | used to signal that fields shall be retrieve in caching mode |

<a name="DataExtension.retrieveChangelog"></a>

### DataExtension.retrieveChangelog([buObject], [additionalFields]) ⇒ <code>Promise.&lt;{metadata: TYPE.DataExtensionMap, type: string}&gt;</code>
Retrieves dataExtension metadata. Afterwards starts retrieval of dataExtensionColumn metadata retrieval

**Kind**: static method of [<code>DataExtension</code>](#DataExtension)  
**Returns**: <code>Promise.&lt;{metadata: TYPE.DataExtensionMap, type: string}&gt;</code> - Promise of item map  

| Param | Type | Description |
| --- | --- | --- |
| [buObject] | <code>TYPE.BuObject</code> | properties for auth |
| [additionalFields] | <code>Array.&lt;string&gt;</code> | Returns specified fields even if their retrieve definition is not set to true |

<a name="DataExtension.postRetrieveTasks"></a>

### DataExtension.postRetrieveTasks(metadata) ⇒ <code>TYPE.DataExtensionItem</code>
manages post retrieve steps

**Kind**: static method of [<code>DataExtension</code>](#DataExtension)  
**Returns**: <code>TYPE.DataExtensionItem</code> - metadata  

| Param | Type | Description |
| --- | --- | --- |
| metadata | <code>TYPE.DataExtensionItem</code> | a single dataExtension |

<a name="DataExtension.preDeployTasks"></a>

### DataExtension.preDeployTasks(metadata) ⇒ <code>Promise.&lt;TYPE.DataExtensionItem&gt;</code>
prepares a DataExtension for deployment

**Kind**: static method of [<code>DataExtension</code>](#DataExtension)  
**Returns**: <code>Promise.&lt;TYPE.DataExtensionItem&gt;</code> - Promise of updated single DE  

| Param | Type | Description |
| --- | --- | --- |
| metadata | <code>TYPE.DataExtensionItem</code> | a single data Extension |

<a name="DataExtension.document"></a>

### DataExtension.document(buObject, [metadata]) ⇒ <code>Promise.&lt;void&gt;</code>
Parses metadata into a readable Markdown/HTML format then saves it

**Kind**: static method of [<code>DataExtension</code>](#DataExtension)  
**Returns**: <code>Promise.&lt;void&gt;</code> - -  

| Param | Type | Description |
| --- | --- | --- |
| buObject | <code>TYPE.BuObject</code> | properties for auth |
| [metadata] | <code>TYPE.DataExtensionMap</code> | a list of dataExtension definitions |

<a name="DataExtension.deleteByKey"></a>

### DataExtension.deleteByKey(buObject, customerKey) ⇒ <code>Promise.&lt;boolean&gt;</code>
Delete a metadata item from the specified business unit

**Kind**: static method of [<code>DataExtension</code>](#DataExtension)  
**Returns**: <code>Promise.&lt;boolean&gt;</code> - deletion success status  

| Param | Type | Description |
| --- | --- | --- |
| buObject | <code>TYPE.BuObject</code> | references credentials |
| customerKey | <code>string</code> | Identifier of data extension |

<a name="DataExtension.postDeleteTasks"></a>

### DataExtension.postDeleteTasks(buObject, customerKey) ⇒ <code>void</code>
clean up after deleting a metadata item

**Kind**: static method of [<code>DataExtension</code>](#DataExtension)  
**Returns**: <code>void</code> - -  

| Param | Type | Description |
| --- | --- | --- |
| buObject | <code>TYPE.BuObject</code> | references credentials |
| customerKey | <code>string</code> | Identifier of metadata item |

<a name="DataExtension.retrieveForCache"></a>

### DataExtension.retrieveForCache(buObject, [_], [isDeploy]) ⇒ <code>Promise.&lt;{metadata: TYPE.DataExtensionMap, type: string}&gt;</code>
Retrieves folder metadata into local filesystem. Also creates a uniquePath attribute for each folder.

**Kind**: static method of [<code>DataExtension</code>](#DataExtension)  
**Returns**: <code>Promise.&lt;{metadata: TYPE.DataExtensionMap, type: string}&gt;</code> - Promise  

| Param | Type | Description |
| --- | --- | --- |
| buObject | <code>object</code> | properties for auth |
| [_] | <code>void</code> | - |
| [isDeploy] | <code>boolean</code> | used to signal that fields shall be retrieve in caching mode |

<a name="DataExtension.retrieveAsTemplate"></a>

### DataExtension.retrieveAsTemplate(templateDir, name, templateVariables) ⇒ <code>Promise.&lt;{metadata: DataExtension, type: string}&gt;</code>
Retrieves dataExtension metadata in template format.

**Kind**: static method of [<code>DataExtension</code>](#DataExtension)  
**Returns**: <code>Promise.&lt;{metadata: DataExtension, type: string}&gt;</code> - Promise of items  

| Param | Type | Description |
| --- | --- | --- |
| templateDir | <code>string</code> | Directory where retrieved metadata directory will be saved |
| name | <code>string</code> | name of the metadata item |
| templateVariables | <code>TYPE.TemplateMap</code> | variables to be replaced in the metadata |

<a name="DataExtensionField"></a>

## DataExtensionField ⇐ [<code>MetadataType</code>](#MetadataType)
DataExtensionField MetadataType

**Kind**: global class  
**Extends**: [<code>MetadataType</code>](#MetadataType)  

* [DataExtensionField](#DataExtensionField) ⇐ [<code>MetadataType</code>](#MetadataType)
    * [.retrieve(retrieveDir, [additionalFields], buObject)](#DataExtensionField.retrieve) ⇒ <code>Promise.&lt;{metadata: TYPE.DataExtensionFieldMap, type: string}&gt;</code>
    * [.retrieveForCache([requestParams], [additionalFields])](#DataExtensionField.retrieveForCache) ⇒ <code>Promise.&lt;{metadata: TYPE.DataExtensionFieldMap, type: string}&gt;</code>
    * [.convertToSortedArray(fieldsObj)](#DataExtensionField.convertToSortedArray) ⇒ <code>Array.&lt;TYPE.DataExtensionFieldItem&gt;</code>
    * [.sortDeFields(a, b)](#DataExtensionField.sortDeFields) ⇒ <code>boolean</code>
    * [.postRetrieveTasks(metadata, forDataExtension)](#DataExtensionField.postRetrieveTasks) ⇒ <code>TYPE.DataExtensionFieldItem</code>
    * [.prepareDeployColumnsOnUpdate(deployColumns, deKey)](#DataExtensionField.prepareDeployColumnsOnUpdate) ⇒ <code>Object.&lt;string, TYPE.DataExtensionFieldItem&gt;</code>
    * [.deleteByKey(buObject, customerKey)](#DataExtensionField.deleteByKey) ⇒ <code>Promise.&lt;boolean&gt;</code>
    * [.deleteByKeySOAP(buObject, customerKey, [handleOutside])](#DataExtensionField.deleteByKeySOAP) ⇒ <code>boolean</code>
    * [.postDeleteTasks(customerKey)](#DataExtensionField.postDeleteTasks) ⇒ <code>void</code>

<a name="DataExtensionField.retrieve"></a>

### DataExtensionField.retrieve(retrieveDir, [additionalFields], buObject) ⇒ <code>Promise.&lt;{metadata: TYPE.DataExtensionFieldMap, type: string}&gt;</code>
Retrieves all records and saves it to disk

**Kind**: static method of [<code>DataExtensionField</code>](#DataExtensionField)  
**Returns**: <code>Promise.&lt;{metadata: TYPE.DataExtensionFieldMap, type: string}&gt;</code> - Promise of items  

| Param | Type | Description |
| --- | --- | --- |
| retrieveDir | <code>string</code> | Directory where retrieved metadata directory will be saved |
| [additionalFields] | <code>Array.&lt;string&gt;</code> | Returns specified fields even if their retrieve definition is not set to true |
| buObject | <code>TYPE.BuObject</code> | properties for auth |

<a name="DataExtensionField.retrieveForCache"></a>

### DataExtensionField.retrieveForCache([requestParams], [additionalFields]) ⇒ <code>Promise.&lt;{metadata: TYPE.DataExtensionFieldMap, type: string}&gt;</code>
Retrieves all records for caching

**Kind**: static method of [<code>DataExtensionField</code>](#DataExtensionField)  
**Returns**: <code>Promise.&lt;{metadata: TYPE.DataExtensionFieldMap, type: string}&gt;</code> - Promise of items  

| Param | Type | Description |
| --- | --- | --- |
| [requestParams] | <code>object</code> | required for the specific request (filter for example) |
| [additionalFields] | <code>Array.&lt;string&gt;</code> | Returns specified fields even if their retrieve definition is not set to true |

<a name="DataExtensionField.convertToSortedArray"></a>

### DataExtensionField.convertToSortedArray(fieldsObj) ⇒ <code>Array.&lt;TYPE.DataExtensionFieldItem&gt;</code>
helper for DataExtension.js that sorts the fields into an array

**Kind**: static method of [<code>DataExtensionField</code>](#DataExtensionField)  
**Returns**: <code>Array.&lt;TYPE.DataExtensionFieldItem&gt;</code> - sorted array of field objects  

| Param | Type | Description |
| --- | --- | --- |
| fieldsObj | <code>TYPE.DataExtensionFieldMap</code> | customerKey-based list of fields for one dataExtension |

<a name="DataExtensionField.sortDeFields"></a>

### DataExtensionField.sortDeFields(a, b) ⇒ <code>boolean</code>
sorting method to ensure `Ordinal` is respected

**Kind**: static method of [<code>DataExtensionField</code>](#DataExtensionField)  
**Returns**: <code>boolean</code> - sorting based on Ordinal  

| Param | Type | Description |
| --- | --- | --- |
| a | <code>TYPE.DataExtensionFieldItem</code> | - |
| b | <code>TYPE.DataExtensionFieldItem</code> | - |

<a name="DataExtensionField.postRetrieveTasks"></a>

### DataExtensionField.postRetrieveTasks(metadata, forDataExtension) ⇒ <code>TYPE.DataExtensionFieldItem</code>
manages post retrieve steps

**Kind**: static method of [<code>DataExtensionField</code>](#DataExtensionField)  
**Returns**: <code>TYPE.DataExtensionFieldItem</code> - metadata  

| Param | Type | Description |
| --- | --- | --- |
| metadata | <code>TYPE.DataExtensionFieldItem</code> | a single item |
| forDataExtension | <code>boolean</code> | when used by DataExtension class we remove more fields |

<a name="DataExtensionField.prepareDeployColumnsOnUpdate"></a>

### DataExtensionField.prepareDeployColumnsOnUpdate(deployColumns, deKey) ⇒ <code>Object.&lt;string, TYPE.DataExtensionFieldItem&gt;</code>
Mofifies passed deployColumns for update by mapping ObjectID to their target column's values.
Removes FieldType field if its the same in deploy and target column, because it results in an error even if its of the same type

**Kind**: static method of [<code>DataExtensionField</code>](#DataExtensionField)  
**Returns**: <code>Object.&lt;string, TYPE.DataExtensionFieldItem&gt;</code> - existing fields by their original name to allow re-adding FieldType after update  

| Param | Type | Description |
| --- | --- | --- |
| deployColumns | <code>Array.&lt;TYPE.DataExtensionFieldItem&gt;</code> | Columns of data extension that will be deployed |
| deKey | <code>string</code> | external/customer key of Data Extension |

<a name="DataExtensionField.deleteByKey"></a>

### DataExtensionField.deleteByKey(buObject, customerKey) ⇒ <code>Promise.&lt;boolean&gt;</code>
Delete a metadata item from the specified business unit

**Kind**: static method of [<code>DataExtensionField</code>](#DataExtensionField)  
**Returns**: <code>Promise.&lt;boolean&gt;</code> - deletion success status  

| Param | Type | Description |
| --- | --- | --- |
| buObject | <code>TYPE.BuObject</code> | references credentials |
| customerKey | <code>string</code> | Identifier of data extension |

<a name="DataExtensionField.deleteByKeySOAP"></a>

### DataExtensionField.deleteByKeySOAP(buObject, customerKey, [handleOutside]) ⇒ <code>boolean</code>
Delete a data extension from the specified business unit

**Kind**: static method of [<code>DataExtensionField</code>](#DataExtensionField)  
**Returns**: <code>boolean</code> - deletion success flag  

| Param | Type | Description |
| --- | --- | --- |
| buObject | <code>TYPE.BuObject</code> | references credentials |
| customerKey | <code>string</code> | Identifier of metadata |
| [handleOutside] | <code>boolean</code> | if the API reponse is irregular this allows you to handle it outside of this generic method |

<a name="DataExtensionField.postDeleteTasks"></a>

### DataExtensionField.postDeleteTasks(customerKey) ⇒ <code>void</code>
clean up after deleting a metadata item

**Kind**: static method of [<code>DataExtensionField</code>](#DataExtensionField)  
**Returns**: <code>void</code> - -  

| Param | Type | Description |
| --- | --- | --- |
| customerKey | <code>string</code> | Identifier of metadata item |

<a name="DataExtensionTemplate"></a>

## DataExtensionTemplate ⇐ [<code>MetadataType</code>](#MetadataType)
DataExtensionTemplate MetadataType

**Kind**: global class  
**Extends**: [<code>MetadataType</code>](#MetadataType)  
<a name="DataExtensionTemplate.retrieve"></a>

### DataExtensionTemplate.retrieve(retrieveDir) ⇒ <code>Promise.&lt;TYPE.MetadataTypeMapObj&gt;</code>
Retrieves SOAP based metadata of metadata type into local filesystem. executes callback with retrieved metadata

**Kind**: static method of [<code>DataExtensionTemplate</code>](#DataExtensionTemplate)  
**Returns**: <code>Promise.&lt;TYPE.MetadataTypeMapObj&gt;</code> - Promise of metadata  

| Param | Type | Description |
| --- | --- | --- |
| retrieveDir | <code>string</code> | Directory where retrieved metadata directory will be saved |

<a name="DataExtract"></a>

## DataExtract ⇐ [<code>MetadataType</code>](#MetadataType)
DataExtract MetadataType

**Kind**: global class  
**Extends**: [<code>MetadataType</code>](#MetadataType)  

* [DataExtract](#DataExtract) ⇐ [<code>MetadataType</code>](#MetadataType)
    * [.retrieve(retrieveDir)](#DataExtract.retrieve) ⇒ <code>Promise.&lt;TYPE.MetadataTypeMapObj&gt;</code>
    * [.retrieveForCache()](#DataExtract.retrieveForCache) ⇒ <code>Promise.&lt;TYPE.MetadataTypeMapObj&gt;</code>
    * [.retrieveAsTemplate(templateDir, name, templateVariables)](#DataExtract.retrieveAsTemplate) ⇒ <code>Promise.&lt;TYPE.MetadataTypeItemObj&gt;</code>
    * [.postRetrieveTasks(fileTransfer)](#DataExtract.postRetrieveTasks) ⇒ <code>TYPE.MetadataTypeItem</code>
    * [.create(dataExtract)](#DataExtract.create) ⇒ <code>Promise</code>
    * [.update(dataExtract)](#DataExtract.update) ⇒ <code>Promise</code>
    * [.preDeployTasks(metadata)](#DataExtract.preDeployTasks) ⇒ <code>TYPE.MetadataTypeItem</code>
    * [.parseMetadata(metadata)](#DataExtract.parseMetadata) ⇒ <code>TYPE.MetadataTypeItem</code>

<a name="DataExtract.retrieve"></a>

### DataExtract.retrieve(retrieveDir) ⇒ <code>Promise.&lt;TYPE.MetadataTypeMapObj&gt;</code>
Retrieves Metadata of Data Extract Activity.
Endpoint /automation/v1/dataextracts/ returns all Data Extracts

**Kind**: static method of [<code>DataExtract</code>](#DataExtract)  
**Returns**: <code>Promise.&lt;TYPE.MetadataTypeMapObj&gt;</code> - Promise of metadata  

| Param | Type | Description |
| --- | --- | --- |
| retrieveDir | <code>string</code> | Directory where retrieved metadata directory will be saved |

<a name="DataExtract.retrieveForCache"></a>

### DataExtract.retrieveForCache() ⇒ <code>Promise.&lt;TYPE.MetadataTypeMapObj&gt;</code>
Retrieves Metadata of  Data Extract Activity for caching

**Kind**: static method of [<code>DataExtract</code>](#DataExtract)  
**Returns**: <code>Promise.&lt;TYPE.MetadataTypeMapObj&gt;</code> - Promise of metadata  
<a name="DataExtract.retrieveAsTemplate"></a>

### DataExtract.retrieveAsTemplate(templateDir, name, templateVariables) ⇒ <code>Promise.&lt;TYPE.MetadataTypeItemObj&gt;</code>
Retrieve a specific dataExtract Definition by Name

**Kind**: static method of [<code>DataExtract</code>](#DataExtract)  
**Returns**: <code>Promise.&lt;TYPE.MetadataTypeItemObj&gt;</code> - Promise of metadata  

| Param | Type | Description |
| --- | --- | --- |
| templateDir | <code>string</code> | Directory where retrieved metadata directory will be saved |
| name | <code>string</code> | name of the metadata file |
| templateVariables | <code>object</code> | variables to be replaced in the metadata |

<a name="DataExtract.postRetrieveTasks"></a>

### DataExtract.postRetrieveTasks(fileTransfer) ⇒ <code>TYPE.MetadataTypeItem</code>
manages post retrieve steps

**Kind**: static method of [<code>DataExtract</code>](#DataExtract)  
**Returns**: <code>TYPE.MetadataTypeItem</code> - metadata  

| Param | Type | Description |
| --- | --- | --- |
| fileTransfer | <code>TYPE.MetadataTypeItem</code> | a single fileTransfer |

<a name="DataExtract.create"></a>

### DataExtract.create(dataExtract) ⇒ <code>Promise</code>
Creates a single Data Extract

**Kind**: static method of [<code>DataExtract</code>](#DataExtract)  
**Returns**: <code>Promise</code> - Promise  

| Param | Type | Description |
| --- | --- | --- |
| dataExtract | <code>TYPE.MetadataTypeItem</code> | a single Data Extract |

<a name="DataExtract.update"></a>

### DataExtract.update(dataExtract) ⇒ <code>Promise</code>
Updates a single Data Extract

**Kind**: static method of [<code>DataExtract</code>](#DataExtract)  
**Returns**: <code>Promise</code> - Promise  

| Param | Type | Description |
| --- | --- | --- |
| dataExtract | <code>TYPE.MetadataTypeItem</code> | a single Data Extract |

<a name="DataExtract.preDeployTasks"></a>

### DataExtract.preDeployTasks(metadata) ⇒ <code>TYPE.MetadataTypeItem</code>
prepares a dataExtract for deployment

**Kind**: static method of [<code>DataExtract</code>](#DataExtract)  
**Returns**: <code>TYPE.MetadataTypeItem</code> - metadata object  

| Param | Type | Description |
| --- | --- | --- |
| metadata | <code>TYPE.MetadataTypeItem</code> | a single dataExtract activity definition |

<a name="DataExtract.parseMetadata"></a>

### DataExtract.parseMetadata(metadata) ⇒ <code>TYPE.MetadataTypeItem</code>
parses retrieved Metadata before saving

**Kind**: static method of [<code>DataExtract</code>](#DataExtract)  
**Returns**: <code>TYPE.MetadataTypeItem</code> - Array with one metadata object and one sql string  

| Param | Type | Description |
| --- | --- | --- |
| metadata | <code>TYPE.MetadataTypeItem</code> | a single dataExtract activity definition |

<a name="DataExtractType"></a>

## DataExtractType ⇐ [<code>MetadataType</code>](#MetadataType)
DataExtractType MetadataType
Only for Caching No retrieve/upsert is required
as this is a configuration in the EID

**Kind**: global class  
**Extends**: [<code>MetadataType</code>](#MetadataType)  

* [DataExtractType](#DataExtractType) ⇐ [<code>MetadataType</code>](#MetadataType)
    * [.retrieve(retrieveDir)](#DataExtractType.retrieve) ⇒ <code>Promise.&lt;TYPE.MetadataTypeMapObj&gt;</code>
    * [.retrieveForCache()](#DataExtractType.retrieveForCache) ⇒ <code>Promise.&lt;TYPE.MetadataTypeMapObj&gt;</code>

<a name="DataExtractType.retrieve"></a>

### DataExtractType.retrieve(retrieveDir) ⇒ <code>Promise.&lt;TYPE.MetadataTypeMapObj&gt;</code>
Retrieves Metadata of  Data Extract Type.

**Kind**: static method of [<code>DataExtractType</code>](#DataExtractType)  
**Returns**: <code>Promise.&lt;TYPE.MetadataTypeMapObj&gt;</code> - Promise of metadata  

| Param | Type | Description |
| --- | --- | --- |
| retrieveDir | <code>string</code> | Directory where retrieved metadata directory will be saved |

<a name="DataExtractType.retrieveForCache"></a>

### DataExtractType.retrieveForCache() ⇒ <code>Promise.&lt;TYPE.MetadataTypeMapObj&gt;</code>
Retrieves Metadata of  Data Extract Type for caching.

**Kind**: static method of [<code>DataExtractType</code>](#DataExtractType)  
**Returns**: <code>Promise.&lt;TYPE.MetadataTypeMapObj&gt;</code> - Promise of metadata  
<a name="Discovery"></a>

## Discovery ⇐ [<code>MetadataType</code>](#MetadataType)
ImportFile MetadataType

**Kind**: global class  
**Extends**: [<code>MetadataType</code>](#MetadataType)  
<a name="Discovery.retrieve"></a>

### Discovery.retrieve(retrieveDir, [_], buObject) ⇒ <code>Promise.&lt;TYPE.MetadataTypeMapObj&gt;</code>
Retrieves API endpoint
documentation: https://developer.salesforce.com/docs/atlas.en-us.noversion.mc-apis.meta/mc-apis/routes.htm

**Kind**: static method of [<code>Discovery</code>](#Discovery)  
**Returns**: <code>Promise.&lt;TYPE.MetadataTypeMapObj&gt;</code> - Promise  

| Param | Type | Description |
| --- | --- | --- |
| retrieveDir | <code>string</code> | Directory where retrieved metadata directory will be saved |
| [_] | <code>Array.&lt;string&gt;</code> | not used |
| buObject | <code>TYPE.BuObject</code> | properties for auth |

<a name="Email"></a>

## Email ⇐ [<code>MetadataType</code>](#MetadataType)
Email MetadataType

**Kind**: global class  
**Extends**: [<code>MetadataType</code>](#MetadataType)  

* [Email](#Email) ⇐ [<code>MetadataType</code>](#MetadataType)
    * [.retrieve(retrieveDir)](#Email.retrieve) ⇒ <code>Promise.&lt;TYPE.MetadataTypeMapObj&gt;</code>
    * [.postRetrieveTasks(metadata)](#Email.postRetrieveTasks) ⇒ <code>TYPE.MetadataTypeItem</code>
    * [.parseMetadata(metadata)](#Email.parseMetadata) ⇒ <code>TYPE.MetadataTypeItem</code>

<a name="Email.retrieve"></a>

### Email.retrieve(retrieveDir) ⇒ <code>Promise.&lt;TYPE.MetadataTypeMapObj&gt;</code>
Retrieves SOAP based metadata of metadata type into local filesystem. executes callback with retrieved metadata

**Kind**: static method of [<code>Email</code>](#Email)  
**Returns**: <code>Promise.&lt;TYPE.MetadataTypeMapObj&gt;</code> - Promise of metadata  

| Param | Type | Description |
| --- | --- | --- |
| retrieveDir | <code>string</code> | Directory where retrieved metadata directory will be saved |

<a name="Email.postRetrieveTasks"></a>

### Email.postRetrieveTasks(metadata) ⇒ <code>TYPE.MetadataTypeItem</code>
manages post retrieve steps

**Kind**: static method of [<code>Email</code>](#Email)  
**Returns**: <code>TYPE.MetadataTypeItem</code> - Array with one metadata object and one query string  

| Param | Type | Description |
| --- | --- | --- |
| metadata | <code>TYPE.MetadataTypeItem</code> | a single query |

<a name="Email.parseMetadata"></a>

### Email.parseMetadata(metadata) ⇒ <code>TYPE.MetadataTypeItem</code>
parses retrieved Metadata before saving

**Kind**: static method of [<code>Email</code>](#Email)  
**Returns**: <code>TYPE.MetadataTypeItem</code> - Array with one metadata object and one sql string  

| Param | Type | Description |
| --- | --- | --- |
| metadata | <code>TYPE.MetadataTypeItem</code> | a single query activity definition |

<a name="EmailSendDefinition"></a>

## EmailSendDefinition ⇐ [<code>MetadataType</code>](#MetadataType)
MessageSendActivity MetadataType

**Kind**: global class  
**Extends**: [<code>MetadataType</code>](#MetadataType)  

* [EmailSendDefinition](#EmailSendDefinition) ⇐ [<code>MetadataType</code>](#MetadataType)
    * [.retrieve(retrieveDir)](#EmailSendDefinition.retrieve) ⇒ <code>Promise.&lt;TYPE.MetadataTypeMapObj&gt;</code>
    * [.update(metadataItem)](#EmailSendDefinition.update) ⇒ <code>Promise</code>
    * [.create(metadataItem)](#EmailSendDefinition.create) ⇒ <code>Promise</code>
    * [.deleteByKey(buObject, customerKey)](#EmailSendDefinition.deleteByKey) ⇒ <code>Promise.&lt;boolean&gt;</code>
    * [.preDeployTasks(metadata)](#EmailSendDefinition.preDeployTasks) ⇒ <code>Promise.&lt;TYPE.MetadataTypeItem&gt;</code>
    * [.postRetrieveTasks(metadata)](#EmailSendDefinition.postRetrieveTasks) ⇒ <code>TYPE.MetadataTypeItem</code>
    * [.parseMetadata(metadata)](#EmailSendDefinition.parseMetadata) ⇒ <code>TYPE.MetadataTypeItem</code>

<a name="EmailSendDefinition.retrieve"></a>

### EmailSendDefinition.retrieve(retrieveDir) ⇒ <code>Promise.&lt;TYPE.MetadataTypeMapObj&gt;</code>
Retrieves SOAP based metadata of metadata type into local filesystem. executes callback with retrieved metadata

**Kind**: static method of [<code>EmailSendDefinition</code>](#EmailSendDefinition)  
**Returns**: <code>Promise.&lt;TYPE.MetadataTypeMapObj&gt;</code> - Promise of metadata  

| Param | Type | Description |
| --- | --- | --- |
| retrieveDir | <code>string</code> | Directory where retrieved metadata directory will be saved |

<a name="EmailSendDefinition.update"></a>

### EmailSendDefinition.update(metadataItem) ⇒ <code>Promise</code>
Updates a single item

**Kind**: static method of [<code>EmailSendDefinition</code>](#EmailSendDefinition)  
**Returns**: <code>Promise</code> - Promise  

| Param | Type | Description |
| --- | --- | --- |
| metadataItem | <code>TYPE.MetadataTypeItem</code> | a single item |

<a name="EmailSendDefinition.create"></a>

### EmailSendDefinition.create(metadataItem) ⇒ <code>Promise</code>
Creates a single item

**Kind**: static method of [<code>EmailSendDefinition</code>](#EmailSendDefinition)  
**Returns**: <code>Promise</code> - Promise  

| Param | Type | Description |
| --- | --- | --- |
| metadataItem | <code>TYPE.MetadataTypeItem</code> | a single item |

<a name="EmailSendDefinition.deleteByKey"></a>

### EmailSendDefinition.deleteByKey(buObject, customerKey) ⇒ <code>Promise.&lt;boolean&gt;</code>
Delete a metadata item from the specified business unit

**Kind**: static method of [<code>EmailSendDefinition</code>](#EmailSendDefinition)  
**Returns**: <code>Promise.&lt;boolean&gt;</code> - deletion success status  

| Param | Type | Description |
| --- | --- | --- |
| buObject | <code>TYPE.BuObject</code> | references credentials |
| customerKey | <code>string</code> | Identifier of data extension |

<a name="EmailSendDefinition.preDeployTasks"></a>

### EmailSendDefinition.preDeployTasks(metadata) ⇒ <code>Promise.&lt;TYPE.MetadataTypeItem&gt;</code>
prepares a single item for deployment

**Kind**: static method of [<code>EmailSendDefinition</code>](#EmailSendDefinition)  
**Returns**: <code>Promise.&lt;TYPE.MetadataTypeItem&gt;</code> - Promise  

| Param | Type | Description |
| --- | --- | --- |
| metadata | <code>TYPE.MetadataTypeItem</code> | a single script activity definition |

<a name="EmailSendDefinition.postRetrieveTasks"></a>

### EmailSendDefinition.postRetrieveTasks(metadata) ⇒ <code>TYPE.MetadataTypeItem</code>
manages post retrieve steps

**Kind**: static method of [<code>EmailSendDefinition</code>](#EmailSendDefinition)  
**Returns**: <code>TYPE.MetadataTypeItem</code> - Array with one metadata object and one query string  

| Param | Type | Description |
| --- | --- | --- |
| metadata | <code>TYPE.MetadataTypeItem</code> | a single query |

<a name="EmailSendDefinition.parseMetadata"></a>

### EmailSendDefinition.parseMetadata(metadata) ⇒ <code>TYPE.MetadataTypeItem</code>
parses retrieved Metadata before saving

**Kind**: static method of [<code>EmailSendDefinition</code>](#EmailSendDefinition)  
**Returns**: <code>TYPE.MetadataTypeItem</code> - Array with one metadata object and one sql string  

| Param | Type | Description |
| --- | --- | --- |
| metadata | <code>TYPE.MetadataTypeItem</code> | a single query activity definition |

<a name="EventDefinition"></a>

## EventDefinition ⇐ [<code>MetadataType</code>](#MetadataType)
EventDefinition MetadataType

**Kind**: global class  
**Extends**: [<code>MetadataType</code>](#MetadataType)  

* [EventDefinition](#EventDefinition) ⇐ [<code>MetadataType</code>](#MetadataType)
    * [.retrieve(retrieveDir)](#EventDefinition.retrieve) ⇒ <code>Promise.&lt;TYPE.MetadataTypeMapObj&gt;</code>
    * [.retrieveForCache()](#EventDefinition.retrieveForCache) ⇒ <code>Promise.&lt;TYPE.MetadataTypeMapObj&gt;</code>
    * [.retrieveAsTemplate(templateDir, name, templateVariables)](#EventDefinition.retrieveAsTemplate) ⇒ <code>Promise.&lt;TYPE.MetadataTypeItemObj&gt;</code>
    * [.postRetrieveTasks(eventDef)](#EventDefinition.postRetrieveTasks) ⇒ <code>Array.&lt;object&gt;</code>
    * [.create(EventDefinition)](#EventDefinition.create) ⇒ <code>Promise</code>
    * [.update(metadataEntry)](#EventDefinition.update) ⇒ <code>Promise</code>
    * [.preDeployTasks(metadata)](#EventDefinition.preDeployTasks) ⇒ <code>Promise</code>
    * [.parseMetadata(metadata)](#EventDefinition.parseMetadata) ⇒ <code>Array</code>

<a name="EventDefinition.retrieve"></a>

### EventDefinition.retrieve(retrieveDir) ⇒ <code>Promise.&lt;TYPE.MetadataTypeMapObj&gt;</code>
Retrieves Metadata of Event Definition.
Endpoint /interaction/v1/EventDefinitions return all Event Definitions with all details.
Currently it is not needed to loop over Imports with endpoint /interaction/v1/EventDefinitions/{id}

**Kind**: static method of [<code>EventDefinition</code>](#EventDefinition)  
**Returns**: <code>Promise.&lt;TYPE.MetadataTypeMapObj&gt;</code> - Promise of metadata  

| Param | Type | Description |
| --- | --- | --- |
| retrieveDir | <code>string</code> | Directory where retrieved metadata directory will be saved |

<a name="EventDefinition.retrieveForCache"></a>

### EventDefinition.retrieveForCache() ⇒ <code>Promise.&lt;TYPE.MetadataTypeMapObj&gt;</code>
Retrieves event definition metadata for caching

**Kind**: static method of [<code>EventDefinition</code>](#EventDefinition)  
**Returns**: <code>Promise.&lt;TYPE.MetadataTypeMapObj&gt;</code> - Promise of metadata  
<a name="EventDefinition.retrieveAsTemplate"></a>

### EventDefinition.retrieveAsTemplate(templateDir, name, templateVariables) ⇒ <code>Promise.&lt;TYPE.MetadataTypeItemObj&gt;</code>
Retrieve a specific Event Definition by Name

**Kind**: static method of [<code>EventDefinition</code>](#EventDefinition)  
**Returns**: <code>Promise.&lt;TYPE.MetadataTypeItemObj&gt;</code> - Promise of metadata  

| Param | Type | Description |
| --- | --- | --- |
| templateDir | <code>string</code> | Directory where retrieved metadata directory will be saved |
| name | <code>string</code> | name of the metadata file |
| templateVariables | <code>object</code> | variables to be replaced in the metadata |

<a name="EventDefinition.postRetrieveTasks"></a>

### EventDefinition.postRetrieveTasks(eventDef) ⇒ <code>Array.&lt;object&gt;</code>
manages post retrieve steps

**Kind**: static method of [<code>EventDefinition</code>](#EventDefinition)  
**Returns**: <code>Array.&lt;object&gt;</code> - metadata  

| Param | Type | Description |
| --- | --- | --- |
| eventDef | <code>object</code> | a single importDef |

<a name="EventDefinition.create"></a>

### EventDefinition.create(EventDefinition) ⇒ <code>Promise</code>
Creates a single Event Definition

**Kind**: static method of [<code>EventDefinition</code>](#EventDefinition)  
**Returns**: <code>Promise</code> - Promise  

| Param | Type | Description |
| --- | --- | --- |
| EventDefinition | <code>TYPE.MetadataTypeItem</code> | a single Event Definition |

<a name="EventDefinition.update"></a>

### EventDefinition.update(metadataEntry) ⇒ <code>Promise</code>
Updates a single Event Definition (using PUT method since PATCH isn't supported)

**Kind**: static method of [<code>EventDefinition</code>](#EventDefinition)  
**Returns**: <code>Promise</code> - Promise  

| Param | Type | Description |
| --- | --- | --- |
| metadataEntry | <code>TYPE.MetadataTypeItem</code> | a single Event Definition |

<a name="EventDefinition.preDeployTasks"></a>

### EventDefinition.preDeployTasks(metadata) ⇒ <code>Promise</code>
prepares an event definition for deployment

**Kind**: static method of [<code>EventDefinition</code>](#EventDefinition)  
**Returns**: <code>Promise</code> - Promise  

| Param | Type | Description |
| --- | --- | --- |
| metadata | <code>object</code> | a single eventDefinition |

<a name="EventDefinition.parseMetadata"></a>

### EventDefinition.parseMetadata(metadata) ⇒ <code>Array</code>
parses retrieved Metadata before saving

**Kind**: static method of [<code>EventDefinition</code>](#EventDefinition)  
**Returns**: <code>Array</code> - Array with one metadata object and one sql string  

| Param | Type | Description |
| --- | --- | --- |
| metadata | <code>object</code> | a single event definition |

<a name="FileTransfer"></a>

## FileTransfer ⇐ [<code>MetadataType</code>](#MetadataType)
FileTransfer MetadataType

**Kind**: global class  
**Extends**: [<code>MetadataType</code>](#MetadataType)  

* [FileTransfer](#FileTransfer) ⇐ [<code>MetadataType</code>](#MetadataType)
    * [.retrieve(retrieveDir)](#FileTransfer.retrieve) ⇒ <code>Promise.&lt;TYPE.MetadataTypeMapObj&gt;</code>
    * [.retrieveForCache()](#FileTransfer.retrieveForCache) ⇒ <code>Promise.&lt;TYPE.MetadataTypeMapObj&gt;</code>
    * [.retrieveAsTemplate(templateDir, name, templateVariables)](#FileTransfer.retrieveAsTemplate) ⇒ <code>Promise.&lt;TYPE.MetadataTypeItemObj&gt;</code>
    * [.postRetrieveTasks(metadata)](#FileTransfer.postRetrieveTasks) ⇒ <code>Array.&lt;object&gt;</code>
    * [.create(fileTransfer)](#FileTransfer.create) ⇒ <code>Promise</code>
    * [.update(fileTransfer)](#FileTransfer.update) ⇒ <code>Promise</code>
    * [.preDeployTasks(metadata)](#FileTransfer.preDeployTasks) ⇒ <code>Promise</code>
    * [.parseMetadata(metadata)](#FileTransfer.parseMetadata) ⇒ <code>Array</code>

<a name="FileTransfer.retrieve"></a>

### FileTransfer.retrieve(retrieveDir) ⇒ <code>Promise.&lt;TYPE.MetadataTypeMapObj&gt;</code>
Retrieves Metadata of FileTransfer Activity.
Endpoint /automation/v1/filetransfers/ returns all File Transfers

**Kind**: static method of [<code>FileTransfer</code>](#FileTransfer)  
**Returns**: <code>Promise.&lt;TYPE.MetadataTypeMapObj&gt;</code> - Promise  

| Param | Type | Description |
| --- | --- | --- |
| retrieveDir | <code>string</code> | Directory where retrieved metadata directory will be saved |

<a name="FileTransfer.retrieveForCache"></a>

### FileTransfer.retrieveForCache() ⇒ <code>Promise.&lt;TYPE.MetadataTypeMapObj&gt;</code>
Retrieves Metadata of  FileTransfer Activity for caching

**Kind**: static method of [<code>FileTransfer</code>](#FileTransfer)  
**Returns**: <code>Promise.&lt;TYPE.MetadataTypeMapObj&gt;</code> - Promise  
<a name="FileTransfer.retrieveAsTemplate"></a>

### FileTransfer.retrieveAsTemplate(templateDir, name, templateVariables) ⇒ <code>Promise.&lt;TYPE.MetadataTypeItemObj&gt;</code>
Retrieve a specific File Transfer Definition by Name

**Kind**: static method of [<code>FileTransfer</code>](#FileTransfer)  
**Returns**: <code>Promise.&lt;TYPE.MetadataTypeItemObj&gt;</code> - Promise  

| Param | Type | Description |
| --- | --- | --- |
| templateDir | <code>string</code> | Directory where retrieved metadata directory will be saved |
| name | <code>string</code> | name of the metadata file |
| templateVariables | <code>object</code> | variables to be replaced in the metadata |

<a name="FileTransfer.postRetrieveTasks"></a>

### FileTransfer.postRetrieveTasks(metadata) ⇒ <code>Array.&lt;object&gt;</code>
manages post retrieve steps

**Kind**: static method of [<code>FileTransfer</code>](#FileTransfer)  
**Returns**: <code>Array.&lt;object&gt;</code> - metadata  

| Param | Type | Description |
| --- | --- | --- |
| metadata | <code>TYPE.MetadataTypeItem</code> | a single fileTransfer activity definition |

<a name="FileTransfer.create"></a>

### FileTransfer.create(fileTransfer) ⇒ <code>Promise</code>
Creates a single File Transfer

**Kind**: static method of [<code>FileTransfer</code>](#FileTransfer)  
**Returns**: <code>Promise</code> - Promise  

| Param | Type | Description |
| --- | --- | --- |
| fileTransfer | <code>TYPE.MetadataTypeItem</code> | a single File Transfer |

<a name="FileTransfer.update"></a>

### FileTransfer.update(fileTransfer) ⇒ <code>Promise</code>
Updates a single File Transfer

**Kind**: static method of [<code>FileTransfer</code>](#FileTransfer)  
**Returns**: <code>Promise</code> - Promise  

| Param | Type | Description |
| --- | --- | --- |
| fileTransfer | <code>TYPE.MetadataTypeItem</code> | a single File Transfer |

<a name="FileTransfer.preDeployTasks"></a>

### FileTransfer.preDeployTasks(metadata) ⇒ <code>Promise</code>
prepares a fileTransfer for deployment

**Kind**: static method of [<code>FileTransfer</code>](#FileTransfer)  
**Returns**: <code>Promise</code> - Promise  

| Param | Type | Description |
| --- | --- | --- |
| metadata | <code>TYPE.MetadataTypeItem</code> | a single fileTransfer activity definition |

<a name="FileTransfer.parseMetadata"></a>

### FileTransfer.parseMetadata(metadata) ⇒ <code>Array</code>
parses retrieved Metadata before saving

**Kind**: static method of [<code>FileTransfer</code>](#FileTransfer)  
**Returns**: <code>Array</code> - Array with one metadata object and one sql string  

| Param | Type | Description |
| --- | --- | --- |
| metadata | <code>TYPE.MetadataTypeItem</code> | a single fileTransfer activity definition |

<a name="Filter"></a>

## Filter ⇐ [<code>MetadataType</code>](#MetadataType)
Filter MetadataType

**Kind**: global class  
**Extends**: [<code>MetadataType</code>](#MetadataType)  
<a name="Filter.retrieve"></a>

### Filter.retrieve(retrieveDir) ⇒ <code>Promise.&lt;TYPE.MetadataTypeMapObj&gt;</code>
Retrieves Metadata of Filter.
Endpoint /automation/v1/filters/ returns all Filters,
but only with some of the fields. So it is needed to loop over
Filters with the endpoint /automation/v1/filters/{id}

**Kind**: static method of [<code>Filter</code>](#Filter)  
**Returns**: <code>Promise.&lt;TYPE.MetadataTypeMapObj&gt;</code> - Promise  

| Param | Type | Description |
| --- | --- | --- |
| retrieveDir | <code>string</code> | Directory where retrieved metadata directory will be saved |

<a name="Folder"></a>

## Folder ⇐ [<code>MetadataType</code>](#MetadataType)
Folder MetadataType

**Kind**: global class  
**Extends**: [<code>MetadataType</code>](#MetadataType)  

* [Folder](#Folder) ⇐ [<code>MetadataType</code>](#MetadataType)
    * [.retrieve(retrieveDir, [additionalFields], buObject)](#Folder.retrieve) ⇒ <code>Promise</code>
    * [.retrieveForCache(buObject)](#Folder.retrieveForCache) ⇒ <code>Promise</code>
    * [.upsert(metadata)](#Folder.upsert) ⇒ <code>Promise.&lt;object&gt;</code>
    * [.create(metadataEntry)](#Folder.create) ⇒ <code>Promise</code>
    * [.update(metadataEntry)](#Folder.update) ⇒ <code>Promise</code>
    * [.preDeployTasks(metadata)](#Folder.preDeployTasks) ⇒ <code>Promise</code>
    * [.getJsonFromFS(dir, [listBadKeys])](#Folder.getJsonFromFS) ⇒ <code>object</code>
    * [.retrieveHelper([additionalFields], [queryAllAccounts])](#Folder.retrieveHelper) ⇒ <code>Promise.&lt;object&gt;</code>
    * [.postRetrieveTasks(metadata)](#Folder.postRetrieveTasks) ⇒ <code>Array.&lt;object&gt;</code>
    * [.saveResults(results, retrieveDir, mid)](#Folder.saveResults) ⇒ <code>Promise.&lt;object&gt;</code>

<a name="Folder.retrieve"></a>

### Folder.retrieve(retrieveDir, [additionalFields], buObject) ⇒ <code>Promise</code>
Retrieves metadata of metadata type into local filesystem. executes callback with retrieved metadata

**Kind**: static method of [<code>Folder</code>](#Folder)  
**Returns**: <code>Promise</code> - Promise  

| Param | Type | Description |
| --- | --- | --- |
| retrieveDir | <code>string</code> | Directory where retrieved metadata directory will be saved |
| [additionalFields] | <code>Array.&lt;string&gt;</code> | Returns specified fields even if their retrieve definition is not set to true |
| buObject | <code>object</code> | properties for auth |

<a name="Folder.retrieveForCache"></a>

### Folder.retrieveForCache(buObject) ⇒ <code>Promise</code>
Retrieves folder metadata for caching

**Kind**: static method of [<code>Folder</code>](#Folder)  
**Returns**: <code>Promise</code> - Promise  

| Param | Type | Description |
| --- | --- | --- |
| buObject | <code>object</code> | properties for auth |

<a name="Folder.upsert"></a>

### Folder.upsert(metadata) ⇒ <code>Promise.&lt;object&gt;</code>
Folder upsert (copied from Metadata Upsert), after retrieving from target
and comparing to check if create or update operation is needed.
Copied due to having a dependency on itself, meaning the created need to be serial

**Kind**: static method of [<code>Folder</code>](#Folder)  
**Returns**: <code>Promise.&lt;object&gt;</code> - Promise of saved metadata  

| Param | Type | Description |
| --- | --- | --- |
| metadata | <code>TYPE.MetadataTypeMap</code> | metadata mapped by their keyField |

<a name="Folder.create"></a>

### Folder.create(metadataEntry) ⇒ <code>Promise</code>
creates a folder based on metatadata

**Kind**: static method of [<code>Folder</code>](#Folder)  
**Returns**: <code>Promise</code> - Promise  

| Param | Type | Description |
| --- | --- | --- |
| metadataEntry | <code>TYPE.MetadataTypeItem</code> | metadata of the folder |

<a name="Folder.update"></a>

### Folder.update(metadataEntry) ⇒ <code>Promise</code>
Updates a single Folder.

**Kind**: static method of [<code>Folder</code>](#Folder)  
**Returns**: <code>Promise</code> - Promise  

| Param | Type | Description |
| --- | --- | --- |
| metadataEntry | <code>TYPE.MetadataTypeItem</code> | single metadata entry |

<a name="Folder.preDeployTasks"></a>

### Folder.preDeployTasks(metadata) ⇒ <code>Promise</code>
prepares a folder for deployment

**Kind**: static method of [<code>Folder</code>](#Folder)  
**Returns**: <code>Promise</code> - Promise  

| Param | Type | Description |
| --- | --- | --- |
| metadata | <code>object</code> | a single folder definition |

<a name="Folder.getJsonFromFS"></a>

### Folder.getJsonFromFS(dir, [listBadKeys]) ⇒ <code>object</code>
Returns file contents mapped to their filename without '.json' ending

**Kind**: static method of [<code>Folder</code>](#Folder)  
**Returns**: <code>object</code> - fileName => fileContent map  

| Param | Type | Default | Description |
| --- | --- | --- | --- |
| dir | <code>string</code> |  | directory that contains '.json' files to be read |
| [listBadKeys] | <code>boolean</code> | <code>false</code> | do not print errors, used for badKeys() |

<a name="Folder.retrieveHelper"></a>

### Folder.retrieveHelper([additionalFields], [queryAllAccounts]) ⇒ <code>Promise.&lt;object&gt;</code>
Helper to retrieve the folders as promise

**Kind**: static method of [<code>Folder</code>](#Folder)  
**Returns**: <code>Promise.&lt;object&gt;</code> - soap object  

| Param | Type | Description |
| --- | --- | --- |
| [additionalFields] | <code>Array.&lt;string&gt;</code> | Returns specified fields even if their retrieve definition is not set to true |
| [queryAllAccounts] | <code>boolean</code> | which queryAllAccounts setting to use |

<a name="Folder.postRetrieveTasks"></a>

### Folder.postRetrieveTasks(metadata) ⇒ <code>Array.&lt;object&gt;</code>
Gets executed after retreive of metadata type

**Kind**: static method of [<code>Folder</code>](#Folder)  
**Returns**: <code>Array.&lt;object&gt;</code> - cloned metadata  

| Param | Type | Description |
| --- | --- | --- |
| metadata | <code>object</code> | metadata mapped by their keyField |

<a name="Folder.saveResults"></a>

### Folder.saveResults(results, retrieveDir, mid) ⇒ <code>Promise.&lt;object&gt;</code>
Helper for writing Metadata to disk, used for Retrieve and deploy

**Kind**: static method of [<code>Folder</code>](#Folder)  
**Returns**: <code>Promise.&lt;object&gt;</code> - Promise of saved metadata  

| Param | Type | Description |
| --- | --- | --- |
| results | <code>object</code> | metadata results from deploy |
| retrieveDir | <code>string</code> | directory where metadata should be stored after deploy/retrieve |
| mid | <code>number</code> | current mid for this credential / business unit |

<a name="FtpLocation"></a>

## FtpLocation ⇐ [<code>MetadataType</code>](#MetadataType)
ImportFile MetadataType

**Kind**: global class  
**Extends**: [<code>MetadataType</code>](#MetadataType)  

* [FtpLocation](#FtpLocation) ⇐ [<code>MetadataType</code>](#MetadataType)
    * [.retrieve(retrieveDir)](#FtpLocation.retrieve) ⇒ <code>Promise.&lt;TYPE.MetadataTypeMapObj&gt;</code>
    * [.retrieveForCache()](#FtpLocation.retrieveForCache) ⇒ <code>Promise.&lt;TYPE.MetadataTypeMapObj&gt;</code>

<a name="FtpLocation.retrieve"></a>

### FtpLocation.retrieve(retrieveDir) ⇒ <code>Promise.&lt;TYPE.MetadataTypeMapObj&gt;</code>
Retrieves Metadata of FtpLocation
Endpoint /automation/v1/ftplocations/ return all FtpLocations

**Kind**: static method of [<code>FtpLocation</code>](#FtpLocation)  
**Returns**: <code>Promise.&lt;TYPE.MetadataTypeMapObj&gt;</code> - Promise  

| Param | Type | Description |
| --- | --- | --- |
| retrieveDir | <code>string</code> | Directory where retrieved metadata directory will be saved |

<a name="FtpLocation.retrieveForCache"></a>

### FtpLocation.retrieveForCache() ⇒ <code>Promise.&lt;TYPE.MetadataTypeMapObj&gt;</code>
Retrieves folder metadata into local filesystem. Also creates a uniquePath attribute for each folder.

**Kind**: static method of [<code>FtpLocation</code>](#FtpLocation)  
**Returns**: <code>Promise.&lt;TYPE.MetadataTypeMapObj&gt;</code> - Promise  
<a name="ImportFile"></a>

## ImportFile ⇐ [<code>MetadataType</code>](#MetadataType)
ImportFile MetadataType

**Kind**: global class  
**Extends**: [<code>MetadataType</code>](#MetadataType)  

* [ImportFile](#ImportFile) ⇐ [<code>MetadataType</code>](#MetadataType)
    * [.retrieve(retrieveDir)](#ImportFile.retrieve) ⇒ <code>Promise.&lt;TYPE.MetadataTypeMapObj&gt;</code>
    * [.retrieveForCache()](#ImportFile.retrieveForCache) ⇒ <code>Promise.&lt;TYPE.MetadataTypeMapObj&gt;</code>
    * [.retrieveAsTemplate(templateDir, name, templateVariables)](#ImportFile.retrieveAsTemplate) ⇒ <code>Promise.&lt;TYPE.MetadataTypeItemObj&gt;</code>
    * [.postRetrieveTasks(importDef)](#ImportFile.postRetrieveTasks) ⇒ <code>Array.&lt;object&gt;</code>
    * [.create(importFile)](#ImportFile.create) ⇒ <code>Promise</code>
    * [.update(importFile)](#ImportFile.update) ⇒ <code>Promise</code>
    * [.preDeployTasks(metadata)](#ImportFile.preDeployTasks) ⇒ <code>Promise</code>
    * [.parseMetadata(metadata)](#ImportFile.parseMetadata) ⇒ <code>TYPE.MetadataTypeItem</code>

<a name="ImportFile.retrieve"></a>

### ImportFile.retrieve(retrieveDir) ⇒ <code>Promise.&lt;TYPE.MetadataTypeMapObj&gt;</code>
Retrieves Metadata of Import File.
Endpoint /automation/v1/imports/ return all Import Files with all details.
Currently it is not needed to loop over Imports with endpoint /automation/v1/imports/{id}

**Kind**: static method of [<code>ImportFile</code>](#ImportFile)  
**Returns**: <code>Promise.&lt;TYPE.MetadataTypeMapObj&gt;</code> - Promise  

| Param | Type | Description |
| --- | --- | --- |
| retrieveDir | <code>string</code> | Directory where retrieved metadata directory will be saved |

<a name="ImportFile.retrieveForCache"></a>

### ImportFile.retrieveForCache() ⇒ <code>Promise.&lt;TYPE.MetadataTypeMapObj&gt;</code>
Retrieves import definition metadata for caching

**Kind**: static method of [<code>ImportFile</code>](#ImportFile)  
**Returns**: <code>Promise.&lt;TYPE.MetadataTypeMapObj&gt;</code> - Promise  
<a name="ImportFile.retrieveAsTemplate"></a>

### ImportFile.retrieveAsTemplate(templateDir, name, templateVariables) ⇒ <code>Promise.&lt;TYPE.MetadataTypeItemObj&gt;</code>
Retrieve a specific Import Definition by Name

**Kind**: static method of [<code>ImportFile</code>](#ImportFile)  
**Returns**: <code>Promise.&lt;TYPE.MetadataTypeItemObj&gt;</code> - Promise  

| Param | Type | Description |
| --- | --- | --- |
| templateDir | <code>string</code> | Directory where retrieved metadata directory will be saved |
| name | <code>string</code> | name of the metadata file |
| templateVariables | <code>object</code> | variables to be replaced in the metadata |

<a name="ImportFile.postRetrieveTasks"></a>

### ImportFile.postRetrieveTasks(importDef) ⇒ <code>Array.&lt;object&gt;</code>
manages post retrieve steps

**Kind**: static method of [<code>ImportFile</code>](#ImportFile)  
**Returns**: <code>Array.&lt;object&gt;</code> - metadata  

| Param | Type | Description |
| --- | --- | --- |
| importDef | <code>object</code> | a single importDef |

<a name="ImportFile.create"></a>

### ImportFile.create(importFile) ⇒ <code>Promise</code>
Creates a single Import File

**Kind**: static method of [<code>ImportFile</code>](#ImportFile)  
**Returns**: <code>Promise</code> - Promise  

| Param | Type | Description |
| --- | --- | --- |
| importFile | <code>object</code> | a single Import File |

<a name="ImportFile.update"></a>

### ImportFile.update(importFile) ⇒ <code>Promise</code>
Updates a single Import File

**Kind**: static method of [<code>ImportFile</code>](#ImportFile)  
**Returns**: <code>Promise</code> - Promise  

| Param | Type | Description |
| --- | --- | --- |
| importFile | <code>object</code> | a single Import File |

<a name="ImportFile.preDeployTasks"></a>

### ImportFile.preDeployTasks(metadata) ⇒ <code>Promise</code>
prepares a import definition for deployment

**Kind**: static method of [<code>ImportFile</code>](#ImportFile)  
**Returns**: <code>Promise</code> - Promise  

| Param | Type | Description |
| --- | --- | --- |
| metadata | <code>TYPE.MetadataTypeItem</code> | a single importDef |

<a name="ImportFile.parseMetadata"></a>

### ImportFile.parseMetadata(metadata) ⇒ <code>TYPE.MetadataTypeItem</code>
parses retrieved Metadata before saving

**Kind**: static method of [<code>ImportFile</code>](#ImportFile)  
**Returns**: <code>TYPE.MetadataTypeItem</code> - parsed metadata definition  

| Param | Type | Description |
| --- | --- | --- |
| metadata | <code>TYPE.MetadataTypeItem</code> | a single import definition |

<a name="Interaction"></a>

## Interaction ⇐ [<code>MetadataType</code>](#MetadataType)
Script MetadataType

**Kind**: global class  
**Extends**: [<code>MetadataType</code>](#MetadataType)  
<a name="Interaction.retrieve"></a>

### Interaction.retrieve(retrieveDir) ⇒ <code>Promise.&lt;TYPE.MetadataTypeMapObj&gt;</code>
Retrieves Metadata of Interaction
Endpoint /interaction/v1/interactions?extras=all&pageSize=50000 return 50000 Scripts with all details.

**Kind**: static method of [<code>Interaction</code>](#Interaction)  
**Returns**: <code>Promise.&lt;TYPE.MetadataTypeMapObj&gt;</code> - Promise  

| Param | Type | Description |
| --- | --- | --- |
| retrieveDir | <code>string</code> | Directory where retrieved metadata directory will be saved |

<a name="List"></a>

## List ⇐ [<code>MetadataType</code>](#MetadataType)
List MetadataType

**Kind**: global class  
**Extends**: [<code>MetadataType</code>](#MetadataType)  

* [List](#List) ⇐ [<code>MetadataType</code>](#MetadataType)
    * [.retrieve(retrieveDir)](#List.retrieve) ⇒ <code>Promise.&lt;TYPE.MetadataTypeMapObj&gt;</code>
    * [.retrieveForCache()](#List.retrieveForCache) ⇒ <code>Promise.&lt;TYPE.MetadataTypeMapObj&gt;</code>
    * [.deleteByKey(buObject, customerKey)](#List.deleteByKey) ⇒ <code>Promise.&lt;boolean&gt;</code>
    * [.postRetrieveTasks(list)](#List.postRetrieveTasks) ⇒ <code>TYPE.MetadataTypeItem</code>
    * [.parseMetadata(metadata, [parseForCache])](#List.parseMetadata) ⇒ <code>TYPE.MetadataTypeItem</code>

<a name="List.retrieve"></a>

### List.retrieve(retrieveDir) ⇒ <code>Promise.&lt;TYPE.MetadataTypeMapObj&gt;</code>
Retrieves Metadata of Lists

**Kind**: static method of [<code>List</code>](#List)  
**Returns**: <code>Promise.&lt;TYPE.MetadataTypeMapObj&gt;</code> - Promise  

| Param | Type | Description |
| --- | --- | --- |
| retrieveDir | <code>string</code> | Directory where retrieved metadata directory will be saved |

<a name="List.retrieveForCache"></a>

### List.retrieveForCache() ⇒ <code>Promise.&lt;TYPE.MetadataTypeMapObj&gt;</code>
Gets metadata cache with limited fields and does not store value to disk

**Kind**: static method of [<code>List</code>](#List)  
**Returns**: <code>Promise.&lt;TYPE.MetadataTypeMapObj&gt;</code> - Promise of metadata  
<a name="List.deleteByKey"></a>

### List.deleteByKey(buObject, customerKey) ⇒ <code>Promise.&lt;boolean&gt;</code>
Delete a metadata item from the specified business unit

**Kind**: static method of [<code>List</code>](#List)  
**Returns**: <code>Promise.&lt;boolean&gt;</code> - deletion success status  

| Param | Type | Description |
| --- | --- | --- |
| buObject | <code>TYPE.BuObject</code> | references credentials |
| customerKey | <code>string</code> | Identifier of data extension |

<a name="List.postRetrieveTasks"></a>

### List.postRetrieveTasks(list) ⇒ <code>TYPE.MetadataTypeItem</code>
manages post retrieve steps

**Kind**: static method of [<code>List</code>](#List)  
**Returns**: <code>TYPE.MetadataTypeItem</code> - metadata  

| Param | Type | Description |
| --- | --- | --- |
| list | <code>TYPE.MetadataTypeItem</code> | a single list |

<a name="List.parseMetadata"></a>

### List.parseMetadata(metadata, [parseForCache]) ⇒ <code>TYPE.MetadataTypeItem</code>
parses retrieved Metadata before saving

**Kind**: static method of [<code>List</code>](#List)  
**Returns**: <code>TYPE.MetadataTypeItem</code> - Array with one metadata object and one sql string  

| Param | Type | Description |
| --- | --- | --- |
| metadata | <code>TYPE.MetadataTypeItem</code> | a single list definition |
| [parseForCache] | <code>boolean</code> | if set to true, the Category ID is kept |

<a name="MetadataType"></a>

## MetadataType
MetadataType class that gets extended by their specific metadata type class.
Provides default functionality that can be overwritten by child metadata type classes

**Kind**: global class  

* [MetadataType](#MetadataType)
    * [.client](#MetadataType.client) : <code>TYPE.SDK</code>
    * [.properties](#MetadataType.properties) : <code>TYPE.MultiMetadataTypeMap</code>
    * [.subType](#MetadataType.subType) : <code>string</code>
    * [.buObject](#MetadataType.buObject) : <code>object</code>
    * [.getJsonFromFS(dir, [listBadKeys])](#MetadataType.getJsonFromFS) ⇒ <code>object</code>
    * [.getFieldNamesToRetrieve([additionalFields])](#MetadataType.getFieldNamesToRetrieve) ⇒ <code>Array.&lt;string&gt;</code>
    * [.deploy(metadata, deployDir, retrieveDir, buObject)](#MetadataType.deploy) ⇒ <code>Promise.&lt;object&gt;</code>
    * [.postDeployTasks(metadata, originalMetadata)](#MetadataType.postDeployTasks) ⇒ <code>void</code>
    * [.postRetrieveTasks(metadata, targetDir, [isTemplating])](#MetadataType.postRetrieveTasks) ⇒ <code>TYPE.MetadataTypeItem</code>
    * [.retrieve(retrieveDir, [additionalFields], buObject, [subType])](#MetadataType.retrieve) ⇒ <code>Promise.&lt;TYPE.MetadataTypeMapObj&gt;</code>
    * [.retrieveChangelog([buObject], [additionalFields], [subType])](#MetadataType.retrieveChangelog) ⇒ <code>Promise.&lt;TYPE.MetadataTypeMapObj&gt;</code>
    * [.retrieveForCache(buObject, [subType])](#MetadataType.retrieveForCache) ⇒ <code>Promise.&lt;TYPE.MetadataTypeMapObj&gt;</code>
    * [.retrieveAsTemplate(templateDir, name, templateVariables, [subType])](#MetadataType.retrieveAsTemplate) ⇒ <code>Promise.&lt;TYPE.MetadataTypeItemObj&gt;</code>
    * [.buildTemplate(retrieveDir, templateDir, key, templateVariables)](#MetadataType.buildTemplate) ⇒ <code>Promise.&lt;TYPE.MetadataTypeItemObj&gt;</code>
    * [.preDeployTasks(metadata, deployDir)](#MetadataType.preDeployTasks) ⇒ <code>Promise.&lt;TYPE.MetadataTypeItem&gt;</code>
    * [.create(metadata, deployDir)](#MetadataType.create) ⇒ <code>void</code>
    * [.update(metadata, [metadataBefore])](#MetadataType.update) ⇒ <code>void</code>
    * [.upsert(metadata, deployDir, [buObject])](#MetadataType.upsert) ⇒ <code>Promise.&lt;TYPE.MetadataTypeMap&gt;</code>
    * [.createREST(metadataEntry, uri)](#MetadataType.createREST) ⇒ <code>Promise</code>
    * [.createSOAP(metadataEntry, [overrideType], [handleOutside])](#MetadataType.createSOAP) ⇒ <code>Promise</code>
    * [.updateREST(metadataEntry, uri)](#MetadataType.updateREST) ⇒ <code>Promise</code>
    * [.updateSOAP(metadataEntry, [overrideType], [handleOutside])](#MetadataType.updateSOAP) ⇒ <code>Promise</code>
    * [.retrieveSOAP(retrieveDir, buObject, [requestParams], [additionalFields])](#MetadataType.retrieveSOAP) ⇒ <code>Promise.&lt;TYPE.MetadataTypeMapObj&gt;</code>
    * [.retrieveREST(retrieveDir, uri, [overrideType], [templateVariables])](#MetadataType.retrieveREST) ⇒ <code>Promise.&lt;{metadata: (TYPE.MetadataTypeMap\|TYPE.MetadataTypeItem), type: string}&gt;</code>
    * [.parseResponseBody(body)](#MetadataType.parseResponseBody) ⇒ <code>Promise.&lt;TYPE.MetadataTypeMap&gt;</code>
    * [.deleteFieldByDefinition(metadataEntry, fieldPath, definitionProperty, origin)](#MetadataType.deleteFieldByDefinition) ⇒ <code>void</code>
    * [.removeNotCreateableFields(metadataEntry)](#MetadataType.removeNotCreateableFields) ⇒ <code>void</code>
    * [.removeNotUpdateableFields(metadataEntry)](#MetadataType.removeNotUpdateableFields) ⇒ <code>void</code>
    * [.keepTemplateFields(metadataEntry)](#MetadataType.keepTemplateFields) ⇒ <code>void</code>
    * [.keepRetrieveFields(metadataEntry)](#MetadataType.keepRetrieveFields) ⇒ <code>void</code>
    * [.isFiltered(metadataEntry, [include])](#MetadataType.isFiltered) ⇒ <code>boolean</code>
    * [.isFilteredFolder(metadataEntry, [include])](#MetadataType.isFilteredFolder) ⇒ <code>boolean</code>
    * [.saveResults(results, retrieveDir, [overrideType], [templateVariables])](#MetadataType.saveResults) ⇒ <code>Promise.&lt;TYPE.MetadataTypeMap&gt;</code>
    * [.applyTemplateValues(code, templateVariables)](#MetadataType.applyTemplateValues) ⇒ <code>string</code>
    * [.applyTemplateNames(code, templateVariables)](#MetadataType.applyTemplateNames) ⇒ <code>string</code>
<<<<<<< HEAD
    * [.buildDefinitionForExtracts(templateDir, targetDir, metadata, variables, templateName)](#MetadataType.buildDefinitionForExtracts) ⇒ <code>Promise.&lt;void&gt;</code>
    * [.buildTemplateForExtracts(templateDir, targetDir, metadata, templateVariables, templateName)](#MetadataType.buildTemplateForExtracts) ⇒ <code>Promise.&lt;void&gt;</code>
=======
    * [.buildDefinitionForNested(templateDir, targetDir, metadata, variables, templateName)](#MetadataType.buildDefinitionForNested) ⇒ <code>Promise.&lt;void&gt;</code>
    * [.buildTemplateForNested(templateDir, targetDir, metadata, templateVariables, templateName)](#MetadataType.buildTemplateForNested) ⇒ <code>Promise.&lt;void&gt;</code>
>>>>>>> 98b66859
    * [.findSubType(templateDir, templateName)](#MetadataType.findSubType) ⇒ <code>string</code>
    * [.readSecondaryFolder(templateDir, typeDirArr, templateName, fileName, ex)](#MetadataType.readSecondaryFolder) ⇒ <code>object</code>
    * [.buildDefinition(templateDir, targetDir, templateName, variables)](#MetadataType.buildDefinition) ⇒ <code>Promise.&lt;TYPE.MetadataTypeMapObj&gt;</code>
    * [.checkForErrors(ex)](#MetadataType.checkForErrors) ⇒ <code>string</code>
    * [.document([buObject], [metadata], [isDeploy])](#MetadataType.document) ⇒ <code>void</code>
    * [.deleteByKey(buObject, customerKey)](#MetadataType.deleteByKey) ⇒ <code>boolean</code>
    * [.postDeleteTasks(buObject, customerKey)](#MetadataType.postDeleteTasks) ⇒ <code>void</code>
    * [.deleteByKeySOAP(buObject, customerKey, [handleOutside])](#MetadataType.deleteByKeySOAP) ⇒ <code>boolean</code>
    * [.readBUMetadataForType(readDir, [listBadKeys], [buMetadata])](#MetadataType.readBUMetadataForType) ⇒ <code>object</code>

<a name="MetadataType.client"></a>

### MetadataType.client : <code>TYPE.SDK</code>
**Kind**: static property of [<code>MetadataType</code>](#MetadataType)  
<a name="MetadataType.properties"></a>

### MetadataType.properties : <code>TYPE.MultiMetadataTypeMap</code>
**Kind**: static property of [<code>MetadataType</code>](#MetadataType)  
<a name="MetadataType.subType"></a>

### MetadataType.subType : <code>string</code>
**Kind**: static property of [<code>MetadataType</code>](#MetadataType)  
<a name="MetadataType.buObject"></a>

### MetadataType.buObject : <code>object</code>
**Kind**: static property of [<code>MetadataType</code>](#MetadataType)  
<a name="MetadataType.getJsonFromFS"></a>

### MetadataType.getJsonFromFS(dir, [listBadKeys]) ⇒ <code>object</code>
Returns file contents mapped to their filename without '.json' ending

**Kind**: static method of [<code>MetadataType</code>](#MetadataType)  
**Returns**: <code>object</code> - fileName => fileContent map  

| Param | Type | Default | Description |
| --- | --- | --- | --- |
| dir | <code>string</code> |  | directory that contains '.json' files to be read |
| [listBadKeys] | <code>boolean</code> | <code>false</code> | do not print errors, used for badKeys() |

<a name="MetadataType.getFieldNamesToRetrieve"></a>

### MetadataType.getFieldNamesToRetrieve([additionalFields]) ⇒ <code>Array.&lt;string&gt;</code>
Returns fieldnames of Metadata Type. 'this.definition.fields' variable only set in child classes.

**Kind**: static method of [<code>MetadataType</code>](#MetadataType)  
**Returns**: <code>Array.&lt;string&gt;</code> - Fieldnames  

| Param | Type | Description |
| --- | --- | --- |
| [additionalFields] | <code>Array.&lt;string&gt;</code> | Returns specified fields even if their retrieve definition is not set to true |

<a name="MetadataType.deploy"></a>

### MetadataType.deploy(metadata, deployDir, retrieveDir, buObject) ⇒ <code>Promise.&lt;object&gt;</code>
Deploys metadata

**Kind**: static method of [<code>MetadataType</code>](#MetadataType)  
**Returns**: <code>Promise.&lt;object&gt;</code> - Promise of keyField => metadata map  

| Param | Type | Description |
| --- | --- | --- |
| metadata | <code>TYPE.MetadataTypeMap</code> | metadata mapped by their keyField |
| deployDir | <code>string</code> | directory where deploy metadata are saved |
| retrieveDir | <code>string</code> | directory where metadata after deploy should be saved |
| buObject | <code>TYPE.BuObject</code> | properties for auth |

<a name="MetadataType.postDeployTasks"></a>

### MetadataType.postDeployTasks(metadata, originalMetadata) ⇒ <code>void</code>
Gets executed after deployment of metadata type

**Kind**: static method of [<code>MetadataType</code>](#MetadataType)  

| Param | Type | Description |
| --- | --- | --- |
| metadata | <code>TYPE.MetadataTypeMap</code> | metadata mapped by their keyField |
| originalMetadata | <code>TYPE.MetadataTypeMap</code> | metadata to be updated (contains additioanl fields) |

<a name="MetadataType.postRetrieveTasks"></a>

### MetadataType.postRetrieveTasks(metadata, targetDir, [isTemplating]) ⇒ <code>TYPE.MetadataTypeItem</code>
Gets executed after retreive of metadata type

**Kind**: static method of [<code>MetadataType</code>](#MetadataType)  
**Returns**: <code>TYPE.MetadataTypeItem</code> - cloned metadata  

| Param | Type | Description |
| --- | --- | --- |
| metadata | <code>TYPE.MetadataTypeItem</code> | a single item |
| targetDir | <code>string</code> | folder where retrieves should be saved |
| [isTemplating] | <code>boolean</code> | signals that we are retrieving templates |

<a name="MetadataType.retrieve"></a>

### MetadataType.retrieve(retrieveDir, [additionalFields], buObject, [subType]) ⇒ <code>Promise.&lt;TYPE.MetadataTypeMapObj&gt;</code>
Gets metadata from Marketing Cloud

**Kind**: static method of [<code>MetadataType</code>](#MetadataType)  
**Returns**: <code>Promise.&lt;TYPE.MetadataTypeMapObj&gt;</code> - metadata  

| Param | Type | Description |
| --- | --- | --- |
| retrieveDir | <code>string</code> | Directory where retrieved metadata directory will be saved |
| [additionalFields] | <code>Array.&lt;string&gt;</code> | Returns specified fields even if their retrieve definition is not set to true |
| buObject | <code>TYPE.BuObject</code> | properties for auth |
| [subType] | <code>string</code> | optionally limit to a single subtype |

<a name="MetadataType.retrieveChangelog"></a>

### MetadataType.retrieveChangelog([buObject], [additionalFields], [subType]) ⇒ <code>Promise.&lt;TYPE.MetadataTypeMapObj&gt;</code>
Gets metadata from Marketing Cloud

**Kind**: static method of [<code>MetadataType</code>](#MetadataType)  
**Returns**: <code>Promise.&lt;TYPE.MetadataTypeMapObj&gt;</code> - metadata  

| Param | Type | Description |
| --- | --- | --- |
| [buObject] | <code>TYPE.BuObject</code> | properties for auth |
| [additionalFields] | <code>Array.&lt;string&gt;</code> | Returns specified fields even if their retrieve definition is not set to true |
| [subType] | <code>string</code> | optionally limit to a single subtype |

<a name="MetadataType.retrieveForCache"></a>

### MetadataType.retrieveForCache(buObject, [subType]) ⇒ <code>Promise.&lt;TYPE.MetadataTypeMapObj&gt;</code>
Gets metadata cache with limited fields and does not store value to disk

**Kind**: static method of [<code>MetadataType</code>](#MetadataType)  
**Returns**: <code>Promise.&lt;TYPE.MetadataTypeMapObj&gt;</code> - metadata  

| Param | Type | Description |
| --- | --- | --- |
| buObject | <code>TYPE.BuObject</code> | properties for auth |
| [subType] | <code>string</code> | optionally limit to a single subtype |

<a name="MetadataType.retrieveAsTemplate"></a>

### MetadataType.retrieveAsTemplate(templateDir, name, templateVariables, [subType]) ⇒ <code>Promise.&lt;TYPE.MetadataTypeItemObj&gt;</code>
Gets metadata cache with limited fields and does not store value to disk

**Kind**: static method of [<code>MetadataType</code>](#MetadataType)  
**Returns**: <code>Promise.&lt;TYPE.MetadataTypeItemObj&gt;</code> - metadata  

| Param | Type | Description |
| --- | --- | --- |
| templateDir | <code>string</code> | Directory where retrieved metadata directory will be saved |
| name | <code>string</code> | name of the metadata file |
| templateVariables | <code>TYPE.TemplateMap</code> | variables to be replaced in the metadata |
| [subType] | <code>string</code> | optionally limit to a single subtype |

<a name="MetadataType.buildTemplate"></a>

### MetadataType.buildTemplate(retrieveDir, templateDir, key, templateVariables) ⇒ <code>Promise.&lt;TYPE.MetadataTypeItemObj&gt;</code>
Gets metadata cache with limited fields and does not store value to disk

**Kind**: static method of [<code>MetadataType</code>](#MetadataType)  
**Returns**: <code>Promise.&lt;TYPE.MetadataTypeItemObj&gt;</code> - single metadata  

| Param | Type | Description |
| --- | --- | --- |
| retrieveDir | <code>string</code> | Directory where retrieved metadata directory will be saved |
| templateDir | <code>string</code> | (List of) Directory where built definitions will be saved |
| key | <code>string</code> | name of the metadata file |
| templateVariables | <code>TYPE.TemplateMap</code> | variables to be replaced in the metadata |

<a name="MetadataType.preDeployTasks"></a>

### MetadataType.preDeployTasks(metadata, deployDir) ⇒ <code>Promise.&lt;TYPE.MetadataTypeItem&gt;</code>
Gets executed before deploying metadata

**Kind**: static method of [<code>MetadataType</code>](#MetadataType)  
**Returns**: <code>Promise.&lt;TYPE.MetadataTypeItem&gt;</code> - Promise of a single metadata item  

| Param | Type | Description |
| --- | --- | --- |
| metadata | <code>TYPE.MetadataTypeItem</code> | a single metadata item |
| deployDir | <code>string</code> | folder where files for deployment are stored |

<a name="MetadataType.create"></a>

### MetadataType.create(metadata, deployDir) ⇒ <code>void</code>
Abstract create method that needs to be implemented in child metadata type

**Kind**: static method of [<code>MetadataType</code>](#MetadataType)  

| Param | Type | Description |
| --- | --- | --- |
| metadata | <code>TYPE.MetadataTypeItem</code> | single metadata entry |
| deployDir | <code>string</code> | directory where deploy metadata are saved |

<a name="MetadataType.update"></a>

### MetadataType.update(metadata, [metadataBefore]) ⇒ <code>void</code>
Abstract update method that needs to be implemented in child metadata type

**Kind**: static method of [<code>MetadataType</code>](#MetadataType)  

| Param | Type | Description |
| --- | --- | --- |
| metadata | <code>TYPE.MetadataTypeItem</code> | single metadata entry |
| [metadataBefore] | <code>TYPE.MetadataTypeItem</code> | metadata mapped by their keyField |

<a name="MetadataType.upsert"></a>

### MetadataType.upsert(metadata, deployDir, [buObject]) ⇒ <code>Promise.&lt;TYPE.MetadataTypeMap&gt;</code>
MetadataType upsert, after retrieving from target and comparing to check if create or update operation is needed.

**Kind**: static method of [<code>MetadataType</code>](#MetadataType)  
**Returns**: <code>Promise.&lt;TYPE.MetadataTypeMap&gt;</code> - keyField => metadata map  

| Param | Type | Description |
| --- | --- | --- |
| metadata | <code>TYPE.MetadataTypeMap</code> | metadata mapped by their keyField |
| deployDir | <code>string</code> | directory where deploy metadata are saved |
| [buObject] | <code>TYPE.BuObject</code> | properties for auth |

<a name="MetadataType.createREST"></a>

### MetadataType.createREST(metadataEntry, uri) ⇒ <code>Promise</code>
Creates a single metadata entry via REST

**Kind**: static method of [<code>MetadataType</code>](#MetadataType)  
**Returns**: <code>Promise</code> - Promise  

| Param | Type | Description |
| --- | --- | --- |
| metadataEntry | <code>TYPE.MetadataTypeItem</code> | a single metadata Entry |
| uri | <code>string</code> | rest endpoint for POST |

<a name="MetadataType.createSOAP"></a>

### MetadataType.createSOAP(metadataEntry, [overrideType], [handleOutside]) ⇒ <code>Promise</code>
Creates a single metadata entry via fuel-soap (generic lib not wrapper)

**Kind**: static method of [<code>MetadataType</code>](#MetadataType)  
**Returns**: <code>Promise</code> - Promise  

| Param | Type | Description |
| --- | --- | --- |
| metadataEntry | <code>TYPE.MetadataTypeItem</code> | single metadata entry |
| [overrideType] | <code>string</code> | can be used if the API type differs from the otherwise used type identifier |
| [handleOutside] | <code>boolean</code> | if the API reponse is irregular this allows you to handle it outside of this generic method |

<a name="MetadataType.updateREST"></a>

### MetadataType.updateREST(metadataEntry, uri) ⇒ <code>Promise</code>
Updates a single metadata entry via REST

**Kind**: static method of [<code>MetadataType</code>](#MetadataType)  
**Returns**: <code>Promise</code> - Promise  

| Param | Type | Description |
| --- | --- | --- |
| metadataEntry | <code>TYPE.MetadataTypeItem</code> | a single metadata Entry |
| uri | <code>string</code> | rest endpoint for PATCH |

<a name="MetadataType.updateSOAP"></a>

### MetadataType.updateSOAP(metadataEntry, [overrideType], [handleOutside]) ⇒ <code>Promise</code>
Updates a single metadata entry via fuel-soap (generic lib not wrapper)

**Kind**: static method of [<code>MetadataType</code>](#MetadataType)  
**Returns**: <code>Promise</code> - Promise  

| Param | Type | Description |
| --- | --- | --- |
| metadataEntry | <code>TYPE.MetadataTypeItem</code> | single metadata entry |
| [overrideType] | <code>string</code> | can be used if the API type differs from the otherwise used type identifier |
| [handleOutside] | <code>boolean</code> | if the API reponse is irregular this allows you to handle it outside of this generic method |

<a name="MetadataType.retrieveSOAP"></a>

### MetadataType.retrieveSOAP(retrieveDir, buObject, [requestParams], [additionalFields]) ⇒ <code>Promise.&lt;TYPE.MetadataTypeMapObj&gt;</code>
Retrieves SOAP via generic fuel-soap wrapper based metadata of metadata type into local filesystem. executes callback with retrieved metadata

**Kind**: static method of [<code>MetadataType</code>](#MetadataType)  
**Returns**: <code>Promise.&lt;TYPE.MetadataTypeMapObj&gt;</code> - Promise of item map  

| Param | Type | Description |
| --- | --- | --- |
| retrieveDir | <code>string</code> | Directory where retrieved metadata directory will be saved |
| buObject | <code>TYPE.BuObject</code> | properties for auth |
| [requestParams] | <code>object</code> | required for the specific request (filter for example) |
| [additionalFields] | <code>Array.&lt;string&gt;</code> | Returns specified fields even if their retrieve definition is not set to true |

<a name="MetadataType.retrieveREST"></a>

### MetadataType.retrieveREST(retrieveDir, uri, [overrideType], [templateVariables]) ⇒ <code>Promise.&lt;{metadata: (TYPE.MetadataTypeMap\|TYPE.MetadataTypeItem), type: string}&gt;</code>
Retrieves Metadata for Rest Types

**Kind**: static method of [<code>MetadataType</code>](#MetadataType)  
**Returns**: <code>Promise.&lt;{metadata: (TYPE.MetadataTypeMap\|TYPE.MetadataTypeItem), type: string}&gt;</code> - Promise of item map (single item for templated result)  

| Param | Type | Description |
| --- | --- | --- |
| retrieveDir | <code>string</code> | Directory where retrieved metadata directory will be saved |
| uri | <code>string</code> | rest endpoint for GET |
| [overrideType] | <code>string</code> | force a metadata type (mainly used for Folders) |
| [templateVariables] | <code>TYPE.TemplateMap</code> | variables to be replaced in the metadata |

<a name="MetadataType.parseResponseBody"></a>

### MetadataType.parseResponseBody(body) ⇒ <code>Promise.&lt;TYPE.MetadataTypeMap&gt;</code>
Builds map of metadata entries mapped to their keyfields

**Kind**: static method of [<code>MetadataType</code>](#MetadataType)  
**Returns**: <code>Promise.&lt;TYPE.MetadataTypeMap&gt;</code> - keyField => metadata map  

| Param | Type | Description |
| --- | --- | --- |
| body | <code>object</code> | json of response body |

<a name="MetadataType.deleteFieldByDefinition"></a>

### MetadataType.deleteFieldByDefinition(metadataEntry, fieldPath, definitionProperty, origin) ⇒ <code>void</code>
Deletes a field in a metadata entry if the selected definition property equals false.

**Kind**: static method of [<code>MetadataType</code>](#MetadataType)  

| Param | Type | Description |
| --- | --- | --- |
| metadataEntry | <code>TYPE.MetadataTypeItem</code> | One entry of a metadataType |
| fieldPath | <code>string</code> | field path to be checked if it conforms to the definition (dot seperated if nested): 'fuu.bar' |
| definitionProperty | <code>&#x27;isCreateable&#x27;</code> \| <code>&#x27;isUpdateable&#x27;</code> \| <code>&#x27;retrieving&#x27;</code> \| <code>&#x27;templating&#x27;</code> | delete field if definitionProperty equals false for specified field. Options: [isCreateable | isUpdateable] |
| origin | <code>string</code> | string of parent object, required when using arrays as these are parsed slightly differently. |

**Example**  
```js
Removes field (or nested fields childs) that are not updateable
deleteFieldByDefinition(metadataEntry, 'CustomerKey', 'isUpdateable');
```
<a name="MetadataType.removeNotCreateableFields"></a>

### MetadataType.removeNotCreateableFields(metadataEntry) ⇒ <code>void</code>
Remove fields from metadata entry that are not createable

**Kind**: static method of [<code>MetadataType</code>](#MetadataType)  

| Param | Type | Description |
| --- | --- | --- |
| metadataEntry | <code>TYPE.MetadataTypeItem</code> | metadata entry |

<a name="MetadataType.removeNotUpdateableFields"></a>

### MetadataType.removeNotUpdateableFields(metadataEntry) ⇒ <code>void</code>
Remove fields from metadata entry that are not updateable

**Kind**: static method of [<code>MetadataType</code>](#MetadataType)  

| Param | Type | Description |
| --- | --- | --- |
| metadataEntry | <code>TYPE.MetadataTypeItem</code> | metadata entry |

<a name="MetadataType.keepTemplateFields"></a>

### MetadataType.keepTemplateFields(metadataEntry) ⇒ <code>void</code>
Remove fields from metadata entry that are not needed in the template

**Kind**: static method of [<code>MetadataType</code>](#MetadataType)  

| Param | Type | Description |
| --- | --- | --- |
| metadataEntry | <code>TYPE.MetadataTypeItem</code> | metadata entry |

<a name="MetadataType.keepRetrieveFields"></a>

### MetadataType.keepRetrieveFields(metadataEntry) ⇒ <code>void</code>
Remove fields from metadata entry that are not needed in the stored metadata

**Kind**: static method of [<code>MetadataType</code>](#MetadataType)  

| Param | Type | Description |
| --- | --- | --- |
| metadataEntry | <code>TYPE.MetadataTypeItem</code> | metadata entry |

<a name="MetadataType.isFiltered"></a>

### MetadataType.isFiltered(metadataEntry, [include]) ⇒ <code>boolean</code>
checks if the current metadata entry should be saved on retrieve or not

**Kind**: static method of [<code>MetadataType</code>](#MetadataType)  
**Returns**: <code>boolean</code> - true: skip saving == filtered; false: continue with saving  

| Param | Type | Default | Description |
| --- | --- | --- | --- |
| metadataEntry | <code>TYPE.MetadataTypeItem</code> |  | metadata entry |
| [include] | <code>boolean</code> | <code>false</code> | true: use definition.include / options.include; false=exclude: use definition.filter / options.exclude |

<a name="MetadataType.isFilteredFolder"></a>

### MetadataType.isFilteredFolder(metadataEntry, [include]) ⇒ <code>boolean</code>
optionally filter by what folder something is in

**Kind**: static method of [<code>MetadataType</code>](#MetadataType)  
**Returns**: <code>boolean</code> - true: filtered == do NOT save; false: not filtered == do save  

| Param | Type | Default | Description |
| --- | --- | --- | --- |
| metadataEntry | <code>object</code> |  | metadata entry |
| [include] | <code>boolean</code> | <code>false</code> | true: use definition.include / options.include; false=exclude: use definition.filter / options.exclude |

<a name="MetadataType.saveResults"></a>

### MetadataType.saveResults(results, retrieveDir, [overrideType], [templateVariables]) ⇒ <code>Promise.&lt;TYPE.MetadataTypeMap&gt;</code>
Helper for writing Metadata to disk, used for Retrieve and deploy

**Kind**: static method of [<code>MetadataType</code>](#MetadataType)  
**Returns**: <code>Promise.&lt;TYPE.MetadataTypeMap&gt;</code> - Promise of saved metadata  

| Param | Type | Description |
| --- | --- | --- |
| results | <code>TYPE.MetadataTypeMap</code> | metadata results from deploy |
| retrieveDir | <code>string</code> | directory where metadata should be stored after deploy/retrieve |
| [overrideType] | <code>string</code> | for use when there is a subtype (such as folder-queries) |
| [templateVariables] | <code>TYPE.TemplateMap</code> | variables to be replaced in the metadata |

<a name="MetadataType.applyTemplateValues"></a>
<<<<<<< HEAD

### MetadataType.applyTemplateValues(code, templateVariables) ⇒ <code>string</code>
helper for buildDefinitionForExtracts
searches extracted file for template variable names and applies the market values

**Kind**: static method of [<code>MetadataType</code>](#MetadataType)  
**Returns**: <code>string</code> - code with markets applied  

| Param | Type | Description |
| --- | --- | --- |
| code | <code>string</code> | code from extracted code |
| templateVariables | <code>TYPE.TemplateMap</code> | variables to be replaced in the metadata |

<a name="MetadataType.applyTemplateNames"></a>

### MetadataType.applyTemplateNames(code, templateVariables) ⇒ <code>string</code>
helper for buildTemplateForExtracts
searches extracted file for template variable values and applies the market variable names

**Kind**: static method of [<code>MetadataType</code>](#MetadataType)  
**Returns**: <code>string</code> - code with markets applied  

| Param | Type | Description |
| --- | --- | --- |
| code | <code>string</code> | code from extracted code |
| templateVariables | <code>TYPE.TemplateMap</code> | variables to be replaced in the metadata |

<a name="MetadataType.buildDefinitionForExtracts"></a>
=======
>>>>>>> 98b66859

### MetadataType.applyTemplateValues(code, templateVariables) ⇒ <code>string</code>
helper for buildDefinitionForNested
searches extracted file for template variable names and applies the market values

**Kind**: static method of [<code>MetadataType</code>](#MetadataType)  
**Returns**: <code>string</code> - code with markets applied  

| Param | Type | Description |
| --- | --- | --- |
| code | <code>string</code> | code from extracted code |
| templateVariables | <code>TYPE.TemplateMap</code> | variables to be replaced in the metadata |

<a name="MetadataType.applyTemplateNames"></a>

### MetadataType.applyTemplateNames(code, templateVariables) ⇒ <code>string</code>
helper for buildTemplateForNested
searches extracted file for template variable values and applies the market variable names

**Kind**: static method of [<code>MetadataType</code>](#MetadataType)  
**Returns**: <code>string</code> - code with markets applied  

| Param | Type | Description |
| --- | --- | --- |
| code | <code>string</code> | code from extracted code |
| templateVariables | <code>TYPE.TemplateMap</code> | variables to be replaced in the metadata |

<a name="MetadataType.buildDefinitionForNested"></a>

### MetadataType.buildDefinitionForNested(templateDir, targetDir, metadata, variables, templateName) ⇒ <code>Promise.&lt;void&gt;</code>
helper for buildDefinition
handles extracted code if any are found for complex types (e.g script, asset, query)

**Kind**: static method of [<code>MetadataType</code>](#MetadataType)  
**Returns**: <code>Promise.&lt;void&gt;</code> - Promise  

| Param | Type | Description |
| --- | --- | --- |
| templateDir | <code>string</code> | Directory where metadata templates are stored |
| targetDir | <code>string</code> | Directory where built definitions will be saved |
| metadata | <code>TYPE.MetadataTypeItem</code> | main JSON file that was read from file system |
| variables | <code>TYPE.TemplateMap</code> | variables to be replaced in the metadata |
| templateName | <code>string</code> | name of the template to be built |

<<<<<<< HEAD
<a name="MetadataType.buildTemplateForExtracts"></a>

### MetadataType.buildTemplateForExtracts(templateDir, targetDir, metadata, templateVariables, templateName) ⇒ <code>Promise.&lt;void&gt;</code>
=======
<a name="MetadataType.buildTemplateForNested"></a>

### MetadataType.buildTemplateForNested(templateDir, targetDir, metadata, templateVariables, templateName) ⇒ <code>Promise.&lt;void&gt;</code>
>>>>>>> 98b66859
helper for buildTemplate
handles extracted code if any are found for complex types

**Kind**: static method of [<code>MetadataType</code>](#MetadataType)  
**Returns**: <code>Promise.&lt;void&gt;</code> - void  

| Param | Type | Description |
| --- | --- | --- |
| templateDir | <code>string</code> | Directory where metadata templates are stored |
| targetDir | <code>string</code> \| <code>Array.&lt;string&gt;</code> | (List of) Directory where built definitions will be saved |
| metadata | <code>TYPE.MetadataTypeItem</code> | main JSON file that was read from file system |
| templateVariables | <code>TYPE.TemplateMap</code> | variables to be replaced in the metadata |
| templateName | <code>string</code> | name of the template to be built |

<a name="MetadataType.findSubType"></a>

### MetadataType.findSubType(templateDir, templateName) ⇒ <code>string</code>
check template directory for complex types that open subfolders for their subtypes

**Kind**: static method of [<code>MetadataType</code>](#MetadataType)  
**Returns**: <code>string</code> - subtype name  

| Param | Type | Description |
| --- | --- | --- |
| templateDir | <code>string</code> | Directory where metadata templates are stored |
| templateName | <code>string</code> | name of the metadata file |

<a name="MetadataType.readSecondaryFolder"></a>

### MetadataType.readSecondaryFolder(templateDir, typeDirArr, templateName, fileName, ex) ⇒ <code>object</code>
optional method used for some types to try a different folder structure

**Kind**: static method of [<code>MetadataType</code>](#MetadataType)  
**Returns**: <code>object</code> - metadata  

| Param | Type | Description |
| --- | --- | --- |
| templateDir | <code>string</code> | Directory where metadata templates are stored |
| typeDirArr | <code>Array.&lt;string&gt;</code> | current subdir for this type |
| templateName | <code>string</code> | name of the metadata template |
| fileName | <code>string</code> | name of the metadata template file w/o extension |
| ex | <code>Error</code> | error from first attempt |

<a name="MetadataType.buildDefinition"></a>

### MetadataType.buildDefinition(templateDir, targetDir, templateName, variables) ⇒ <code>Promise.&lt;TYPE.MetadataTypeMapObj&gt;</code>
Builds definition based on template
NOTE: Most metadata files should use this generic method, unless custom
parsing is required (for example scripts & queries)

**Kind**: static method of [<code>MetadataType</code>](#MetadataType)  
**Returns**: <code>Promise.&lt;TYPE.MetadataTypeMapObj&gt;</code> - Promise of item map  

| Param | Type | Description |
| --- | --- | --- |
| templateDir | <code>string</code> | Directory where metadata templates are stored |
| targetDir | <code>string</code> \| <code>Array.&lt;string&gt;</code> | (List of) Directory where built definitions will be saved |
| templateName | <code>string</code> | name of the metadata file |
| variables | <code>TYPE.TemplateMap</code> | variables to be replaced in the metadata |

<a name="MetadataType.checkForErrors"></a>

### MetadataType.checkForErrors(ex) ⇒ <code>string</code>
Standardizes a check for multiple messages

**Kind**: static method of [<code>MetadataType</code>](#MetadataType)  
**Returns**: <code>string</code> - formatted Error Message  

| Param | Type | Description |
| --- | --- | --- |
| ex | <code>object</code> | response payload from REST API |

<a name="MetadataType.document"></a>

### MetadataType.document([buObject], [metadata], [isDeploy]) ⇒ <code>void</code>
Gets metadata cache with limited fields and does not store value to disk

**Kind**: static method of [<code>MetadataType</code>](#MetadataType)  

| Param | Type | Description |
| --- | --- | --- |
| [buObject] | <code>TYPE.BuObject</code> | properties for auth |
| [metadata] | <code>TYPE.MetadataTypeMap</code> | a list of type definitions |
| [isDeploy] | <code>boolean</code> | used to skip non-supported message during deploy |

<a name="MetadataType.deleteByKey"></a>

### MetadataType.deleteByKey(buObject, customerKey) ⇒ <code>boolean</code>
Delete a metadata item from the specified business unit

**Kind**: static method of [<code>MetadataType</code>](#MetadataType)  
**Returns**: <code>boolean</code> - deletion success status  

| Param | Type | Description |
| --- | --- | --- |
| buObject | <code>TYPE.BuObject</code> | references credentials |
| customerKey | <code>string</code> | Identifier of data extension |

<a name="MetadataType.postDeleteTasks"></a>

### MetadataType.postDeleteTasks(buObject, customerKey) ⇒ <code>void</code>
clean up after deleting a metadata item

**Kind**: static method of [<code>MetadataType</code>](#MetadataType)  
**Returns**: <code>void</code> - -  

| Param | Type | Description |
| --- | --- | --- |
| buObject | <code>TYPE.BuObject</code> | references credentials |
| customerKey | <code>string</code> | Identifier of metadata item |

<a name="MetadataType.deleteByKeySOAP"></a>

### MetadataType.deleteByKeySOAP(buObject, customerKey, [handleOutside]) ⇒ <code>boolean</code>
Delete a data extension from the specified business unit

**Kind**: static method of [<code>MetadataType</code>](#MetadataType)  
**Returns**: <code>boolean</code> - deletion success flag  

| Param | Type | Description |
| --- | --- | --- |
| buObject | <code>TYPE.BuObject</code> | references credentials |
| customerKey | <code>string</code> | Identifier of metadata |
| [handleOutside] | <code>boolean</code> | if the API reponse is irregular this allows you to handle it outside of this generic method |

<a name="MetadataType.readBUMetadataForType"></a>

### MetadataType.readBUMetadataForType(readDir, [listBadKeys], [buMetadata]) ⇒ <code>object</code>
Returns metadata of a business unit that is saved locally

**Kind**: static method of [<code>MetadataType</code>](#MetadataType)  
**Returns**: <code>object</code> - Metadata of BU in local directory  

| Param | Type | Default | Description |
| --- | --- | --- | --- |
| readDir | <code>string</code> |  | root directory of metadata. |
| [listBadKeys] | <code>boolean</code> | <code>false</code> | do not print errors, used for badKeys() |
| [buMetadata] | <code>object</code> |  | Metadata of BU in local directory |

<a name="MobileCode"></a>

## MobileCode ⇐ [<code>MetadataType</code>](#MetadataType)
MobileCode MetadataType

**Kind**: global class  
**Extends**: [<code>MetadataType</code>](#MetadataType)  

* [MobileCode](#MobileCode) ⇐ [<code>MetadataType</code>](#MetadataType)
    * [.retrieve(retrieveDir)](#MobileCode.retrieve) ⇒ <code>Promise.&lt;TYPE.MetadataTypeMapObj&gt;</code>
    * [.retrieveForCache()](#MobileCode.retrieveForCache) ⇒ <code>Promise.&lt;TYPE.MetadataTypeMapObj&gt;</code>

<a name="MobileCode.retrieve"></a>

### MobileCode.retrieve(retrieveDir) ⇒ <code>Promise.&lt;TYPE.MetadataTypeMapObj&gt;</code>
Retrieves Metadata of Mobile Keywords
Endpoint /legacy/v1/beta/mobile/code/ return all Mobile Codes with all details.

**Kind**: static method of [<code>MobileCode</code>](#MobileCode)  
**Returns**: <code>Promise.&lt;TYPE.MetadataTypeMapObj&gt;</code> - Promise of metadata  

| Param | Type | Description |
| --- | --- | --- |
| retrieveDir | <code>string</code> | Directory where retrieved metadata directory will be saved |

<a name="MobileCode.retrieveForCache"></a>

### MobileCode.retrieveForCache() ⇒ <code>Promise.&lt;TYPE.MetadataTypeMapObj&gt;</code>
Retrieves event definition metadata for caching

**Kind**: static method of [<code>MobileCode</code>](#MobileCode)  
**Returns**: <code>Promise.&lt;TYPE.MetadataTypeMapObj&gt;</code> - Promise of metadata  
<a name="MobileKeyword"></a>

## MobileKeyword ⇐ [<code>MetadataType</code>](#MetadataType)
MobileKeyword MetadataType

**Kind**: global class  
**Extends**: [<code>MetadataType</code>](#MetadataType)  

* [MobileKeyword](#MobileKeyword) ⇐ [<code>MetadataType</code>](#MetadataType)
    * [.retrieve(retrieveDir)](#MobileKeyword.retrieve) ⇒ <code>Promise.&lt;TYPE.MetadataTypeMapObj&gt;</code>
    * [.retrieveForCache()](#MobileKeyword.retrieveForCache) ⇒ <code>Promise.&lt;TYPE.MetadataTypeMapObj&gt;</code>
    * [.retrieveAsTemplate(templateDir, name, templateVariables)](#MobileKeyword.retrieveAsTemplate) ⇒ <code>Promise.&lt;TYPE.MetadataTypeItemObj&gt;</code>
    * [.create(MobileKeyword)](#MobileKeyword.create) ⇒ <code>Promise</code>
    * [.preDeployTasks(metadata)](#MobileKeyword.preDeployTasks) ⇒ <code>TYPE.MetadataTypeItem</code>

<a name="MobileKeyword.retrieve"></a>

### MobileKeyword.retrieve(retrieveDir) ⇒ <code>Promise.&lt;TYPE.MetadataTypeMapObj&gt;</code>
Retrieves Metadata of Mobile Keywords
Endpoint /legacy/v1/beta/mobile/keyword/ return all Mobile Keywords with all details.

**Kind**: static method of [<code>MobileKeyword</code>](#MobileKeyword)  
**Returns**: <code>Promise.&lt;TYPE.MetadataTypeMapObj&gt;</code> - Promise of metadata  

| Param | Type | Description |
| --- | --- | --- |
| retrieveDir | <code>string</code> | Directory where retrieved metadata directory will be saved |

<a name="MobileKeyword.retrieveForCache"></a>

### MobileKeyword.retrieveForCache() ⇒ <code>Promise.&lt;TYPE.MetadataTypeMapObj&gt;</code>
Retrieves event definition metadata for caching

**Kind**: static method of [<code>MobileKeyword</code>](#MobileKeyword)  
**Returns**: <code>Promise.&lt;TYPE.MetadataTypeMapObj&gt;</code> - Promise of metadata  
<a name="MobileKeyword.retrieveAsTemplate"></a>

### MobileKeyword.retrieveAsTemplate(templateDir, name, templateVariables) ⇒ <code>Promise.&lt;TYPE.MetadataTypeItemObj&gt;</code>
Retrieve a specific keyword

**Kind**: static method of [<code>MobileKeyword</code>](#MobileKeyword)  
**Returns**: <code>Promise.&lt;TYPE.MetadataTypeItemObj&gt;</code> - Promise of metadata  

| Param | Type | Description |
| --- | --- | --- |
| templateDir | <code>string</code> | Directory where retrieved metadata directory will be saved |
| name | <code>string</code> | name of the metadata file |
| templateVariables | <code>TYPE.TemplateMap</code> | variables to be replaced in the metadata |

<a name="MobileKeyword.create"></a>

### MobileKeyword.create(MobileKeyword) ⇒ <code>Promise</code>
Creates a single Event Definition

**Kind**: static method of [<code>MobileKeyword</code>](#MobileKeyword)  
**Returns**: <code>Promise</code> - Promise  

| Param | Type | Description |
| --- | --- | --- |
| MobileKeyword | <code>TYPE.MetadataTypeItem</code> | a single Event Definition |

<a name="MobileKeyword.preDeployTasks"></a>

### MobileKeyword.preDeployTasks(metadata) ⇒ <code>TYPE.MetadataTypeItem</code>
prepares an event definition for deployment

**Kind**: static method of [<code>MobileKeyword</code>](#MobileKeyword)  
**Returns**: <code>TYPE.MetadataTypeItem</code> - Promise  

| Param | Type | Description |
| --- | --- | --- |
| metadata | <code>TYPE.MetadataTypeItem</code> | a single MobileKeyword |

<a name="Query"></a>

## Query ⇐ [<code>MetadataType</code>](#MetadataType)
Query MetadataType

**Kind**: global class  
**Extends**: [<code>MetadataType</code>](#MetadataType)  

* [Query](#Query) ⇐ [<code>MetadataType</code>](#MetadataType)
    * [.retrieve(retrieveDir)](#Query.retrieve) ⇒ <code>Promise.&lt;{metadata: TYPE.QueryMap, type: string}&gt;</code>
    * [.retrieveForCache()](#Query.retrieveForCache) ⇒ <code>Promise.&lt;{metadata: TYPE.QueryMap, type: string}&gt;</code>
    * [.retrieveAsTemplate(templateDir, name, templateVariables)](#Query.retrieveAsTemplate) ⇒ <code>Promise.&lt;{metadata: Query, type: string}&gt;</code>
    * [.postRetrieveTasks(metadata)](#Query.postRetrieveTasks) ⇒ <code>TYPE.CodeExtractItem</code>
    * [.create(query)](#Query.create) ⇒ <code>Promise</code>
    * [.update(query)](#Query.update) ⇒ <code>Promise</code>
    * [.preDeployTasks(metadata, deployDir)](#Query.preDeployTasks) ⇒ <code>Promise.&lt;TYPE.QueryItem&gt;</code>
    * [.applyTemplateValues(code, templateVariables)](#Query.applyTemplateValues) ⇒ <code>string</code>
<<<<<<< HEAD
    * [.buildDefinitionForExtracts(templateDir, targetDir, metadata, templateVariables, templateName)](#Query.buildDefinitionForExtracts) ⇒ <code>Promise.&lt;void&gt;</code>
    * [.buildTemplateForExtracts(templateDir, targetDir, metadata, templateVariables, templateName)](#Query.buildTemplateForExtracts) ⇒ <code>Promise.&lt;void&gt;</code>
=======
    * [.buildDefinitionForNested(templateDir, targetDir, metadata, templateVariables, templateName)](#Query.buildDefinitionForNested) ⇒ <code>Promise.&lt;void&gt;</code>
    * [.buildTemplateForNested(templateDir, targetDir, metadata, templateVariables, templateName)](#Query.buildTemplateForNested) ⇒ <code>Promise.&lt;void&gt;</code>
>>>>>>> 98b66859
    * [.parseMetadata(metadata)](#Query.parseMetadata) ⇒ <code>TYPE.CodeExtractItem</code>

<a name="Query.retrieve"></a>

### Query.retrieve(retrieveDir) ⇒ <code>Promise.&lt;{metadata: TYPE.QueryMap, type: string}&gt;</code>
Retrieves Metadata of queries

**Kind**: static method of [<code>Query</code>](#Query)  
**Returns**: <code>Promise.&lt;{metadata: TYPE.QueryMap, type: string}&gt;</code> - Promise of metadata  

| Param | Type | Description |
| --- | --- | --- |
| retrieveDir | <code>string</code> | Directory where retrieved metadata directory will be saved |

<a name="Query.retrieveForCache"></a>

### Query.retrieveForCache() ⇒ <code>Promise.&lt;{metadata: TYPE.QueryMap, type: string}&gt;</code>
Retrieves query metadata for caching

**Kind**: static method of [<code>Query</code>](#Query)  
**Returns**: <code>Promise.&lt;{metadata: TYPE.QueryMap, type: string}&gt;</code> - Promise of metadata  
<a name="Query.retrieveAsTemplate"></a>

### Query.retrieveAsTemplate(templateDir, name, templateVariables) ⇒ <code>Promise.&lt;{metadata: Query, type: string}&gt;</code>
Retrieve a specific Query by Name

**Kind**: static method of [<code>Query</code>](#Query)  
**Returns**: <code>Promise.&lt;{metadata: Query, type: string}&gt;</code> - Promise of metadata  

| Param | Type | Description |
| --- | --- | --- |
| templateDir | <code>string</code> | Directory where retrieved metadata directory will be saved |
| name | <code>string</code> | name of the metadata file |
| templateVariables | <code>TYPE.TemplateMap</code> | variables to be replaced in the metadata |

<a name="Query.postRetrieveTasks"></a>

### Query.postRetrieveTasks(metadata) ⇒ <code>TYPE.CodeExtractItem</code>
manages post retrieve steps

**Kind**: static method of [<code>Query</code>](#Query)  
**Returns**: <code>TYPE.CodeExtractItem</code> - Array with one metadata object and one query string  

| Param | Type | Description |
| --- | --- | --- |
| metadata | <code>TYPE.QueryItem</code> | a single query |

<a name="Query.create"></a>

### Query.create(query) ⇒ <code>Promise</code>
Creates a single query

**Kind**: static method of [<code>Query</code>](#Query)  
**Returns**: <code>Promise</code> - Promise  

| Param | Type | Description |
| --- | --- | --- |
| query | <code>TYPE.QueryItem</code> | a single query |

<a name="Query.update"></a>

### Query.update(query) ⇒ <code>Promise</code>
Updates a single query

**Kind**: static method of [<code>Query</code>](#Query)  
**Returns**: <code>Promise</code> - Promise  

| Param | Type | Description |
| --- | --- | --- |
| query | <code>TYPE.QueryItem</code> | a single query |

<a name="Query.preDeployTasks"></a>

### Query.preDeployTasks(metadata, deployDir) ⇒ <code>Promise.&lt;TYPE.QueryItem&gt;</code>
prepares a Query for deployment

**Kind**: static method of [<code>Query</code>](#Query)  
**Returns**: <code>Promise.&lt;TYPE.QueryItem&gt;</code> - Promise  

| Param | Type | Description |
| --- | --- | --- |
| metadata | <code>TYPE.QueryItem</code> | a single query activity |
| deployDir | <code>string</code> | directory of deploy files |

<a name="Query.applyTemplateValues"></a>

### Query.applyTemplateValues(code, templateVariables) ⇒ <code>string</code>
<<<<<<< HEAD
helper for buildDefinitionForExtracts
searches extracted SQL file for template variables and applies the market values

**Kind**: static method of [<code>Query</code>](#Query)  
**Returns**: <code>string</code> - code with markets applied  

| Param | Type | Description |
| --- | --- | --- |
| code | <code>string</code> | code from extracted code |
| templateVariables | <code>TYPE.TemplateMap</code> | variables to be replaced in the metadata |

<a name="Query.buildDefinitionForExtracts"></a>

### Query.buildDefinitionForExtracts(templateDir, targetDir, metadata, templateVariables, templateName) ⇒ <code>Promise.&lt;void&gt;</code>
=======
helper for buildDefinitionForNested
searches extracted SQL file for template variables and applies the market values

**Kind**: static method of [<code>Query</code>](#Query)  
**Returns**: <code>string</code> - code with markets applied  

| Param | Type | Description |
| --- | --- | --- |
| code | <code>string</code> | code from extracted code |
| templateVariables | <code>TYPE.TemplateMap</code> | variables to be replaced in the metadata |

<a name="Query.buildDefinitionForNested"></a>

### Query.buildDefinitionForNested(templateDir, targetDir, metadata, templateVariables, templateName) ⇒ <code>Promise.&lt;void&gt;</code>
>>>>>>> 98b66859
helper for buildDefinition
handles extracted code if any are found for complex types

**Kind**: static method of [<code>Query</code>](#Query)  
**Returns**: <code>Promise.&lt;void&gt;</code> - void  

| Param | Type | Description |
| --- | --- | --- |
| templateDir | <code>string</code> | Directory where metadata templates are stored |
| targetDir | <code>string</code> \| <code>Array.&lt;string&gt;</code> | (List of) Directory where built definitions will be saved |
| metadata | <code>TYPE.QueryItem</code> | main JSON file that was read from file system |
| templateVariables | <code>TYPE.TemplateMap</code> | variables to be replaced in the metadata |
<<<<<<< HEAD
| templateName | <code>string</code> | name of the template to be built |

<a name="Query.buildTemplateForExtracts"></a>

### Query.buildTemplateForExtracts(templateDir, targetDir, metadata, templateVariables, templateName) ⇒ <code>Promise.&lt;void&gt;</code>
helper for buildTemplate
handles extracted code if any are found for complex types

**Kind**: static method of [<code>Query</code>](#Query)  
**Returns**: <code>Promise.&lt;void&gt;</code> - void  

| Param | Type | Description |
| --- | --- | --- |
| templateDir | <code>string</code> | Directory where metadata templates are stored |
| targetDir | <code>string</code> \| <code>Array.&lt;string&gt;</code> | (List of) Directory where built definitions will be saved |
| metadata | <code>TYPE.QueryItem</code> | main JSON file that was read from file system |
| templateVariables | <code>TYPE.TemplateMap</code> | variables to be replaced in the metadata |
=======
>>>>>>> 98b66859
| templateName | <code>string</code> | name of the template to be built |

<a name="Query.buildTemplateForNested"></a>

### Query.buildTemplateForNested(templateDir, targetDir, metadata, templateVariables, templateName) ⇒ <code>Promise.&lt;void&gt;</code>
helper for buildTemplate
handles extracted code if any are found for complex types

**Kind**: static method of [<code>Query</code>](#Query)  
**Returns**: <code>Promise.&lt;void&gt;</code> - void  

| Param | Type | Description |
| --- | --- | --- |
| templateDir | <code>string</code> | Directory where metadata templates are stored |
| targetDir | <code>string</code> \| <code>Array.&lt;string&gt;</code> | (List of) Directory where built definitions will be saved |
| metadata | <code>TYPE.QueryItem</code> | main JSON file that was read from file system |
| templateVariables | <code>TYPE.TemplateMap</code> | variables to be replaced in the metadata |
| templateName | <code>string</code> | name of the template to be built |

**Example**  
```js
queries are saved as 1 json and 1 sql file. both files need to be run through templating
```
<a name="Query.parseMetadata"></a>

### Query.parseMetadata(metadata) ⇒ <code>TYPE.CodeExtractItem</code>
parses retrieved Metadata before saving

**Kind**: static method of [<code>Query</code>](#Query)  
**Returns**: <code>TYPE.CodeExtractItem</code> - a single item with code parts extracted  

| Param | Type | Description |
| --- | --- | --- |
| metadata | <code>TYPE.QueryItem</code> | a single query activity definition |

<a name="Role"></a>

## Role ⇐ [<code>MetadataType</code>](#MetadataType)
ImportFile MetadataType

**Kind**: global class  
**Extends**: [<code>MetadataType</code>](#MetadataType)  

* [Role](#Role) ⇐ [<code>MetadataType</code>](#MetadataType)
    * [.retrieve(retrieveDir, _, buObject)](#Role.retrieve) ⇒ <code>Promise.&lt;TYPE.MetadataTypeMapObj&gt;</code>
    * [.preDeployTasks(metadata)](#Role.preDeployTasks) ⇒ <code>TYPE.MetadataTypeItem</code>
    * [.create(metadata)](#Role.create) ⇒ <code>Promise</code>
    * [.update(metadata)](#Role.update) ⇒ <code>Promise</code>
    * [.document(buObject, [metadata])](#Role.document) ⇒ <code>Promise.&lt;void&gt;</code>
    * [._traverseRoles(role, element, [permission], [isAllowed])](#Role._traverseRoles) ⇒ <code>void</code>

<a name="Role.retrieve"></a>

### Role.retrieve(retrieveDir, _, buObject) ⇒ <code>Promise.&lt;TYPE.MetadataTypeMapObj&gt;</code>
Gets metadata from Marketing Cloud

**Kind**: static method of [<code>Role</code>](#Role)  
**Returns**: <code>Promise.&lt;TYPE.MetadataTypeMapObj&gt;</code> - Metadata store object  

| Param | Type | Description |
| --- | --- | --- |
| retrieveDir | <code>string</code> | Directory where retrieved metadata directory will be saved |
| _ | <code>Array.&lt;string&gt;</code> | Returns specified fields even if their retrieve definition is not set to true |
| buObject | <code>TYPE.BuObject</code> | properties for auth |

<a name="Role.preDeployTasks"></a>

### Role.preDeployTasks(metadata) ⇒ <code>TYPE.MetadataTypeItem</code>
Gets executed before deploying metadata

**Kind**: static method of [<code>Role</code>](#Role)  
**Returns**: <code>TYPE.MetadataTypeItem</code> - Promise of a single metadata item  

| Param | Type | Description |
| --- | --- | --- |
| metadata | <code>TYPE.MetadataTypeItem</code> | a single metadata item |

<a name="Role.create"></a>

### Role.create(metadata) ⇒ <code>Promise</code>
Create a single Role.

**Kind**: static method of [<code>Role</code>](#Role)  
**Returns**: <code>Promise</code> - Promise  

| Param | Type | Description |
| --- | --- | --- |
| metadata | <code>TYPE.MetadataTypeItem</code> | single metadata entry |

<a name="Role.update"></a>

### Role.update(metadata) ⇒ <code>Promise</code>
Updates a single Role.

**Kind**: static method of [<code>Role</code>](#Role)  
**Returns**: <code>Promise</code> - Promise  

| Param | Type | Description |
| --- | --- | --- |
| metadata | <code>TYPE.MetadataTypeItem</code> | single metadata entry |

<a name="Role.document"></a>

### Role.document(buObject, [metadata]) ⇒ <code>Promise.&lt;void&gt;</code>
Creates markdown documentation of all roles

**Kind**: static method of [<code>Role</code>](#Role)  
**Returns**: <code>Promise.&lt;void&gt;</code> - -  

| Param | Type | Description |
| --- | --- | --- |
| buObject | <code>TYPE.BuObject</code> | properties for auth |
| [metadata] | <code>object</code> | role definitions |

<a name="Role._traverseRoles"></a>

### Role.\_traverseRoles(role, element, [permission], [isAllowed]) ⇒ <code>void</code>
iterates through permissions to output proper row-names for nested permissionss

**Kind**: static method of [<code>Role</code>](#Role)  

| Param | Type | Description |
| --- | --- | --- |
| role | <code>string</code> | name of the user role |
| element | <code>object</code> | data of the permission |
| [permission] | <code>string</code> | name of the permission |
| [isAllowed] | <code>string</code> | "true" / "false" from the |

<a name="Script"></a>

## Script ⇐ [<code>MetadataType</code>](#MetadataType)
Script MetadataType

**Kind**: global class  
**Extends**: [<code>MetadataType</code>](#MetadataType)  

* [Script](#Script) ⇐ [<code>MetadataType</code>](#MetadataType)
    * [.retrieve(retrieveDir)](#Script.retrieve) ⇒ <code>Promise.&lt;{metadata: TYPE.ScriptMap, type: string}&gt;</code>
    * [.retrieveForCache()](#Script.retrieveForCache) ⇒ <code>Promise.&lt;{metadata: TYPE.ScriptMap, type: string}&gt;</code>
    * [.retrieveAsTemplate(templateDir, name, templateVariables)](#Script.retrieveAsTemplate) ⇒ <code>Promise.&lt;{metadata: TYPE.Script, type: string}&gt;</code>
    * [.postRetrieveTasks(metadata)](#Script.postRetrieveTasks) ⇒ <code>TYPE.CodeExtractItem</code>
    * [.update(script)](#Script.update) ⇒ <code>Promise</code>
    * [.create(script)](#Script.create) ⇒ <code>Promise</code>
    * [._mergeCode(metadata, deployDir, [templateName])](#Script._mergeCode) ⇒ <code>Promise.&lt;string&gt;</code>
    * [.preDeployTasks(metadata, dir)](#Script.preDeployTasks) ⇒ <code>TYPE.ScriptItem</code>
<<<<<<< HEAD
    * [.buildDefinitionForExtracts(templateDir, targetDir, metadata, templateVariables, templateName)](#Script.buildDefinitionForExtracts) ⇒ <code>Promise.&lt;void&gt;</code>
    * [.buildTemplateForExtracts(templateDir, targetDir, metadata, templateVariables, templateName)](#Script.buildTemplateForExtracts) ⇒ <code>Promise.&lt;void&gt;</code>
    * [._buildXForExtracts(templateDir, targetDir, metadata, templateVariables, templateName, mode)](#Script._buildXForExtracts) ⇒ <code>Promise.&lt;void&gt;</code>
=======
    * [.buildDefinitionForNested(templateDir, targetDir, metadata, templateVariables, templateName)](#Script.buildDefinitionForNested) ⇒ <code>Promise.&lt;void&gt;</code>
    * [.buildTemplateForNested(templateDir, targetDir, metadata, templateVariables, templateName)](#Script.buildTemplateForNested) ⇒ <code>Promise.&lt;void&gt;</code>
    * [._buildForNested(templateDir, targetDir, metadata, templateVariables, templateName, mode)](#Script._buildForNested) ⇒ <code>Promise.&lt;void&gt;</code>
>>>>>>> 98b66859
    * [.parseMetadata(metadata)](#Script.parseMetadata) ⇒ <code>TYPE.CodeExtractItem</code>

<a name="Script.retrieve"></a>

### Script.retrieve(retrieveDir) ⇒ <code>Promise.&lt;{metadata: TYPE.ScriptMap, type: string}&gt;</code>
Retrieves Metadata of Script
Endpoint /automation/v1/scripts/ return all Scripts with all details.

**Kind**: static method of [<code>Script</code>](#Script)  
**Returns**: <code>Promise.&lt;{metadata: TYPE.ScriptMap, type: string}&gt;</code> - Promise  

| Param | Type | Description |
| --- | --- | --- |
| retrieveDir | <code>string</code> | Directory where retrieved metadata directory will be saved |

<a name="Script.retrieveForCache"></a>

### Script.retrieveForCache() ⇒ <code>Promise.&lt;{metadata: TYPE.ScriptMap, type: string}&gt;</code>
Retrieves script metadata for caching

**Kind**: static method of [<code>Script</code>](#Script)  
**Returns**: <code>Promise.&lt;{metadata: TYPE.ScriptMap, type: string}&gt;</code> - Promise  
<a name="Script.retrieveAsTemplate"></a>

### Script.retrieveAsTemplate(templateDir, name, templateVariables) ⇒ <code>Promise.&lt;{metadata: TYPE.Script, type: string}&gt;</code>
Retrieve a specific Script by Name

**Kind**: static method of [<code>Script</code>](#Script)  
**Returns**: <code>Promise.&lt;{metadata: TYPE.Script, type: string}&gt;</code> - Promise  

| Param | Type | Description |
| --- | --- | --- |
| templateDir | <code>string</code> | Directory where retrieved metadata directory will be saved |
| name | <code>string</code> | name of the metadata file |
| templateVariables | <code>TYPE.TemplateMap</code> | variables to be replaced in the metadata |

<a name="Script.postRetrieveTasks"></a>

### Script.postRetrieveTasks(metadata) ⇒ <code>TYPE.CodeExtractItem</code>
manages post retrieve steps

**Kind**: static method of [<code>Script</code>](#Script)  
**Returns**: <code>TYPE.CodeExtractItem</code> - Array with one metadata object and one ssjs string  

| Param | Type | Description |
| --- | --- | --- |
| metadata | <code>TYPE.ScriptItem</code> | a single script |

<a name="Script.update"></a>

### Script.update(script) ⇒ <code>Promise</code>
Updates a single Script

**Kind**: static method of [<code>Script</code>](#Script)  
**Returns**: <code>Promise</code> - Promise  

| Param | Type | Description |
| --- | --- | --- |
| script | <code>object</code> | a single Script |

<a name="Script.create"></a>

### Script.create(script) ⇒ <code>Promise</code>
Creates a single Script

**Kind**: static method of [<code>Script</code>](#Script)  
**Returns**: <code>Promise</code> - Promise  

| Param | Type | Description |
| --- | --- | --- |
| script | <code>object</code> | a single Script |

<a name="Script._mergeCode"></a>

### Script.\_mergeCode(metadata, deployDir, [templateName]) ⇒ <code>Promise.&lt;string&gt;</code>
helper for this.preDeployTasks() that loads extracted code content back into JSON

**Kind**: static method of [<code>Script</code>](#Script)  
**Returns**: <code>Promise.&lt;string&gt;</code> - content for metadata.script  

| Param | Type | Description |
| --- | --- | --- |
| metadata | <code>TYPE.ScriptItem</code> | a single asset definition |
| deployDir | <code>string</code> | directory of deploy files |
| [templateName] | <code>string</code> | name of the template used to built defintion (prior applying templating) |

<a name="Script.preDeployTasks"></a>

### Script.preDeployTasks(metadata, dir) ⇒ <code>TYPE.ScriptItem</code>
prepares a Script for deployment

**Kind**: static method of [<code>Script</code>](#Script)  
**Returns**: <code>TYPE.ScriptItem</code> - Promise  

| Param | Type | Description |
| --- | --- | --- |
| metadata | <code>TYPE.ScriptItem</code> | a single script activity definition |
| dir | <code>string</code> | directory of deploy files |

<a name="Script.buildDefinitionForNested"></a>

<<<<<<< HEAD
### Script.buildDefinitionForExtracts(templateDir, targetDir, metadata, templateVariables, templateName) ⇒ <code>Promise.&lt;void&gt;</code>
=======
### Script.buildDefinitionForNested(templateDir, targetDir, metadata, templateVariables, templateName) ⇒ <code>Promise.&lt;void&gt;</code>
>>>>>>> 98b66859
helper for buildDefinition
handles extracted code if any are found for complex types

**Kind**: static method of [<code>Script</code>](#Script)  
**Returns**: <code>Promise.&lt;void&gt;</code> - Promise  

| Param | Type | Description |
| --- | --- | --- |
| templateDir | <code>string</code> | Directory where metadata templates are stored |
| targetDir | <code>string</code> \| <code>Array.&lt;string&gt;</code> | (List of) Directory where built definitions will be saved |
| metadata | <code>TYPE.ScriptItem</code> | main JSON file that was read from file system |
| templateVariables | <code>TYPE.TemplateMap</code> | variables to be replaced in the metadata |
| templateName | <code>string</code> | name of the template to be built |

<<<<<<< HEAD
<a name="Script.buildTemplateForExtracts"></a>

### Script.buildTemplateForExtracts(templateDir, targetDir, metadata, templateVariables, templateName) ⇒ <code>Promise.&lt;void&gt;</code>
=======
<a name="Script.buildTemplateForNested"></a>

### Script.buildTemplateForNested(templateDir, targetDir, metadata, templateVariables, templateName) ⇒ <code>Promise.&lt;void&gt;</code>
>>>>>>> 98b66859
helper for buildTemplate
handles extracted code if any are found for complex types

**Kind**: static method of [<code>Script</code>](#Script)  
**Returns**: <code>Promise.&lt;void&gt;</code> - void  

| Param | Type | Description |
| --- | --- | --- |
| templateDir | <code>string</code> | Directory where metadata templates are stored |
| targetDir | <code>string</code> \| <code>Array.&lt;string&gt;</code> | (List of) Directory where built definitions will be saved |
| metadata | <code>TYPE.ScriptItem</code> | main JSON file that was read from file system |
| templateVariables | <code>TYPE.TemplateMap</code> | variables to be replaced in the metadata |
<<<<<<< HEAD
| templateName | <code>string</code> | name of the template to be built |

<a name="Script._buildXForExtracts"></a>

### Script.\_buildXForExtracts(templateDir, targetDir, metadata, templateVariables, templateName, mode) ⇒ <code>Promise.&lt;void&gt;</code>
helper for buildTemplateForExtracts / buildDefinitionForExtracts
handles extracted code if any are found for complex types

**Kind**: static method of [<code>Script</code>](#Script)  
**Returns**: <code>Promise.&lt;void&gt;</code> - Promise  

| Param | Type | Description |
| --- | --- | --- |
| templateDir | <code>string</code> | Directory where metadata templates are stored |
| targetDir | <code>string</code> \| <code>Array.&lt;string&gt;</code> | (List of) Directory where built definitions will be saved |
| metadata | <code>TYPE.ScriptItem</code> | main JSON file that was read from file system |
| templateVariables | <code>TYPE.TemplateMap</code> | variables to be replaced in the metadata |
=======
>>>>>>> 98b66859
| templateName | <code>string</code> | name of the template to be built |
| mode | <code>&#x27;definition&#x27;</code> \| <code>&#x27;template&#x27;</code> | defines what we use this helper for |

**Example**  
```js
scripts are saved as 1 json and 1 ssjs file. both files need to be run through templating
```
<a name="Script._buildForNested"></a>

### Script.\_buildForNested(templateDir, targetDir, metadata, templateVariables, templateName, mode) ⇒ <code>Promise.&lt;void&gt;</code>
helper for buildTemplateForNested / buildDefinitionForNested
handles extracted code if any are found for complex types

**Kind**: static method of [<code>Script</code>](#Script)  
**Returns**: <code>Promise.&lt;void&gt;</code> - Promise  

| Param | Type | Description |
| --- | --- | --- |
| templateDir | <code>string</code> | Directory where metadata templates are stored |
| targetDir | <code>string</code> \| <code>Array.&lt;string&gt;</code> | (List of) Directory where built definitions will be saved |
| metadata | <code>TYPE.ScriptItem</code> | main JSON file that was read from file system |
| templateVariables | <code>TYPE.TemplateMap</code> | variables to be replaced in the metadata |
| templateName | <code>string</code> | name of the template to be built |
| mode | <code>&#x27;definition&#x27;</code> \| <code>&#x27;template&#x27;</code> | defines what we use this helper for |

<a name="Script.parseMetadata"></a>

### Script.parseMetadata(metadata) ⇒ <code>TYPE.CodeExtractItem</code>
Splits the script metadata into two parts and parses in a standard manner

**Kind**: static method of [<code>Script</code>](#Script)  
**Returns**: <code>TYPE.CodeExtractItem</code> - a single item with code parts extracted  

| Param | Type | Description |
| --- | --- | --- |
| metadata | <code>TYPE.ScriptItem</code> | a single script activity definition |

<a name="SetDefinition"></a>

## SetDefinition ⇐ [<code>MetadataType</code>](#MetadataType)
SetDefinition MetadataType

**Kind**: global class  
**Extends**: [<code>MetadataType</code>](#MetadataType)  

* [SetDefinition](#SetDefinition) ⇐ [<code>MetadataType</code>](#MetadataType)
    * [.retrieve(retrieveDir)](#SetDefinition.retrieve) ⇒ <code>Promise.&lt;TYPE.MetadataTypeMapObj&gt;</code>
    * [.retrieveForCache()](#SetDefinition.retrieveForCache) ⇒ <code>Promise.&lt;TYPE.MetadataTypeMapObj&gt;</code>

<a name="SetDefinition.retrieve"></a>

### SetDefinition.retrieve(retrieveDir) ⇒ <code>Promise.&lt;TYPE.MetadataTypeMapObj&gt;</code>
Retrieves Metadata of schema set Definitions.

**Kind**: static method of [<code>SetDefinition</code>](#SetDefinition)  
**Returns**: <code>Promise.&lt;TYPE.MetadataTypeMapObj&gt;</code> - Promise  

| Param | Type | Description |
| --- | --- | --- |
| retrieveDir | <code>string</code> | Directory where retrieved metadata directory will be saved |

<a name="SetDefinition.retrieveForCache"></a>

### SetDefinition.retrieveForCache() ⇒ <code>Promise.&lt;TYPE.MetadataTypeMapObj&gt;</code>
Retrieves Metadata of schema set definitions for caching.

**Kind**: static method of [<code>SetDefinition</code>](#SetDefinition)  
**Returns**: <code>Promise.&lt;TYPE.MetadataTypeMapObj&gt;</code> - Promise  
<a name="TriggeredSendDefinition"></a>

## TriggeredSendDefinition ⇐ [<code>MetadataType</code>](#MetadataType)
MessageSendActivity MetadataType

**Kind**: global class  
**Extends**: [<code>MetadataType</code>](#MetadataType)  

* [TriggeredSendDefinition](#TriggeredSendDefinition) ⇐ [<code>MetadataType</code>](#MetadataType)
    * [.retrieve(retrieveDir)](#TriggeredSendDefinition.retrieve) ⇒ <code>Promise.&lt;TYPE.MetadataTypeMapObj&gt;</code>
    * [.create(metadata)](#TriggeredSendDefinition.create) ⇒ <code>Promise</code>
    * [.update(metadata)](#TriggeredSendDefinition.update) ⇒ <code>Promise</code>
    * [.deleteByKey(buObject, customerKey)](#TriggeredSendDefinition.deleteByKey) ⇒ <code>Promise.&lt;boolean&gt;</code>
    * [.postRetrieveTasks(metadata)](#TriggeredSendDefinition.postRetrieveTasks) ⇒ <code>TYPE.MetadataTypeItem</code>
    * [.parseMetadata(metadata)](#TriggeredSendDefinition.parseMetadata) ⇒ <code>TYPE.MetadataTypeItem</code>
    * [.preDeployTasks(metadata)](#TriggeredSendDefinition.preDeployTasks) ⇒ <code>TYPE.MetadataTypeItem</code>

<a name="TriggeredSendDefinition.retrieve"></a>

### TriggeredSendDefinition.retrieve(retrieveDir) ⇒ <code>Promise.&lt;TYPE.MetadataTypeMapObj&gt;</code>
Retrieves SOAP based metadata of metadata type into local filesystem. executes callback with retrieved metadata

**Kind**: static method of [<code>TriggeredSendDefinition</code>](#TriggeredSendDefinition)  
**Returns**: <code>Promise.&lt;TYPE.MetadataTypeMapObj&gt;</code> - Promise of metadata  

| Param | Type | Description |
| --- | --- | --- |
| retrieveDir | <code>string</code> | Directory where retrieved metadata directory will be saved |

<a name="TriggeredSendDefinition.create"></a>

### TriggeredSendDefinition.create(metadata) ⇒ <code>Promise</code>
Create a single TSD.

**Kind**: static method of [<code>TriggeredSendDefinition</code>](#TriggeredSendDefinition)  
**Returns**: <code>Promise</code> - Promise  

| Param | Type | Description |
| --- | --- | --- |
| metadata | <code>TYPE.MetadataTypeItem</code> | single metadata entry |

<a name="TriggeredSendDefinition.update"></a>

### TriggeredSendDefinition.update(metadata) ⇒ <code>Promise</code>
Updates a single TSD.

**Kind**: static method of [<code>TriggeredSendDefinition</code>](#TriggeredSendDefinition)  
**Returns**: <code>Promise</code> - Promise  

| Param | Type | Description |
| --- | --- | --- |
| metadata | <code>TYPE.MetadataTypeItem</code> | single metadata entry |

<a name="TriggeredSendDefinition.deleteByKey"></a>

### TriggeredSendDefinition.deleteByKey(buObject, customerKey) ⇒ <code>Promise.&lt;boolean&gt;</code>
Delete a metadata item from the specified business unit

**Kind**: static method of [<code>TriggeredSendDefinition</code>](#TriggeredSendDefinition)  
**Returns**: <code>Promise.&lt;boolean&gt;</code> - deletion success status  

| Param | Type | Description |
| --- | --- | --- |
| buObject | <code>TYPE.BuObject</code> | references credentials |
| customerKey | <code>string</code> | Identifier of data extension |

<a name="TriggeredSendDefinition.postRetrieveTasks"></a>

### TriggeredSendDefinition.postRetrieveTasks(metadata) ⇒ <code>TYPE.MetadataTypeItem</code>
manages post retrieve steps

**Kind**: static method of [<code>TriggeredSendDefinition</code>](#TriggeredSendDefinition)  
**Returns**: <code>TYPE.MetadataTypeItem</code> - Array with one metadata object and one query string  

| Param | Type | Description |
| --- | --- | --- |
| metadata | <code>TYPE.MetadataTypeItem</code> | a single query |

<a name="TriggeredSendDefinition.parseMetadata"></a>

### TriggeredSendDefinition.parseMetadata(metadata) ⇒ <code>TYPE.MetadataTypeItem</code>
parses retrieved Metadata before saving

**Kind**: static method of [<code>TriggeredSendDefinition</code>](#TriggeredSendDefinition)  
**Returns**: <code>TYPE.MetadataTypeItem</code> - Array with one metadata object and one sql string  

| Param | Type | Description |
| --- | --- | --- |
| metadata | <code>TYPE.MetadataTypeItem</code> | a single query activity definition |

<a name="TriggeredSendDefinition.preDeployTasks"></a>

### TriggeredSendDefinition.preDeployTasks(metadata) ⇒ <code>TYPE.MetadataTypeItem</code>
prepares a TSD for deployment

**Kind**: static method of [<code>TriggeredSendDefinition</code>](#TriggeredSendDefinition)  
**Returns**: <code>TYPE.MetadataTypeItem</code> - metadata object  

| Param | Type | Description |
| --- | --- | --- |
| metadata | <code>TYPE.MetadataTypeItem</code> | of a single TSD |

<a name="Retriever"></a>

## Retriever
Retrieves metadata from a business unit and saves it to the local filesystem.

**Kind**: global class  

* [Retriever](#Retriever)
    * [new Retriever(properties, buObject)](#new_Retriever_new)
    * [.retrieve(metadataTypes, [name], [templateVariables], [changelogOnly])](#Retriever+retrieve) ⇒ <code>Promise.&lt;TYPE.MultiMetadataTypeList&gt;</code>

<a name="new_Retriever_new"></a>

### new Retriever(properties, buObject)
Creates a Retriever, uses v2 auth if v2AuthOptions are passed.


| Param | Type | Description |
| --- | --- | --- |
| properties | <code>object</code> | General configuration to be used in retrieve |
| properties.directories | <code>object</code> | Directories to be used when interacting with FS |
| buObject | <code>TYPE.BuObject</code> | properties for auth |

<a name="Retriever+retrieve"></a>

### retriever.retrieve(metadataTypes, [name], [templateVariables], [changelogOnly]) ⇒ <code>Promise.&lt;TYPE.MultiMetadataTypeList&gt;</code>
Retrieve metadata of specified types into local file system and Retriever.metadata

**Kind**: instance method of [<code>Retriever</code>](#Retriever)  
**Returns**: <code>Promise.&lt;TYPE.MultiMetadataTypeList&gt;</code> - Promise of a list of retrieved items grouped by type {automation:[...], query:[...]}  

| Param | Type | Description |
| --- | --- | --- |
| metadataTypes | <code>Array.&lt;string&gt;</code> | String list of metadata types to retrieve |
| [name] | <code>string</code> | name of Metadata to retrieve (in case of templating) |
| [templateVariables] | <code>TYPE.TemplateMap</code> | Object of values which can be replaced (in case of templating) |
| [changelogOnly] | <code>boolean</code> | skip saving, only create json in memory |

<a name="Util"></a>

## Util
CLI entry for SFMC DevTools

**Kind**: global constant  

* [Util](#Util)
    * [.logger](#Util.logger)
    * [.signalFatalError()](#Util.signalFatalError) ⇒ <code>void</code>
    * [.isTrue(attrValue)](#Util.isTrue) ⇒ <code>boolean</code>
    * [.isFalse(attrValue)](#Util.isFalse) ⇒ <code>boolean</code>
    * [._isValidType(selectedType)](#Util._isValidType) ⇒ <code>boolean</code>
    * [.getDefaultProperties()](#Util.getDefaultProperties) ⇒ <code>object</code>
    * [.getRetrieveTypeChoices()](#Util.getRetrieveTypeChoices) ⇒ <code>Array.&lt;string&gt;</code>
    * [.checkProperties(properties, [silent])](#Util.checkProperties) ⇒ <code>Promise.&lt;(boolean\|Array.&lt;string&gt;)&gt;</code>
    * [.metadataLogger(level, type, method, payload, [source])](#Util.metadataLogger) ⇒ <code>void</code>
    * [.replaceByObject(str, obj)](#Util.replaceByObject) ⇒ <code>string</code> \| <code>object</code>
    * [.inverseGet(objs, val)](#Util.inverseGet) ⇒ <code>string</code>
    * [.getMetadataHierachy(metadataTypes)](#Util.getMetadataHierachy) ⇒ <code>Array.&lt;string&gt;</code>
    * [.resolveObjPath(path, obj)](#Util.resolveObjPath) ⇒ <code>any</code>
    * [.execSync(cmd, [args])](#Util.execSync) ⇒ <code>undefined</code>
    * [.templateSearchResult(results, keyToSearch, searchValue)](#Util.templateSearchResult) ⇒ <code>TYPE.MetadataTypeItem</code>
    * [.setLoggingLevel(argv)](#Util.setLoggingLevel) ⇒ <code>void</code>

<a name="Util.logger"></a>

### Util.logger
Logger that creates timestamped log file in 'logs/' directory

**Kind**: static property of [<code>Util</code>](#Util)  
<a name="Util.signalFatalError"></a>

### Util.signalFatalError() ⇒ <code>void</code>
used to ensure the program tells surrounding software that an unrecoverable error occured

**Kind**: static method of [<code>Util</code>](#Util)  
<a name="Util.isTrue"></a>

### Util.isTrue(attrValue) ⇒ <code>boolean</code>
SFMC accepts multiple true values for Boolean attributes for which we are checking here

**Kind**: static method of [<code>Util</code>](#Util)  
**Returns**: <code>boolean</code> - attribute value == true ? true : false  

| Param | Type | Description |
| --- | --- | --- |
| attrValue | <code>\*</code> | value |

<a name="Util.isFalse"></a>

### Util.isFalse(attrValue) ⇒ <code>boolean</code>
SFMC accepts multiple false values for Boolean attributes for which we are checking here

**Kind**: static method of [<code>Util</code>](#Util)  
**Returns**: <code>boolean</code> - attribute value == false ? true : false  

| Param | Type | Description |
| --- | --- | --- |
| attrValue | <code>\*</code> | value |

<a name="Util._isValidType"></a>

### Util.\_isValidType(selectedType) ⇒ <code>boolean</code>
helper for retrieve, retrieveAsTemplate and deploy

**Kind**: static method of [<code>Util</code>](#Util)  
**Returns**: <code>boolean</code> - type ok or not  

| Param | Type | Description |
| --- | --- | --- |
| selectedType | <code>string</code> | type or type-subtype |

<a name="Util.getDefaultProperties"></a>

### Util.getDefaultProperties() ⇒ <code>object</code>
defines how the properties.json should look like
used for creating a template and for checking if variables are set

**Kind**: static method of [<code>Util</code>](#Util)  
**Returns**: <code>object</code> - default properties  
<a name="Util.getRetrieveTypeChoices"></a>

### Util.getRetrieveTypeChoices() ⇒ <code>Array.&lt;string&gt;</code>
helper for getDefaultProperties()

**Kind**: static method of [<code>Util</code>](#Util)  
**Returns**: <code>Array.&lt;string&gt;</code> - type choices  
<a name="Util.checkProperties"></a>

### Util.checkProperties(properties, [silent]) ⇒ <code>Promise.&lt;(boolean\|Array.&lt;string&gt;)&gt;</code>
check if the config file is correctly formatted and has values

**Kind**: static method of [<code>Util</code>](#Util)  
**Returns**: <code>Promise.&lt;(boolean\|Array.&lt;string&gt;)&gt;</code> - file structure ok OR list of fields to be fixed  

| Param | Type | Description |
| --- | --- | --- |
| properties | <code>object</code> | javascript object in .mcdevrc.json |
| [silent] | <code>boolean</code> | set to true for internal use w/o cli output |

<a name="Util.metadataLogger"></a>

### Util.metadataLogger(level, type, method, payload, [source]) ⇒ <code>void</code>
Logger helper for Metadata functions

**Kind**: static method of [<code>Util</code>](#Util)  

| Param | Type | Description |
| --- | --- | --- |
| level | <code>string</code> | of log (error, info, warn) |
| type | <code>string</code> | of metadata being referenced |
| method | <code>string</code> | name which log was called from |
| payload | <code>\*</code> | generic object which details the error |
| [source] | <code>string</code> | key/id of metadata which relates to error |

<a name="Util.replaceByObject"></a>

### Util.replaceByObject(str, obj) ⇒ <code>string</code> \| <code>object</code>
replaces values in a JSON object string, based on a series of
key-value pairs (obj)

**Kind**: static method of [<code>Util</code>](#Util)  
**Returns**: <code>string</code> \| <code>object</code> - replaced version of str  

| Param | Type | Description |
| --- | --- | --- |
| str | <code>string</code> \| <code>object</code> | JSON object or its stringified version, which has values to be replaced |
| obj | <code>TYPE.TemplateMap</code> | key value object which contains keys to be replaced and values to be replaced with |

<a name="Util.inverseGet"></a>

### Util.inverseGet(objs, val) ⇒ <code>string</code>
get key of an object based on the first matching value

**Kind**: static method of [<code>Util</code>](#Util)  
**Returns**: <code>string</code> - key  

| Param | Type | Description |
| --- | --- | --- |
| objs | <code>object</code> | object of objects to be searched |
| val | <code>string</code> | value to be searched for |

<a name="Util.getMetadataHierachy"></a>

### Util.getMetadataHierachy(metadataTypes) ⇒ <code>Array.&lt;string&gt;</code>
Returns Order in which metadata needs to be retrieved/deployed

**Kind**: static method of [<code>Util</code>](#Util)  
**Returns**: <code>Array.&lt;string&gt;</code> - retrieve/deploy order as array  

| Param | Type | Description |
| --- | --- | --- |
| metadataTypes | <code>Array.&lt;string&gt;</code> | which should be retrieved/deployed |

<a name="Util.resolveObjPath"></a>

### Util.resolveObjPath(path, obj) ⇒ <code>any</code>
let's you dynamically walk down an object and get a value

**Kind**: static method of [<code>Util</code>](#Util)  
**Returns**: <code>any</code> - value of obj.path  

| Param | Type | Description |
| --- | --- | --- |
| path | <code>string</code> | 'fieldA.fieldB.fieldC' |
| obj | <code>object</code> | some parent object |

<a name="Util.execSync"></a>

### Util.execSync(cmd, [args]) ⇒ <code>undefined</code>
helper to run other commands as if run manually by user

**Kind**: static method of [<code>Util</code>](#Util)  

| Param | Type | Description |
| --- | --- | --- |
| cmd | <code>string</code> | to be executed command |
| [args] | <code>Array.&lt;string&gt;</code> | list of arguments |

<a name="Util.templateSearchResult"></a>

### Util.templateSearchResult(results, keyToSearch, searchValue) ⇒ <code>TYPE.MetadataTypeItem</code>
standardize check to ensure only one result is returned from template search

**Kind**: static method of [<code>Util</code>](#Util)  
**Returns**: <code>TYPE.MetadataTypeItem</code> - metadata to be used in building template  

| Param | Type | Description |
| --- | --- | --- |
| results | <code>Array.&lt;TYPE.MetadataTypeItem&gt;</code> | array of metadata |
| keyToSearch | <code>string</code> | the field which contains the searched value |
| searchValue | <code>string</code> | the value which is being looked for |

<a name="Util.setLoggingLevel"></a>

### Util.setLoggingLevel(argv) ⇒ <code>void</code>
configures what is displayed in the console

**Kind**: static method of [<code>Util</code>](#Util)  

| Param | Type | Description |
| --- | --- | --- |
| argv | <code>object</code> | list of command line parameters given by user |
| [argv.silent] | <code>boolean</code> | only errors printed to CLI |
| [argv.verbose] | <code>boolean</code> | chatty user CLI output |
| [argv.debug] | <code>boolean</code> | enables developer output & features |

<a name="MetadataTypeDefinitions"></a>

## MetadataTypeDefinitions
Provides access to all metadataType classes

**Kind**: global constant  
<a name="MetadataTypeInfo"></a>

## MetadataTypeInfo
Provides access to all metadataType classes

**Kind**: global constant  
<a name="mcdev"></a>

## mcdev
sample file on how to retrieve a simple changelog to use in GUIs or automated processing of any kind

**Kind**: global constant  
**Example**  
```js
[{
    name: 'deName',
    key: 'deKey',
    t: 'dataExtension',
    cd: '2020-05-06T00:16:00.737',
    cb: 'name of creator',
    ld: '2020-05-06T00:16:00.737',
    lb: 'name of lastmodified'
  }]
```
<a name="BusinessUnit"></a>

## BusinessUnit
Helper that handles retrieval of BU info

**Kind**: global constant  
<a name="BusinessUnit.refreshBUProperties"></a>

### BusinessUnit.refreshBUProperties(properties, credentialsName) ⇒ <code>Promise.&lt;boolean&gt;</code>
Refreshes BU names and ID's from MC instance

**Kind**: static method of [<code>BusinessUnit</code>](#BusinessUnit)  
**Returns**: <code>Promise.&lt;boolean&gt;</code> - success of refresh  

| Param | Type | Description |
| --- | --- | --- |
| properties | <code>object</code> | current properties that have to be refreshed |
| credentialsName | <code>string</code> | identifying name of the installed package / project |

<a name="Cli"></a>

## Cli
CLI helper class

**Kind**: global constant  

* [Cli](#Cli)
    * [.initMcdevConfig([skipInteraction])](#Cli.initMcdevConfig) ⇒ <code>Promise.&lt;boolean&gt;</code>
    * [.addExtraCredential(properties, [skipInteraction])](#Cli.addExtraCredential) ⇒ <code>Promise.&lt;void&gt;</code>
    * [.updateCredential(properties, credName, [skipInteraction])](#Cli.updateCredential) ⇒ <code>Promise.&lt;boolean&gt;</code>
    * [.getCredentialObject(properties, target, [isCredentialOnly], [allowAll])](#Cli.getCredentialObject) ⇒ <code>Promise.&lt;TYPE.BuObject&gt;</code>
    * [._selectBU(properties, [credential], [isCredentialOnly], [allowAll])](#Cli._selectBU) ⇒ <code>Promise.&lt;Array&gt;</code>
    * [._setCredential(properties, [credName], [skipInteraction])](#Cli._setCredential) ⇒ <code>Promise.&lt;(boolean\|string)&gt;</code>
    * [._askCredentials(properties, [credName])](#Cli._askCredentials) ⇒ <code>Promise.&lt;object&gt;</code>
    * [.selectTypes(properties, [setTypesArr])](#Cli.selectTypes) ⇒ <code>Promise.&lt;void&gt;</code>
    * [._summarizeSubtypes(responses, type)](#Cli._summarizeSubtypes) ⇒ <code>void</code>
    * [.explainTypes()](#Cli.explainTypes) ⇒ <code>void</code>

<a name="Cli.initMcdevConfig"></a>

### Cli.initMcdevConfig([skipInteraction]) ⇒ <code>Promise.&lt;boolean&gt;</code>
used when initially setting up a project.
loads default config and adds first credential

**Kind**: static method of [<code>Cli</code>](#Cli)  
**Returns**: <code>Promise.&lt;boolean&gt;</code> - success of init  

| Param | Type | Description |
| --- | --- | --- |
| [skipInteraction] | <code>TYPE.skipInteraction</code> | signals what to insert automatically for things usually asked via wizard |

<a name="Cli.addExtraCredential"></a>

### Cli.addExtraCredential(properties, [skipInteraction]) ⇒ <code>Promise.&lt;void&gt;</code>
Extends template file for properties.json

**Kind**: static method of [<code>Cli</code>](#Cli)  
**Returns**: <code>Promise.&lt;void&gt;</code> - -  

| Param | Type | Description |
| --- | --- | --- |
| properties | <code>object</code> | config file's json |
| properties.credentials | <code>object</code> | list of existing credentials |
| [skipInteraction] | <code>TYPE.skipInteraction</code> | signals what to insert automatically for things usually asked via wizard |

<a name="Cli.updateCredential"></a>

### Cli.updateCredential(properties, credName, [skipInteraction]) ⇒ <code>Promise.&lt;boolean&gt;</code>
Extends template file for properties.json
update credentials

**Kind**: static method of [<code>Cli</code>](#Cli)  
**Returns**: <code>Promise.&lt;boolean&gt;</code> - success of update  

| Param | Type | Description |
| --- | --- | --- |
| properties | <code>object</code> | config file's json |
| credName | <code>string</code> | name of credential that needs updating |
| [skipInteraction] | <code>TYPE.skipInteraction</code> | signals what to insert automatically for things usually asked via wizard |

<a name="Cli.getCredentialObject"></a>

### Cli.getCredentialObject(properties, target, [isCredentialOnly], [allowAll]) ⇒ <code>Promise.&lt;TYPE.BuObject&gt;</code>
Returns Object with parameters required for accessing API

**Kind**: static method of [<code>Cli</code>](#Cli)  
**Returns**: <code>Promise.&lt;TYPE.BuObject&gt;</code> - credential to be used for Business Unit  

| Param | Type | Description |
| --- | --- | --- |
| properties | <code>object</code> | object of all configuration including credentials |
| target | <code>string</code> | code of BU to use |
| [isCredentialOnly] | <code>boolean</code> \| <code>string</code> | true:don't ask for BU | string: name of BU |
| [allowAll] | <code>boolean</code> | Offer ALL as option in BU selection |

<a name="Cli._selectBU"></a>

### Cli.\_selectBU(properties, [credential], [isCredentialOnly], [allowAll]) ⇒ <code>Promise.&lt;Array&gt;</code>
helps select the right credential in case of bad initial input

**Kind**: static method of [<code>Cli</code>](#Cli)  
**Returns**: <code>Promise.&lt;Array&gt;</code> - selected credential/BU combo  

| Param | Type | Description |
| --- | --- | --- |
| properties | <code>object</code> | config file's json |
| [credential] | <code>string</code> | name of valid credential |
| [isCredentialOnly] | <code>boolean</code> | don't ask for BU if true |
| [allowAll] | <code>boolean</code> | Offer ALL as option in BU selection |

<a name="Cli._setCredential"></a>

### Cli.\_setCredential(properties, [credName], [skipInteraction]) ⇒ <code>Promise.&lt;(boolean\|string)&gt;</code>
helper around _askCredentials

**Kind**: static method of [<code>Cli</code>](#Cli)  
**Returns**: <code>Promise.&lt;(boolean\|string)&gt;</code> - success of refresh or credential name  

| Param | Type | Description |
| --- | --- | --- |
| properties | <code>object</code> | from config file |
| [credName] | <code>string</code> | name of credential that needs updating |
| [skipInteraction] | <code>TYPE.skipInteraction</code> | signals what to insert automatically for things usually asked via wizard |

<a name="Cli._askCredentials"></a>

### Cli.\_askCredentials(properties, [credName]) ⇒ <code>Promise.&lt;object&gt;</code>
helper for addExtraCredential()

**Kind**: static method of [<code>Cli</code>](#Cli)  
**Returns**: <code>Promise.&lt;object&gt;</code> - credential info  

| Param | Type | Description |
| --- | --- | --- |
| properties | <code>object</code> | from config file |
| [credName] | <code>string</code> | name of credential that needs updating |

<a name="Cli.selectTypes"></a>

### Cli.selectTypes(properties, [setTypesArr]) ⇒ <code>Promise.&lt;void&gt;</code>
allows updating the metadata types that shall be retrieved

**Kind**: static method of [<code>Cli</code>](#Cli)  
**Returns**: <code>Promise.&lt;void&gt;</code> - -  

| Param | Type | Description |
| --- | --- | --- |
| properties | <code>object</code> | config file's json |
| properties.metaDataTypes | <code>object</code> | - |
| properties.metaDataTypes.retrieve | <code>Array.&lt;string&gt;</code> | list of currently retrieved types |
| [setTypesArr] | <code>Array.&lt;string&gt;</code> | skip user prompt and overwrite with this list if given |

<a name="Cli._summarizeSubtypes"></a>

### Cli.\_summarizeSubtypes(responses, type) ⇒ <code>void</code>
helper for this.selectTypes() that converts subtypes back to main type if all and only defaults were selected
this keeps the config automatically upgradable when we add new subtypes or change what is selected by default

**Kind**: static method of [<code>Cli</code>](#Cli)  

| Param | Type | Description |
| --- | --- | --- |
| responses | <code>object</code> | wrapper object for respones |
| responses.selectedTypes | <code>Array.&lt;string&gt;</code> | what types the user selected |
| type | <code>string</code> | metadata type |

<a name="Cli.explainTypes"></a>

### Cli.explainTypes() ⇒ <code>void</code>
shows metadata type descriptions

**Kind**: static method of [<code>Cli</code>](#Cli)  
**Returns**: <code>void</code> - -  
<a name="DevOps"></a>

## DevOps
DevOps helper class

**Kind**: global constant  

* [DevOps](#DevOps)
    * [.getDeltaList(properties, [range], [saveToDeployDir], [filterPaths])](#DevOps.getDeltaList) ⇒ <code>Promise.&lt;Array.&lt;TYPE.DeltaPkgItem&gt;&gt;</code>
        * [~delta](#DevOps.getDeltaList..delta) : <code>Array.&lt;TYPE.DeltaPkgItem&gt;</code>
        * [~copied](#DevOps.getDeltaList..copied) : <code>TYPE.DeltaPkgItem</code>
    * [.buildDeltaDefinitions(properties, range, [skipInteraction])](#DevOps.buildDeltaDefinitions)
    * [.document(directory, jsonReport)](#DevOps.document) ⇒ <code>void</code>

<a name="DevOps.getDeltaList"></a>

### DevOps.getDeltaList(properties, [range], [saveToDeployDir], [filterPaths]) ⇒ <code>Promise.&lt;Array.&lt;TYPE.DeltaPkgItem&gt;&gt;</code>
Extracts the delta between a commit and the current state for deployment.
Interactive commit selection if no commits are passed.

**Kind**: static method of [<code>DevOps</code>](#DevOps)  
**Returns**: <code>Promise.&lt;Array.&lt;TYPE.DeltaPkgItem&gt;&gt;</code> - -  

| Param | Type | Description |
| --- | --- | --- |
| properties | <code>object</code> | central properties object |
| [range] | <code>string</code> | git commit range |
| [saveToDeployDir] | <code>boolean</code> | if true, copy metadata changes into deploy directory |
| [filterPaths] | <code>string</code> | filter file paths that start with any specified path (comma separated) |


* [.getDeltaList(properties, [range], [saveToDeployDir], [filterPaths])](#DevOps.getDeltaList) ⇒ <code>Promise.&lt;Array.&lt;TYPE.DeltaPkgItem&gt;&gt;</code>
    * [~delta](#DevOps.getDeltaList..delta) : <code>Array.&lt;TYPE.DeltaPkgItem&gt;</code>
    * [~copied](#DevOps.getDeltaList..copied) : <code>TYPE.DeltaPkgItem</code>

<a name="DevOps.getDeltaList..delta"></a>

#### getDeltaList~delta : <code>Array.&lt;TYPE.DeltaPkgItem&gt;</code>
**Kind**: inner constant of [<code>getDeltaList</code>](#DevOps.getDeltaList)  
<a name="DevOps.getDeltaList..copied"></a>

#### getDeltaList~copied : <code>TYPE.DeltaPkgItem</code>
**Kind**: inner constant of [<code>getDeltaList</code>](#DevOps.getDeltaList)  
<a name="DevOps.buildDeltaDefinitions"></a>

### DevOps.buildDeltaDefinitions(properties, range, [skipInteraction])
wrapper around DevOps.getDeltaList, Builder.buildTemplate and M

**Kind**: static method of [<code>DevOps</code>](#DevOps)  

| Param | Type | Description |
| --- | --- | --- |
| properties | <code>object</code> | project config file |
| range | <code>string</code> | git commit range |
| [skipInteraction] | <code>TYPE.SkipInteraction</code> | allows to skip interactive wizard |

<a name="DevOps.document"></a>

### DevOps.document(directory, jsonReport) ⇒ <code>void</code>
create markdown file for deployment listing

**Kind**: static method of [<code>DevOps</code>](#DevOps)  

| Param | Type | Description |
| --- | --- | --- |
| directory | <code>string</code> | - |
| jsonReport | <code>object</code> | - |

<a name="File"></a>

## File
File extends fs-extra. It adds logger and util methods for file handling

**Kind**: global constant  

* [File](#File)
    * [.copyFile(from, to)](#File.copyFile) ⇒ <code>object</code>
    * [.filterIllegalPathChars(path)](#File.filterIllegalPathChars) ⇒ <code>string</code>
    * [.filterIllegalFilenames(filename)](#File.filterIllegalFilenames) ⇒ <code>string</code>
    * [.reverseFilterIllegalFilenames(filename)](#File.reverseFilterIllegalFilenames) ⇒ <code>string</code>
    * [.normalizePath(denormalizedPath)](#File.normalizePath) ⇒ <code>string</code>
    * [.writeJSONToFile(directory, filename, content)](#File.writeJSONToFile) ⇒ <code>Promise</code>
    * [.writePrettyToFile(directory, filename, filetype, content, [templateVariables])](#File.writePrettyToFile) ⇒ <code>Promise.&lt;boolean&gt;</code>
    * [._beautify_prettier(directory, filename, filetype, content)](#File._beautify_prettier) ⇒ <code>string</code>
    * [.writeToFile(directory, filename, filetype, content, [encoding])](#File.writeToFile) ⇒ <code>Promise.&lt;boolean&gt;</code>
    * [.readJSONFile(directory, filename, sync, cleanPath)](#File.readJSONFile) ⇒ <code>Promise</code> \| <code>object</code>
    * [.readFile(directory, filename, filetype, [encoding])](#File.readFile) ⇒ <code>Promise.&lt;string&gt;</code>
    * [.readDirectories(directory, depth, [includeStem], [_stemLength])](#File.readDirectories) ⇒ <code>Promise.&lt;Array.&lt;string&gt;&gt;</code>
    * [.readDirectoriesSync(directory, [depth], [includeStem], [_stemLength])](#File.readDirectoriesSync) ⇒ <code>Array.&lt;string&gt;</code>
    * [.loadConfigFile([silent])](#File.loadConfigFile) ⇒ <code>object</code>
    * [.saveConfigFile(properties)](#File.saveConfigFile) ⇒ <code>Promise.&lt;void&gt;</code>
    * [.initPrettier([filetype])](#File.initPrettier) ⇒ <code>Promise.&lt;boolean&gt;</code>

<a name="File.copyFile"></a>

### File.copyFile(from, to) ⇒ <code>object</code>
copies a file from one path to another

**Kind**: static method of [<code>File</code>](#File)  
**Returns**: <code>object</code> - - results object  

| Param | Type | Description |
| --- | --- | --- |
| from | <code>string</code> | full filepath including name of existing file |
| to | <code>string</code> | full filepath including name where file should go |

<a name="File.filterIllegalPathChars"></a>

### File.filterIllegalPathChars(path) ⇒ <code>string</code>
makes sure Windows accepts path names

**Kind**: static method of [<code>File</code>](#File)  
**Returns**: <code>string</code> - - corrected string  

| Param | Type | Description |
| --- | --- | --- |
| path | <code>string</code> | filename or path |

<a name="File.filterIllegalFilenames"></a>

### File.filterIllegalFilenames(filename) ⇒ <code>string</code>
makes sure Windows accepts file names

**Kind**: static method of [<code>File</code>](#File)  
**Returns**: <code>string</code> - - corrected string  

| Param | Type | Description |
| --- | --- | --- |
| filename | <code>string</code> | filename or path |

<a name="File.reverseFilterIllegalFilenames"></a>

### File.reverseFilterIllegalFilenames(filename) ⇒ <code>string</code>
makes sure Windows accepts file names

**Kind**: static method of [<code>File</code>](#File)  
**Returns**: <code>string</code> - - corrected string  

| Param | Type | Description |
| --- | --- | --- |
| filename | <code>string</code> | filename or path |

<a name="File.normalizePath"></a>

### File.normalizePath(denormalizedPath) ⇒ <code>string</code>
Takes various types of path strings and formats into a platform specific path

**Kind**: static method of [<code>File</code>](#File)  
**Returns**: <code>string</code> - Path strings  

| Param | Type | Description |
| --- | --- | --- |
| denormalizedPath | <code>string</code> \| <code>Array.&lt;string&gt;</code> | directory the file will be written to |

<a name="File.writeJSONToFile"></a>

### File.writeJSONToFile(directory, filename, content) ⇒ <code>Promise</code>
Saves json content to a file in the local file system. Will create the parent directory if it does not exist

**Kind**: static method of [<code>File</code>](#File)  
**Returns**: <code>Promise</code> - Promise  

| Param | Type | Description |
| --- | --- | --- |
| directory | <code>string</code> \| <code>Array.&lt;string&gt;</code> | directory the file will be written to |
| filename | <code>string</code> | name of the file without '.json' ending |
| content | <code>object</code> | filecontent |

<a name="File.writePrettyToFile"></a>

### File.writePrettyToFile(directory, filename, filetype, content, [templateVariables]) ⇒ <code>Promise.&lt;boolean&gt;</code>
Saves beautified files in the local file system. Will create the parent directory if it does not exist
! Important: run 'await File.initPrettier()' in your MetadataType.retrieve() once before hitting this

**Kind**: static method of [<code>File</code>](#File)  
**Returns**: <code>Promise.&lt;boolean&gt;</code> - Promise  

| Param | Type | Description |
| --- | --- | --- |
| directory | <code>string</code> \| <code>Array.&lt;string&gt;</code> | directory the file will be written to |
| filename | <code>string</code> | name of the file without suffix |
| filetype | <code>string</code> | filetype ie. JSON or SSJS |
| content | <code>string</code> | filecontent |
| [templateVariables] | <code>object</code> | templating variables to be replaced in the metadata |

<a name="File._beautify_prettier"></a>

### File.\_beautify\_prettier(directory, filename, filetype, content) ⇒ <code>string</code>
helper for writePrettyToFile, applying prettier onto given stringified content
! Important: run 'await File.initPrettier()' in your MetadataType.retrieve() once before hitting this

**Kind**: static method of [<code>File</code>](#File)  
**Returns**: <code>string</code> - original string on error; formatted string on success  

| Param | Type | Description |
| --- | --- | --- |
| directory | <code>string</code> \| <code>Array.&lt;string&gt;</code> | directory the file will be written to |
| filename | <code>string</code> | name of the file without suffix |
| filetype | <code>string</code> | filetype ie. JSON or SSJS |
| content | <code>string</code> | filecontent |

<a name="File.writeToFile"></a>

### File.writeToFile(directory, filename, filetype, content, [encoding]) ⇒ <code>Promise.&lt;boolean&gt;</code>
Saves text content to a file in the local file system. Will create the parent directory if it does not exist

**Kind**: static method of [<code>File</code>](#File)  
**Returns**: <code>Promise.&lt;boolean&gt;</code> - Promise  

| Param | Type | Description |
| --- | --- | --- |
| directory | <code>string</code> \| <code>Array.&lt;string&gt;</code> | directory the file will be written to |
| filename | <code>string</code> | name of the file without '.json' ending |
| filetype | <code>string</code> | filetype suffix |
| content | <code>string</code> | filecontent |
| [encoding] | <code>object</code> | added for certain file types (like images) |

<a name="File.readJSONFile"></a>

### File.readJSONFile(directory, filename, sync, cleanPath) ⇒ <code>Promise</code> \| <code>object</code>
Saves json content to a file in the local file system. Will create the parent directory if it does not exist

**Kind**: static method of [<code>File</code>](#File)  
**Returns**: <code>Promise</code> \| <code>object</code> - Promise or JSON object depending on if async or not  

| Param | Type | Description |
| --- | --- | --- |
| directory | <code>string</code> \| <code>Array.&lt;string&gt;</code> | directory where the file is stored |
| filename | <code>string</code> | name of the file without '.json' ending |
| sync | <code>boolean</code> | should execute sync (default is async) |
| cleanPath | <code>boolean</code> | should execute sync (default is true) |

<a name="File.readFile"></a>

### File.readFile(directory, filename, filetype, [encoding]) ⇒ <code>Promise.&lt;string&gt;</code>
reads file from local file system.

**Kind**: static method of [<code>File</code>](#File)  
**Returns**: <code>Promise.&lt;string&gt;</code> - file contents  

| Param | Type | Default | Description |
| --- | --- | --- | --- |
| directory | <code>string</code> \| <code>Array.&lt;string&gt;</code> |  | directory where the file is stored |
| filename | <code>string</code> |  | name of the file without '.json' ending |
| filetype | <code>string</code> |  | filetype suffix |
| [encoding] | <code>string</code> | <code>&quot;&#x27;utf8&#x27;&quot;</code> | read file with encoding (defaults to utf-8) |

<a name="File.readDirectories"></a>

### File.readDirectories(directory, depth, [includeStem], [_stemLength]) ⇒ <code>Promise.&lt;Array.&lt;string&gt;&gt;</code>
reads directories to a specific depth returning an array
of file paths to be iterated over

**Kind**: static method of [<code>File</code>](#File)  
**Returns**: <code>Promise.&lt;Array.&lt;string&gt;&gt;</code> - array of fully defined file paths  

| Param | Type | Description |
| --- | --- | --- |
| directory | <code>string</code> | directory to checkin |
| depth | <code>number</code> | how many levels to check (1 base) |
| [includeStem] | <code>boolean</code> | include the parent directory in the response |
| [_stemLength] | <code>number</code> | set recursively for subfolders. do not set manually! |

**Example**  
```js
['deploy/mcdev/bu1']
```
<a name="File.readDirectoriesSync"></a>

### File.readDirectoriesSync(directory, [depth], [includeStem], [_stemLength]) ⇒ <code>Array.&lt;string&gt;</code>
reads directories to a specific depth returning an array
of file paths to be iterated over using sync api (required in constructors)

**Kind**: static method of [<code>File</code>](#File)  
**Returns**: <code>Array.&lt;string&gt;</code> - array of fully defined file paths  

| Param | Type | Description |
| --- | --- | --- |
| directory | <code>string</code> | directory to checkin |
| [depth] | <code>number</code> | how many levels to check (1 base) |
| [includeStem] | <code>boolean</code> | include the parent directory in the response |
| [_stemLength] | <code>number</code> | set recursively for subfolders. do not set manually! |

**Example**  
```js
['deploy/mcdev/bu1']
```
<a name="File.loadConfigFile"></a>

### File.loadConfigFile([silent]) ⇒ <code>object</code>
loads central properties from config file

**Kind**: static method of [<code>File</code>](#File)  
**Returns**: <code>object</code> - central properties object  

| Param | Type | Description |
| --- | --- | --- |
| [silent] | <code>boolean</code> | omit throwing errors and print messages; assuming not silent if not set |

<a name="File.saveConfigFile"></a>

### File.saveConfigFile(properties) ⇒ <code>Promise.&lt;void&gt;</code>
helper that splits the config back into auth & config parts to save them separately

**Kind**: static method of [<code>File</code>](#File)  
**Returns**: <code>Promise.&lt;void&gt;</code> - -  

| Param | Type | Description |
| --- | --- | --- |
| properties | <code>object</code> | central properties object |

<a name="File.initPrettier"></a>

### File.initPrettier([filetype]) ⇒ <code>Promise.&lt;boolean&gt;</code>
Initalises Prettier formatting lib async.

**Kind**: static method of [<code>File</code>](#File)  
**Returns**: <code>Promise.&lt;boolean&gt;</code> - success of config load  

| Param | Type | Default | Description |
| --- | --- | --- | --- |
| [filetype] | <code>string</code> | <code>&quot;&#x27;html&#x27;&quot;</code> | filetype ie. JSON or SSJS |

<a name="Init"></a>

## Init
CLI helper class

**Kind**: global constant  

* [Init](#Init)
    * [.fixMcdevConfig(properties)](#Init.fixMcdevConfig) ⇒ <code>Promise.&lt;boolean&gt;</code>
    * [.createIdeConfigFiles(versionBeforeUpgrade)](#Init.createIdeConfigFiles) ⇒ <code>Promise.&lt;boolean&gt;</code>
    * [._updateLeaf(propertiersCur, defaultPropsCur, fieldName)](#Init._updateLeaf) ⇒ <code>void</code>
    * [._getForcedUpdateList(projectVersion)](#Init._getForcedUpdateList) ⇒ <code>Array.&lt;string&gt;</code>
    * [._createIdeConfigFile(fileNameArr, relevantForcedUpdates, [boilerplateFileContent])](#Init._createIdeConfigFile) ⇒ <code>Promise.&lt;boolean&gt;</code>
    * [.upgradeAuthFile()](#Init.upgradeAuthFile) ⇒ <code>Promise.&lt;boolean&gt;</code>
    * [.initGitRepo([skipInteraction])](#Init.initGitRepo) ⇒ <code>Promise.&lt;{status: string, repoName: string}&gt;</code>
    * [.gitPush([skipInteraction])](#Init.gitPush) ⇒ <code>void</code>
    * [._addGitRemote([skipInteraction])](#Init._addGitRemote) ⇒ <code>string</code>
    * [._updateGitConfigUser([skipInteraction])](#Init._updateGitConfigUser) ⇒ <code>void</code>
    * [._getGitConfigUser()](#Init._getGitConfigUser) ⇒ <code>Promise.&lt;{&#x27;user.name&#x27;: string, &#x27;user.email&#x27;: string}&gt;</code>
    * [.initProject(properties, credentialName, [skipInteraction])](#Init.initProject) ⇒ <code>Promise.&lt;void&gt;</code>
    * [._downloadAllBUs(bu, gitStatus, [skipInteraction])](#Init._downloadAllBUs) ⇒ <code>Promise.&lt;void&gt;</code>
    * [.upgradeProject(properties, [initial], [repoName])](#Init.upgradeProject) ⇒ <code>Promise.&lt;boolean&gt;</code>
    * [._getMissingCredentials(properties)](#Init._getMissingCredentials) ⇒ <code>Array.&lt;string&gt;</code>
    * [.installDependencies([repoName])](#Init.installDependencies) ⇒ <code>Promise.&lt;boolean&gt;</code>
    * [._getDefaultPackageJson([currentContent])](#Init._getDefaultPackageJson) ⇒ <code>Promise.&lt;{script: object, author: string, license: string}&gt;</code>

<a name="Init.fixMcdevConfig"></a>

### Init.fixMcdevConfig(properties) ⇒ <code>Promise.&lt;boolean&gt;</code>
helper method for this.upgradeProject that upgrades project config if needed

**Kind**: static method of [<code>Init</code>](#Init)  
**Returns**: <code>Promise.&lt;boolean&gt;</code> - returns true if worked without errors  

| Param | Type | Description |
| --- | --- | --- |
| properties | <code>object</code> | config file's json |

<a name="Init.createIdeConfigFiles"></a>

### Init.createIdeConfigFiles(versionBeforeUpgrade) ⇒ <code>Promise.&lt;boolean&gt;</code>
handles creation/update of all config file from the boilerplate

**Kind**: static method of [<code>Init</code>](#Init)  
**Returns**: <code>Promise.&lt;boolean&gt;</code> - status of config file creation  

| Param | Type | Description |
| --- | --- | --- |
| versionBeforeUpgrade | <code>string</code> | 'x.y.z' |

<a name="Init._updateLeaf"></a>

### Init.\_updateLeaf(propertiersCur, defaultPropsCur, fieldName) ⇒ <code>void</code>
recursive helper for _fixMcdevConfig that adds missing settings

**Kind**: static method of [<code>Init</code>](#Init)  

| Param | Type | Description |
| --- | --- | --- |
| propertiersCur | <code>object</code> | current sub-object of project settings |
| defaultPropsCur | <code>object</code> | current sub-object of default settings |
| fieldName | <code>string</code> | dot-concatenated object-path that needs adding |

<a name="Init._getForcedUpdateList"></a>

### Init.\_getForcedUpdateList(projectVersion) ⇒ <code>Array.&lt;string&gt;</code>
returns list of files that need to be updated

**Kind**: static method of [<code>Init</code>](#Init)  
**Returns**: <code>Array.&lt;string&gt;</code> - relevant files with path that need to be updated  

| Param | Type | Description |
| --- | --- | --- |
| projectVersion | <code>string</code> | version found in config file of the current project |

<a name="Init._createIdeConfigFile"></a>

### Init.\_createIdeConfigFile(fileNameArr, relevantForcedUpdates, [boilerplateFileContent]) ⇒ <code>Promise.&lt;boolean&gt;</code>
handles creation/update of one config file from the boilerplate at a time

**Kind**: static method of [<code>Init</code>](#Init)  
**Returns**: <code>Promise.&lt;boolean&gt;</code> - install successful or error occured  

| Param | Type | Description |
| --- | --- | --- |
| fileNameArr | <code>Array.&lt;string&gt;</code> | 0: path, 1: filename, 2: extension with dot |
| relevantForcedUpdates | <code>Array.&lt;string&gt;</code> | if fileNameArr is in this list we require an override |
| [boilerplateFileContent] | <code>string</code> | in case we cannot copy files 1:1 this can be used to pass in content |

<a name="Init.upgradeAuthFile"></a>

### Init.upgradeAuthFile() ⇒ <code>Promise.&lt;boolean&gt;</code>
helper method for this.upgradeProject that upgrades project config if needed

**Kind**: static method of [<code>Init</code>](#Init)  
**Returns**: <code>Promise.&lt;boolean&gt;</code> - returns true if worked without errors  
<a name="Init.initGitRepo"></a>

### Init.initGitRepo([skipInteraction]) ⇒ <code>Promise.&lt;{status: string, repoName: string}&gt;</code>
check if git repo exists and otherwise create one

**Kind**: static method of [<code>Init</code>](#Init)  
**Returns**: <code>Promise.&lt;{status: string, repoName: string}&gt;</code> - success flag  

| Param | Type | Description |
| --- | --- | --- |
| [skipInteraction] | <code>TYPE.skipInteraction</code> | signals what to insert automatically for things usually asked via wizard |

<a name="Init.gitPush"></a>

### Init.gitPush([skipInteraction]) ⇒ <code>void</code>
offer to push the new repo straight to the server

**Kind**: static method of [<code>Init</code>](#Init)  

| Param | Type | Description |
| --- | --- | --- |
| [skipInteraction] | <code>boolean</code> \| <code>object</code> | signals what to insert automatically for things usually asked via wizard |

<a name="Init._addGitRemote"></a>

### Init.\_addGitRemote([skipInteraction]) ⇒ <code>string</code>
offers to add the git remote origin

**Kind**: static method of [<code>Init</code>](#Init)  
**Returns**: <code>string</code> - repo name (optionally)  

| Param | Type | Description |
| --- | --- | --- |
| [skipInteraction] | <code>TYPE.skipInteraction</code> | signals what to insert automatically for things usually asked via wizard |

<a name="Init._updateGitConfigUser"></a>

### Init.\_updateGitConfigUser([skipInteraction]) ⇒ <code>void</code>
checks global config and ask to config the user info and then store it locally

**Kind**: static method of [<code>Init</code>](#Init)  

| Param | Type | Description |
| --- | --- | --- |
| [skipInteraction] | <code>object</code> \| <code>boolean</code> | signals what to insert automatically for things usually asked via wizard |

<a name="Init._getGitConfigUser"></a>

### Init.\_getGitConfigUser() ⇒ <code>Promise.&lt;{&#x27;user.name&#x27;: string, &#x27;user.email&#x27;: string}&gt;</code>
retrieves the global user.name and user.email values

**Kind**: static method of [<code>Init</code>](#Init)  
**Returns**: <code>Promise.&lt;{&#x27;user.name&#x27;: string, &#x27;user.email&#x27;: string}&gt;</code> - user.name and user.email  
<a name="Init.initProject"></a>

### Init.initProject(properties, credentialName, [skipInteraction]) ⇒ <code>Promise.&lt;void&gt;</code>
Creates template file for properties.json

**Kind**: static method of [<code>Init</code>](#Init)  
**Returns**: <code>Promise.&lt;void&gt;</code> - -  

| Param | Type | Description |
| --- | --- | --- |
| properties | <code>object</code> | config file's json |
| credentialName | <code>string</code> | identifying name of the installed package / project |
| [skipInteraction] | <code>TYPE.skipInteraction</code> | signals what to insert automatically for things usually asked via wizard |

<a name="Init._downloadAllBUs"></a>

### Init.\_downloadAllBUs(bu, gitStatus, [skipInteraction]) ⇒ <code>Promise.&lt;void&gt;</code>
helper for this.initProject()

**Kind**: static method of [<code>Init</code>](#Init)  
**Returns**: <code>Promise.&lt;void&gt;</code> - -  

| Param | Type | Description |
| --- | --- | --- |
| bu | <code>string</code> | cred/bu or cred/* or * |
| gitStatus | <code>string</code> | signals what state the git repo is in |
| [skipInteraction] | <code>boolean</code> \| <code>object</code> | signals what to insert automatically for things usually asked via wizard |

<a name="Init.upgradeProject"></a>

### Init.upgradeProject(properties, [initial], [repoName]) ⇒ <code>Promise.&lt;boolean&gt;</code>
wrapper around npm dependency & configuration file setup

**Kind**: static method of [<code>Init</code>](#Init)  
**Returns**: <code>Promise.&lt;boolean&gt;</code> - success flag  

| Param | Type | Description |
| --- | --- | --- |
| properties | <code>object</code> | config file's json |
| [initial] | <code>boolean</code> | print message if not part of initial setup |
| [repoName] | <code>string</code> | if git URL was provided earlier, the repo name was extracted to use it for npm init |

<a name="Init._getMissingCredentials"></a>

### Init.\_getMissingCredentials(properties) ⇒ <code>Array.&lt;string&gt;</code>
finds credentials that are set up in config but not in auth file

**Kind**: static method of [<code>Init</code>](#Init)  
**Returns**: <code>Array.&lt;string&gt;</code> - list of credential names  

| Param | Type | Description |
| --- | --- | --- |
| properties | <code>object</code> | javascript object in .mcdevrc.json |

<a name="Init.installDependencies"></a>

### Init.installDependencies([repoName]) ⇒ <code>Promise.&lt;boolean&gt;</code>
initiates npm project and then
takes care of loading the pre-configured dependency list
from the boilerplate directory to them as dev-dependencies

**Kind**: static method of [<code>Init</code>](#Init)  
**Returns**: <code>Promise.&lt;boolean&gt;</code> - install successful or error occured  

| Param | Type | Description |
| --- | --- | --- |
| [repoName] | <code>string</code> | if git URL was provided earlier, the repo name was extracted to use it for npm init |

<a name="Init._getDefaultPackageJson"></a>

### Init.\_getDefaultPackageJson([currentContent]) ⇒ <code>Promise.&lt;{script: object, author: string, license: string}&gt;</code>
ensure we have certain default values in our config

**Kind**: static method of [<code>Init</code>](#Init)  
**Returns**: <code>Promise.&lt;{script: object, author: string, license: string}&gt;</code> - extended currentContent  

| Param | Type | Description |
| --- | --- | --- |
| [currentContent] | <code>object</code> | what was read from existing package.json file |

<a name="Init"></a>

## Init
CLI helper class

**Kind**: global constant  

* [Init](#Init)
    * [.fixMcdevConfig(properties)](#Init.fixMcdevConfig) ⇒ <code>Promise.&lt;boolean&gt;</code>
    * [.createIdeConfigFiles(versionBeforeUpgrade)](#Init.createIdeConfigFiles) ⇒ <code>Promise.&lt;boolean&gt;</code>
    * [._updateLeaf(propertiersCur, defaultPropsCur, fieldName)](#Init._updateLeaf) ⇒ <code>void</code>
    * [._getForcedUpdateList(projectVersion)](#Init._getForcedUpdateList) ⇒ <code>Array.&lt;string&gt;</code>
    * [._createIdeConfigFile(fileNameArr, relevantForcedUpdates, [boilerplateFileContent])](#Init._createIdeConfigFile) ⇒ <code>Promise.&lt;boolean&gt;</code>
    * [.upgradeAuthFile()](#Init.upgradeAuthFile) ⇒ <code>Promise.&lt;boolean&gt;</code>
    * [.initGitRepo([skipInteraction])](#Init.initGitRepo) ⇒ <code>Promise.&lt;{status: string, repoName: string}&gt;</code>
    * [.gitPush([skipInteraction])](#Init.gitPush) ⇒ <code>void</code>
    * [._addGitRemote([skipInteraction])](#Init._addGitRemote) ⇒ <code>string</code>
    * [._updateGitConfigUser([skipInteraction])](#Init._updateGitConfigUser) ⇒ <code>void</code>
    * [._getGitConfigUser()](#Init._getGitConfigUser) ⇒ <code>Promise.&lt;{&#x27;user.name&#x27;: string, &#x27;user.email&#x27;: string}&gt;</code>
    * [.initProject(properties, credentialName, [skipInteraction])](#Init.initProject) ⇒ <code>Promise.&lt;void&gt;</code>
    * [._downloadAllBUs(bu, gitStatus, [skipInteraction])](#Init._downloadAllBUs) ⇒ <code>Promise.&lt;void&gt;</code>
    * [.upgradeProject(properties, [initial], [repoName])](#Init.upgradeProject) ⇒ <code>Promise.&lt;boolean&gt;</code>
    * [._getMissingCredentials(properties)](#Init._getMissingCredentials) ⇒ <code>Array.&lt;string&gt;</code>
    * [.installDependencies([repoName])](#Init.installDependencies) ⇒ <code>Promise.&lt;boolean&gt;</code>
    * [._getDefaultPackageJson([currentContent])](#Init._getDefaultPackageJson) ⇒ <code>Promise.&lt;{script: object, author: string, license: string}&gt;</code>

<a name="Init.fixMcdevConfig"></a>

### Init.fixMcdevConfig(properties) ⇒ <code>Promise.&lt;boolean&gt;</code>
helper method for this.upgradeProject that upgrades project config if needed

**Kind**: static method of [<code>Init</code>](#Init)  
**Returns**: <code>Promise.&lt;boolean&gt;</code> - returns true if worked without errors  

| Param | Type | Description |
| --- | --- | --- |
| properties | <code>object</code> | config file's json |

<a name="Init.createIdeConfigFiles"></a>

### Init.createIdeConfigFiles(versionBeforeUpgrade) ⇒ <code>Promise.&lt;boolean&gt;</code>
handles creation/update of all config file from the boilerplate

**Kind**: static method of [<code>Init</code>](#Init)  
**Returns**: <code>Promise.&lt;boolean&gt;</code> - status of config file creation  

| Param | Type | Description |
| --- | --- | --- |
| versionBeforeUpgrade | <code>string</code> | 'x.y.z' |

<a name="Init._updateLeaf"></a>

### Init.\_updateLeaf(propertiersCur, defaultPropsCur, fieldName) ⇒ <code>void</code>
recursive helper for _fixMcdevConfig that adds missing settings

**Kind**: static method of [<code>Init</code>](#Init)  

| Param | Type | Description |
| --- | --- | --- |
| propertiersCur | <code>object</code> | current sub-object of project settings |
| defaultPropsCur | <code>object</code> | current sub-object of default settings |
| fieldName | <code>string</code> | dot-concatenated object-path that needs adding |

<a name="Init._getForcedUpdateList"></a>

### Init.\_getForcedUpdateList(projectVersion) ⇒ <code>Array.&lt;string&gt;</code>
returns list of files that need to be updated

**Kind**: static method of [<code>Init</code>](#Init)  
**Returns**: <code>Array.&lt;string&gt;</code> - relevant files with path that need to be updated  

| Param | Type | Description |
| --- | --- | --- |
| projectVersion | <code>string</code> | version found in config file of the current project |

<a name="Init._createIdeConfigFile"></a>

### Init.\_createIdeConfigFile(fileNameArr, relevantForcedUpdates, [boilerplateFileContent]) ⇒ <code>Promise.&lt;boolean&gt;</code>
handles creation/update of one config file from the boilerplate at a time

**Kind**: static method of [<code>Init</code>](#Init)  
**Returns**: <code>Promise.&lt;boolean&gt;</code> - install successful or error occured  

| Param | Type | Description |
| --- | --- | --- |
| fileNameArr | <code>Array.&lt;string&gt;</code> | 0: path, 1: filename, 2: extension with dot |
| relevantForcedUpdates | <code>Array.&lt;string&gt;</code> | if fileNameArr is in this list we require an override |
| [boilerplateFileContent] | <code>string</code> | in case we cannot copy files 1:1 this can be used to pass in content |

<a name="Init.upgradeAuthFile"></a>

### Init.upgradeAuthFile() ⇒ <code>Promise.&lt;boolean&gt;</code>
helper method for this.upgradeProject that upgrades project config if needed

**Kind**: static method of [<code>Init</code>](#Init)  
**Returns**: <code>Promise.&lt;boolean&gt;</code> - returns true if worked without errors  
<a name="Init.initGitRepo"></a>

### Init.initGitRepo([skipInteraction]) ⇒ <code>Promise.&lt;{status: string, repoName: string}&gt;</code>
check if git repo exists and otherwise create one

**Kind**: static method of [<code>Init</code>](#Init)  
**Returns**: <code>Promise.&lt;{status: string, repoName: string}&gt;</code> - success flag  

| Param | Type | Description |
| --- | --- | --- |
| [skipInteraction] | <code>TYPE.skipInteraction</code> | signals what to insert automatically for things usually asked via wizard |

<a name="Init.gitPush"></a>

### Init.gitPush([skipInteraction]) ⇒ <code>void</code>
offer to push the new repo straight to the server

**Kind**: static method of [<code>Init</code>](#Init)  

| Param | Type | Description |
| --- | --- | --- |
| [skipInteraction] | <code>boolean</code> \| <code>object</code> | signals what to insert automatically for things usually asked via wizard |

<a name="Init._addGitRemote"></a>

### Init.\_addGitRemote([skipInteraction]) ⇒ <code>string</code>
offers to add the git remote origin

**Kind**: static method of [<code>Init</code>](#Init)  
**Returns**: <code>string</code> - repo name (optionally)  

| Param | Type | Description |
| --- | --- | --- |
| [skipInteraction] | <code>TYPE.skipInteraction</code> | signals what to insert automatically for things usually asked via wizard |

<a name="Init._updateGitConfigUser"></a>

### Init.\_updateGitConfigUser([skipInteraction]) ⇒ <code>void</code>
checks global config and ask to config the user info and then store it locally

**Kind**: static method of [<code>Init</code>](#Init)  

| Param | Type | Description |
| --- | --- | --- |
| [skipInteraction] | <code>object</code> \| <code>boolean</code> | signals what to insert automatically for things usually asked via wizard |

<a name="Init._getGitConfigUser"></a>

### Init.\_getGitConfigUser() ⇒ <code>Promise.&lt;{&#x27;user.name&#x27;: string, &#x27;user.email&#x27;: string}&gt;</code>
retrieves the global user.name and user.email values

**Kind**: static method of [<code>Init</code>](#Init)  
**Returns**: <code>Promise.&lt;{&#x27;user.name&#x27;: string, &#x27;user.email&#x27;: string}&gt;</code> - user.name and user.email  
<a name="Init.initProject"></a>

### Init.initProject(properties, credentialName, [skipInteraction]) ⇒ <code>Promise.&lt;void&gt;</code>
Creates template file for properties.json

**Kind**: static method of [<code>Init</code>](#Init)  
**Returns**: <code>Promise.&lt;void&gt;</code> - -  

| Param | Type | Description |
| --- | --- | --- |
| properties | <code>object</code> | config file's json |
| credentialName | <code>string</code> | identifying name of the installed package / project |
| [skipInteraction] | <code>TYPE.skipInteraction</code> | signals what to insert automatically for things usually asked via wizard |

<a name="Init._downloadAllBUs"></a>

### Init.\_downloadAllBUs(bu, gitStatus, [skipInteraction]) ⇒ <code>Promise.&lt;void&gt;</code>
helper for this.initProject()

**Kind**: static method of [<code>Init</code>](#Init)  
**Returns**: <code>Promise.&lt;void&gt;</code> - -  

| Param | Type | Description |
| --- | --- | --- |
| bu | <code>string</code> | cred/bu or cred/* or * |
| gitStatus | <code>string</code> | signals what state the git repo is in |
| [skipInteraction] | <code>boolean</code> \| <code>object</code> | signals what to insert automatically for things usually asked via wizard |

<a name="Init.upgradeProject"></a>

### Init.upgradeProject(properties, [initial], [repoName]) ⇒ <code>Promise.&lt;boolean&gt;</code>
wrapper around npm dependency & configuration file setup

**Kind**: static method of [<code>Init</code>](#Init)  
**Returns**: <code>Promise.&lt;boolean&gt;</code> - success flag  

| Param | Type | Description |
| --- | --- | --- |
| properties | <code>object</code> | config file's json |
| [initial] | <code>boolean</code> | print message if not part of initial setup |
| [repoName] | <code>string</code> | if git URL was provided earlier, the repo name was extracted to use it for npm init |

<a name="Init._getMissingCredentials"></a>

### Init.\_getMissingCredentials(properties) ⇒ <code>Array.&lt;string&gt;</code>
finds credentials that are set up in config but not in auth file

**Kind**: static method of [<code>Init</code>](#Init)  
**Returns**: <code>Array.&lt;string&gt;</code> - list of credential names  

| Param | Type | Description |
| --- | --- | --- |
| properties | <code>object</code> | javascript object in .mcdevrc.json |

<a name="Init.installDependencies"></a>

### Init.installDependencies([repoName]) ⇒ <code>Promise.&lt;boolean&gt;</code>
initiates npm project and then
takes care of loading the pre-configured dependency list
from the boilerplate directory to them as dev-dependencies

**Kind**: static method of [<code>Init</code>](#Init)  
**Returns**: <code>Promise.&lt;boolean&gt;</code> - install successful or error occured  

| Param | Type | Description |
| --- | --- | --- |
| [repoName] | <code>string</code> | if git URL was provided earlier, the repo name was extracted to use it for npm init |

<a name="Init._getDefaultPackageJson"></a>

### Init.\_getDefaultPackageJson([currentContent]) ⇒ <code>Promise.&lt;{script: object, author: string, license: string}&gt;</code>
ensure we have certain default values in our config

**Kind**: static method of [<code>Init</code>](#Init)  
**Returns**: <code>Promise.&lt;{script: object, author: string, license: string}&gt;</code> - extended currentContent  

| Param | Type | Description |
| --- | --- | --- |
| [currentContent] | <code>object</code> | what was read from existing package.json file |

<a name="Init"></a>

## Init
CLI helper class

**Kind**: global constant  

* [Init](#Init)
    * [.fixMcdevConfig(properties)](#Init.fixMcdevConfig) ⇒ <code>Promise.&lt;boolean&gt;</code>
    * [.createIdeConfigFiles(versionBeforeUpgrade)](#Init.createIdeConfigFiles) ⇒ <code>Promise.&lt;boolean&gt;</code>
    * [._updateLeaf(propertiersCur, defaultPropsCur, fieldName)](#Init._updateLeaf) ⇒ <code>void</code>
    * [._getForcedUpdateList(projectVersion)](#Init._getForcedUpdateList) ⇒ <code>Array.&lt;string&gt;</code>
    * [._createIdeConfigFile(fileNameArr, relevantForcedUpdates, [boilerplateFileContent])](#Init._createIdeConfigFile) ⇒ <code>Promise.&lt;boolean&gt;</code>
    * [.upgradeAuthFile()](#Init.upgradeAuthFile) ⇒ <code>Promise.&lt;boolean&gt;</code>
    * [.initGitRepo([skipInteraction])](#Init.initGitRepo) ⇒ <code>Promise.&lt;{status: string, repoName: string}&gt;</code>
    * [.gitPush([skipInteraction])](#Init.gitPush) ⇒ <code>void</code>
    * [._addGitRemote([skipInteraction])](#Init._addGitRemote) ⇒ <code>string</code>
    * [._updateGitConfigUser([skipInteraction])](#Init._updateGitConfigUser) ⇒ <code>void</code>
    * [._getGitConfigUser()](#Init._getGitConfigUser) ⇒ <code>Promise.&lt;{&#x27;user.name&#x27;: string, &#x27;user.email&#x27;: string}&gt;</code>
    * [.initProject(properties, credentialName, [skipInteraction])](#Init.initProject) ⇒ <code>Promise.&lt;void&gt;</code>
    * [._downloadAllBUs(bu, gitStatus, [skipInteraction])](#Init._downloadAllBUs) ⇒ <code>Promise.&lt;void&gt;</code>
    * [.upgradeProject(properties, [initial], [repoName])](#Init.upgradeProject) ⇒ <code>Promise.&lt;boolean&gt;</code>
    * [._getMissingCredentials(properties)](#Init._getMissingCredentials) ⇒ <code>Array.&lt;string&gt;</code>
    * [.installDependencies([repoName])](#Init.installDependencies) ⇒ <code>Promise.&lt;boolean&gt;</code>
    * [._getDefaultPackageJson([currentContent])](#Init._getDefaultPackageJson) ⇒ <code>Promise.&lt;{script: object, author: string, license: string}&gt;</code>

<a name="Init.fixMcdevConfig"></a>

### Init.fixMcdevConfig(properties) ⇒ <code>Promise.&lt;boolean&gt;</code>
helper method for this.upgradeProject that upgrades project config if needed

**Kind**: static method of [<code>Init</code>](#Init)  
**Returns**: <code>Promise.&lt;boolean&gt;</code> - returns true if worked without errors  

| Param | Type | Description |
| --- | --- | --- |
| properties | <code>object</code> | config file's json |

<a name="Init.createIdeConfigFiles"></a>

### Init.createIdeConfigFiles(versionBeforeUpgrade) ⇒ <code>Promise.&lt;boolean&gt;</code>
handles creation/update of all config file from the boilerplate

**Kind**: static method of [<code>Init</code>](#Init)  
**Returns**: <code>Promise.&lt;boolean&gt;</code> - status of config file creation  

| Param | Type | Description |
| --- | --- | --- |
| versionBeforeUpgrade | <code>string</code> | 'x.y.z' |

<a name="Init._updateLeaf"></a>

### Init.\_updateLeaf(propertiersCur, defaultPropsCur, fieldName) ⇒ <code>void</code>
recursive helper for _fixMcdevConfig that adds missing settings

**Kind**: static method of [<code>Init</code>](#Init)  

| Param | Type | Description |
| --- | --- | --- |
| propertiersCur | <code>object</code> | current sub-object of project settings |
| defaultPropsCur | <code>object</code> | current sub-object of default settings |
| fieldName | <code>string</code> | dot-concatenated object-path that needs adding |

<a name="Init._getForcedUpdateList"></a>

### Init.\_getForcedUpdateList(projectVersion) ⇒ <code>Array.&lt;string&gt;</code>
returns list of files that need to be updated

**Kind**: static method of [<code>Init</code>](#Init)  
**Returns**: <code>Array.&lt;string&gt;</code> - relevant files with path that need to be updated  

| Param | Type | Description |
| --- | --- | --- |
| projectVersion | <code>string</code> | version found in config file of the current project |

<a name="Init._createIdeConfigFile"></a>

### Init.\_createIdeConfigFile(fileNameArr, relevantForcedUpdates, [boilerplateFileContent]) ⇒ <code>Promise.&lt;boolean&gt;</code>
handles creation/update of one config file from the boilerplate at a time

**Kind**: static method of [<code>Init</code>](#Init)  
**Returns**: <code>Promise.&lt;boolean&gt;</code> - install successful or error occured  

| Param | Type | Description |
| --- | --- | --- |
| fileNameArr | <code>Array.&lt;string&gt;</code> | 0: path, 1: filename, 2: extension with dot |
| relevantForcedUpdates | <code>Array.&lt;string&gt;</code> | if fileNameArr is in this list we require an override |
| [boilerplateFileContent] | <code>string</code> | in case we cannot copy files 1:1 this can be used to pass in content |

<a name="Init.upgradeAuthFile"></a>

### Init.upgradeAuthFile() ⇒ <code>Promise.&lt;boolean&gt;</code>
helper method for this.upgradeProject that upgrades project config if needed

**Kind**: static method of [<code>Init</code>](#Init)  
**Returns**: <code>Promise.&lt;boolean&gt;</code> - returns true if worked without errors  
<a name="Init.initGitRepo"></a>

### Init.initGitRepo([skipInteraction]) ⇒ <code>Promise.&lt;{status: string, repoName: string}&gt;</code>
check if git repo exists and otherwise create one

**Kind**: static method of [<code>Init</code>](#Init)  
**Returns**: <code>Promise.&lt;{status: string, repoName: string}&gt;</code> - success flag  

| Param | Type | Description |
| --- | --- | --- |
| [skipInteraction] | <code>TYPE.skipInteraction</code> | signals what to insert automatically for things usually asked via wizard |

<a name="Init.gitPush"></a>

### Init.gitPush([skipInteraction]) ⇒ <code>void</code>
offer to push the new repo straight to the server

**Kind**: static method of [<code>Init</code>](#Init)  

| Param | Type | Description |
| --- | --- | --- |
| [skipInteraction] | <code>boolean</code> \| <code>object</code> | signals what to insert automatically for things usually asked via wizard |

<a name="Init._addGitRemote"></a>

### Init.\_addGitRemote([skipInteraction]) ⇒ <code>string</code>
offers to add the git remote origin

**Kind**: static method of [<code>Init</code>](#Init)  
**Returns**: <code>string</code> - repo name (optionally)  

| Param | Type | Description |
| --- | --- | --- |
| [skipInteraction] | <code>TYPE.skipInteraction</code> | signals what to insert automatically for things usually asked via wizard |

<a name="Init._updateGitConfigUser"></a>

### Init.\_updateGitConfigUser([skipInteraction]) ⇒ <code>void</code>
checks global config and ask to config the user info and then store it locally

**Kind**: static method of [<code>Init</code>](#Init)  

| Param | Type | Description |
| --- | --- | --- |
| [skipInteraction] | <code>object</code> \| <code>boolean</code> | signals what to insert automatically for things usually asked via wizard |

<a name="Init._getGitConfigUser"></a>

### Init.\_getGitConfigUser() ⇒ <code>Promise.&lt;{&#x27;user.name&#x27;: string, &#x27;user.email&#x27;: string}&gt;</code>
retrieves the global user.name and user.email values

**Kind**: static method of [<code>Init</code>](#Init)  
**Returns**: <code>Promise.&lt;{&#x27;user.name&#x27;: string, &#x27;user.email&#x27;: string}&gt;</code> - user.name and user.email  
<a name="Init.initProject"></a>

### Init.initProject(properties, credentialName, [skipInteraction]) ⇒ <code>Promise.&lt;void&gt;</code>
Creates template file for properties.json

**Kind**: static method of [<code>Init</code>](#Init)  
**Returns**: <code>Promise.&lt;void&gt;</code> - -  

| Param | Type | Description |
| --- | --- | --- |
| properties | <code>object</code> | config file's json |
| credentialName | <code>string</code> | identifying name of the installed package / project |
| [skipInteraction] | <code>TYPE.skipInteraction</code> | signals what to insert automatically for things usually asked via wizard |

<a name="Init._downloadAllBUs"></a>

### Init.\_downloadAllBUs(bu, gitStatus, [skipInteraction]) ⇒ <code>Promise.&lt;void&gt;</code>
helper for this.initProject()

**Kind**: static method of [<code>Init</code>](#Init)  
**Returns**: <code>Promise.&lt;void&gt;</code> - -  

| Param | Type | Description |
| --- | --- | --- |
| bu | <code>string</code> | cred/bu or cred/* or * |
| gitStatus | <code>string</code> | signals what state the git repo is in |
| [skipInteraction] | <code>boolean</code> \| <code>object</code> | signals what to insert automatically for things usually asked via wizard |

<a name="Init.upgradeProject"></a>

### Init.upgradeProject(properties, [initial], [repoName]) ⇒ <code>Promise.&lt;boolean&gt;</code>
wrapper around npm dependency & configuration file setup

**Kind**: static method of [<code>Init</code>](#Init)  
**Returns**: <code>Promise.&lt;boolean&gt;</code> - success flag  

| Param | Type | Description |
| --- | --- | --- |
| properties | <code>object</code> | config file's json |
| [initial] | <code>boolean</code> | print message if not part of initial setup |
| [repoName] | <code>string</code> | if git URL was provided earlier, the repo name was extracted to use it for npm init |

<a name="Init._getMissingCredentials"></a>

### Init.\_getMissingCredentials(properties) ⇒ <code>Array.&lt;string&gt;</code>
finds credentials that are set up in config but not in auth file

**Kind**: static method of [<code>Init</code>](#Init)  
**Returns**: <code>Array.&lt;string&gt;</code> - list of credential names  

| Param | Type | Description |
| --- | --- | --- |
| properties | <code>object</code> | javascript object in .mcdevrc.json |

<a name="Init.installDependencies"></a>

### Init.installDependencies([repoName]) ⇒ <code>Promise.&lt;boolean&gt;</code>
initiates npm project and then
takes care of loading the pre-configured dependency list
from the boilerplate directory to them as dev-dependencies

**Kind**: static method of [<code>Init</code>](#Init)  
**Returns**: <code>Promise.&lt;boolean&gt;</code> - install successful or error occured  

| Param | Type | Description |
| --- | --- | --- |
| [repoName] | <code>string</code> | if git URL was provided earlier, the repo name was extracted to use it for npm init |

<a name="Init._getDefaultPackageJson"></a>

### Init.\_getDefaultPackageJson([currentContent]) ⇒ <code>Promise.&lt;{script: object, author: string, license: string}&gt;</code>
ensure we have certain default values in our config

**Kind**: static method of [<code>Init</code>](#Init)  
**Returns**: <code>Promise.&lt;{script: object, author: string, license: string}&gt;</code> - extended currentContent  

| Param | Type | Description |
| --- | --- | --- |
| [currentContent] | <code>object</code> | what was read from existing package.json file |

<a name="Init"></a>

## Init
CLI helper class

**Kind**: global constant  

* [Init](#Init)
    * [.fixMcdevConfig(properties)](#Init.fixMcdevConfig) ⇒ <code>Promise.&lt;boolean&gt;</code>
    * [.createIdeConfigFiles(versionBeforeUpgrade)](#Init.createIdeConfigFiles) ⇒ <code>Promise.&lt;boolean&gt;</code>
    * [._updateLeaf(propertiersCur, defaultPropsCur, fieldName)](#Init._updateLeaf) ⇒ <code>void</code>
    * [._getForcedUpdateList(projectVersion)](#Init._getForcedUpdateList) ⇒ <code>Array.&lt;string&gt;</code>
    * [._createIdeConfigFile(fileNameArr, relevantForcedUpdates, [boilerplateFileContent])](#Init._createIdeConfigFile) ⇒ <code>Promise.&lt;boolean&gt;</code>
    * [.upgradeAuthFile()](#Init.upgradeAuthFile) ⇒ <code>Promise.&lt;boolean&gt;</code>
    * [.initGitRepo([skipInteraction])](#Init.initGitRepo) ⇒ <code>Promise.&lt;{status: string, repoName: string}&gt;</code>
    * [.gitPush([skipInteraction])](#Init.gitPush) ⇒ <code>void</code>
    * [._addGitRemote([skipInteraction])](#Init._addGitRemote) ⇒ <code>string</code>
    * [._updateGitConfigUser([skipInteraction])](#Init._updateGitConfigUser) ⇒ <code>void</code>
    * [._getGitConfigUser()](#Init._getGitConfigUser) ⇒ <code>Promise.&lt;{&#x27;user.name&#x27;: string, &#x27;user.email&#x27;: string}&gt;</code>
    * [.initProject(properties, credentialName, [skipInteraction])](#Init.initProject) ⇒ <code>Promise.&lt;void&gt;</code>
    * [._downloadAllBUs(bu, gitStatus, [skipInteraction])](#Init._downloadAllBUs) ⇒ <code>Promise.&lt;void&gt;</code>
    * [.upgradeProject(properties, [initial], [repoName])](#Init.upgradeProject) ⇒ <code>Promise.&lt;boolean&gt;</code>
    * [._getMissingCredentials(properties)](#Init._getMissingCredentials) ⇒ <code>Array.&lt;string&gt;</code>
    * [.installDependencies([repoName])](#Init.installDependencies) ⇒ <code>Promise.&lt;boolean&gt;</code>
    * [._getDefaultPackageJson([currentContent])](#Init._getDefaultPackageJson) ⇒ <code>Promise.&lt;{script: object, author: string, license: string}&gt;</code>

<a name="Init.fixMcdevConfig"></a>

### Init.fixMcdevConfig(properties) ⇒ <code>Promise.&lt;boolean&gt;</code>
helper method for this.upgradeProject that upgrades project config if needed

**Kind**: static method of [<code>Init</code>](#Init)  
**Returns**: <code>Promise.&lt;boolean&gt;</code> - returns true if worked without errors  

| Param | Type | Description |
| --- | --- | --- |
| properties | <code>object</code> | config file's json |

<a name="Init.createIdeConfigFiles"></a>

### Init.createIdeConfigFiles(versionBeforeUpgrade) ⇒ <code>Promise.&lt;boolean&gt;</code>
handles creation/update of all config file from the boilerplate

**Kind**: static method of [<code>Init</code>](#Init)  
**Returns**: <code>Promise.&lt;boolean&gt;</code> - status of config file creation  

| Param | Type | Description |
| --- | --- | --- |
| versionBeforeUpgrade | <code>string</code> | 'x.y.z' |

<a name="Init._updateLeaf"></a>

### Init.\_updateLeaf(propertiersCur, defaultPropsCur, fieldName) ⇒ <code>void</code>
recursive helper for _fixMcdevConfig that adds missing settings

**Kind**: static method of [<code>Init</code>](#Init)  

| Param | Type | Description |
| --- | --- | --- |
| propertiersCur | <code>object</code> | current sub-object of project settings |
| defaultPropsCur | <code>object</code> | current sub-object of default settings |
| fieldName | <code>string</code> | dot-concatenated object-path that needs adding |

<a name="Init._getForcedUpdateList"></a>

### Init.\_getForcedUpdateList(projectVersion) ⇒ <code>Array.&lt;string&gt;</code>
returns list of files that need to be updated

**Kind**: static method of [<code>Init</code>](#Init)  
**Returns**: <code>Array.&lt;string&gt;</code> - relevant files with path that need to be updated  

| Param | Type | Description |
| --- | --- | --- |
| projectVersion | <code>string</code> | version found in config file of the current project |

<a name="Init._createIdeConfigFile"></a>

### Init.\_createIdeConfigFile(fileNameArr, relevantForcedUpdates, [boilerplateFileContent]) ⇒ <code>Promise.&lt;boolean&gt;</code>
handles creation/update of one config file from the boilerplate at a time

**Kind**: static method of [<code>Init</code>](#Init)  
**Returns**: <code>Promise.&lt;boolean&gt;</code> - install successful or error occured  

| Param | Type | Description |
| --- | --- | --- |
| fileNameArr | <code>Array.&lt;string&gt;</code> | 0: path, 1: filename, 2: extension with dot |
| relevantForcedUpdates | <code>Array.&lt;string&gt;</code> | if fileNameArr is in this list we require an override |
| [boilerplateFileContent] | <code>string</code> | in case we cannot copy files 1:1 this can be used to pass in content |

<a name="Init.upgradeAuthFile"></a>

### Init.upgradeAuthFile() ⇒ <code>Promise.&lt;boolean&gt;</code>
helper method for this.upgradeProject that upgrades project config if needed

**Kind**: static method of [<code>Init</code>](#Init)  
**Returns**: <code>Promise.&lt;boolean&gt;</code> - returns true if worked without errors  
<a name="Init.initGitRepo"></a>

### Init.initGitRepo([skipInteraction]) ⇒ <code>Promise.&lt;{status: string, repoName: string}&gt;</code>
check if git repo exists and otherwise create one

**Kind**: static method of [<code>Init</code>](#Init)  
**Returns**: <code>Promise.&lt;{status: string, repoName: string}&gt;</code> - success flag  

| Param | Type | Description |
| --- | --- | --- |
| [skipInteraction] | <code>TYPE.skipInteraction</code> | signals what to insert automatically for things usually asked via wizard |

<a name="Init.gitPush"></a>

### Init.gitPush([skipInteraction]) ⇒ <code>void</code>
offer to push the new repo straight to the server

**Kind**: static method of [<code>Init</code>](#Init)  

| Param | Type | Description |
| --- | --- | --- |
| [skipInteraction] | <code>boolean</code> \| <code>object</code> | signals what to insert automatically for things usually asked via wizard |

<a name="Init._addGitRemote"></a>

### Init.\_addGitRemote([skipInteraction]) ⇒ <code>string</code>
offers to add the git remote origin

**Kind**: static method of [<code>Init</code>](#Init)  
**Returns**: <code>string</code> - repo name (optionally)  

| Param | Type | Description |
| --- | --- | --- |
| [skipInteraction] | <code>TYPE.skipInteraction</code> | signals what to insert automatically for things usually asked via wizard |

<a name="Init._updateGitConfigUser"></a>

### Init.\_updateGitConfigUser([skipInteraction]) ⇒ <code>void</code>
checks global config and ask to config the user info and then store it locally

**Kind**: static method of [<code>Init</code>](#Init)  

| Param | Type | Description |
| --- | --- | --- |
| [skipInteraction] | <code>object</code> \| <code>boolean</code> | signals what to insert automatically for things usually asked via wizard |

<a name="Init._getGitConfigUser"></a>

### Init.\_getGitConfigUser() ⇒ <code>Promise.&lt;{&#x27;user.name&#x27;: string, &#x27;user.email&#x27;: string}&gt;</code>
retrieves the global user.name and user.email values

**Kind**: static method of [<code>Init</code>](#Init)  
**Returns**: <code>Promise.&lt;{&#x27;user.name&#x27;: string, &#x27;user.email&#x27;: string}&gt;</code> - user.name and user.email  
<a name="Init.initProject"></a>

### Init.initProject(properties, credentialName, [skipInteraction]) ⇒ <code>Promise.&lt;void&gt;</code>
Creates template file for properties.json

**Kind**: static method of [<code>Init</code>](#Init)  
**Returns**: <code>Promise.&lt;void&gt;</code> - -  

| Param | Type | Description |
| --- | --- | --- |
| properties | <code>object</code> | config file's json |
| credentialName | <code>string</code> | identifying name of the installed package / project |
| [skipInteraction] | <code>TYPE.skipInteraction</code> | signals what to insert automatically for things usually asked via wizard |

<a name="Init._downloadAllBUs"></a>

### Init.\_downloadAllBUs(bu, gitStatus, [skipInteraction]) ⇒ <code>Promise.&lt;void&gt;</code>
helper for this.initProject()

**Kind**: static method of [<code>Init</code>](#Init)  
**Returns**: <code>Promise.&lt;void&gt;</code> - -  

| Param | Type | Description |
| --- | --- | --- |
| bu | <code>string</code> | cred/bu or cred/* or * |
| gitStatus | <code>string</code> | signals what state the git repo is in |
| [skipInteraction] | <code>boolean</code> \| <code>object</code> | signals what to insert automatically for things usually asked via wizard |

<a name="Init.upgradeProject"></a>

### Init.upgradeProject(properties, [initial], [repoName]) ⇒ <code>Promise.&lt;boolean&gt;</code>
wrapper around npm dependency & configuration file setup

**Kind**: static method of [<code>Init</code>](#Init)  
**Returns**: <code>Promise.&lt;boolean&gt;</code> - success flag  

| Param | Type | Description |
| --- | --- | --- |
| properties | <code>object</code> | config file's json |
| [initial] | <code>boolean</code> | print message if not part of initial setup |
| [repoName] | <code>string</code> | if git URL was provided earlier, the repo name was extracted to use it for npm init |

<a name="Init._getMissingCredentials"></a>

### Init.\_getMissingCredentials(properties) ⇒ <code>Array.&lt;string&gt;</code>
finds credentials that are set up in config but not in auth file

**Kind**: static method of [<code>Init</code>](#Init)  
**Returns**: <code>Array.&lt;string&gt;</code> - list of credential names  

| Param | Type | Description |
| --- | --- | --- |
| properties | <code>object</code> | javascript object in .mcdevrc.json |

<a name="Init.installDependencies"></a>

### Init.installDependencies([repoName]) ⇒ <code>Promise.&lt;boolean&gt;</code>
initiates npm project and then
takes care of loading the pre-configured dependency list
from the boilerplate directory to them as dev-dependencies

**Kind**: static method of [<code>Init</code>](#Init)  
**Returns**: <code>Promise.&lt;boolean&gt;</code> - install successful or error occured  

| Param | Type | Description |
| --- | --- | --- |
| [repoName] | <code>string</code> | if git URL was provided earlier, the repo name was extracted to use it for npm init |

<a name="Init._getDefaultPackageJson"></a>

### Init.\_getDefaultPackageJson([currentContent]) ⇒ <code>Promise.&lt;{script: object, author: string, license: string}&gt;</code>
ensure we have certain default values in our config

**Kind**: static method of [<code>Init</code>](#Init)  
**Returns**: <code>Promise.&lt;{script: object, author: string, license: string}&gt;</code> - extended currentContent  

| Param | Type | Description |
| --- | --- | --- |
| [currentContent] | <code>object</code> | what was read from existing package.json file |

<a name="Util"></a>

## Util
Util that contains logger and simple util methods

**Kind**: global constant  

* [Util](#Util)
    * [.logger](#Util.logger)
    * [.signalFatalError()](#Util.signalFatalError) ⇒ <code>void</code>
    * [.isTrue(attrValue)](#Util.isTrue) ⇒ <code>boolean</code>
    * [.isFalse(attrValue)](#Util.isFalse) ⇒ <code>boolean</code>
    * [._isValidType(selectedType)](#Util._isValidType) ⇒ <code>boolean</code>
    * [.getDefaultProperties()](#Util.getDefaultProperties) ⇒ <code>object</code>
    * [.getRetrieveTypeChoices()](#Util.getRetrieveTypeChoices) ⇒ <code>Array.&lt;string&gt;</code>
    * [.checkProperties(properties, [silent])](#Util.checkProperties) ⇒ <code>Promise.&lt;(boolean\|Array.&lt;string&gt;)&gt;</code>
    * [.metadataLogger(level, type, method, payload, [source])](#Util.metadataLogger) ⇒ <code>void</code>
    * [.replaceByObject(str, obj)](#Util.replaceByObject) ⇒ <code>string</code> \| <code>object</code>
    * [.inverseGet(objs, val)](#Util.inverseGet) ⇒ <code>string</code>
    * [.getMetadataHierachy(metadataTypes)](#Util.getMetadataHierachy) ⇒ <code>Array.&lt;string&gt;</code>
    * [.resolveObjPath(path, obj)](#Util.resolveObjPath) ⇒ <code>any</code>
    * [.execSync(cmd, [args])](#Util.execSync) ⇒ <code>undefined</code>
    * [.templateSearchResult(results, keyToSearch, searchValue)](#Util.templateSearchResult) ⇒ <code>TYPE.MetadataTypeItem</code>
    * [.setLoggingLevel(argv)](#Util.setLoggingLevel) ⇒ <code>void</code>

<a name="Util.logger"></a>

### Util.logger
Logger that creates timestamped log file in 'logs/' directory

**Kind**: static property of [<code>Util</code>](#Util)  
<a name="Util.signalFatalError"></a>

### Util.signalFatalError() ⇒ <code>void</code>
used to ensure the program tells surrounding software that an unrecoverable error occured

**Kind**: static method of [<code>Util</code>](#Util)  
<a name="Util.isTrue"></a>

### Util.isTrue(attrValue) ⇒ <code>boolean</code>
SFMC accepts multiple true values for Boolean attributes for which we are checking here

**Kind**: static method of [<code>Util</code>](#Util)  
**Returns**: <code>boolean</code> - attribute value == true ? true : false  

| Param | Type | Description |
| --- | --- | --- |
| attrValue | <code>\*</code> | value |

<a name="Util.isFalse"></a>

### Util.isFalse(attrValue) ⇒ <code>boolean</code>
SFMC accepts multiple false values for Boolean attributes for which we are checking here

**Kind**: static method of [<code>Util</code>](#Util)  
**Returns**: <code>boolean</code> - attribute value == false ? true : false  

| Param | Type | Description |
| --- | --- | --- |
| attrValue | <code>\*</code> | value |

<a name="Util._isValidType"></a>

### Util.\_isValidType(selectedType) ⇒ <code>boolean</code>
helper for retrieve, retrieveAsTemplate and deploy

**Kind**: static method of [<code>Util</code>](#Util)  
**Returns**: <code>boolean</code> - type ok or not  

| Param | Type | Description |
| --- | --- | --- |
| selectedType | <code>string</code> | type or type-subtype |

<a name="Util.getDefaultProperties"></a>

### Util.getDefaultProperties() ⇒ <code>object</code>
defines how the properties.json should look like
used for creating a template and for checking if variables are set

**Kind**: static method of [<code>Util</code>](#Util)  
**Returns**: <code>object</code> - default properties  
<a name="Util.getRetrieveTypeChoices"></a>

### Util.getRetrieveTypeChoices() ⇒ <code>Array.&lt;string&gt;</code>
helper for getDefaultProperties()

**Kind**: static method of [<code>Util</code>](#Util)  
**Returns**: <code>Array.&lt;string&gt;</code> - type choices  
<a name="Util.checkProperties"></a>

### Util.checkProperties(properties, [silent]) ⇒ <code>Promise.&lt;(boolean\|Array.&lt;string&gt;)&gt;</code>
check if the config file is correctly formatted and has values

**Kind**: static method of [<code>Util</code>](#Util)  
**Returns**: <code>Promise.&lt;(boolean\|Array.&lt;string&gt;)&gt;</code> - file structure ok OR list of fields to be fixed  

| Param | Type | Description |
| --- | --- | --- |
| properties | <code>object</code> | javascript object in .mcdevrc.json |
| [silent] | <code>boolean</code> | set to true for internal use w/o cli output |

<a name="Util.metadataLogger"></a>

### Util.metadataLogger(level, type, method, payload, [source]) ⇒ <code>void</code>
Logger helper for Metadata functions

**Kind**: static method of [<code>Util</code>](#Util)  

| Param | Type | Description |
| --- | --- | --- |
| level | <code>string</code> | of log (error, info, warn) |
| type | <code>string</code> | of metadata being referenced |
| method | <code>string</code> | name which log was called from |
| payload | <code>\*</code> | generic object which details the error |
| [source] | <code>string</code> | key/id of metadata which relates to error |

<a name="Util.replaceByObject"></a>

### Util.replaceByObject(str, obj) ⇒ <code>string</code> \| <code>object</code>
replaces values in a JSON object string, based on a series of
key-value pairs (obj)

**Kind**: static method of [<code>Util</code>](#Util)  
**Returns**: <code>string</code> \| <code>object</code> - replaced version of str  

| Param | Type | Description |
| --- | --- | --- |
| str | <code>string</code> \| <code>object</code> | JSON object or its stringified version, which has values to be replaced |
| obj | <code>TYPE.TemplateMap</code> | key value object which contains keys to be replaced and values to be replaced with |

<a name="Util.inverseGet"></a>

### Util.inverseGet(objs, val) ⇒ <code>string</code>
get key of an object based on the first matching value

**Kind**: static method of [<code>Util</code>](#Util)  
**Returns**: <code>string</code> - key  

| Param | Type | Description |
| --- | --- | --- |
| objs | <code>object</code> | object of objects to be searched |
| val | <code>string</code> | value to be searched for |

<a name="Util.getMetadataHierachy"></a>

### Util.getMetadataHierachy(metadataTypes) ⇒ <code>Array.&lt;string&gt;</code>
Returns Order in which metadata needs to be retrieved/deployed

**Kind**: static method of [<code>Util</code>](#Util)  
**Returns**: <code>Array.&lt;string&gt;</code> - retrieve/deploy order as array  

| Param | Type | Description |
| --- | --- | --- |
| metadataTypes | <code>Array.&lt;string&gt;</code> | which should be retrieved/deployed |

<a name="Util.resolveObjPath"></a>

### Util.resolveObjPath(path, obj) ⇒ <code>any</code>
let's you dynamically walk down an object and get a value

**Kind**: static method of [<code>Util</code>](#Util)  
**Returns**: <code>any</code> - value of obj.path  

| Param | Type | Description |
| --- | --- | --- |
| path | <code>string</code> | 'fieldA.fieldB.fieldC' |
| obj | <code>object</code> | some parent object |

<a name="Util.execSync"></a>

### Util.execSync(cmd, [args]) ⇒ <code>undefined</code>
helper to run other commands as if run manually by user

**Kind**: static method of [<code>Util</code>](#Util)  

| Param | Type | Description |
| --- | --- | --- |
| cmd | <code>string</code> | to be executed command |
| [args] | <code>Array.&lt;string&gt;</code> | list of arguments |

<a name="Util.templateSearchResult"></a>

### Util.templateSearchResult(results, keyToSearch, searchValue) ⇒ <code>TYPE.MetadataTypeItem</code>
standardize check to ensure only one result is returned from template search

**Kind**: static method of [<code>Util</code>](#Util)  
**Returns**: <code>TYPE.MetadataTypeItem</code> - metadata to be used in building template  

| Param | Type | Description |
| --- | --- | --- |
| results | <code>Array.&lt;TYPE.MetadataTypeItem&gt;</code> | array of metadata |
| keyToSearch | <code>string</code> | the field which contains the searched value |
| searchValue | <code>string</code> | the value which is being looked for |

<a name="Util.setLoggingLevel"></a>

### Util.setLoggingLevel(argv) ⇒ <code>void</code>
configures what is displayed in the console

**Kind**: static method of [<code>Util</code>](#Util)  

| Param | Type | Description |
| --- | --- | --- |
| argv | <code>object</code> | list of command line parameters given by user |
| [argv.silent] | <code>boolean</code> | only errors printed to CLI |
| [argv.verbose] | <code>boolean</code> | chatty user CLI output |
| [argv.debug] | <code>boolean</code> | enables developer output & features |

<a name="getUserName"></a>

## getUserName(userList, item, fieldname) ⇒ <code>string</code>
**Kind**: global function  
**Returns**: <code>string</code> - username or user id or 'n/a'  

| Param | Type | Description |
| --- | --- | --- |
| userList | <code>Object.&lt;string, string&gt;</code> | user-id > user-name map |
| item | <code>Object.&lt;string, string&gt;</code> | single metadata item |
| fieldname | <code>string</code> | name of field containing the info |

<a name="setupSDK"></a>

## setupSDK(credentialKey, authObject) ⇒ [<code>SDK</code>](#SDK)
Returns an SDK instance to be used for API calls

**Kind**: global function  
**Returns**: [<code>SDK</code>](#SDK) - auth object  

| Param | Type | Description |
| --- | --- | --- |
| credentialKey | <code>string</code> | key for specific BU |
| authObject | <code>TYPE.AuthObject</code> | credentials for specific BU |

<a name="createNewLoggerTransport"></a>

## createNewLoggerTransport() ⇒ <code>object</code>
wrapper around our standard winston logging to console and logfile

**Kind**: global function  
**Returns**: <code>object</code> - initiated logger for console and file  
<a name="startLogger"></a>

## startLogger() ⇒ <code>void</code>
initiate winston logger

**Kind**: global function  
<a name="SupportedMetadataTypes"></a>

## SupportedMetadataTypes : <code>Object.&lt;string, string&gt;</code>
**Kind**: global typedef  
<a name="MetadataTypeItemObj"></a>

## MetadataTypeItemObj : <code>Object.&lt;string, any&gt;</code>
key=customer key

**Kind**: global typedef  
<a name="CodeExtractItem"></a>

## CodeExtractItem : <code>object</code>
**Kind**: global typedef  
**Properties**

| Name | Type | Description |
| --- | --- | --- |
| json | <code>MetadataTypeItem</code> | metadata of one item w/o code |
| codeArr | [<code>Array.&lt;CodeExtract&gt;</code>](#CodeExtract) | list of code snippets in this item |
| subFolder | <code>Array.&lt;string&gt;</code> | mostly set to null, otherwise list of subfolders |

<a name="CodeExtract"></a>

## CodeExtract : <code>object</code>
**Kind**: global typedef  
**Properties**

| Name | Type | Description |
| --- | --- | --- |
| subFolder | <code>Array.&lt;string&gt;</code> | mostly set to null, otherwise subfolders path split into elements |
| fileName | <code>string</code> | name of file w/o extension |
| fileExt | <code>string</code> | file extension |
| content | <code>string</code> | file content |
| [encoding] | <code>&#x27;base64&#x27;</code> | optional for binary files |

<a name="CodeExtractItem"></a>

## CodeExtractItem : <code>object</code>
**Kind**: global typedef  
**Properties**

| Name | Type | Description |
| --- | --- | --- |
| name | <code>string</code> | name |
| key | <code>string</code> | key |
| description | <code>string</code> | - |
| targetKey | <code>string</code> | key of target data extension |
| createdDate | <code>string</code> | e.g. "2020-09-14T01:42:03.017" |
| modifiedDate | <code>string</code> | e.g. "2020-09-14T01:42:03.017" |
| targetUpdateTypeName | <code>&#x27;Overwrite&#x27;</code> \| <code>&#x27;Update&#x27;</code> \| <code>&#x27;Append&#x27;</code> | defines how the query writes into the target data extension |
| [targetUpdateTypeId] | <code>0</code> \| <code>1</code> \| <code>2</code> | mapped to targetUpdateTypeName via this.definition.targetUpdateTypeMapping |
| [targetId] | <code>string</code> | Object ID of DE (removed before save) |
| [targetDescription] | <code>string</code> | Description DE (removed before save) |
| isFrozen | <code>boolean</code> | looks like this is always set to false |
| [queryText] | <code>string</code> | contains SQL query with line breaks converted to '\n'. The content is extracted during retrieval and written into a separate *.sql file |
| [categoryId] | <code>string</code> | holds folder ID, replaced with r__folder_Path during retrieve |
| r__folder_Path | <code>string</code> | folder path in which this DE is saved |
| json | <code>QueryItem</code> | metadata of one item w/o code |
| codeArr | [<code>Array.&lt;CodeExtract&gt;</code>](#CodeExtract) | list of code snippets in this item |
| subFolder | <code>Array.&lt;string&gt;</code> | mostly set to null, otherwise list of subfolders |

<a name="ScriptMap"></a>

## ScriptMap : <code>object</code>
**Kind**: global typedef  
**Properties**

| Name | Type | Description |
| --- | --- | --- |
| name | <code>string</code> | name |
| key | <code>string</code> | key |
| description | <code>string</code> | - |
| createdDate | <code>string</code> | e.g. "2020-09-14T01:42:03.017" |
| modifiedDate | <code>string</code> | e.g. "2020-09-14T01:42:03.017" |
| [script] | <code>string</code> | contains script with line breaks converted to '\n'. The content is extracted during retrieval and written into a separate *.ssjs file |
| [categoryId] | <code>string</code> | holds folder ID, replaced with r__folder_Path during retrieve |
| r__folder_Path | <code>string</code> | folder path in which this DE is saved |

<a name="AssetSubType"></a>

## AssetSubType : <code>Object.&lt;string, any&gt;</code>
**Kind**: global typedef  
<a name="DataExtensionFieldMap"></a>

## DataExtensionFieldMap : <code>object</code>
**Kind**: global typedef  
**Properties**

| Name | Type | Description |
| --- | --- | --- |
| [ObjectID] | <code>string</code> | id |
| [CustomerKey] | <code>string</code> | key in format [DEkey].[FieldName] |
| [DataExtension] | <code>object</code> | - |
| DataExtension.CustomerKey | <code>string</code> | key of DE |
| Name | <code>string</code> | name of field |
| [Name_new] | <code>string</code> | custom attribute that is only used when trying to rename a field from Name to Name_new |
| DefaultValue | <code>string</code> | empty string for not set |
| IsRequired | <code>true</code> \| <code>false</code> | - |
| IsPrimaryKey | <code>true</code> \| <code>false</code> | - |
| Ordinal | <code>string</code> | 1, 2, 3, ... |
| FieldType | <code>&#x27;Text&#x27;</code> \| <code>&#x27;Number&#x27;</code> \| <code>&#x27;Date&#x27;</code> \| <code>&#x27;Boolean&#x27;</code> \| <code>&#x27;Decimal&#x27;</code> \| <code>&#x27;EmailAddress&#x27;</code> \| <code>&#x27;Phone&#x27;</code> \| <code>&#x27;Locale&#x27;</code> | can only be set on create |
| Scale | <code>string</code> | the number of places after the decimal that the field can hold; example: "0","1", ... |

<a name="DataExtensionMap"></a>

## DataExtensionMap : <code>object</code>
**Kind**: global typedef  
**Properties**

| Name | Type | Description |
| --- | --- | --- |
| CustomerKey | <code>string</code> | key |
| Name | <code>string</code> | name |
| Description | <code>string</code> | - |
| IsSendable | <code>true</code> \| <code>false</code> | - |
| IsTestable | <code>true</code> \| <code>false</code> | - |
| SendableDataExtensionField | <code>object</code> | - |
| SendableDataExtensionField.Name | <code>string</code> | - |
| SendableSubscriberField | <code>object</code> | - |
| SendableSubscriberField.Name | <code>string</code> | - |
| Fields | <code>Array.&lt;DataExtensionFieldItem&gt;</code> | list of DE fields |
| r__folder_ContentType | <code>&#x27;dataextension&#x27;</code> \| <code>&#x27;salesforcedataextension&#x27;</code> \| <code>&#x27;synchronizeddataextension&#x27;</code> \| <code>&#x27;shared\_dataextension&#x27;</code> \| <code>&#x27;shared\_salesforcedataextension&#x27;</code> | retrieved from associated folder |
| r__folder_Path | <code>string</code> | folder path in which this DE is saved |
| [CategoryID] | <code>string</code> | holds folder ID, replaced with r__folder_Path during retrieve |
| [r__dataExtensionTemplate_Name] | <code>string</code> | name of optionally associated DE template |
| [Template] | <code>object</code> | - |
| [Template.CustomerKey] | <code>string</code> | key of optionally associated DE teplate |

<a name="AccountUserDocument"></a>

## AccountUserDocument : <code>object</code>
**Kind**: global typedef  
**Properties**

| Name | Type | Description |
| --- | --- | --- |
| TYPE | <code>string</code> | user.type__c |
| UserID | <code>string</code> | user.UserID |
| AccountUserID | <code>string</code> | user.AccountUserID |
| CustomerKey | <code>string</code> | user.CustomerKey |
| Name | <code>string</code> | user.Name |
| Email | <code>string</code> | user.Email |
| NotificationEmailAddress | <code>string</code> | user.NotificationEmailAddress |
| ActiveFlag | <code>string</code> | user.ActiveFlag === true ? '✓' : '-' |
| IsAPIUser | <code>string</code> | user.IsAPIUser === true ? '✓' : '-' |
| MustChangePassword | <code>string</code> | user.MustChangePassword === true ? '✓' : '-' |
| DefaultBusinessUnit | <code>string</code> | defaultBUName |
| AssociatedBusinessUnits__c | <code>string</code> | associatedBus |
| Roles | <code>string</code> | roles |
| UserPermissions | <code>string</code> | userPermissions |
| LastSuccessfulLogin | <code>string</code> | this.timeSinceDate(user.LastSuccessfulLogin) |
| CreatedDate | <code>string</code> | user.CreatedDate |
| ModifiedDate | <code>string</code> | user.ModifiedDate |

<a name="AutomationActivity"></a>

## AutomationActivity : <code>object</code>
**Kind**: global typedef  
**Properties**

| Name | Type | Description |
| --- | --- | --- |
| name | <code>string</code> | name (not key) of activity |
| [objectTypeId] | <code>string</code> | Id of assoicated activity type; see this.definition.activityTypeMapping |
| [activityObjectId] | <code>string</code> | Object Id of assoicated metadata item |
| [displayOrder] | <code>number</code> | order within step; starts with 1 or higher number |
| r__type | <code>string</code> | see this.definition.activityTypeMapping |

<a name="AutomationStep"></a>

## AutomationStep : <code>object</code>
**Kind**: global typedef  
**Properties**

| Name | Type | Description |
| --- | --- | --- |
| name | <code>string</code> | description |
| [annotation] | <code>string</code> | equals AutomationStep.name |
| [step] | <code>number</code> | step iterator; starts with 1 |
| [stepNumber] | <code>number</code> | step iterator, automatically set during deployment |
| activities | [<code>Array.&lt;AutomationActivity&gt;</code>](#AutomationActivity) | - |

<a name="AutomationSchedule"></a>

## AutomationSchedule : <code>object</code>
REST format

**Kind**: global typedef  
**Properties**

| Name | Type | Description |
| --- | --- | --- |
| typeId | <code>number</code> | ? |
| startDate | <code>string</code> | example: '2021-05-07T09:00:00' |
| endDate | <code>string</code> | example: '2021-05-07T09:00:00' |
| icalRecur | <code>string</code> | example: 'FREQ=DAILY;UNTIL=20790606T160000;INTERVAL=1' |
| timezoneName | <code>string</code> | example: 'W. Europe Standard Time'; see this.definition.timeZoneMapping |
| [timezoneId] | <code>number</code> | see this.definition.timeZoneMapping |

<a name="AutomationScheduleSoap"></a>

## AutomationScheduleSoap : <code>object</code>
SOAP format

**Kind**: global typedef  
**Properties**

| Name | Type | Description |
| --- | --- | --- |
| Recurrence | <code>object</code> | - |
| Recurrence.$ | <code>object</code> | {'xsi:type': keyStem + 'lyRecurrence'} |
| [Recurrence.YearlyRecurrencePatternType] | <code>&#x27;ByYear&#x27;</code> | * currently not supported by tool * |
| [Recurrence.MonthlyRecurrencePatternType] | <code>&#x27;ByMonth&#x27;</code> | * currently not supported by tool * |
| [Recurrence.WeeklyRecurrencePatternType] | <code>&#x27;ByWeek&#x27;</code> | * currently not supported by tool * |
| [Recurrence.DailyRecurrencePatternType] | <code>&#x27;ByDay&#x27;</code> | - |
| [Recurrence.MinutelyRecurrencePatternType] | <code>&#x27;Interval&#x27;</code> | - |
| [Recurrence.HourlyRecurrencePatternType] | <code>&#x27;Interval&#x27;</code> | - |
| [Recurrence.YearInterval] | <code>number</code> | 1..n * currently not supported by tool * |
| [Recurrence.MonthInterval] | <code>number</code> | 1..n * currently not supported by tool * |
| [Recurrence.WeekInterval] | <code>number</code> | 1..n * currently not supported by tool * |
| [Recurrence.DayInterval] | <code>number</code> | 1..n |
| [Recurrence.HourInterval] | <code>number</code> | 1..n |
| [Recurrence.MinuteInterval] | <code>number</code> | 1..n |
| _interval | <code>number</code> | internal variable for CLI output only |
| TimeZone | <code>object</code> | - |
| TimeZone.ID | <code>number</code> | AutomationSchedule.timezoneId |
| _timezoneString | <code>string</code> | internal variable for CLI output only |
| StartDateTime | <code>string</code> | AutomationSchedule.startDate |
| EndDateTime | <code>string</code> | AutomationSchedule.endDate |
| _StartDateTime | <code>string</code> | AutomationSchedule.startDate; internal variable for CLI output only |
| RecurrenceRangeType | <code>&#x27;EndOn&#x27;</code> \| <code>&#x27;EndAfter&#x27;</code> | set to 'EndOn' if AutomationSchedule.icalRecur contains 'UNTIL'; otherwise to 'EndAfter' |
| Occurrences | <code>number</code> | only exists if RecurrenceRangeType=='EndAfter' |

<a name="AutomationItem"></a>

## AutomationItem : <code>object</code>
**Kind**: global typedef  
**Properties**

| Name | Type | Description |
| --- | --- | --- |
| [id] | <code>string</code> | Object Id |
| key | <code>string</code> | key |
| name | <code>string</code> | name |
| description | <code>string</code> | - |
| type | <code>&#x27;scheduled&#x27;</code> \| <code>&#x27;triggered&#x27;</code> | Starting Source = Schedule / File Drop |
| status | <code>&#x27;Scheduled&#x27;</code> \| <code>&#x27;Running&#x27;</code> \| <code>&#x27;Ready&#x27;</code> \| <code>&#x27;Building&#x27;</code> \| <code>&#x27;PausedSchedule&#x27;</code> \| <code>&#x27;InactiveTrigger&#x27;</code> | - |
| [schedule] | [<code>AutomationSchedule</code>](#AutomationSchedule) | only existing if type=scheduled |
| [fileTrigger] | <code>object</code> | only existing if type=triggered |
| fileTrigger.fileNamingPattern | <code>string</code> | file name with placeholders |
| fileTrigger.fileNamePatternTypeId | <code>number</code> | - |
| fileTrigger.folderLocationText | <code>string</code> | where to look for the fileNamingPattern |
| fileTrigger.isPublished | <code>boolean</code> | ? |
| fileTrigger.queueFiles | <code>boolean</code> | ? |
| fileTrigger.triggerActive | <code>boolean</code> | - |
| [startSource] | <code>object</code> | - |
| [startSource.schedule] | [<code>AutomationSchedule</code>](#AutomationSchedule) | rewritten to AutomationItem.schedule |
| [startSource.fileDrop] | <code>object</code> | rewritten to AutomationItem.fileTrigger |
| startSource.fileDrop.fileNamingPattern | <code>string</code> | file name with placeholders |
| startSource.fileDrop.fileNamePatternTypeId | <code>string</code> | - |
| startSource.fileDrop.folderLocation | <code>string</code> | - |
| startSource.fileDrop.queueFiles | <code>boolean</code> | - |
| startSource.typeId | <code>number</code> | - |
| steps | [<code>Array.&lt;AutomationStep&gt;</code>](#AutomationStep) | - |
| r__folder_Path | <code>string</code> | folder path |
| [categoryId] | <code>string</code> | holds folder ID, replaced with r__folder_Path during retrieve |

<a name="SDK"></a>

## SDK : <code>Object.&lt;string, AutomationItem&gt;</code>
**Kind**: global typedef  
**Properties**

| Name | Type | Description |
| --- | --- | --- |
| file | <code>string</code> | relative path to file |
| changes | <code>number</code> | changed lines |
| insertions | <code>number</code> | added lines |
| deletions | <code>number</code> | deleted lines |
| binary | <code>boolean</code> | is a binary file |
| moved | <code>boolean</code> | git thinks this file was moved |
| [fromPath] | <code>string</code> | git thinks this relative path is where the file was before |
| type | [<code>SupportedMetadataTypes</code>](#SupportedMetadataTypes) | metadata type |
| externalKey | <code>string</code> | key |
| name | <code>string</code> | name |
| gitAction | <code>&#x27;move&#x27;</code> \| <code>&#x27;add/update&#x27;</code> \| <code>&#x27;delete&#x27;</code> | what git recognized as an action |
| _credential | <code>string</code> | mcdev credential name |
| _businessUnit | <code>string</code> | mcdev business unit name inside of _credential |

<a name="skipInteraction"></a>

## skipInteraction : <code>object</code>
signals what to insert automatically for things usually asked via wizard

**Kind**: global typedef  
**Properties**

| Name | Type | Description |
| --- | --- | --- |
| client_id | <code>string</code> | client id of installed package |
| client_secret | <code>string</code> | client secret of installed package |
| auth_url | <code>string</code> | tenant specific auth url of installed package |
| account_id | <code>number</code> | MID of the Parent Business Unit |
| credentialName | <code>string</code> | how you would like the credential to be named |
| gitRemoteUrl | <code>string</code> | URL of Git remote server |

<a name="AuthObject"></a>

## AuthObject : <code>object</code>
**Kind**: global typedef  
**Properties**

| Name | Type | Description |
| --- | --- | --- |
| client_id | <code>string</code> | client_id client_id for sfmc-sdk auth |
| client_secret | <code>string</code> | client_secret for sfmc-sdk auth |
| account_id | <code>number</code> | mid of business unit to auth against |
| auth_url | <code>string</code> | authentication base url |
<|MERGE_RESOLUTION|>--- conflicted
+++ resolved
@@ -270,11 +270,7 @@
 <a name="Builder+buildTemplate"></a>
 
 ### builder.buildTemplate(metadataType, keyArr, templateVariables) ⇒ <code>Promise.&lt;TYPE.MultiMetadataTypeList&gt;</code>
-<<<<<<< HEAD
 Build a template based on a list of metadata files in the retrieve folder.
-=======
-Builds a specific metadata file by name
->>>>>>> 98b66859
 
 **Kind**: instance method of [<code>Builder</code>](#Builder)  
 **Returns**: <code>Promise.&lt;TYPE.MultiMetadataTypeList&gt;</code> - Promise  
@@ -284,7 +280,6 @@
 | metadataType | <code>string</code> | metadata type to create a template of |
 | keyArr | <code>Array.&lt;string&gt;</code> | customerkey of metadata to create a template of |
 | templateVariables | <code>TYPE.TemplateMap</code> | variables to be replaced in the metadata |
-<<<<<<< HEAD
 
 <a name="Builder.buildTemplate"></a>
 
@@ -329,8 +324,6 @@
 | listName | <code>string</code> | name of list of BU-market combos |
 | type | <code>string</code> | supported metadata type |
 | name | <code>string</code> | name of the metadata |
-=======
->>>>>>> 98b66859
 
 <a name="Builder.verifyMarketList"></a>
 
@@ -460,10 +453,6 @@
     * [.retrieveAsTemplate(businessUnit, selectedType, name, market)](#Mcdev.retrieveAsTemplate) ⇒ <code>Promise.&lt;TYPE.MultiMetadataTypeList&gt;</code>
     * [.buildTemplate(businessUnit, selectedType, keyArr, market)](#Mcdev.buildTemplate) ⇒ <code>Promise.&lt;TYPE.MultiMetadataTypeList&gt;</code>
     * [.buildDefinition(businessUnit, selectedType, name, market)](#Mcdev.buildDefinition) ⇒ <code>Promise.&lt;void&gt;</code>
-<<<<<<< HEAD
-=======
-    * [._checkMarket(market)](#Mcdev._checkMarket) ⇒ <code>boolean</code>
->>>>>>> 98b66859
     * [.buildDefinitionBulk(listName, type, name)](#Mcdev.buildDefinitionBulk) ⇒ <code>Promise.&lt;void&gt;</code>
 
 <a name="Mcdev.setSkipInteraction"></a>
@@ -633,14 +622,9 @@
 | market | <code>string</code> | market which should be used to revert template |
 
 <a name="Mcdev.buildTemplate"></a>
-<<<<<<< HEAD
 
 ### Mcdev.buildTemplate(businessUnit, selectedType, keyArr, market) ⇒ <code>Promise.&lt;TYPE.MultiMetadataTypeList&gt;</code>
 Build a template based on a list of metadata files in the retrieve folder.
-=======
-
-### Mcdev.buildTemplate(businessUnit, selectedType, keyArr, market) ⇒ <code>Promise.&lt;TYPE.MultiMetadataTypeList&gt;</code>
-Build a specific metadata file based on a template.
 
 **Kind**: static method of [<code>Mcdev</code>](#Mcdev)  
 **Returns**: <code>Promise.&lt;TYPE.MultiMetadataTypeList&gt;</code> - -  
@@ -650,26 +634,6 @@
 | businessUnit | <code>string</code> | references credentials from properties.json |
 | selectedType | <code>string</code> | supported metadata type |
 | keyArr | <code>Array.&lt;string&gt;</code> | customerkey of the metadata |
-| market | <code>string</code> | market localizations |
-
-<a name="Mcdev.buildDefinition"></a>
-
-### Mcdev.buildDefinition(businessUnit, selectedType, name, market) ⇒ <code>Promise.&lt;void&gt;</code>
-Build a specific metadata file based on a template.
->>>>>>> 98b66859
-
-**Kind**: static method of [<code>Mcdev</code>](#Mcdev)  
-**Returns**: <code>Promise.&lt;TYPE.MultiMetadataTypeList&gt;</code> - -  
-
-| Param | Type | Description |
-| --- | --- | --- |
-| businessUnit | <code>string</code> | references credentials from properties.json |
-| selectedType | <code>string</code> | supported metadata type |
-<<<<<<< HEAD
-| keyArr | <code>Array.&lt;string&gt;</code> | customerkey of the metadata |
-=======
-| name | <code>string</code> | name of the metadata |
->>>>>>> 98b66859
 | market | <code>string</code> | market localizations |
 
 <a name="Mcdev.buildDefinition"></a>
@@ -839,15 +803,9 @@
     * [.postRetrieveTasks(metadata)](#Asset.postRetrieveTasks) ⇒ <code>TYPE.CodeExtractItem</code>
     * [.preDeployTasks(metadata, deployDir)](#Asset.preDeployTasks) ⇒ <code>Promise.&lt;TYPE.AssetItem&gt;</code>
     * [.getSubtype(metadata)](#Asset.getSubtype) ⇒ <code>TYPE.AssetSubType</code>
-<<<<<<< HEAD
-    * [.buildDefinitionForExtracts(templateDir, targetDir, metadata, templateVariables, templateName)](#Asset.buildDefinitionForExtracts) ⇒ <code>Promise.&lt;void&gt;</code>
-    * [.buildTemplateForExtracts(templateDir, targetDir, metadata, templateVariables, templateName)](#Asset.buildTemplateForExtracts) ⇒ <code>Promise.&lt;void&gt;</code>
-    * [._buildXForExtracts(templateDir, targetDir, metadata, templateVariables, templateName, mode)](#Asset._buildXForExtracts) ⇒ <code>Promise.&lt;void&gt;</code>
-=======
     * [.buildDefinitionForNested(templateDir, targetDir, metadata, templateVariables, templateName)](#Asset.buildDefinitionForNested) ⇒ <code>Promise.&lt;void&gt;</code>
     * [.buildTemplateForNested(templateDir, targetDir, metadata, templateVariables, templateName)](#Asset.buildTemplateForNested) ⇒ <code>Promise.&lt;void&gt;</code>
     * [._buildForNested(templateDir, targetDir, metadata, templateVariables, templateName, mode)](#Asset._buildForNested) ⇒ <code>Promise.&lt;void&gt;</code>
->>>>>>> 98b66859
     * [.parseMetadata(metadata)](#Asset.parseMetadata) ⇒ <code>TYPE.CodeExtractItem</code>
     * [._mergeCode(metadata, deployDir, subType, [templateName])](#Asset._mergeCode) ⇒ <code>Promise.&lt;Array.&lt;TYPE.CodeExtract&gt;&gt;</code>
     * [._mergeCode_slots(prefix, metadataSlots, readDirArr, subtypeExtension, subDirArr, fileList, customerKey, [templateName])](#Asset._mergeCode_slots) ⇒ <code>Promise.&lt;void&gt;</code>
@@ -1025,11 +983,7 @@
 
 <a name="Asset.buildDefinitionForNested"></a>
 
-<<<<<<< HEAD
-### Asset.buildDefinitionForExtracts(templateDir, targetDir, metadata, templateVariables, templateName) ⇒ <code>Promise.&lt;void&gt;</code>
-=======
 ### Asset.buildDefinitionForNested(templateDir, targetDir, metadata, templateVariables, templateName) ⇒ <code>Promise.&lt;void&gt;</code>
->>>>>>> 98b66859
 helper for buildDefinition
 handles extracted code if any are found for complex types
 
@@ -1044,15 +998,9 @@
 | templateVariables | <code>TYPE.TemplateMap</code> | variables to be replaced in the metadata |
 | templateName | <code>string</code> | name of the template to be built |
 
-<<<<<<< HEAD
-<a name="Asset.buildTemplateForExtracts"></a>
-
-### Asset.buildTemplateForExtracts(templateDir, targetDir, metadata, templateVariables, templateName) ⇒ <code>Promise.&lt;void&gt;</code>
-=======
 <a name="Asset.buildTemplateForNested"></a>
 
 ### Asset.buildTemplateForNested(templateDir, targetDir, metadata, templateVariables, templateName) ⇒ <code>Promise.&lt;void&gt;</code>
->>>>>>> 98b66859
 helper for buildTemplate
 handles extracted code if any are found for complex types
 
@@ -1067,11 +1015,6 @@
 | templateVariables | <code>TYPE.TemplateMap</code> | variables to be replaced in the metadata |
 | templateName | <code>string</code> | name of the template to be built |
 
-<<<<<<< HEAD
-<a name="Asset._buildXForExtracts"></a>
-
-### Asset.\_buildXForExtracts(templateDir, targetDir, metadata, templateVariables, templateName, mode) ⇒ <code>Promise.&lt;void&gt;</code>
-=======
 **Example**  
 ```js
 assets of type codesnippetblock will result in 1 json and 1 amp/html file. both files need to be run through templating
@@ -1079,7 +1022,6 @@
 <a name="Asset._buildForNested"></a>
 
 ### Asset.\_buildForNested(templateDir, targetDir, metadata, templateVariables, templateName, mode) ⇒ <code>Promise.&lt;void&gt;</code>
->>>>>>> 98b66859
 helper for buildDefinition
 handles extracted code if any are found for complex types
 
@@ -2885,13 +2827,8 @@
     * [.saveResults(results, retrieveDir, [overrideType], [templateVariables])](#MetadataType.saveResults) ⇒ <code>Promise.&lt;TYPE.MetadataTypeMap&gt;</code>
     * [.applyTemplateValues(code, templateVariables)](#MetadataType.applyTemplateValues) ⇒ <code>string</code>
     * [.applyTemplateNames(code, templateVariables)](#MetadataType.applyTemplateNames) ⇒ <code>string</code>
-<<<<<<< HEAD
-    * [.buildDefinitionForExtracts(templateDir, targetDir, metadata, variables, templateName)](#MetadataType.buildDefinitionForExtracts) ⇒ <code>Promise.&lt;void&gt;</code>
-    * [.buildTemplateForExtracts(templateDir, targetDir, metadata, templateVariables, templateName)](#MetadataType.buildTemplateForExtracts) ⇒ <code>Promise.&lt;void&gt;</code>
-=======
     * [.buildDefinitionForNested(templateDir, targetDir, metadata, variables, templateName)](#MetadataType.buildDefinitionForNested) ⇒ <code>Promise.&lt;void&gt;</code>
     * [.buildTemplateForNested(templateDir, targetDir, metadata, templateVariables, templateName)](#MetadataType.buildTemplateForNested) ⇒ <code>Promise.&lt;void&gt;</code>
->>>>>>> 98b66859
     * [.findSubType(templateDir, templateName)](#MetadataType.findSubType) ⇒ <code>string</code>
     * [.readSecondaryFolder(templateDir, typeDirArr, templateName, fileName, ex)](#MetadataType.readSecondaryFolder) ⇒ <code>object</code>
     * [.buildDefinition(templateDir, targetDir, templateName, variables)](#MetadataType.buildDefinition) ⇒ <code>Promise.&lt;TYPE.MetadataTypeMapObj&gt;</code>
@@ -3308,37 +3245,6 @@
 | [templateVariables] | <code>TYPE.TemplateMap</code> | variables to be replaced in the metadata |
 
 <a name="MetadataType.applyTemplateValues"></a>
-<<<<<<< HEAD
-
-### MetadataType.applyTemplateValues(code, templateVariables) ⇒ <code>string</code>
-helper for buildDefinitionForExtracts
-searches extracted file for template variable names and applies the market values
-
-**Kind**: static method of [<code>MetadataType</code>](#MetadataType)  
-**Returns**: <code>string</code> - code with markets applied  
-
-| Param | Type | Description |
-| --- | --- | --- |
-| code | <code>string</code> | code from extracted code |
-| templateVariables | <code>TYPE.TemplateMap</code> | variables to be replaced in the metadata |
-
-<a name="MetadataType.applyTemplateNames"></a>
-
-### MetadataType.applyTemplateNames(code, templateVariables) ⇒ <code>string</code>
-helper for buildTemplateForExtracts
-searches extracted file for template variable values and applies the market variable names
-
-**Kind**: static method of [<code>MetadataType</code>](#MetadataType)  
-**Returns**: <code>string</code> - code with markets applied  
-
-| Param | Type | Description |
-| --- | --- | --- |
-| code | <code>string</code> | code from extracted code |
-| templateVariables | <code>TYPE.TemplateMap</code> | variables to be replaced in the metadata |
-
-<a name="MetadataType.buildDefinitionForExtracts"></a>
-=======
->>>>>>> 98b66859
 
 ### MetadataType.applyTemplateValues(code, templateVariables) ⇒ <code>string</code>
 helper for buildDefinitionForNested
@@ -3383,15 +3289,9 @@
 | variables | <code>TYPE.TemplateMap</code> | variables to be replaced in the metadata |
 | templateName | <code>string</code> | name of the template to be built |
 
-<<<<<<< HEAD
-<a name="MetadataType.buildTemplateForExtracts"></a>
-
-### MetadataType.buildTemplateForExtracts(templateDir, targetDir, metadata, templateVariables, templateName) ⇒ <code>Promise.&lt;void&gt;</code>
-=======
 <a name="MetadataType.buildTemplateForNested"></a>
 
 ### MetadataType.buildTemplateForNested(templateDir, targetDir, metadata, templateVariables, templateName) ⇒ <code>Promise.&lt;void&gt;</code>
->>>>>>> 98b66859
 helper for buildTemplate
 handles extracted code if any are found for complex types
 
@@ -3653,13 +3553,8 @@
     * [.update(query)](#Query.update) ⇒ <code>Promise</code>
     * [.preDeployTasks(metadata, deployDir)](#Query.preDeployTasks) ⇒ <code>Promise.&lt;TYPE.QueryItem&gt;</code>
     * [.applyTemplateValues(code, templateVariables)](#Query.applyTemplateValues) ⇒ <code>string</code>
-<<<<<<< HEAD
-    * [.buildDefinitionForExtracts(templateDir, targetDir, metadata, templateVariables, templateName)](#Query.buildDefinitionForExtracts) ⇒ <code>Promise.&lt;void&gt;</code>
-    * [.buildTemplateForExtracts(templateDir, targetDir, metadata, templateVariables, templateName)](#Query.buildTemplateForExtracts) ⇒ <code>Promise.&lt;void&gt;</code>
-=======
     * [.buildDefinitionForNested(templateDir, targetDir, metadata, templateVariables, templateName)](#Query.buildDefinitionForNested) ⇒ <code>Promise.&lt;void&gt;</code>
     * [.buildTemplateForNested(templateDir, targetDir, metadata, templateVariables, templateName)](#Query.buildTemplateForNested) ⇒ <code>Promise.&lt;void&gt;</code>
->>>>>>> 98b66859
     * [.parseMetadata(metadata)](#Query.parseMetadata) ⇒ <code>TYPE.CodeExtractItem</code>
 
 <a name="Query.retrieve"></a>
@@ -3747,8 +3642,7 @@
 <a name="Query.applyTemplateValues"></a>
 
 ### Query.applyTemplateValues(code, templateVariables) ⇒ <code>string</code>
-<<<<<<< HEAD
-helper for buildDefinitionForExtracts
+helper for buildDefinitionForNested
 searches extracted SQL file for template variables and applies the market values
 
 **Kind**: static method of [<code>Query</code>](#Query)  
@@ -3759,25 +3653,9 @@
 | code | <code>string</code> | code from extracted code |
 | templateVariables | <code>TYPE.TemplateMap</code> | variables to be replaced in the metadata |
 
-<a name="Query.buildDefinitionForExtracts"></a>
-
-### Query.buildDefinitionForExtracts(templateDir, targetDir, metadata, templateVariables, templateName) ⇒ <code>Promise.&lt;void&gt;</code>
-=======
-helper for buildDefinitionForNested
-searches extracted SQL file for template variables and applies the market values
-
-**Kind**: static method of [<code>Query</code>](#Query)  
-**Returns**: <code>string</code> - code with markets applied  
-
-| Param | Type | Description |
-| --- | --- | --- |
-| code | <code>string</code> | code from extracted code |
-| templateVariables | <code>TYPE.TemplateMap</code> | variables to be replaced in the metadata |
-
 <a name="Query.buildDefinitionForNested"></a>
 
 ### Query.buildDefinitionForNested(templateDir, targetDir, metadata, templateVariables, templateName) ⇒ <code>Promise.&lt;void&gt;</code>
->>>>>>> 98b66859
 helper for buildDefinition
 handles extracted code if any are found for complex types
 
@@ -3790,26 +3668,6 @@
 | targetDir | <code>string</code> \| <code>Array.&lt;string&gt;</code> | (List of) Directory where built definitions will be saved |
 | metadata | <code>TYPE.QueryItem</code> | main JSON file that was read from file system |
 | templateVariables | <code>TYPE.TemplateMap</code> | variables to be replaced in the metadata |
-<<<<<<< HEAD
-| templateName | <code>string</code> | name of the template to be built |
-
-<a name="Query.buildTemplateForExtracts"></a>
-
-### Query.buildTemplateForExtracts(templateDir, targetDir, metadata, templateVariables, templateName) ⇒ <code>Promise.&lt;void&gt;</code>
-helper for buildTemplate
-handles extracted code if any are found for complex types
-
-**Kind**: static method of [<code>Query</code>](#Query)  
-**Returns**: <code>Promise.&lt;void&gt;</code> - void  
-
-| Param | Type | Description |
-| --- | --- | --- |
-| templateDir | <code>string</code> | Directory where metadata templates are stored |
-| targetDir | <code>string</code> \| <code>Array.&lt;string&gt;</code> | (List of) Directory where built definitions will be saved |
-| metadata | <code>TYPE.QueryItem</code> | main JSON file that was read from file system |
-| templateVariables | <code>TYPE.TemplateMap</code> | variables to be replaced in the metadata |
-=======
->>>>>>> 98b66859
 | templateName | <code>string</code> | name of the template to be built |
 
 <a name="Query.buildTemplateForNested"></a>
@@ -3955,15 +3813,9 @@
     * [.create(script)](#Script.create) ⇒ <code>Promise</code>
     * [._mergeCode(metadata, deployDir, [templateName])](#Script._mergeCode) ⇒ <code>Promise.&lt;string&gt;</code>
     * [.preDeployTasks(metadata, dir)](#Script.preDeployTasks) ⇒ <code>TYPE.ScriptItem</code>
-<<<<<<< HEAD
-    * [.buildDefinitionForExtracts(templateDir, targetDir, metadata, templateVariables, templateName)](#Script.buildDefinitionForExtracts) ⇒ <code>Promise.&lt;void&gt;</code>
-    * [.buildTemplateForExtracts(templateDir, targetDir, metadata, templateVariables, templateName)](#Script.buildTemplateForExtracts) ⇒ <code>Promise.&lt;void&gt;</code>
-    * [._buildXForExtracts(templateDir, targetDir, metadata, templateVariables, templateName, mode)](#Script._buildXForExtracts) ⇒ <code>Promise.&lt;void&gt;</code>
-=======
     * [.buildDefinitionForNested(templateDir, targetDir, metadata, templateVariables, templateName)](#Script.buildDefinitionForNested) ⇒ <code>Promise.&lt;void&gt;</code>
     * [.buildTemplateForNested(templateDir, targetDir, metadata, templateVariables, templateName)](#Script.buildTemplateForNested) ⇒ <code>Promise.&lt;void&gt;</code>
     * [._buildForNested(templateDir, targetDir, metadata, templateVariables, templateName, mode)](#Script._buildForNested) ⇒ <code>Promise.&lt;void&gt;</code>
->>>>>>> 98b66859
     * [.parseMetadata(metadata)](#Script.parseMetadata) ⇒ <code>TYPE.CodeExtractItem</code>
 
 <a name="Script.retrieve"></a>
@@ -4065,11 +3917,7 @@
 
 <a name="Script.buildDefinitionForNested"></a>
 
-<<<<<<< HEAD
-### Script.buildDefinitionForExtracts(templateDir, targetDir, metadata, templateVariables, templateName) ⇒ <code>Promise.&lt;void&gt;</code>
-=======
 ### Script.buildDefinitionForNested(templateDir, targetDir, metadata, templateVariables, templateName) ⇒ <code>Promise.&lt;void&gt;</code>
->>>>>>> 98b66859
 helper for buildDefinition
 handles extracted code if any are found for complex types
 
@@ -4084,15 +3932,9 @@
 | templateVariables | <code>TYPE.TemplateMap</code> | variables to be replaced in the metadata |
 | templateName | <code>string</code> | name of the template to be built |
 
-<<<<<<< HEAD
-<a name="Script.buildTemplateForExtracts"></a>
-
-### Script.buildTemplateForExtracts(templateDir, targetDir, metadata, templateVariables, templateName) ⇒ <code>Promise.&lt;void&gt;</code>
-=======
 <a name="Script.buildTemplateForNested"></a>
 
 ### Script.buildTemplateForNested(templateDir, targetDir, metadata, templateVariables, templateName) ⇒ <code>Promise.&lt;void&gt;</code>
->>>>>>> 98b66859
 helper for buildTemplate
 handles extracted code if any are found for complex types
 
@@ -4105,28 +3947,7 @@
 | targetDir | <code>string</code> \| <code>Array.&lt;string&gt;</code> | (List of) Directory where built definitions will be saved |
 | metadata | <code>TYPE.ScriptItem</code> | main JSON file that was read from file system |
 | templateVariables | <code>TYPE.TemplateMap</code> | variables to be replaced in the metadata |
-<<<<<<< HEAD
 | templateName | <code>string</code> | name of the template to be built |
-
-<a name="Script._buildXForExtracts"></a>
-
-### Script.\_buildXForExtracts(templateDir, targetDir, metadata, templateVariables, templateName, mode) ⇒ <code>Promise.&lt;void&gt;</code>
-helper for buildTemplateForExtracts / buildDefinitionForExtracts
-handles extracted code if any are found for complex types
-
-**Kind**: static method of [<code>Script</code>](#Script)  
-**Returns**: <code>Promise.&lt;void&gt;</code> - Promise  
-
-| Param | Type | Description |
-| --- | --- | --- |
-| templateDir | <code>string</code> | Directory where metadata templates are stored |
-| targetDir | <code>string</code> \| <code>Array.&lt;string&gt;</code> | (List of) Directory where built definitions will be saved |
-| metadata | <code>TYPE.ScriptItem</code> | main JSON file that was read from file system |
-| templateVariables | <code>TYPE.TemplateMap</code> | variables to be replaced in the metadata |
-=======
->>>>>>> 98b66859
-| templateName | <code>string</code> | name of the template to be built |
-| mode | <code>&#x27;definition&#x27;</code> \| <code>&#x27;template&#x27;</code> | defines what we use this helper for |
 
 **Example**  
 ```js
