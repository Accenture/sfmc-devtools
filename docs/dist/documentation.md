## Classes

<dl>
<dt><a href="#Builder">Builder</a></dt>
<dd><p>Builds metadata from a template using market specific customisation</p>
</dd>
<dt><a href="#Deployer">Deployer</a></dt>
<dd><p>Reads metadata from local directory and deploys it to specified target business unit.
Source and target business units are also compared before the deployment to apply metadata specific patches.</p>
</dd>
<dt><a href="#Mcdev">Mcdev</a></dt>
<dd><p>main class</p>
</dd>
<dt><a href="#AccountUser">AccountUser</a> ⇐ <code><a href="#MetadataType">MetadataType</a></code></dt>
<dd><p>MessageSendActivity MetadataType</p>
</dd>
<dt><a href="#Asset">Asset</a> ⇐ <code><a href="#MetadataType">MetadataType</a></code></dt>
<dd><p>FileTransfer MetadataType</p>
</dd>
<dt><a href="#AttributeGroup">AttributeGroup</a> ⇐ <code><a href="#MetadataType">MetadataType</a></code></dt>
<dd><p>AttributeGroup MetadataType</p>
</dd>
<dt><a href="#Automation">Automation</a> ⇐ <code><a href="#MetadataType">MetadataType</a></code></dt>
<dd><p>Automation MetadataType</p>
</dd>
<dt><a href="#Campaign">Campaign</a> ⇐ <code><a href="#MetadataType">MetadataType</a></code></dt>
<dd><p>Campaign MetadataType</p>
</dd>
<dt><a href="#ContentArea">ContentArea</a> ⇐ <code><a href="#MetadataType">MetadataType</a></code></dt>
<dd><p>ContentArea MetadataType</p>
</dd>
<dt><a href="#DataExtension">DataExtension</a> ⇐ <code><a href="#MetadataType">MetadataType</a></code></dt>
<dd><p>DataExtension MetadataType</p>
</dd>
<dt><a href="#DataExtensionField">DataExtensionField</a> ⇐ <code><a href="#MetadataType">MetadataType</a></code></dt>
<dd><p>DataExtensionField MetadataType</p>
</dd>
<dt><a href="#DataExtensionTemplate">DataExtensionTemplate</a> ⇐ <code><a href="#MetadataType">MetadataType</a></code></dt>
<dd><p>DataExtensionTemplate MetadataType</p>
</dd>
<dt><a href="#DataExtract">DataExtract</a> ⇐ <code><a href="#MetadataType">MetadataType</a></code></dt>
<dd><p>DataExtract MetadataType</p>
</dd>
<dt><a href="#DataExtractType">DataExtractType</a> ⇐ <code><a href="#MetadataType">MetadataType</a></code></dt>
<dd><p>DataExtractType MetadataType
Only for Caching No retrieve/upsert is required
as this is a configuration in the EID</p>
</dd>
<dt><a href="#Discovery">Discovery</a> ⇐ <code><a href="#MetadataType">MetadataType</a></code></dt>
<dd><p>ImportFile MetadataType</p>
</dd>
<dt><a href="#Email">Email</a> ⇐ <code><a href="#MetadataType">MetadataType</a></code></dt>
<dd><p>Email MetadataType</p>
</dd>
<dt><a href="#EmailSendDefinition">EmailSendDefinition</a> ⇐ <code><a href="#MetadataType">MetadataType</a></code></dt>
<dd><p>MessageSendActivity MetadataType</p>
</dd>
<dt><a href="#EventDefinition">EventDefinition</a> ⇐ <code><a href="#MetadataType">MetadataType</a></code></dt>
<dd><p>EventDefinition MetadataType</p>
</dd>
<dt><a href="#FileTransfer">FileTransfer</a> ⇐ <code><a href="#MetadataType">MetadataType</a></code></dt>
<dd><p>FileTransfer MetadataType</p>
</dd>
<dt><a href="#Filter">Filter</a> ⇐ <code><a href="#MetadataType">MetadataType</a></code></dt>
<dd><p>Filter MetadataType</p>
</dd>
<dt><a href="#Folder">Folder</a> ⇐ <code><a href="#MetadataType">MetadataType</a></code></dt>
<dd><p>Folder MetadataType</p>
</dd>
<dt><a href="#FtpLocation">FtpLocation</a> ⇐ <code><a href="#MetadataType">MetadataType</a></code></dt>
<dd><p>ImportFile MetadataType</p>
</dd>
<dt><a href="#ImportFile">ImportFile</a> ⇐ <code><a href="#MetadataType">MetadataType</a></code></dt>
<dd><p>ImportFile MetadataType</p>
</dd>
<dt><a href="#Interaction">Interaction</a> ⇐ <code><a href="#MetadataType">MetadataType</a></code></dt>
<dd><p>Script MetadataType</p>
</dd>
<dt><a href="#List">List</a> ⇐ <code><a href="#MetadataType">MetadataType</a></code></dt>
<dd><p>List MetadataType</p>
</dd>
<dt><a href="#MetadataType">MetadataType</a></dt>
<dd><p>MetadataType class that gets extended by their specific metadata type class.
Provides default functionality that can be overwritten by child metadata type classes</p>
</dd>
<dt><a href="#MobileCode">MobileCode</a> ⇐ <code><a href="#MetadataType">MetadataType</a></code></dt>
<dd><p>MobileCode MetadataType</p>
</dd>
<dt><a href="#MobileKeyword">MobileKeyword</a> ⇐ <code><a href="#MetadataType">MetadataType</a></code></dt>
<dd><p>MobileKeyword MetadataType</p>
</dd>
<dt><a href="#Query">Query</a> ⇐ <code><a href="#MetadataType">MetadataType</a></code></dt>
<dd><p>Query MetadataType</p>
</dd>
<dt><a href="#Role">Role</a> ⇐ <code><a href="#MetadataType">MetadataType</a></code></dt>
<dd><p>ImportFile MetadataType</p>
</dd>
<dt><a href="#Script">Script</a> ⇐ <code><a href="#MetadataType">MetadataType</a></code></dt>
<dd><p>Script MetadataType</p>
</dd>
<dt><a href="#SetDefinition">SetDefinition</a> ⇐ <code><a href="#MetadataType">MetadataType</a></code></dt>
<dd><p>SetDefinition MetadataType</p>
</dd>
<dt><a href="#TriggeredSendDefinition">TriggeredSendDefinition</a> ⇐ <code><a href="#MetadataType">MetadataType</a></code></dt>
<dd><p>MessageSendActivity MetadataType</p>
</dd>
<dt><a href="#Retriever">Retriever</a></dt>
<dd><p>Retrieves metadata from a business unit and saves it to the local filesystem.</p>
</dd>
</dl>

## Constants

<dl>
<dt><a href="#Util">Util</a></dt>
<dd><p>CLI entry for SFMC DevTools</p>
</dd>
<dt><a href="#MetadataTypeDefinitions">MetadataTypeDefinitions</a></dt>
<dd><p>Provides access to all metadataType classes</p>
</dd>
<dt><a href="#MetadataTypeInfo">MetadataTypeInfo</a></dt>
<dd><p>Provides access to all metadataType classes</p>
</dd>
<dt><a href="#mcdev">mcdev</a></dt>
<dd><p>sample file on how to retrieve a simple changelog to use in GUIs or automated processing of any kind</p>
</dd>
<dt><a href="#BusinessUnit">BusinessUnit</a></dt>
<dd><p>Helper that handles retrieval of BU info</p>
</dd>
<dt><a href="#Cli">Cli</a></dt>
<dd><p>CLI helper class</p>
</dd>
<dt><a href="#config">config</a></dt>
<dd><p>Central class for loading and validating properties from config and auth</p>
</dd>
<dt><a href="#DevOps">DevOps</a></dt>
<dd><p>DevOps helper class</p>
</dd>
<dt><a href="#File">File</a></dt>
<dd><p>File extends fs-extra. It adds logger and util methods for file handling</p>
</dd>
<dt><a href="#Init">Init</a></dt>
<dd><p>CLI helper class</p>
</dd>
<dt><a href="#Init">Init</a></dt>
<dd><p>CLI helper class</p>
</dd>
<dt><a href="#Init">Init</a></dt>
<dd><p>CLI helper class</p>
</dd>
<dt><a href="#Init">Init</a></dt>
<dd><p>CLI helper class</p>
</dd>
<dt><a href="#Util">Util</a></dt>
<dd><p>Util that contains logger and simple util methods</p>
</dd>
</dl>

## Functions

<dl>
<dt><a href="#csvToArray">csvToArray(csv)</a> ⇒ <code>Array.&lt;string&gt;</code></dt>
<dd><p>helper to convert CSVs into an array. if only one value was given, it&#39;s also returned as an array</p>
</dd>
<dt><a href="#getUserName">getUserName(userList, item, fieldname)</a> ⇒ <code>string</code></dt>
<dd></dd>
<dt><a href="#setupSDK">setupSDK(credentialKey, authObject)</a> ⇒ <code><a href="#SDK">SDK</a></code></dt>
<dd><p>Returns an SDK instance to be used for API calls</p>
</dd>
<dt><a href="#createNewLoggerTransport">createNewLoggerTransport()</a> ⇒ <code>object</code></dt>
<dd><p>wrapper around our standard winston logging to console and logfile</p>
</dd>
<dt><a href="#startLogger">startLogger()</a> ⇒ <code>void</code></dt>
<dd><p>initiate winston logger</p>
</dd>
</dl>

## Typedefs

<dl>
<dt><a href="#SupportedMetadataTypes">SupportedMetadataTypes</a> : <code>Object.&lt;string, string&gt;</code></dt>
<dd></dd>
<dt><a href="#MetadataTypeItemObj">MetadataTypeItemObj</a> : <code>Object.&lt;string, any&gt;</code></dt>
<dd><p>key=customer key</p>
</dd>
<dt><a href="#CodeExtractItem">CodeExtractItem</a> : <code>object</code></dt>
<dd></dd>
<dt><a href="#CodeExtract">CodeExtract</a> : <code>object</code></dt>
<dd></dd>
<dt><a href="#CodeExtractItem">CodeExtractItem</a> : <code>object</code></dt>
<dd></dd>
<dt><a href="#ScriptMap">ScriptMap</a> : <code>object</code></dt>
<dd></dd>
<dt><a href="#AssetSubType">AssetSubType</a> : <code>Object.&lt;string, any&gt;</code></dt>
<dd></dd>
<dt><a href="#DataExtensionFieldMap">DataExtensionFieldMap</a> : <code>object</code></dt>
<dd></dd>
<dt><a href="#DataExtensionMap">DataExtensionMap</a> : <code>object</code></dt>
<dd></dd>
<dt><a href="#AccountUserDocument">AccountUserDocument</a> : <code>object</code></dt>
<dd></dd>
<dt><a href="#AutomationActivity">AutomationActivity</a> : <code>object</code></dt>
<dd></dd>
<dt><a href="#AutomationStep">AutomationStep</a> : <code>object</code></dt>
<dd></dd>
<dt><a href="#AutomationSchedule">AutomationSchedule</a> : <code>object</code></dt>
<dd><p>REST format</p>
</dd>
<dt><a href="#AutomationScheduleSoap">AutomationScheduleSoap</a> : <code>object</code></dt>
<dd><p>SOAP format</p>
</dd>
<dt><a href="#AutomationItem">AutomationItem</a> : <code>object</code></dt>
<dd></dd>
<dt><a href="#SDK">SDK</a> : <code>Object.&lt;string, AutomationItem&gt;</code></dt>
<dd></dd>
<dt><a href="#skipInteraction">skipInteraction</a> : <code>object</code></dt>
<dd><p>signals what to insert automatically for things usually asked via wizard</p>
</dd>
<dt><a href="#AuthObject">AuthObject</a> : <code>object</code></dt>
<dd></dd>
<dt><a href="#SoapFilter">SoapFilter</a> : <code>object</code></dt>
<dd></dd>
<dt><a href="#Mcdevrc">Mcdevrc</a> : <code>object</code></dt>
<dd></dd>
<dt><a href="#Logger">Logger</a> : <code>object</code></dt>
<dd></dd>
</dl>

<a name="Builder"></a>

## Builder
Builds metadata from a template using market specific customisation

**Kind**: global class  

* [Builder](#Builder)
    * [new Builder(properties, buObject)](#new_Builder_new)
    * _instance_
        * [.metadata](#Builder+metadata) : <code>TYPE.MultiMetadataTypeList</code>
        * [._buildDefinition(metadataType, name, templateVariables)](#Builder+_buildDefinition) ⇒ <code>Promise.&lt;TYPE.MultiMetadataTypeList&gt;</code>
        * [._buildTemplate(metadataType, keyArr, templateVariables)](#Builder+_buildTemplate) ⇒ <code>Promise.&lt;TYPE.MultiMetadataTypeList&gt;</code>
    * _static_
        * [.buildTemplate(businessUnit, selectedType, keyArr, market)](#Builder.buildTemplate) ⇒ <code>Promise.&lt;TYPE.MultiMetadataTypeList&gt;</code>
        * [.buildDefinition(businessUnit, selectedType, name, market)](#Builder.buildDefinition) ⇒ <code>Promise.&lt;TYPE.MultiMetadataTypeList&gt;</code>
        * [.buildDefinitionBulk(listName, type, name)](#Builder.buildDefinitionBulk) ⇒ <code>Promise.&lt;void&gt;</code>

<a name="new_Builder_new"></a>

### new Builder(properties, buObject)
Creates a Builder, uses v2 auth if v2AuthOptions are passed.


| Param | Type | Description |
| --- | --- | --- |
| properties | <code>TYPE.Mcdevrc</code> | properties for auth saved |
| buObject | <code>TYPE.BuObject</code> | properties for auth |

<a name="Builder+metadata"></a>

### builder.metadata : <code>TYPE.MultiMetadataTypeList</code>
**Kind**: instance property of [<code>Builder</code>](#Builder)  
<a name="Builder+_buildDefinition"></a>

### builder.\_buildDefinition(metadataType, name, templateVariables) ⇒ <code>Promise.&lt;TYPE.MultiMetadataTypeList&gt;</code>
Builds a specific metadata file by name

**Kind**: instance method of [<code>Builder</code>](#Builder)  
**Returns**: <code>Promise.&lt;TYPE.MultiMetadataTypeList&gt;</code> - Promise  

| Param | Type | Description |
| --- | --- | --- |
| metadataType | <code>string</code> | metadata type to build |
| name | <code>string</code> | name of metadata to build |
| templateVariables | <code>TYPE.TemplateMap</code> | variables to be replaced in the metadata |

<a name="Builder+_buildTemplate"></a>

### builder.\_buildTemplate(metadataType, keyArr, templateVariables) ⇒ <code>Promise.&lt;TYPE.MultiMetadataTypeList&gt;</code>
Build a template based on a list of metadata files in the retrieve folder.

**Kind**: instance method of [<code>Builder</code>](#Builder)  
**Returns**: <code>Promise.&lt;TYPE.MultiMetadataTypeList&gt;</code> - Promise  

| Param | Type | Description |
| --- | --- | --- |
| metadataType | <code>string</code> | metadata type to create a template of |
| keyArr | <code>Array.&lt;string&gt;</code> | customerkey of metadata to create a template of |
| templateVariables | <code>TYPE.TemplateMap</code> | variables to be replaced in the metadata |

<a name="Builder.buildTemplate"></a>

### Builder.buildTemplate(businessUnit, selectedType, keyArr, market) ⇒ <code>Promise.&lt;TYPE.MultiMetadataTypeList&gt;</code>
Build a template based on a list of metadata files in the retrieve folder.

**Kind**: static method of [<code>Builder</code>](#Builder)  
**Returns**: <code>Promise.&lt;TYPE.MultiMetadataTypeList&gt;</code> - -  

| Param | Type | Description |
| --- | --- | --- |
| businessUnit | <code>string</code> | references credentials from properties.json |
| selectedType | <code>string</code> | supported metadata type |
| keyArr | <code>Array.&lt;string&gt;</code> | customerkey of the metadata |
| market | <code>string</code> | market localizations |

<a name="Builder.buildDefinition"></a>

### Builder.buildDefinition(businessUnit, selectedType, name, market) ⇒ <code>Promise.&lt;TYPE.MultiMetadataTypeList&gt;</code>
Build a specific metadata file based on a template.

**Kind**: static method of [<code>Builder</code>](#Builder)  
**Returns**: <code>Promise.&lt;TYPE.MultiMetadataTypeList&gt;</code> - -  

| Param | Type | Description |
| --- | --- | --- |
| businessUnit | <code>string</code> | references credentials from properties.json |
| selectedType | <code>string</code> | supported metadata type |
| name | <code>string</code> | name of the metadata |
| market | <code>string</code> | market localizations |

<a name="Builder.buildDefinitionBulk"></a>

### Builder.buildDefinitionBulk(listName, type, name) ⇒ <code>Promise.&lt;void&gt;</code>
Build a specific metadata file based on a template using a list of bu-market combos

**Kind**: static method of [<code>Builder</code>](#Builder)  
**Returns**: <code>Promise.&lt;void&gt;</code> - -  

| Param | Type | Description |
| --- | --- | --- |
| listName | <code>string</code> | name of list of BU-market combos |
| type | <code>string</code> | supported metadata type |
| name | <code>string</code> | name of the metadata |

<a name="Deployer"></a>

## Deployer
Reads metadata from local directory and deploys it to specified target business unit.
Source and target business units are also compared before the deployment to apply metadata specific patches.

**Kind**: global class  

* [Deployer](#Deployer)
    * [new Deployer(properties, buObject)](#new_Deployer_new)
    * _instance_
        * [.metadata](#Deployer+metadata) : <code>TYPE.MultiMetadataTypeMap</code>
        * [._deploy([typeArr], [keyArr])](#Deployer+_deploy) ⇒ <code>Promise</code>
        * [.deployCallback(result, metadataType)](#Deployer+deployCallback) ⇒ <code>void</code>
    * _static_
        * [.deploy(businessUnit, [selectedTypesArr], [keyArr])](#Deployer.deploy) ⇒ <code>Promise.&lt;void&gt;</code>
        * [._deployBU(cred, bu, [typeArr], [keyArr])](#Deployer._deployBU) ⇒ <code>Promise</code>
        * [.readBUMetadata(deployDir, [typeArr], [listBadKeys])](#Deployer.readBUMetadata) ⇒ <code>TYPE.MultiMetadataTypeMap</code>
        * [.createFolderDefinitions(deployDir, metadata, metadataTypeArr)](#Deployer.createFolderDefinitions) ⇒ <code>void</code>

<a name="new_Deployer_new"></a>

### new Deployer(properties, buObject)
Creates a Deployer, uses v2 auth if v2AuthOptions are passed.


| Param | Type | Description |
| --- | --- | --- |
| properties | <code>TYPE.Mcdevrc</code> | General configuration to be used in retrieve |
| buObject | <code>TYPE.BuObject</code> | properties for auth |

<a name="Deployer+metadata"></a>

### deployer.metadata : <code>TYPE.MultiMetadataTypeMap</code>
**Kind**: instance property of [<code>Deployer</code>](#Deployer)  
<a name="Deployer+_deploy"></a>

### deployer.\_deploy([typeArr], [keyArr]) ⇒ <code>Promise</code>
Deploy all metadata that is located in the deployDir

**Kind**: instance method of [<code>Deployer</code>](#Deployer)  
**Returns**: <code>Promise</code> - Promise  

| Param | Type | Description |
| --- | --- | --- |
| [typeArr] | <code>Array.&lt;string&gt;</code> | limit deployment to given metadata type (can include subtype) |
| [keyArr] | <code>Array.&lt;string&gt;</code> | limit deployment to given metadata keys |

<a name="Deployer+deployCallback"></a>

### deployer.deployCallback(result, metadataType) ⇒ <code>void</code>
Gets called for every deployed metadata entry

**Kind**: instance method of [<code>Deployer</code>](#Deployer)  

| Param | Type | Description |
| --- | --- | --- |
| result | <code>object</code> | Deployment result |
| metadataType | <code>string</code> | Name of metadata type |

<a name="Deployer.deploy"></a>

### Deployer.deploy(businessUnit, [selectedTypesArr], [keyArr]) ⇒ <code>Promise.&lt;void&gt;</code>
Deploys all metadata located in the 'deploy' directory to the specified business unit

**Kind**: static method of [<code>Deployer</code>](#Deployer)  
**Returns**: <code>Promise.&lt;void&gt;</code> - -  

| Param | Type | Description |
| --- | --- | --- |
| businessUnit | <code>string</code> | references credentials from properties.json |
| [selectedTypesArr] | <code>Array.&lt;string&gt;</code> | limit deployment to given metadata type |
| [keyArr] | <code>Array.&lt;string&gt;</code> | limit deployment to given metadata keys |

<a name="Deployer._deployBU"></a>

### Deployer.\_deployBU(cred, bu, [typeArr], [keyArr]) ⇒ <code>Promise</code>
helper for deploy()

**Kind**: static method of [<code>Deployer</code>](#Deployer)  
**Returns**: <code>Promise</code> - ensure that BUs are worked on sequentially  

| Param | Type | Description |
| --- | --- | --- |
| cred | <code>string</code> | name of Credential |
| bu | <code>string</code> | name of BU |
| [typeArr] | <code>Array.&lt;string&gt;</code> | limit deployment to given metadata type |
| [keyArr] | <code>Array.&lt;string&gt;</code> | limit deployment to given metadata keys |

<a name="Deployer.readBUMetadata"></a>

### Deployer.readBUMetadata(deployDir, [typeArr], [listBadKeys]) ⇒ <code>TYPE.MultiMetadataTypeMap</code>
Returns metadata of a business unit that is saved locally

**Kind**: static method of [<code>Deployer</code>](#Deployer)  
**Returns**: <code>TYPE.MultiMetadataTypeMap</code> - Metadata of BU in local directory  

| Param | Type | Default | Description |
| --- | --- | --- | --- |
| deployDir | <code>string</code> |  | root directory of metadata. |
| [typeArr] | <code>Array.&lt;string&gt;</code> |  | limit deployment to given metadata type |
| [listBadKeys] | <code>boolean</code> | <code>false</code> | do not print errors, used for badKeys() |

<a name="Deployer.createFolderDefinitions"></a>

### Deployer.createFolderDefinitions(deployDir, metadata, metadataTypeArr) ⇒ <code>void</code>
parses asset metadata to auto-create folders in target folder

**Kind**: static method of [<code>Deployer</code>](#Deployer)  

| Param | Type | Description |
| --- | --- | --- |
| deployDir | <code>string</code> | root directory of metadata. |
| metadata | <code>TYPE.MultiMetadataTypeMap</code> | list of metadata |
| metadataTypeArr | <code>Array.&lt;TYPE.SupportedMetadataTypes&gt;</code> | list of metadata types |

<a name="Mcdev"></a>

## Mcdev
main class

**Kind**: global class  

* [Mcdev](#Mcdev)
    * [.setSkipInteraction([skipInteraction])](#Mcdev.setSkipInteraction) ⇒ <code>void</code>
    * [.setLoggingLevel(argv)](#Mcdev.setLoggingLevel) ⇒ <code>void</code>
    * [.createDeltaPkg(argv)](#Mcdev.createDeltaPkg) ⇒ <code>Promise.&lt;Array.&lt;TYPE.DeltaPkgItem&gt;&gt;</code>
    * [.selectTypes()](#Mcdev.selectTypes) ⇒ <code>Promise</code>
    * [.explainTypes()](#Mcdev.explainTypes) ⇒ <code>void</code>
<<<<<<< HEAD
    * [.upgrade([skipInteraction])](#Mcdev.upgrade) ⇒ <code>Promise</code>
    * [.retrieve(businessUnit, [selectedTypesArr], [changelogOnly])](#Mcdev.retrieve) ⇒ <code>Promise.&lt;object&gt;</code>
    * [._deployBU(cred, bu, [typeArr])](#Mcdev._deployBU) ⇒ <code>Promise</code>
    * [.deploy(businessUnit, [selectedTypesArr])](#Mcdev.deploy) ⇒ <code>Promise.&lt;void&gt;</code>
    * [.initProject([credentialName], credentialName, [skipInteraction])](#Mcdev.initProject) ⇒ <code>Promise.&lt;void&gt;</code>
    * [.findBUs(credentialName)](#Mcdev.findBUs) ⇒ <code>Promise.&lt;void&gt;</code>
=======
    * [.upgrade([skipInteraction])](#Mcdev.upgrade) ⇒ <code>Promise.&lt;boolean&gt;</code>
    * [.retrieve(businessUnit, [selectedTypesArr], [keys], [changelogOnly])](#Mcdev.retrieve) ⇒ <code>Promise.&lt;object&gt;</code>
    * [.deploy(businessUnit, [selectedTypesArr], [keyArr])](#Mcdev.deploy) ⇒ <code>Promise.&lt;void&gt;</code>
    * [.initProject([credentialsName], [skipInteraction])](#Mcdev.initProject) ⇒ <code>Promise.&lt;void&gt;</code>
    * [.findBUs(credentialsName)](#Mcdev.findBUs) ⇒ <code>Promise.&lt;void&gt;</code>
>>>>>>> 7b11e0c8
    * [.document(businessUnit, type)](#Mcdev.document) ⇒ <code>Promise.&lt;void&gt;</code>
    * [.deleteByKey(businessUnit, type, customerKey)](#Mcdev.deleteByKey) ⇒ <code>Promise.&lt;void&gt;</code>
    * [.badKeys(businessUnit)](#Mcdev.badKeys) ⇒ <code>Promise.&lt;void&gt;</code>
    * [.retrieveAsTemplate(businessUnit, selectedType, name, market)](#Mcdev.retrieveAsTemplate) ⇒ <code>Promise.&lt;TYPE.MultiMetadataTypeList&gt;</code>
    * [.buildTemplate(businessUnit, selectedType, keyArr, market)](#Mcdev.buildTemplate) ⇒ <code>Promise.&lt;TYPE.MultiMetadataTypeList&gt;</code>
    * [.buildDefinition(businessUnit, selectedType, name, market)](#Mcdev.buildDefinition) ⇒ <code>Promise.&lt;void&gt;</code>
    * [.buildDefinitionBulk(listName, type, name)](#Mcdev.buildDefinitionBulk) ⇒ <code>Promise.&lt;void&gt;</code>
    * [.getFilesToCommit(businessUnit, selectedType, keyArr)](#Mcdev.getFilesToCommit) ⇒ <code>Promise.&lt;Array.&lt;string&gt;&gt;</code>

<a name="Mcdev.setSkipInteraction"></a>

### Mcdev.setSkipInteraction([skipInteraction]) ⇒ <code>void</code>
helper method to use unattended mode when including mcdev as a package

**Kind**: static method of [<code>Mcdev</code>](#Mcdev)  

| Param | Type | Description |
| --- | --- | --- |
| [skipInteraction] | <code>boolean</code> \| <code>TYPE.skipInteraction</code> | signals what to insert automatically for things usually asked via wizard |

<a name="Mcdev.setLoggingLevel"></a>

### Mcdev.setLoggingLevel(argv) ⇒ <code>void</code>
configures what is displayed in the console

**Kind**: static method of [<code>Mcdev</code>](#Mcdev)  

| Param | Type | Description |
| --- | --- | --- |
| argv | <code>object</code> | list of command line parameters given by user |
| [argv.silent] | <code>boolean</code> | only errors printed to CLI |
| [argv.verbose] | <code>boolean</code> | chatty user CLI output |
| [argv.debug] | <code>boolean</code> | enables developer output & features |

<a name="Mcdev.createDeltaPkg"></a>

### Mcdev.createDeltaPkg(argv) ⇒ <code>Promise.&lt;Array.&lt;TYPE.DeltaPkgItem&gt;&gt;</code>
handler for 'mcdev createDeltaPkg

**Kind**: static method of [<code>Mcdev</code>](#Mcdev)  
**Returns**: <code>Promise.&lt;Array.&lt;TYPE.DeltaPkgItem&gt;&gt;</code> - list of changed items  

| Param | Type | Description |
| --- | --- | --- |
| argv | <code>object</code> | yargs parameters |
| [argv.range] | <code>string</code> | git commit range     into deploy directory |
| [argv.filter] | <code>string</code> | filter file paths that start with any |
| [argv.skipInteraction] | <code>TYPE.skipInteraction</code> | allows to skip interactive wizard |

<a name="Mcdev.selectTypes"></a>

### Mcdev.selectTypes() ⇒ <code>Promise</code>
**Kind**: static method of [<code>Mcdev</code>](#Mcdev)  
**Returns**: <code>Promise</code> - .  
<a name="Mcdev.explainTypes"></a>

### Mcdev.explainTypes() ⇒ <code>void</code>
**Kind**: static method of [<code>Mcdev</code>](#Mcdev)  
**Returns**: <code>void</code> - .  
<a name="Mcdev.upgrade"></a>

### Mcdev.upgrade([skipInteraction]) ⇒ <code>Promise.&lt;boolean&gt;</code>
**Kind**: static method of [<code>Mcdev</code>](#Mcdev)  
**Returns**: <code>Promise.&lt;boolean&gt;</code> - success flag  

| Param | Type | Description |
| --- | --- | --- |
| [skipInteraction] | <code>boolean</code> \| <code>TYPE.skipInteraction</code> | signals what to insert automatically for things usually asked via wizard |

<a name="Mcdev.retrieve"></a>

### Mcdev.retrieve(businessUnit, [selectedTypesArr], [keys], [changelogOnly]) ⇒ <code>Promise.&lt;object&gt;</code>
Retrieve all metadata from the specified business unit into the local file system.

**Kind**: static method of [<code>Mcdev</code>](#Mcdev)  
**Returns**: <code>Promise.&lt;object&gt;</code> - -  

| Param | Type | Description |
| --- | --- | --- |
| businessUnit | <code>string</code> | references credentials from properties.json |
| [selectedTypesArr] | <code>Array.&lt;string&gt;</code> | limit retrieval to given metadata type |
| [keys] | <code>Array.&lt;string&gt;</code> | limit retrieval to given metadata key |
| [changelogOnly] | <code>boolean</code> | skip saving, only create json in memory |

<a name="Mcdev.deploy"></a>

### Mcdev.deploy(businessUnit, [selectedTypesArr], [keyArr]) ⇒ <code>Promise.&lt;void&gt;</code>
Deploys all metadata located in the 'deploy' directory to the specified business unit

**Kind**: static method of [<code>Mcdev</code>](#Mcdev)  
**Returns**: <code>Promise.&lt;void&gt;</code> - -  

| Param | Type | Description |
| --- | --- | --- |
| businessUnit | <code>string</code> | references credentials from properties.json |
| [selectedTypesArr] | <code>Array.&lt;string&gt;</code> | limit deployment to given metadata type |
| [keyArr] | <code>Array.&lt;string&gt;</code> | limit deployment to given metadata keys |

<a name="Mcdev.initProject"></a>

### Mcdev.initProject([credentialName], credentialName, [skipInteraction]) ⇒ <code>Promise.&lt;void&gt;</code>
Creates template file for properties.json

**Kind**: static method of [<code>Mcdev</code>](#Mcdev)  
**Returns**: <code>Promise.&lt;void&gt;</code> - -  

| Param | Type | Description |
| --- | --- | --- |
<<<<<<< HEAD
| [credentialName] | <code>string</code> | identifying name of the installed package / project |
| credentialName |  |  |
| [skipInteraction] | <code>boolean</code> \| <code>object</code> | signals what to insert automatically for things usually asked via wizard |
=======
| [credentialsName] | <code>string</code> | identifying name of the installed package / project |
| [skipInteraction] | <code>boolean</code> \| <code>TYPE.skipInteraction</code> | signals what to insert automatically for things usually asked via wizard |
>>>>>>> 7b11e0c8

<a name="Mcdev.findBUs"></a>

### Mcdev.findBUs(credentialName) ⇒ <code>Promise.&lt;void&gt;</code>
Refreshes BU names and ID's from MC instance

**Kind**: static method of [<code>Mcdev</code>](#Mcdev)  
**Returns**: <code>Promise.&lt;void&gt;</code> - -  

| Param | Type | Description |
| --- | --- | --- |
| credentialName | <code>string</code> | identifying name of the installed package / project |

<a name="Mcdev.document"></a>

### Mcdev.document(businessUnit, type) ⇒ <code>Promise.&lt;void&gt;</code>
Creates docs for supported metadata types in Markdown and/or HTML format

**Kind**: static method of [<code>Mcdev</code>](#Mcdev)  
**Returns**: <code>Promise.&lt;void&gt;</code> - -  

| Param | Type | Description |
| --- | --- | --- |
| businessUnit | <code>string</code> | references credentials from properties.json |
| type | <code>string</code> | metadata type |

<a name="Mcdev.deleteByKey"></a>

### Mcdev.deleteByKey(businessUnit, type, customerKey) ⇒ <code>Promise.&lt;void&gt;</code>
Creates docs for supported metadata types in Markdown and/or HTML format

**Kind**: static method of [<code>Mcdev</code>](#Mcdev)  
**Returns**: <code>Promise.&lt;void&gt;</code> - -  

| Param | Type | Description |
| --- | --- | --- |
| businessUnit | <code>string</code> | references credentials from properties.json |
| type | <code>string</code> | supported metadata type |
| customerKey | <code>string</code> | Identifier of data extension |

<a name="Mcdev.badKeys"></a>

### Mcdev.badKeys(businessUnit) ⇒ <code>Promise.&lt;void&gt;</code>
Converts metadata to legacy format. Output is saved in 'converted' directory

**Kind**: static method of [<code>Mcdev</code>](#Mcdev)  
**Returns**: <code>Promise.&lt;void&gt;</code> - -  

| Param | Type | Description |
| --- | --- | --- |
| businessUnit | <code>string</code> | references credentials from properties.json |

<a name="Mcdev.retrieveAsTemplate"></a>

### Mcdev.retrieveAsTemplate(businessUnit, selectedType, name, market) ⇒ <code>Promise.&lt;TYPE.MultiMetadataTypeList&gt;</code>
Retrieve a specific metadata file and templatise.

**Kind**: static method of [<code>Mcdev</code>](#Mcdev)  
**Returns**: <code>Promise.&lt;TYPE.MultiMetadataTypeList&gt;</code> - -  

| Param | Type | Description |
| --- | --- | --- |
| businessUnit | <code>string</code> | references credentials from properties.json |
| selectedType | <code>string</code> | supported metadata type |
| name | <code>Array.&lt;string&gt;</code> | name of the metadata |
| market | <code>string</code> | market which should be used to revert template |

<a name="Mcdev.buildTemplate"></a>

### Mcdev.buildTemplate(businessUnit, selectedType, keyArr, market) ⇒ <code>Promise.&lt;TYPE.MultiMetadataTypeList&gt;</code>
Build a template based on a list of metadata files in the retrieve folder.

**Kind**: static method of [<code>Mcdev</code>](#Mcdev)  
**Returns**: <code>Promise.&lt;TYPE.MultiMetadataTypeList&gt;</code> - -  

| Param | Type | Description |
| --- | --- | --- |
| businessUnit | <code>string</code> | references credentials from properties.json |
| selectedType | <code>string</code> | supported metadata type |
| keyArr | <code>Array.&lt;string&gt;</code> | customerkey of the metadata |
| market | <code>string</code> | market localizations |

<a name="Mcdev.buildDefinition"></a>

### Mcdev.buildDefinition(businessUnit, selectedType, name, market) ⇒ <code>Promise.&lt;void&gt;</code>
Build a specific metadata file based on a template.

**Kind**: static method of [<code>Mcdev</code>](#Mcdev)  
**Returns**: <code>Promise.&lt;void&gt;</code> - -  

| Param | Type | Description |
| --- | --- | --- |
| businessUnit | <code>string</code> | references credentials from properties.json |
| selectedType | <code>string</code> | supported metadata type |
| name | <code>string</code> | name of the metadata |
| market | <code>string</code> | market localizations |

<a name="Mcdev.buildDefinitionBulk"></a>

### Mcdev.buildDefinitionBulk(listName, type, name) ⇒ <code>Promise.&lt;void&gt;</code>
Build a specific metadata file based on a template using a list of bu-market combos

**Kind**: static method of [<code>Mcdev</code>](#Mcdev)  
**Returns**: <code>Promise.&lt;void&gt;</code> - -  

| Param | Type | Description |
| --- | --- | --- |
| listName | <code>string</code> | name of list of BU-market combos |
| type | <code>string</code> | supported metadata type |
| name | <code>string</code> | name of the metadata |

<a name="Mcdev.getFilesToCommit"></a>

### Mcdev.getFilesToCommit(businessUnit, selectedType, keyArr) ⇒ <code>Promise.&lt;Array.&lt;string&gt;&gt;</code>
**Kind**: static method of [<code>Mcdev</code>](#Mcdev)  
**Returns**: <code>Promise.&lt;Array.&lt;string&gt;&gt;</code> - list of all files that need to be committed in a flat array ['path/file1.ext', 'path/file2.ext']  

| Param | Type | Description |
| --- | --- | --- |
| businessUnit | <code>string</code> | references credentials from properties.json |
| selectedType | <code>string</code> | supported metadata type |
| keyArr | <code>Array.&lt;string&gt;</code> | customerkey of the metadata |

<a name="AccountUser"></a>

## AccountUser ⇐ [<code>MetadataType</code>](#MetadataType)
MessageSendActivity MetadataType

**Kind**: global class  
**Extends**: [<code>MetadataType</code>](#MetadataType)  

* [AccountUser](#AccountUser) ⇐ [<code>MetadataType</code>](#MetadataType)
    * [.retrieve(retrieveDir, _, buObject, [___], [key])](#AccountUser.retrieve) ⇒ <code>Promise.&lt;TYPE.MetadataTypeMapObj&gt;</code>
    * [.retrieveChangelog(buObject)](#AccountUser.retrieveChangelog) ⇒ <code>Promise.&lt;TYPE.MetadataTypeMapObj&gt;</code>
    * [.timeSinceDate(date)](#AccountUser.timeSinceDate) ⇒ <code>number</code>
    * [.getBuName(buObject, id)](#AccountUser.getBuName) ⇒ <code>string</code>
    * [.document(buObject, [metadata])](#AccountUser.document) ⇒ <code>Promise.&lt;void&gt;</code>
    * [._generateDocMd(users, type, columnsToPrint)](#AccountUser._generateDocMd) ⇒ <code>string</code>
    * [.postRetrieveTasks(metadata)](#AccountUser.postRetrieveTasks) ⇒ <code>TYPE.MetadataTypeItem</code>
    * [.parseMetadata(metadata)](#AccountUser.parseMetadata) ⇒ <code>TYPE.MetadataTypeItem</code>

<a name="AccountUser.retrieve"></a>

### AccountUser.retrieve(retrieveDir, _, buObject, [___], [key]) ⇒ <code>Promise.&lt;TYPE.MetadataTypeMapObj&gt;</code>
Retrieves SOAP based metadata of metadata type into local filesystem. executes callback with retrieved metadata

**Kind**: static method of [<code>AccountUser</code>](#AccountUser)  
**Returns**: <code>Promise.&lt;TYPE.MetadataTypeMapObj&gt;</code> - Promise of metadata  

| Param | Type | Description |
| --- | --- | --- |
| retrieveDir | <code>string</code> | Directory where retrieved metadata directory will be saved |
| _ | <code>void</code> | unused parameter |
| buObject | <code>TYPE.BuObject</code> | properties for auth |
| [___] | <code>void</code> | unused parameter |
| [key] | <code>string</code> | customer key of single item to retrieve |

<a name="AccountUser.retrieveChangelog"></a>

### AccountUser.retrieveChangelog(buObject) ⇒ <code>Promise.&lt;TYPE.MetadataTypeMapObj&gt;</code>
Retrieves SOAP based metadata of metadata type into local filesystem. executes callback with retrieved metadata

**Kind**: static method of [<code>AccountUser</code>](#AccountUser)  
**Returns**: <code>Promise.&lt;TYPE.MetadataTypeMapObj&gt;</code> - Promise of metadata  

| Param | Type | Description |
| --- | --- | --- |
| buObject | <code>TYPE.BuObject</code> | properties for auth |

<a name="AccountUser.timeSinceDate"></a>

### AccountUser.timeSinceDate(date) ⇒ <code>number</code>
**Kind**: static method of [<code>AccountUser</code>](#AccountUser)  
**Returns**: <code>number</code> - time difference  

| Param | Type | Description |
| --- | --- | --- |
| date | <code>string</code> | first date |

<a name="AccountUser.getBuName"></a>

### AccountUser.getBuName(buObject, id) ⇒ <code>string</code>
helper to print bu names

**Kind**: static method of [<code>AccountUser</code>](#AccountUser)  
**Returns**: <code>string</code> - "bu name (bu id)""  

| Param | Type | Description |
| --- | --- | --- |
| buObject | <code>TYPE.BuObject</code> | needed for eid |
| buObject.eid | <code>string</code> | needed to check for parent bu |
| id | <code>number</code> | bu id |

<a name="AccountUser.document"></a>

### AccountUser.document(buObject, [metadata]) ⇒ <code>Promise.&lt;void&gt;</code>
Creates markdown documentation of all roles

**Kind**: static method of [<code>AccountUser</code>](#AccountUser)  
**Returns**: <code>Promise.&lt;void&gt;</code> - -  

| Param | Type | Description |
| --- | --- | --- |
| buObject | <code>TYPE.BuObject</code> | properties for auth |
| [metadata] | <code>TYPE.MetadataTypeMap</code> | user list |

<a name="AccountUser._generateDocMd"></a>

### AccountUser.\_generateDocMd(users, type, columnsToPrint) ⇒ <code>string</code>
**Kind**: static method of [<code>AccountUser</code>](#AccountUser)  
**Returns**: <code>string</code> - markdown  

| Param | Type | Description |
| --- | --- | --- |
| users | <code>Array.&lt;object&gt;</code> | list of users and installed package |
| type | <code>&#x27;Installed Package&#x27;</code> \| <code>&#x27;User&#x27;</code> | choose what sub type to print |
| columnsToPrint | <code>Array.&lt;Array&gt;</code> | helper array |

<a name="AccountUser.postRetrieveTasks"></a>

### AccountUser.postRetrieveTasks(metadata) ⇒ <code>TYPE.MetadataTypeItem</code>
manages post retrieve steps

**Kind**: static method of [<code>AccountUser</code>](#AccountUser)  
**Returns**: <code>TYPE.MetadataTypeItem</code> - Array with one metadata object and one query string  

| Param | Type | Description |
| --- | --- | --- |
| metadata | <code>TYPE.MetadataTypeItem</code> | a single query |

<a name="AccountUser.parseMetadata"></a>

### AccountUser.parseMetadata(metadata) ⇒ <code>TYPE.MetadataTypeItem</code>
parses retrieved Metadata before saving

**Kind**: static method of [<code>AccountUser</code>](#AccountUser)  
**Returns**: <code>TYPE.MetadataTypeItem</code> - Array with one metadata object and one sql string  

| Param | Type | Description |
| --- | --- | --- |
| metadata | <code>TYPE.MetadataTypeItem</code> | a single query activity definition |

<a name="Asset"></a>

## Asset ⇐ [<code>MetadataType</code>](#MetadataType)
FileTransfer MetadataType

**Kind**: global class  
**Extends**: [<code>MetadataType</code>](#MetadataType)  

* [Asset](#Asset) ⇐ [<code>MetadataType</code>](#MetadataType)
    * [.retrieve(retrieveDir, _, __, [selectedSubType], [key])](#Asset.retrieve) ⇒ <code>Promise.&lt;{metadata: TYPE.AssetMap, type: string}&gt;</code>
    * [.retrieveForCache(_, [selectedSubType])](#Asset.retrieveForCache) ⇒ <code>Promise.&lt;{metadata: TYPE.AssetMap, type: string}&gt;</code>
    * [.retrieveAsTemplate(templateDir, name, templateVariables, [selectedSubType])](#Asset.retrieveAsTemplate) ⇒ <code>Promise.&lt;{metadata: TYPE.AssetItem, type: string}&gt;</code>
    * [.create(metadata)](#Asset.create) ⇒ <code>Promise</code>
    * [.update(metadata)](#Asset.update) ⇒ <code>Promise</code>
    * [.requestSubType(subType, subTypeArray, [retrieveDir], [templateName], [templateVariables], key)](#Asset.requestSubType) ⇒ <code>Promise</code>
    * [.requestAndSaveExtended(items, subType, retrieveDir, [templateVariables])](#Asset.requestAndSaveExtended) ⇒ <code>Promise</code>
    * [._retrieveExtendedFile(metadata, subType, retrieveDir)](#Asset._retrieveExtendedFile) ⇒ <code>Promise.&lt;void&gt;</code>
    * [._readExtendedFileFromFS(metadata, subType, deployDir)](#Asset._readExtendedFileFromFS) ⇒ <code>Promise.&lt;void&gt;</code>
    * [.postRetrieveTasks(metadata)](#Asset.postRetrieveTasks) ⇒ <code>TYPE.CodeExtractItem</code>
    * [.preDeployTasks(metadata, deployDir)](#Asset.preDeployTasks) ⇒ <code>Promise.&lt;TYPE.AssetItem&gt;</code>
    * [.getSubtype(metadata)](#Asset.getSubtype) ⇒ <code>TYPE.AssetSubType</code>
    * [.buildDefinitionForNested(templateDir, targetDir, metadata, templateVariables, templateName)](#Asset.buildDefinitionForNested) ⇒ <code>Promise.&lt;void&gt;</code>
    * [.buildTemplateForNested(templateDir, targetDir, metadata, templateVariables, templateName)](#Asset.buildTemplateForNested) ⇒ <code>Promise.&lt;void&gt;</code>
    * [._buildForNested(templateDir, targetDir, metadata, templateVariables, templateName, mode)](#Asset._buildForNested) ⇒ <code>Promise.&lt;void&gt;</code>
    * [.parseMetadata(metadata)](#Asset.parseMetadata) ⇒ <code>TYPE.CodeExtractItem</code>
    * [._mergeCode(metadata, deployDir, subType, [templateName], [fileListOnly])](#Asset._mergeCode) ⇒ <code>Promise.&lt;Array.&lt;TYPE.CodeExtract&gt;&gt;</code>
    * [._mergeCode_slots(prefix, metadataSlots, readDirArr, subtypeExtension, subDirArr, fileList, customerKey, [templateName], [fileListOnly])](#Asset._mergeCode_slots) ⇒ <code>Promise.&lt;void&gt;</code>
    * [._extractCode(metadata)](#Asset._extractCode) ⇒ <code>TYPE.CodeExtractItem</code>
    * [._extractCode_slots(prefix, metadataSlots, codeArr)](#Asset._extractCode_slots) ⇒ <code>void</code>
    * [.getJsonFromFS(dir, _, selectedSubType)](#Asset.getJsonFromFS) ⇒ <code>TYPE.MetadataTypeMap</code>
    * [.findSubType(templateDir, templateName)](#Asset.findSubType) ⇒ <code>Promise.&lt;TYPE.AssetSubType&gt;</code>
    * [.readSecondaryFolder(templateDir, typeDirArr, templateName, fileName)](#Asset.readSecondaryFolder) ⇒ <code>TYPE.AssetItem</code>
    * [.getFilesToCommit(keyArr)](#Asset.getFilesToCommit) ⇒ <code>Array.&lt;string&gt;</code>

<a name="Asset.retrieve"></a>

### Asset.retrieve(retrieveDir, _, __, [selectedSubType], [key]) ⇒ <code>Promise.&lt;{metadata: TYPE.AssetMap, type: string}&gt;</code>
Retrieves Metadata of Asset

**Kind**: static method of [<code>Asset</code>](#Asset)  
**Returns**: <code>Promise.&lt;{metadata: TYPE.AssetMap, type: string}&gt;</code> - Promise  

| Param | Type | Description |
| --- | --- | --- |
| retrieveDir | <code>string</code> | Directory where retrieved metadata directory will be saved |
| _ | <code>void</code> | - |
| __ | <code>void</code> | - |
| [selectedSubType] | <code>TYPE.AssetSubType</code> | optionally limit to a single subtype |
| [key] | <code>string</code> | customer key |

<a name="Asset.retrieveForCache"></a>

### Asset.retrieveForCache(_, [selectedSubType]) ⇒ <code>Promise.&lt;{metadata: TYPE.AssetMap, type: string}&gt;</code>
Retrieves asset metadata for caching

**Kind**: static method of [<code>Asset</code>](#Asset)  
**Returns**: <code>Promise.&lt;{metadata: TYPE.AssetMap, type: string}&gt;</code> - Promise  

| Param | Type | Description |
| --- | --- | --- |
| _ | <code>void</code> | - |
| [selectedSubType] | <code>string</code> | optionally limit to a single subtype |

<a name="Asset.retrieveAsTemplate"></a>

### Asset.retrieveAsTemplate(templateDir, name, templateVariables, [selectedSubType]) ⇒ <code>Promise.&lt;{metadata: TYPE.AssetItem, type: string}&gt;</code>
Retrieves asset metadata for templating

**Kind**: static method of [<code>Asset</code>](#Asset)  
**Returns**: <code>Promise.&lt;{metadata: TYPE.AssetItem, type: string}&gt;</code> - Promise  

| Param | Type | Description |
| --- | --- | --- |
| templateDir | <code>string</code> | Directory where retrieved metadata directory will be saved |
| name | <code>string</code> | name of the metadata file |
| templateVariables | <code>TYPE.TemplateMap</code> | variables to be replaced in the metadata |
| [selectedSubType] | <code>TYPE.AssetSubType</code> | optionally limit to a single subtype |

<a name="Asset.create"></a>

### Asset.create(metadata) ⇒ <code>Promise</code>
Creates a single asset

**Kind**: static method of [<code>Asset</code>](#Asset)  
**Returns**: <code>Promise</code> - Promise  

| Param | Type | Description |
| --- | --- | --- |
| metadata | <code>TYPE.AssetItem</code> | a single asset |

<a name="Asset.update"></a>

### Asset.update(metadata) ⇒ <code>Promise</code>
Updates a single asset

**Kind**: static method of [<code>Asset</code>](#Asset)  
**Returns**: <code>Promise</code> - Promise  

| Param | Type | Description |
| --- | --- | --- |
| metadata | <code>TYPE.AssetItem</code> | a single asset |

<a name="Asset.requestSubType"></a>

### Asset.requestSubType(subType, subTypeArray, [retrieveDir], [templateName], [templateVariables], key) ⇒ <code>Promise</code>
Retrieves Metadata of a specific asset type

**Kind**: static method of [<code>Asset</code>](#Asset)  
**Returns**: <code>Promise</code> - Promise  

| Param | Type | Description |
| --- | --- | --- |
| subType | <code>TYPE.AssetSubType</code> | group of similar assets to put in a folder (ie. images) |
| subTypeArray | <code>Array.&lt;TYPE.AssetSubType&gt;</code> | list of all asset types within this subtype |
| [retrieveDir] | <code>string</code> | target directory for saving assets |
| [templateName] | <code>string</code> | name of the metadata file |
| [templateVariables] | <code>TYPE.TemplateMap</code> | variables to be replaced in the metadata |
| key | <code>string</code> | customer key to filter by |

<a name="Asset.requestAndSaveExtended"></a>

### Asset.requestAndSaveExtended(items, subType, retrieveDir, [templateVariables]) ⇒ <code>Promise</code>
Retrieves extended metadata (files or extended content) of asset

**Kind**: static method of [<code>Asset</code>](#Asset)  
**Returns**: <code>Promise</code> - Promise  

| Param | Type | Description |
| --- | --- | --- |
| items | <code>Array</code> | array of items to retrieve |
| subType | <code>TYPE.AssetSubType</code> | group of similar assets to put in a folder (ie. images) |
| retrieveDir | <code>string</code> | target directory for saving assets |
| [templateVariables] | <code>TYPE.TemplateMap</code> | variables to be replaced in the metadata |

<a name="Asset._retrieveExtendedFile"></a>

### Asset.\_retrieveExtendedFile(metadata, subType, retrieveDir) ⇒ <code>Promise.&lt;void&gt;</code>
Some metadata types store their actual content as a separate file, e.g. images
This method retrieves these and saves them alongside the metadata json

**Kind**: static method of [<code>Asset</code>](#Asset)  
**Returns**: <code>Promise.&lt;void&gt;</code> - -  

| Param | Type | Description |
| --- | --- | --- |
| metadata | <code>TYPE.AssetItem</code> | a single asset |
| subType | <code>TYPE.AssetSubType</code> | group of similar assets to put in a folder (ie. images) |
| retrieveDir | <code>string</code> | target directory for saving assets |

<a name="Asset._readExtendedFileFromFS"></a>

### Asset.\_readExtendedFileFromFS(metadata, subType, deployDir) ⇒ <code>Promise.&lt;void&gt;</code>
helper for this.preDeployTasks()
Some metadata types store their actual content as a separate file, e.g. images
This method reads these from the local FS stores them in the metadata object allowing to deploy it

**Kind**: static method of [<code>Asset</code>](#Asset)  
**Returns**: <code>Promise.&lt;void&gt;</code> - -  

| Param | Type | Description |
| --- | --- | --- |
| metadata | <code>TYPE.AssetItem</code> | a single asset |
| subType | <code>TYPE.AssetSubType</code> | group of similar assets to put in a folder (ie. images) |
| deployDir | <code>string</code> | directory of deploy files |

<a name="Asset.postRetrieveTasks"></a>

### Asset.postRetrieveTasks(metadata) ⇒ <code>TYPE.CodeExtractItem</code>
manages post retrieve steps

**Kind**: static method of [<code>Asset</code>](#Asset)  
**Returns**: <code>TYPE.CodeExtractItem</code> - metadata  

| Param | Type | Description |
| --- | --- | --- |
| metadata | <code>TYPE.AssetItem</code> | a single asset |

<a name="Asset.preDeployTasks"></a>

### Asset.preDeployTasks(metadata, deployDir) ⇒ <code>Promise.&lt;TYPE.AssetItem&gt;</code>
prepares an asset definition for deployment

**Kind**: static method of [<code>Asset</code>](#Asset)  
**Returns**: <code>Promise.&lt;TYPE.AssetItem&gt;</code> - Promise  

| Param | Type | Description |
| --- | --- | --- |
| metadata | <code>TYPE.AssetItem</code> | a single asset |
| deployDir | <code>string</code> | directory of deploy files |

<a name="Asset.getSubtype"></a>

### Asset.getSubtype(metadata) ⇒ <code>TYPE.AssetSubType</code>
determines the subtype of the current asset

**Kind**: static method of [<code>Asset</code>](#Asset)  
**Returns**: <code>TYPE.AssetSubType</code> - subtype  

| Param | Type | Description |
| --- | --- | --- |
| metadata | <code>TYPE.AssetItem</code> | a single asset |

<a name="Asset.buildDefinitionForNested"></a>

### Asset.buildDefinitionForNested(templateDir, targetDir, metadata, templateVariables, templateName) ⇒ <code>Promise.&lt;void&gt;</code>
helper for buildDefinition
handles extracted code if any are found for complex types

**Kind**: static method of [<code>Asset</code>](#Asset)  
**Returns**: <code>Promise.&lt;void&gt;</code> - Promise  

| Param | Type | Description |
| --- | --- | --- |
| templateDir | <code>string</code> | Directory where metadata templates are stored |
| targetDir | <code>string</code> | Directory where built definitions will be saved |
| metadata | <code>TYPE.AssetItem</code> | main JSON file that was read from file system |
| templateVariables | <code>TYPE.TemplateMap</code> | variables to be replaced in the metadata |
| templateName | <code>string</code> | name of the template to be built |

<a name="Asset.buildTemplateForNested"></a>

### Asset.buildTemplateForNested(templateDir, targetDir, metadata, templateVariables, templateName) ⇒ <code>Promise.&lt;void&gt;</code>
helper for buildTemplate
handles extracted code if any are found for complex types

**Kind**: static method of [<code>Asset</code>](#Asset)  
**Returns**: <code>Promise.&lt;void&gt;</code> - void  

| Param | Type | Description |
| --- | --- | --- |
| templateDir | <code>string</code> | Directory where metadata templates are stored |
| targetDir | <code>string</code> \| <code>Array.&lt;string&gt;</code> | (List of) Directory where built definitions will be saved |
| metadata | <code>TYPE.AssetItem</code> | main JSON file that was read from file system |
| templateVariables | <code>TYPE.TemplateMap</code> | variables to be replaced in the metadata |
| templateName | <code>string</code> | name of the template to be built |

**Example**  
```js
assets of type codesnippetblock will result in 1 json and 1 amp/html file. both files need to be run through templating
```
<a name="Asset._buildForNested"></a>

### Asset.\_buildForNested(templateDir, targetDir, metadata, templateVariables, templateName, mode) ⇒ <code>Promise.&lt;void&gt;</code>
helper for buildDefinition
handles extracted code if any are found for complex types

**Kind**: static method of [<code>Asset</code>](#Asset)  
**Returns**: <code>Promise.&lt;void&gt;</code> - Promise  

| Param | Type | Description |
| --- | --- | --- |
| templateDir | <code>string</code> | Directory where metadata templates are stored |
| targetDir | <code>string</code> | Directory where built definitions will be saved |
| metadata | <code>TYPE.AssetItem</code> | main JSON file that was read from file system |
| templateVariables | <code>TYPE.TemplateMap</code> | variables to be replaced in the metadata |
| templateName | <code>string</code> | name of the template to be built |
| mode | <code>&#x27;definition&#x27;</code> \| <code>&#x27;template&#x27;</code> | defines what we use this helper for |

<a name="Asset.parseMetadata"></a>

### Asset.parseMetadata(metadata) ⇒ <code>TYPE.CodeExtractItem</code>
parses retrieved Metadata before saving

**Kind**: static method of [<code>Asset</code>](#Asset)  
**Returns**: <code>TYPE.CodeExtractItem</code> - parsed metadata definition  

| Param | Type | Description |
| --- | --- | --- |
| metadata | <code>TYPE.AssetItem</code> | a single asset definition |

<a name="Asset._mergeCode"></a>

### Asset.\_mergeCode(metadata, deployDir, subType, [templateName], [fileListOnly]) ⇒ <code>Promise.&lt;Array.&lt;TYPE.CodeExtract&gt;&gt;</code>
helper for this.preDeployTasks() that loads extracted code content back into JSON

**Kind**: static method of [<code>Asset</code>](#Asset)  
**Returns**: <code>Promise.&lt;Array.&lt;TYPE.CodeExtract&gt;&gt;</code> - fileList for templating (disregarded during deployment)  

| Param | Type | Default | Description |
| --- | --- | --- | --- |
| metadata | <code>TYPE.AssetItem</code> |  | a single asset definition |
| deployDir | <code>string</code> |  | directory of deploy files |
| subType | <code>TYPE.AssetSubType</code> |  | asset-subtype name |
| [templateName] | <code>string</code> |  | name of the template used to built defintion (prior applying templating) |
| [fileListOnly] | <code>boolean</code> | <code>false</code> | does not read file contents nor update metadata if true |

<a name="Asset._mergeCode_slots"></a>

### Asset.\_mergeCode\_slots(prefix, metadataSlots, readDirArr, subtypeExtension, subDirArr, fileList, customerKey, [templateName], [fileListOnly]) ⇒ <code>Promise.&lt;void&gt;</code>
helper for this.preDeployTasks() that loads extracted code content back into JSON

**Kind**: static method of [<code>Asset</code>](#Asset)  
**Returns**: <code>Promise.&lt;void&gt;</code> - -  

| Param | Type | Default | Description |
| --- | --- | --- | --- |
| prefix | <code>string</code> |  | usually the customerkey |
| metadataSlots | <code>object</code> |  | metadata.views.html.slots or deeper slots.<>.blocks.<>.slots |
| readDirArr | <code>Array.&lt;string&gt;</code> |  | directory of deploy files |
| subtypeExtension | <code>string</code> |  | asset-subtype name ending on -meta |
| subDirArr | <code>Array.&lt;string&gt;</code> |  | directory of files w/o leading deploy dir |
| fileList | <code>Array.&lt;object&gt;</code> |  | directory of files w/o leading deploy dir |
| customerKey | <code>string</code> |  | external key of template (could have been changed if used during templating) |
| [templateName] | <code>string</code> |  | name of the template used to built defintion (prior applying templating) |
| [fileListOnly] | <code>boolean</code> | <code>false</code> | does not read file contents nor update metadata if true |

<a name="Asset._extractCode"></a>

### Asset.\_extractCode(metadata) ⇒ <code>TYPE.CodeExtractItem</code>
helper for this.parseMetadata() that finds code content in JSON and extracts it
to allow saving that separately and formatted

**Kind**: static method of [<code>Asset</code>](#Asset)  
**Returns**: <code>TYPE.CodeExtractItem</code> - { json: metadata, codeArr: object[], subFolder: string[] }  

| Param | Type | Description |
| --- | --- | --- |
| metadata | <code>TYPE.AssetItem</code> | a single asset definition |

<a name="Asset._extractCode_slots"></a>

### Asset.\_extractCode\_slots(prefix, metadataSlots, codeArr) ⇒ <code>void</code>
**Kind**: static method of [<code>Asset</code>](#Asset)  

| Param | Type | Description |
| --- | --- | --- |
| prefix | <code>string</code> | usually the customerkey |
| metadataSlots | <code>object</code> | metadata.views.html.slots or deeper slots.<>.blocks.<>.slots |
| codeArr | <code>Array.&lt;object&gt;</code> | to be extended array for extracted code |

<a name="Asset.getJsonFromFS"></a>

### Asset.getJsonFromFS(dir, _, selectedSubType) ⇒ <code>TYPE.MetadataTypeMap</code>
Returns file contents mapped to their fileName without '.json' ending

**Kind**: static method of [<code>Asset</code>](#Asset)  
**Returns**: <code>TYPE.MetadataTypeMap</code> - fileName => fileContent map  

| Param | Type | Description |
| --- | --- | --- |
| dir | <code>string</code> | directory that contains '.json' files to be read |
| _ | <code>void</code> | not used by type asset |
| selectedSubType | <code>string</code> | asset, message, ... |

<a name="Asset.findSubType"></a>

### Asset.findSubType(templateDir, templateName) ⇒ <code>Promise.&lt;TYPE.AssetSubType&gt;</code>
check template directory for complex types that open subfolders for their subtypes

**Kind**: static method of [<code>Asset</code>](#Asset)  
**Returns**: <code>Promise.&lt;TYPE.AssetSubType&gt;</code> - subtype name  

| Param | Type | Description |
| --- | --- | --- |
| templateDir | <code>string</code> | Directory where metadata templates are stored |
| templateName | <code>string</code> | name of the metadata file |

<a name="Asset.readSecondaryFolder"></a>

### Asset.readSecondaryFolder(templateDir, typeDirArr, templateName, fileName) ⇒ <code>TYPE.AssetItem</code>
optional method used for some types to try a different folder structure

**Kind**: static method of [<code>Asset</code>](#Asset)  
**Returns**: <code>TYPE.AssetItem</code> - metadata  

| Param | Type | Description |
| --- | --- | --- |
| templateDir | <code>string</code> | Directory where metadata templates are stored |
| typeDirArr | <code>Array.&lt;string&gt;</code> | current subdir for this type |
| templateName | <code>string</code> | name of the metadata template |
| fileName | <code>string</code> | name of the metadata template file w/o extension |

<a name="Asset.getFilesToCommit"></a>

### Asset.getFilesToCommit(keyArr) ⇒ <code>Array.&lt;string&gt;</code>
should return only the json for all but asset, query and script that are saved as multiple files
additionally, the documentation for dataExtension and automation should be returned

**Kind**: static method of [<code>Asset</code>](#Asset)  
**Returns**: <code>Array.&lt;string&gt;</code> - list of all files that need to be committed in a flat array ['path/file1.ext', 'path/file2.ext']  

| Param | Type | Description |
| --- | --- | --- |
| keyArr | <code>Array.&lt;string&gt;</code> | customerkey of the metadata |

<a name="AttributeGroup"></a>

## AttributeGroup ⇐ [<code>MetadataType</code>](#MetadataType)
AttributeGroup MetadataType

**Kind**: global class  
**Extends**: [<code>MetadataType</code>](#MetadataType)  

* [AttributeGroup](#AttributeGroup) ⇐ [<code>MetadataType</code>](#MetadataType)
    * [.retrieve(retrieveDir, [_], [__], [___], [key])](#AttributeGroup.retrieve) ⇒ <code>Promise.&lt;TYPE.MetadataTypeMapObj&gt;</code>
    * [.retrieveForCache()](#AttributeGroup.retrieveForCache) ⇒ <code>Promise.&lt;TYPE.MetadataTypeMapObj&gt;</code>

<a name="AttributeGroup.retrieve"></a>

### AttributeGroup.retrieve(retrieveDir, [_], [__], [___], [key]) ⇒ <code>Promise.&lt;TYPE.MetadataTypeMapObj&gt;</code>
Retrieves Metadata of schema attribute groups.

**Kind**: static method of [<code>AttributeGroup</code>](#AttributeGroup)  
**Returns**: <code>Promise.&lt;TYPE.MetadataTypeMapObj&gt;</code> - Promise of metadata  

| Param | Type | Description |
| --- | --- | --- |
| retrieveDir | <code>string</code> | Directory where retrieved metadata directory will be saved |
| [_] | <code>void</code> | unused parameter |
| [__] | <code>void</code> | unused parameter |
| [___] | <code>void</code> | unused parameter |
| [key] | <code>string</code> | customer key of single item to retrieve |

<a name="AttributeGroup.retrieveForCache"></a>

### AttributeGroup.retrieveForCache() ⇒ <code>Promise.&lt;TYPE.MetadataTypeMapObj&gt;</code>
Retrieves Metadata of schema attribute groups for caching.

**Kind**: static method of [<code>AttributeGroup</code>](#AttributeGroup)  
**Returns**: <code>Promise.&lt;TYPE.MetadataTypeMapObj&gt;</code> - Promise of metadata  
<a name="Automation"></a>

## Automation ⇐ [<code>MetadataType</code>](#MetadataType)
Automation MetadataType

**Kind**: global class  
**Extends**: [<code>MetadataType</code>](#MetadataType)  

* [Automation](#Automation) ⇐ [<code>MetadataType</code>](#MetadataType)
    * [.retrieve(retrieveDir, [_], [__], [___], [key])](#Automation.retrieve) ⇒ <code>Promise.&lt;TYPE.AutomationMapObj&gt;</code>
    * [.retrieveChangelog()](#Automation.retrieveChangelog) ⇒ <code>Promise.&lt;TYPE.AutomationMapObj&gt;</code>
    * [.retrieveForCache()](#Automation.retrieveForCache) ⇒ <code>Promise.&lt;TYPE.AutomationMapObj&gt;</code>
    * [.retrieveAsTemplate(templateDir, name, templateVariables)](#Automation.retrieveAsTemplate) ⇒ <code>Promise.&lt;TYPE.AutomationItemObj&gt;</code>
    * [.postRetrieveTasks(metadata)](#Automation.postRetrieveTasks) ⇒ <code>TYPE.AutomationItem</code>
    * [.deploy(metadata, targetBU, retrieveDir)](#Automation.deploy) ⇒ <code>Promise.&lt;TYPE.AutomationMap&gt;</code>
    * [.create(metadata)](#Automation.create) ⇒ <code>Promise</code>
    * [.update(metadata, metadataBefore)](#Automation.update) ⇒ <code>Promise</code>
    * [.preDeployTasks(metadata)](#Automation.preDeployTasks) ⇒ <code>Promise.&lt;TYPE.AutomationItem&gt;</code>
    * [.validateDeployMetadata(metadata)](#Automation.validateDeployMetadata) ⇒ <code>boolean</code>
    * [.postDeployTasks(metadata, originalMetadata)](#Automation.postDeployTasks) ⇒ <code>Promise.&lt;void&gt;</code>
    * [.parseMetadata(metadata)](#Automation.parseMetadata) ⇒ <code>TYPE.AutomationItem</code>
    * [._buildSchedule(scheduleObject)](#Automation._buildSchedule) ⇒ <code>TYPE.AutomationScheduleSoap</code>
    * [._calcTime(offsetServer, dateInput, [offsetInput])](#Automation._calcTime) ⇒ <code>string</code>
    * [.document(buObject, [metadata])](#Automation.document) ⇒ <code>Promise.&lt;void&gt;</code>
    * [.getFilesToCommit(keyArr)](#Automation.getFilesToCommit) ⇒ <code>Array.&lt;string&gt;</code>

<a name="Automation.retrieve"></a>

### Automation.retrieve(retrieveDir, [_], [__], [___], [key]) ⇒ <code>Promise.&lt;TYPE.AutomationMapObj&gt;</code>
Retrieves Metadata of Automation

**Kind**: static method of [<code>Automation</code>](#Automation)  
**Returns**: <code>Promise.&lt;TYPE.AutomationMapObj&gt;</code> - Promise of metadata  

| Param | Type | Description |
| --- | --- | --- |
| retrieveDir | <code>string</code> | Directory where retrieved metadata directory will be saved |
| [_] | <code>void</code> | unused parameter |
| [__] | <code>void</code> | unused parameter |
| [___] | <code>void</code> | unused parameter |
| [key] | <code>string</code> | customer key of single item to retrieve |

<a name="Automation.retrieveChangelog"></a>

### Automation.retrieveChangelog() ⇒ <code>Promise.&lt;TYPE.AutomationMapObj&gt;</code>
Retrieves Metadata of Automation

**Kind**: static method of [<code>Automation</code>](#Automation)  
**Returns**: <code>Promise.&lt;TYPE.AutomationMapObj&gt;</code> - Promise of metadata  
<a name="Automation.retrieveForCache"></a>

### Automation.retrieveForCache() ⇒ <code>Promise.&lt;TYPE.AutomationMapObj&gt;</code>
Retrieves automation metadata for caching

**Kind**: static method of [<code>Automation</code>](#Automation)  
**Returns**: <code>Promise.&lt;TYPE.AutomationMapObj&gt;</code> - Promise of metadata  
<a name="Automation.retrieveAsTemplate"></a>

### Automation.retrieveAsTemplate(templateDir, name, templateVariables) ⇒ <code>Promise.&lt;TYPE.AutomationItemObj&gt;</code>
Retrieve a specific Automation Definition by Name

**Kind**: static method of [<code>Automation</code>](#Automation)  
**Returns**: <code>Promise.&lt;TYPE.AutomationItemObj&gt;</code> - Promise of metadata  

| Param | Type | Description |
| --- | --- | --- |
| templateDir | <code>string</code> | Directory where retrieved metadata directory will be saved |
| name | <code>string</code> | name of the metadata file |
| templateVariables | <code>TYPE.TemplateMap</code> | variables to be replaced in the metadata |

<a name="Automation.postRetrieveTasks"></a>

### Automation.postRetrieveTasks(metadata) ⇒ <code>TYPE.AutomationItem</code>
manages post retrieve steps

**Kind**: static method of [<code>Automation</code>](#Automation)  
**Returns**: <code>TYPE.AutomationItem</code> - metadata  

| Param | Type | Description |
| --- | --- | --- |
| metadata | <code>TYPE.AutomationItem</code> | a single automation |

<a name="Automation.deploy"></a>

### Automation.deploy(metadata, targetBU, retrieveDir) ⇒ <code>Promise.&lt;TYPE.AutomationMap&gt;</code>
Deploys automation - the saved file is the original one due to large differences required for deployment

**Kind**: static method of [<code>Automation</code>](#Automation)  
**Returns**: <code>Promise.&lt;TYPE.AutomationMap&gt;</code> - Promise  

| Param | Type | Description |
| --- | --- | --- |
| metadata | <code>TYPE.AutomationMap</code> | metadata mapped by their keyField |
| targetBU | <code>string</code> | name/shorthand of target businessUnit for mapping |
| retrieveDir | <code>string</code> | directory where metadata after deploy should be saved |

<a name="Automation.create"></a>

### Automation.create(metadata) ⇒ <code>Promise</code>
Creates a single automation

**Kind**: static method of [<code>Automation</code>](#Automation)  
**Returns**: <code>Promise</code> - Promise  

| Param | Type | Description |
| --- | --- | --- |
| metadata | <code>TYPE.AutomationItem</code> | single metadata entry |

<a name="Automation.update"></a>

### Automation.update(metadata, metadataBefore) ⇒ <code>Promise</code>
Updates a single automation

**Kind**: static method of [<code>Automation</code>](#Automation)  
**Returns**: <code>Promise</code> - Promise  

| Param | Type | Description |
| --- | --- | --- |
| metadata | <code>TYPE.AutomationItem</code> | single metadata entry |
| metadataBefore | <code>TYPE.AutomationItem</code> | metadata mapped by their keyField |

<a name="Automation.preDeployTasks"></a>

### Automation.preDeployTasks(metadata) ⇒ <code>Promise.&lt;TYPE.AutomationItem&gt;</code>
Gets executed before deploying metadata

**Kind**: static method of [<code>Automation</code>](#Automation)  
**Returns**: <code>Promise.&lt;TYPE.AutomationItem&gt;</code> - Promise  

| Param | Type | Description |
| --- | --- | --- |
| metadata | <code>TYPE.AutomationItem</code> | metadata mapped by their keyField |

<a name="Automation.validateDeployMetadata"></a>

### Automation.validateDeployMetadata(metadata) ⇒ <code>boolean</code>
Validates the automation to be sure it can be deployed.
Whitelisted Activites are deployed but require configuration

**Kind**: static method of [<code>Automation</code>](#Automation)  
**Returns**: <code>boolean</code> - result if automation can be deployed based on steps  

| Param | Type | Description |
| --- | --- | --- |
| metadata | <code>TYPE.AutomationItem</code> | single automation record |

<a name="Automation.postDeployTasks"></a>

### Automation.postDeployTasks(metadata, originalMetadata) ⇒ <code>Promise.&lt;void&gt;</code>
Gets executed after deployment of metadata type

**Kind**: static method of [<code>Automation</code>](#Automation)  
**Returns**: <code>Promise.&lt;void&gt;</code> - -  

| Param | Type | Description |
| --- | --- | --- |
| metadata | <code>TYPE.AutomationMap</code> | metadata mapped by their keyField |
| originalMetadata | <code>TYPE.AutomationMap</code> | metadata to be updated (contains additioanl fields) |

<a name="Automation.parseMetadata"></a>

### Automation.parseMetadata(metadata) ⇒ <code>TYPE.AutomationItem</code>
parses retrieved Metadata before saving

**Kind**: static method of [<code>Automation</code>](#Automation)  
**Returns**: <code>TYPE.AutomationItem</code> - parsed item  

| Param | Type | Description |
| --- | --- | --- |
| metadata | <code>TYPE.AutomationItem</code> | a single automation definition |

<a name="Automation._buildSchedule"></a>

### Automation.\_buildSchedule(scheduleObject) ⇒ <code>TYPE.AutomationScheduleSoap</code>
Builds a schedule object to be used for scheduling an automation
based on combination of ical string and start/end dates.

**Kind**: static method of [<code>Automation</code>](#Automation)  
**Returns**: <code>TYPE.AutomationScheduleSoap</code> - Schedulable object for soap API (currently not rest supported)  

| Param | Type | Description |
| --- | --- | --- |
| scheduleObject | <code>TYPE.AutomationSchedule</code> | child of automation metadata used for scheduling |

<a name="Automation._calcTime"></a>

### Automation.\_calcTime(offsetServer, dateInput, [offsetInput]) ⇒ <code>string</code>
used to convert dates to the system timezone required for startDate

**Kind**: static method of [<code>Automation</code>](#Automation)  
**Returns**: <code>string</code> - date in server  

| Param | Type | Description |
| --- | --- | --- |
| offsetServer | <code>number</code> | stack4: US Mountain time (UTC-7); other stacks: US Central (UTC-6) |
| dateInput | <code>string</code> \| <code>Date</code> | date in ISO format (2021-12-05T20:00:00.983) |
| [offsetInput] | <code>string</code> | timzone difference (+02:00) |

<a name="Automation.document"></a>

### Automation.document(buObject, [metadata]) ⇒ <code>Promise.&lt;void&gt;</code>
Parses metadata into a readable Markdown/HTML format then saves it

**Kind**: static method of [<code>Automation</code>](#Automation)  
**Returns**: <code>Promise.&lt;void&gt;</code> - -  

| Param | Type | Description |
| --- | --- | --- |
| buObject | <code>TYPE.BuObject</code> | properties for auth |
| [metadata] | <code>TYPE.AutomationMap</code> | a list of dataExtension definitions |

<a name="Automation.getFilesToCommit"></a>

### Automation.getFilesToCommit(keyArr) ⇒ <code>Array.&lt;string&gt;</code>
should return only the json for all but asset, query and script that are saved as multiple files
additionally, the documentation for dataExtension and automation should be returned

**Kind**: static method of [<code>Automation</code>](#Automation)  
**Returns**: <code>Array.&lt;string&gt;</code> - list of all files that need to be committed in a flat array ['path/file1.ext', 'path/file2.ext']  

| Param | Type | Description |
| --- | --- | --- |
| keyArr | <code>Array.&lt;string&gt;</code> | customerkey of the metadata |

<a name="Campaign"></a>

## Campaign ⇐ [<code>MetadataType</code>](#MetadataType)
Campaign MetadataType

**Kind**: global class  
**Extends**: [<code>MetadataType</code>](#MetadataType)  

* [Campaign](#Campaign) ⇐ [<code>MetadataType</code>](#MetadataType)
    * [.retrieve(retrieveDir, [_], [__], [___], [key])](#Campaign.retrieve) ⇒ <code>Promise.&lt;TYPE.MetadataTypeMapObj&gt;</code>
    * [.getAssetTags(retrieveDir, id, name)](#Campaign.getAssetTags) ⇒ <code>Promise.&lt;TYPE.MetadataTypeMapObj&gt;</code>

<a name="Campaign.retrieve"></a>

### Campaign.retrieve(retrieveDir, [_], [__], [___], [key]) ⇒ <code>Promise.&lt;TYPE.MetadataTypeMapObj&gt;</code>
Retrieves Metadata of campaigns. Afterwards, starts metadata retrieval for their campaign assets

**Kind**: static method of [<code>Campaign</code>](#Campaign)  
**Returns**: <code>Promise.&lt;TYPE.MetadataTypeMapObj&gt;</code> - Promise  

| Param | Type | Description |
| --- | --- | --- |
| retrieveDir | <code>string</code> | Directory where retrieved metadata directory will be saved |
| [_] | <code>void</code> | unused parameter |
| [__] | <code>void</code> | unused parameter |
| [___] | <code>void</code> | unused parameter |
| [key] | <code>string</code> | customer key of single item to retrieve |

<a name="Campaign.getAssetTags"></a>

### Campaign.getAssetTags(retrieveDir, id, name) ⇒ <code>Promise.&lt;TYPE.MetadataTypeMapObj&gt;</code>
Parses campaign asset response body and returns metadata entries mapped to their id

**Kind**: static method of [<code>Campaign</code>](#Campaign)  
**Returns**: <code>Promise.&lt;TYPE.MetadataTypeMapObj&gt;</code> - Campaign Asset Object  

| Param | Type | Description |
| --- | --- | --- |
| retrieveDir | <code>string</code> | folder where to save |
| id | <code>string</code> | of camapaign to retrieve |
| name | <code>string</code> | of camapaign for saving |

<a name="ContentArea"></a>

## ContentArea ⇐ [<code>MetadataType</code>](#MetadataType)
ContentArea MetadataType

**Kind**: global class  
**Extends**: [<code>MetadataType</code>](#MetadataType)  

* [ContentArea](#ContentArea) ⇐ [<code>MetadataType</code>](#MetadataType)
    * [.retrieve(retrieveDir, [_], [__], [___], [key])](#ContentArea.retrieve) ⇒ <code>Promise.&lt;TYPE.MetadataTypeMapObj&gt;</code>
    * [.postRetrieveTasks(metadata)](#ContentArea.postRetrieveTasks) ⇒ <code>TYPE.MetadataTypeItem</code>
    * [.parseMetadata(metadata)](#ContentArea.parseMetadata) ⇒ <code>TYPE.MetadataTypeItem</code>

<a name="ContentArea.retrieve"></a>

### ContentArea.retrieve(retrieveDir, [_], [__], [___], [key]) ⇒ <code>Promise.&lt;TYPE.MetadataTypeMapObj&gt;</code>
Retrieves SOAP based metadata of metadata type into local filesystem. executes callback with retrieved metadata

**Kind**: static method of [<code>ContentArea</code>](#ContentArea)  
**Returns**: <code>Promise.&lt;TYPE.MetadataTypeMapObj&gt;</code> - Promise of metadata  

| Param | Type | Description |
| --- | --- | --- |
| retrieveDir | <code>string</code> | Directory where retrieved metadata directory will be saved |
| [_] | <code>void</code> | unused parameter |
| [__] | <code>void</code> | unused parameter |
| [___] | <code>void</code> | unused parameter |
| [key] | <code>string</code> | customer key of single item to retrieve |

<a name="ContentArea.postRetrieveTasks"></a>

### ContentArea.postRetrieveTasks(metadata) ⇒ <code>TYPE.MetadataTypeItem</code>
manages post retrieve steps

**Kind**: static method of [<code>ContentArea</code>](#ContentArea)  
**Returns**: <code>TYPE.MetadataTypeItem</code> - parsed item  

| Param | Type | Description |
| --- | --- | --- |
| metadata | <code>TYPE.MetadataTypeItem</code> | a single item |

<a name="ContentArea.parseMetadata"></a>

### ContentArea.parseMetadata(metadata) ⇒ <code>TYPE.MetadataTypeItem</code>
parses retrieved Metadata before saving

**Kind**: static method of [<code>ContentArea</code>](#ContentArea)  
**Returns**: <code>TYPE.MetadataTypeItem</code> - parsed item  

| Param | Type | Description |
| --- | --- | --- |
| metadata | <code>TYPE.MetadataTypeItem</code> | a single item |

<a name="DataExtension"></a>

## DataExtension ⇐ [<code>MetadataType</code>](#MetadataType)
DataExtension MetadataType

**Kind**: global class  
**Extends**: [<code>MetadataType</code>](#MetadataType)  

* [DataExtension](#DataExtension) ⇐ [<code>MetadataType</code>](#MetadataType)
    * [.upsert(desToDeploy, _, buObject)](#DataExtension.upsert) ⇒ <code>Promise</code>
    * [._filterUpsertResults(res)](#DataExtension._filterUpsertResults) ⇒ <code>boolean</code>
    * [.create(metadata)](#DataExtension.create) ⇒ <code>Promise</code>
    * [.update(metadata)](#DataExtension.update) ⇒ <code>Promise</code>
    * [.postDeployTasks(upsertedMetadata, originalMetadata)](#DataExtension.postDeployTasks) ⇒ <code>void</code>
    * [.retrieve(retrieveDir, [additionalFields], buObject, [_], [key], [isDeploy])](#DataExtension.retrieve) ⇒ <code>Promise.&lt;{metadata: TYPE.DataExtensionMap, type: string}&gt;</code>
    * [.retrieveChangelog([buObject], [additionalFields])](#DataExtension.retrieveChangelog) ⇒ <code>Promise.&lt;{metadata: TYPE.DataExtensionMap, type: string}&gt;</code>
    * [.postRetrieveTasks(metadata)](#DataExtension.postRetrieveTasks) ⇒ <code>TYPE.DataExtensionItem</code>
    * [.preDeployTasks(metadata)](#DataExtension.preDeployTasks) ⇒ <code>Promise.&lt;TYPE.DataExtensionItem&gt;</code>
    * [.document(buObject, [metadata])](#DataExtension.document) ⇒ <code>Promise.&lt;void&gt;</code>
    * [.deleteByKey(buObject, customerKey)](#DataExtension.deleteByKey) ⇒ <code>Promise.&lt;boolean&gt;</code>
    * [.postDeleteTasks(buObject, customerKey)](#DataExtension.postDeleteTasks) ⇒ <code>void</code>
    * [.retrieveForCache(buObject, [_], [isDeploy])](#DataExtension.retrieveForCache) ⇒ <code>Promise.&lt;{metadata: TYPE.DataExtensionMap, type: string}&gt;</code>
    * [.retrieveAsTemplate(templateDir, name, templateVariables)](#DataExtension.retrieveAsTemplate) ⇒ <code>Promise.&lt;{metadata: DataExtension, type: string}&gt;</code>
    * [.getFilesToCommit(keyArr)](#DataExtension.getFilesToCommit) ⇒ <code>Array.&lt;string&gt;</code>

<a name="DataExtension.upsert"></a>

### DataExtension.upsert(desToDeploy, _, buObject) ⇒ <code>Promise</code>
Upserts dataExtensions after retrieving them from source and target to compare
if create or update operation is needed.

**Kind**: static method of [<code>DataExtension</code>](#DataExtension)  
**Returns**: <code>Promise</code> - Promise  

| Param | Type | Description |
| --- | --- | --- |
| desToDeploy | <code>TYPE.DataExtensionMap</code> | dataExtensions mapped by their customerKey |
| _ | <code>void</code> | unused parameter |
| buObject | <code>TYPE.BuObject</code> | properties for auth |

<a name="DataExtension._filterUpsertResults"></a>

### DataExtension.\_filterUpsertResults(res) ⇒ <code>boolean</code>
helper for upsert()

**Kind**: static method of [<code>DataExtension</code>](#DataExtension)  
**Returns**: <code>boolean</code> - true: keep, false: discard  

| Param | Type | Description |
| --- | --- | --- |
| res | <code>object</code> | - |

<a name="DataExtension.create"></a>

### DataExtension.create(metadata) ⇒ <code>Promise</code>
Create a single dataExtension. Also creates their columns in 'dataExtension.columns'

**Kind**: static method of [<code>DataExtension</code>](#DataExtension)  
**Returns**: <code>Promise</code> - Promise  

| Param | Type | Description |
| --- | --- | --- |
| metadata | <code>TYPE.DataExtensionItem</code> | single metadata entry |

<a name="DataExtension.update"></a>

### DataExtension.update(metadata) ⇒ <code>Promise</code>
Updates a single dataExtension. Also updates their columns in 'dataExtension.columns'

**Kind**: static method of [<code>DataExtension</code>](#DataExtension)  
**Returns**: <code>Promise</code> - Promise  

| Param | Type | Description |
| --- | --- | --- |
| metadata | <code>TYPE.DataExtensionItem</code> | single metadata entry |

<a name="DataExtension.postDeployTasks"></a>

### DataExtension.postDeployTasks(upsertedMetadata, originalMetadata) ⇒ <code>void</code>
Gets executed after deployment of metadata type

**Kind**: static method of [<code>DataExtension</code>](#DataExtension)  

| Param | Type | Description |
| --- | --- | --- |
| upsertedMetadata | <code>TYPE.DataExtensionMap</code> | metadata mapped by their keyField |
| originalMetadata | <code>TYPE.DataExtensionMap</code> | metadata to be updated (contains additioanl fields) |

<a name="DataExtension.retrieve"></a>

### DataExtension.retrieve(retrieveDir, [additionalFields], buObject, [_], [key], [isDeploy]) ⇒ <code>Promise.&lt;{metadata: TYPE.DataExtensionMap, type: string}&gt;</code>
Retrieves dataExtension metadata. Afterwards starts retrieval of dataExtensionColumn metadata retrieval

**Kind**: static method of [<code>DataExtension</code>](#DataExtension)  
**Returns**: <code>Promise.&lt;{metadata: TYPE.DataExtensionMap, type: string}&gt;</code> - Promise of item map  

| Param | Type | Description |
| --- | --- | --- |
| retrieveDir | <code>string</code> | Directory where retrieved metadata directory will be saved |
| [additionalFields] | <code>Array.&lt;string&gt;</code> | Returns specified fields even if their retrieve definition is not set to true |
| buObject | <code>TYPE.BuObject</code> | properties for auth |
| [_] | <code>void</code> | unused parameter |
| [key] | <code>string</code> | customer key of single item to retrieve |
| [isDeploy] | <code>boolean</code> | used to signal that fields shall be retrieve in caching mode |

<a name="DataExtension.retrieveChangelog"></a>

### DataExtension.retrieveChangelog([buObject], [additionalFields]) ⇒ <code>Promise.&lt;{metadata: TYPE.DataExtensionMap, type: string}&gt;</code>
Retrieves dataExtension metadata. Afterwards starts retrieval of dataExtensionColumn metadata retrieval

**Kind**: static method of [<code>DataExtension</code>](#DataExtension)  
**Returns**: <code>Promise.&lt;{metadata: TYPE.DataExtensionMap, type: string}&gt;</code> - Promise of item map  

| Param | Type | Description |
| --- | --- | --- |
| [buObject] | <code>TYPE.BuObject</code> | properties for auth |
| [additionalFields] | <code>Array.&lt;string&gt;</code> | Returns specified fields even if their retrieve definition is not set to true |

<a name="DataExtension.postRetrieveTasks"></a>

### DataExtension.postRetrieveTasks(metadata) ⇒ <code>TYPE.DataExtensionItem</code>
manages post retrieve steps

**Kind**: static method of [<code>DataExtension</code>](#DataExtension)  
**Returns**: <code>TYPE.DataExtensionItem</code> - metadata  

| Param | Type | Description |
| --- | --- | --- |
| metadata | <code>TYPE.DataExtensionItem</code> | a single dataExtension |

<a name="DataExtension.preDeployTasks"></a>

### DataExtension.preDeployTasks(metadata) ⇒ <code>Promise.&lt;TYPE.DataExtensionItem&gt;</code>
prepares a DataExtension for deployment

**Kind**: static method of [<code>DataExtension</code>](#DataExtension)  
**Returns**: <code>Promise.&lt;TYPE.DataExtensionItem&gt;</code> - Promise of updated single DE  

| Param | Type | Description |
| --- | --- | --- |
| metadata | <code>TYPE.DataExtensionItem</code> | a single data Extension |

<a name="DataExtension.document"></a>

### DataExtension.document(buObject, [metadata]) ⇒ <code>Promise.&lt;void&gt;</code>
Parses metadata into a readable Markdown/HTML format then saves it

**Kind**: static method of [<code>DataExtension</code>](#DataExtension)  
**Returns**: <code>Promise.&lt;void&gt;</code> - -  

| Param | Type | Description |
| --- | --- | --- |
| buObject | <code>TYPE.BuObject</code> | properties for auth |
| [metadata] | <code>TYPE.DataExtensionMap</code> | a list of dataExtension definitions |

<a name="DataExtension.deleteByKey"></a>

### DataExtension.deleteByKey(buObject, customerKey) ⇒ <code>Promise.&lt;boolean&gt;</code>
Delete a metadata item from the specified business unit

**Kind**: static method of [<code>DataExtension</code>](#DataExtension)  
**Returns**: <code>Promise.&lt;boolean&gt;</code> - deletion success status  

| Param | Type | Description |
| --- | --- | --- |
| buObject | <code>TYPE.BuObject</code> | references credentials |
| customerKey | <code>string</code> | Identifier of data extension |

<a name="DataExtension.postDeleteTasks"></a>

### DataExtension.postDeleteTasks(buObject, customerKey) ⇒ <code>void</code>
clean up after deleting a metadata item

**Kind**: static method of [<code>DataExtension</code>](#DataExtension)  
**Returns**: <code>void</code> - -  

| Param | Type | Description |
| --- | --- | --- |
| buObject | <code>TYPE.BuObject</code> | references credentials |
| customerKey | <code>string</code> | Identifier of metadata item |

<a name="DataExtension.retrieveForCache"></a>

### DataExtension.retrieveForCache(buObject, [_], [isDeploy]) ⇒ <code>Promise.&lt;{metadata: TYPE.DataExtensionMap, type: string}&gt;</code>
Retrieves folder metadata into local filesystem. Also creates a uniquePath attribute for each folder.

**Kind**: static method of [<code>DataExtension</code>](#DataExtension)  
**Returns**: <code>Promise.&lt;{metadata: TYPE.DataExtensionMap, type: string}&gt;</code> - Promise  

| Param | Type | Description |
| --- | --- | --- |
| buObject | <code>TYPE.BuObject</code> | properties for auth |
| [_] | <code>void</code> | - |
| [isDeploy] | <code>boolean</code> | used to signal that fields shall be retrieve in caching mode |

<a name="DataExtension.retrieveAsTemplate"></a>

### DataExtension.retrieveAsTemplate(templateDir, name, templateVariables) ⇒ <code>Promise.&lt;{metadata: DataExtension, type: string}&gt;</code>
Retrieves dataExtension metadata in template format.

**Kind**: static method of [<code>DataExtension</code>](#DataExtension)  
**Returns**: <code>Promise.&lt;{metadata: DataExtension, type: string}&gt;</code> - Promise of items  

| Param | Type | Description |
| --- | --- | --- |
| templateDir | <code>string</code> | Directory where retrieved metadata directory will be saved |
| name | <code>string</code> | name of the metadata item |
| templateVariables | <code>TYPE.TemplateMap</code> | variables to be replaced in the metadata |

<a name="DataExtension.getFilesToCommit"></a>

### DataExtension.getFilesToCommit(keyArr) ⇒ <code>Array.&lt;string&gt;</code>
should return only the json for all but asset, query and script that are saved as multiple files
additionally, the documentation for dataExtension and automation should be returned

**Kind**: static method of [<code>DataExtension</code>](#DataExtension)  
**Returns**: <code>Array.&lt;string&gt;</code> - list of all files that need to be committed in a flat array ['path/file1.ext', 'path/file2.ext']  

| Param | Type | Description |
| --- | --- | --- |
| keyArr | <code>Array.&lt;string&gt;</code> | customerkey of the metadata |

<a name="DataExtensionField"></a>

## DataExtensionField ⇐ [<code>MetadataType</code>](#MetadataType)
DataExtensionField MetadataType

**Kind**: global class  
**Extends**: [<code>MetadataType</code>](#MetadataType)  

* [DataExtensionField](#DataExtensionField) ⇐ [<code>MetadataType</code>](#MetadataType)
    * [.retrieve(retrieveDir, [additionalFields], buObject)](#DataExtensionField.retrieve) ⇒ <code>Promise.&lt;{metadata: TYPE.DataExtensionFieldMap, type: string}&gt;</code>
    * [.retrieveForCache([requestParams], [additionalFields])](#DataExtensionField.retrieveForCache) ⇒ <code>Promise.&lt;{metadata: TYPE.DataExtensionFieldMap, type: string}&gt;</code>
    * [.convertToSortedArray(fieldsObj)](#DataExtensionField.convertToSortedArray) ⇒ <code>Array.&lt;TYPE.DataExtensionFieldItem&gt;</code>
    * [.sortDeFields(a, b)](#DataExtensionField.sortDeFields) ⇒ <code>boolean</code>
    * [.postRetrieveTasks(metadata, forDataExtension)](#DataExtensionField.postRetrieveTasks) ⇒ <code>TYPE.DataExtensionFieldItem</code>
    * [.prepareDeployColumnsOnUpdate(deployColumns, deKey)](#DataExtensionField.prepareDeployColumnsOnUpdate) ⇒ <code>Object.&lt;string, TYPE.DataExtensionFieldItem&gt;</code>
    * [.deleteByKey(buObject, customerKey)](#DataExtensionField.deleteByKey) ⇒ <code>Promise.&lt;boolean&gt;</code>
    * [.deleteByKeySOAP(buObject, customerKey, [handleOutside])](#DataExtensionField.deleteByKeySOAP) ⇒ <code>boolean</code>
    * [.postDeleteTasks(customerKey)](#DataExtensionField.postDeleteTasks) ⇒ <code>void</code>

<a name="DataExtensionField.retrieve"></a>

### DataExtensionField.retrieve(retrieveDir, [additionalFields], buObject) ⇒ <code>Promise.&lt;{metadata: TYPE.DataExtensionFieldMap, type: string}&gt;</code>
Retrieves all records and saves it to disk

**Kind**: static method of [<code>DataExtensionField</code>](#DataExtensionField)  
**Returns**: <code>Promise.&lt;{metadata: TYPE.DataExtensionFieldMap, type: string}&gt;</code> - Promise of items  

| Param | Type | Description |
| --- | --- | --- |
| retrieveDir | <code>string</code> | Directory where retrieved metadata directory will be saved |
| [additionalFields] | <code>Array.&lt;string&gt;</code> | Returns specified fields even if their retrieve definition is not set to true |
| buObject | <code>TYPE.BuObject</code> | properties for auth |

<a name="DataExtensionField.retrieveForCache"></a>

### DataExtensionField.retrieveForCache([requestParams], [additionalFields]) ⇒ <code>Promise.&lt;{metadata: TYPE.DataExtensionFieldMap, type: string}&gt;</code>
Retrieves all records for caching

**Kind**: static method of [<code>DataExtensionField</code>](#DataExtensionField)  
**Returns**: <code>Promise.&lt;{metadata: TYPE.DataExtensionFieldMap, type: string}&gt;</code> - Promise of items  

| Param | Type | Description |
| --- | --- | --- |
| [requestParams] | <code>TYPE.SoapRequestParams</code> | required for the specific request (filter for example) |
| [additionalFields] | <code>Array.&lt;string&gt;</code> | Returns specified fields even if their retrieve definition is not set to true |

<a name="DataExtensionField.convertToSortedArray"></a>

### DataExtensionField.convertToSortedArray(fieldsObj) ⇒ <code>Array.&lt;TYPE.DataExtensionFieldItem&gt;</code>
helper for DataExtension.js that sorts the fields into an array

**Kind**: static method of [<code>DataExtensionField</code>](#DataExtensionField)  
**Returns**: <code>Array.&lt;TYPE.DataExtensionFieldItem&gt;</code> - sorted array of field objects  

| Param | Type | Description |
| --- | --- | --- |
| fieldsObj | <code>TYPE.DataExtensionFieldMap</code> | customerKey-based list of fields for one dataExtension |

<a name="DataExtensionField.sortDeFields"></a>

### DataExtensionField.sortDeFields(a, b) ⇒ <code>boolean</code>
sorting method to ensure `Ordinal` is respected

**Kind**: static method of [<code>DataExtensionField</code>](#DataExtensionField)  
**Returns**: <code>boolean</code> - sorting based on Ordinal  

| Param | Type | Description |
| --- | --- | --- |
| a | <code>TYPE.DataExtensionFieldItem</code> | - |
| b | <code>TYPE.DataExtensionFieldItem</code> | - |

<a name="DataExtensionField.postRetrieveTasks"></a>

### DataExtensionField.postRetrieveTasks(metadata, forDataExtension) ⇒ <code>TYPE.DataExtensionFieldItem</code>
manages post retrieve steps

**Kind**: static method of [<code>DataExtensionField</code>](#DataExtensionField)  
**Returns**: <code>TYPE.DataExtensionFieldItem</code> - metadata  

| Param | Type | Description |
| --- | --- | --- |
| metadata | <code>TYPE.DataExtensionFieldItem</code> | a single item |
| forDataExtension | <code>boolean</code> | when used by DataExtension class we remove more fields |

<a name="DataExtensionField.prepareDeployColumnsOnUpdate"></a>

### DataExtensionField.prepareDeployColumnsOnUpdate(deployColumns, deKey) ⇒ <code>Object.&lt;string, TYPE.DataExtensionFieldItem&gt;</code>
Mofifies passed deployColumns for update by mapping ObjectID to their target column's values.
Removes FieldType field if its the same in deploy and target column, because it results in an error even if its of the same type

**Kind**: static method of [<code>DataExtensionField</code>](#DataExtensionField)  
**Returns**: <code>Object.&lt;string, TYPE.DataExtensionFieldItem&gt;</code> - existing fields by their original name to allow re-adding FieldType after update  

| Param | Type | Description |
| --- | --- | --- |
| deployColumns | <code>Array.&lt;TYPE.DataExtensionFieldItem&gt;</code> | Columns of data extension that will be deployed |
| deKey | <code>string</code> | external/customer key of Data Extension |

<a name="DataExtensionField.deleteByKey"></a>

### DataExtensionField.deleteByKey(buObject, customerKey) ⇒ <code>Promise.&lt;boolean&gt;</code>
Delete a metadata item from the specified business unit

**Kind**: static method of [<code>DataExtensionField</code>](#DataExtensionField)  
**Returns**: <code>Promise.&lt;boolean&gt;</code> - deletion success status  

| Param | Type | Description |
| --- | --- | --- |
| buObject | <code>TYPE.BuObject</code> | references credentials |
| customerKey | <code>string</code> | Identifier of data extension |

<a name="DataExtensionField.deleteByKeySOAP"></a>

### DataExtensionField.deleteByKeySOAP(buObject, customerKey, [handleOutside]) ⇒ <code>boolean</code>
Delete a data extension from the specified business unit

**Kind**: static method of [<code>DataExtensionField</code>](#DataExtensionField)  
**Returns**: <code>boolean</code> - deletion success flag  

| Param | Type | Description |
| --- | --- | --- |
| buObject | <code>TYPE.BuObject</code> | references credentials |
| customerKey | <code>string</code> | Identifier of metadata |
| [handleOutside] | <code>boolean</code> | if the API reponse is irregular this allows you to handle it outside of this generic method |

<a name="DataExtensionField.postDeleteTasks"></a>

### DataExtensionField.postDeleteTasks(customerKey) ⇒ <code>void</code>
clean up after deleting a metadata item

**Kind**: static method of [<code>DataExtensionField</code>](#DataExtensionField)  
**Returns**: <code>void</code> - -  

| Param | Type | Description |
| --- | --- | --- |
| customerKey | <code>string</code> | Identifier of metadata item |

<a name="DataExtensionTemplate"></a>

## DataExtensionTemplate ⇐ [<code>MetadataType</code>](#MetadataType)
DataExtensionTemplate MetadataType

**Kind**: global class  
**Extends**: [<code>MetadataType</code>](#MetadataType)  
<a name="DataExtensionTemplate.retrieve"></a>

### DataExtensionTemplate.retrieve(retrieveDir, [_], [__], [___], [key]) ⇒ <code>Promise.&lt;TYPE.MetadataTypeMapObj&gt;</code>
Retrieves SOAP based metadata of metadata type into local filesystem. executes callback with retrieved metadata

**Kind**: static method of [<code>DataExtensionTemplate</code>](#DataExtensionTemplate)  
**Returns**: <code>Promise.&lt;TYPE.MetadataTypeMapObj&gt;</code> - Promise of metadata  

| Param | Type | Description |
| --- | --- | --- |
| retrieveDir | <code>string</code> | Directory where retrieved metadata directory will be saved |
| [_] | <code>void</code> | unused parameter |
| [__] | <code>void</code> | unused parameter |
| [___] | <code>void</code> | unused parameter |
| [key] | <code>string</code> | customer key of single item to retrieve |

<a name="DataExtract"></a>

## DataExtract ⇐ [<code>MetadataType</code>](#MetadataType)
DataExtract MetadataType

**Kind**: global class  
**Extends**: [<code>MetadataType</code>](#MetadataType)  

* [DataExtract](#DataExtract) ⇐ [<code>MetadataType</code>](#MetadataType)
    * [.retrieve(retrieveDir, [_], [__], [___], [key])](#DataExtract.retrieve) ⇒ <code>Promise.&lt;TYPE.MetadataTypeMapObj&gt;</code>
    * [.retrieveForCache()](#DataExtract.retrieveForCache) ⇒ <code>Promise.&lt;TYPE.MetadataTypeMapObj&gt;</code>
    * [.retrieveAsTemplate(templateDir, name, templateVariables)](#DataExtract.retrieveAsTemplate) ⇒ <code>Promise.&lt;TYPE.MetadataTypeItemObj&gt;</code>
    * [.postRetrieveTasks(fileTransfer)](#DataExtract.postRetrieveTasks) ⇒ <code>TYPE.MetadataTypeItem</code>
    * [.create(dataExtract)](#DataExtract.create) ⇒ <code>Promise</code>
    * [.update(dataExtract)](#DataExtract.update) ⇒ <code>Promise</code>
    * [.preDeployTasks(metadata)](#DataExtract.preDeployTasks) ⇒ <code>TYPE.MetadataTypeItem</code>
    * [.parseMetadata(metadata)](#DataExtract.parseMetadata) ⇒ <code>TYPE.MetadataTypeItem</code>

<a name="DataExtract.retrieve"></a>

### DataExtract.retrieve(retrieveDir, [_], [__], [___], [key]) ⇒ <code>Promise.&lt;TYPE.MetadataTypeMapObj&gt;</code>
Retrieves Metadata of Data Extract Activity.
Endpoint /automation/v1/dataextracts/ returns all Data Extracts

**Kind**: static method of [<code>DataExtract</code>](#DataExtract)  
**Returns**: <code>Promise.&lt;TYPE.MetadataTypeMapObj&gt;</code> - Promise of metadata  

| Param | Type | Description |
| --- | --- | --- |
| retrieveDir | <code>string</code> | Directory where retrieved metadata directory will be saved |
| [_] | <code>void</code> | unused parameter |
| [__] | <code>void</code> | unused parameter |
| [___] | <code>void</code> | unused parameter |
| [key] | <code>string</code> | customer key of single item to retrieve |

<a name="DataExtract.retrieveForCache"></a>

### DataExtract.retrieveForCache() ⇒ <code>Promise.&lt;TYPE.MetadataTypeMapObj&gt;</code>
Retrieves Metadata of  Data Extract Activity for caching

**Kind**: static method of [<code>DataExtract</code>](#DataExtract)  
**Returns**: <code>Promise.&lt;TYPE.MetadataTypeMapObj&gt;</code> - Promise of metadata  
<a name="DataExtract.retrieveAsTemplate"></a>

### DataExtract.retrieveAsTemplate(templateDir, name, templateVariables) ⇒ <code>Promise.&lt;TYPE.MetadataTypeItemObj&gt;</code>
Retrieve a specific dataExtract Definition by Name

**Kind**: static method of [<code>DataExtract</code>](#DataExtract)  
**Returns**: <code>Promise.&lt;TYPE.MetadataTypeItemObj&gt;</code> - Promise of metadata  

| Param | Type | Description |
| --- | --- | --- |
| templateDir | <code>string</code> | Directory where retrieved metadata directory will be saved |
| name | <code>string</code> | name of the metadata file |
| templateVariables | <code>TYPE.TemplateMap</code> | variables to be replaced in the metadata |

<a name="DataExtract.postRetrieveTasks"></a>

### DataExtract.postRetrieveTasks(fileTransfer) ⇒ <code>TYPE.MetadataTypeItem</code>
manages post retrieve steps

**Kind**: static method of [<code>DataExtract</code>](#DataExtract)  
**Returns**: <code>TYPE.MetadataTypeItem</code> - metadata  

| Param | Type | Description |
| --- | --- | --- |
| fileTransfer | <code>TYPE.MetadataTypeItem</code> | a single fileTransfer |

<a name="DataExtract.create"></a>

### DataExtract.create(dataExtract) ⇒ <code>Promise</code>
Creates a single Data Extract

**Kind**: static method of [<code>DataExtract</code>](#DataExtract)  
**Returns**: <code>Promise</code> - Promise  

| Param | Type | Description |
| --- | --- | --- |
| dataExtract | <code>TYPE.MetadataTypeItem</code> | a single Data Extract |

<a name="DataExtract.update"></a>

### DataExtract.update(dataExtract) ⇒ <code>Promise</code>
Updates a single Data Extract

**Kind**: static method of [<code>DataExtract</code>](#DataExtract)  
**Returns**: <code>Promise</code> - Promise  

| Param | Type | Description |
| --- | --- | --- |
| dataExtract | <code>TYPE.MetadataTypeItem</code> | a single Data Extract |

<a name="DataExtract.preDeployTasks"></a>

### DataExtract.preDeployTasks(metadata) ⇒ <code>TYPE.MetadataTypeItem</code>
prepares a dataExtract for deployment

**Kind**: static method of [<code>DataExtract</code>](#DataExtract)  
**Returns**: <code>TYPE.MetadataTypeItem</code> - metadata object  

| Param | Type | Description |
| --- | --- | --- |
| metadata | <code>TYPE.MetadataTypeItem</code> | a single dataExtract activity definition |

<a name="DataExtract.parseMetadata"></a>

### DataExtract.parseMetadata(metadata) ⇒ <code>TYPE.MetadataTypeItem</code>
parses retrieved Metadata before saving

**Kind**: static method of [<code>DataExtract</code>](#DataExtract)  
**Returns**: <code>TYPE.MetadataTypeItem</code> - Array with one metadata object and one sql string  

| Param | Type | Description |
| --- | --- | --- |
| metadata | <code>TYPE.MetadataTypeItem</code> | a single dataExtract activity definition |

<a name="DataExtractType"></a>

## DataExtractType ⇐ [<code>MetadataType</code>](#MetadataType)
DataExtractType MetadataType
Only for Caching No retrieve/upsert is required
as this is a configuration in the EID

**Kind**: global class  
**Extends**: [<code>MetadataType</code>](#MetadataType)  

* [DataExtractType](#DataExtractType) ⇐ [<code>MetadataType</code>](#MetadataType)
    * [.retrieve(retrieveDir, [_], [__], [___], [key])](#DataExtractType.retrieve) ⇒ <code>Promise.&lt;TYPE.MetadataTypeMapObj&gt;</code>
    * [.retrieveForCache()](#DataExtractType.retrieveForCache) ⇒ <code>Promise.&lt;TYPE.MetadataTypeMapObj&gt;</code>

<a name="DataExtractType.retrieve"></a>

### DataExtractType.retrieve(retrieveDir, [_], [__], [___], [key]) ⇒ <code>Promise.&lt;TYPE.MetadataTypeMapObj&gt;</code>
Retrieves Metadata of  Data Extract Type.

**Kind**: static method of [<code>DataExtractType</code>](#DataExtractType)  
**Returns**: <code>Promise.&lt;TYPE.MetadataTypeMapObj&gt;</code> - Promise of metadata  

| Param | Type | Description |
| --- | --- | --- |
| retrieveDir | <code>string</code> | Directory where retrieved metadata directory will be saved |
| [_] | <code>void</code> | unused parameter |
| [__] | <code>void</code> | unused parameter |
| [___] | <code>void</code> | unused parameter |
| [key] | <code>string</code> | customer key of single item to retrieve |

<a name="DataExtractType.retrieveForCache"></a>

### DataExtractType.retrieveForCache() ⇒ <code>Promise.&lt;TYPE.MetadataTypeMapObj&gt;</code>
Retrieves Metadata of  Data Extract Type for caching.

**Kind**: static method of [<code>DataExtractType</code>](#DataExtractType)  
**Returns**: <code>Promise.&lt;TYPE.MetadataTypeMapObj&gt;</code> - Promise of metadata  
<a name="Discovery"></a>

## Discovery ⇐ [<code>MetadataType</code>](#MetadataType)
ImportFile MetadataType

**Kind**: global class  
**Extends**: [<code>MetadataType</code>](#MetadataType)  
<a name="Discovery.retrieve"></a>

### Discovery.retrieve(retrieveDir, [_], buObject, [___], [key]) ⇒ <code>Promise.&lt;TYPE.MetadataTypeMapObj&gt;</code>
Retrieves API endpoint
documentation: https://developer.salesforce.com/docs/atlas.en-us.noversion.mc-apis.meta/mc-apis/routes.htm

**Kind**: static method of [<code>Discovery</code>](#Discovery)  
**Returns**: <code>Promise.&lt;TYPE.MetadataTypeMapObj&gt;</code> - Promise  

| Param | Type | Description |
| --- | --- | --- |
| retrieveDir | <code>string</code> | Directory where retrieved metadata directory will be saved |
| [_] | <code>void</code> | not used |
| buObject | <code>TYPE.BuObject</code> | properties for auth |
| [___] | <code>void</code> | unused parameter |
| [key] | <code>string</code> | customer key of single item to retrieve |

<a name="Email"></a>

## Email ⇐ [<code>MetadataType</code>](#MetadataType)
Email MetadataType

**Kind**: global class  
**Extends**: [<code>MetadataType</code>](#MetadataType)  

* [Email](#Email) ⇐ [<code>MetadataType</code>](#MetadataType)
    * [.retrieve(retrieveDir, [_], [__], [___], [key])](#Email.retrieve) ⇒ <code>Promise.&lt;TYPE.MetadataTypeMapObj&gt;</code>
    * [.postRetrieveTasks(metadata)](#Email.postRetrieveTasks) ⇒ <code>TYPE.MetadataTypeItem</code>
    * [.parseMetadata(metadata)](#Email.parseMetadata) ⇒ <code>TYPE.MetadataTypeItem</code>

<a name="Email.retrieve"></a>

### Email.retrieve(retrieveDir, [_], [__], [___], [key]) ⇒ <code>Promise.&lt;TYPE.MetadataTypeMapObj&gt;</code>
Retrieves SOAP based metadata of metadata type into local filesystem. executes callback with retrieved metadata

**Kind**: static method of [<code>Email</code>](#Email)  
**Returns**: <code>Promise.&lt;TYPE.MetadataTypeMapObj&gt;</code> - Promise of metadata  

| Param | Type | Description |
| --- | --- | --- |
| retrieveDir | <code>string</code> | Directory where retrieved metadata directory will be saved |
| [_] | <code>void</code> | unused parameter |
| [__] | <code>void</code> | unused parameter |
| [___] | <code>void</code> | unused parameter |
| [key] | <code>string</code> | customer key of single item to retrieve |

<a name="Email.postRetrieveTasks"></a>

### Email.postRetrieveTasks(metadata) ⇒ <code>TYPE.MetadataTypeItem</code>
manages post retrieve steps

**Kind**: static method of [<code>Email</code>](#Email)  
**Returns**: <code>TYPE.MetadataTypeItem</code> - Array with one metadata object and one query string  

| Param | Type | Description |
| --- | --- | --- |
| metadata | <code>TYPE.MetadataTypeItem</code> | a single query |

<a name="Email.parseMetadata"></a>

### Email.parseMetadata(metadata) ⇒ <code>TYPE.MetadataTypeItem</code>
parses retrieved Metadata before saving

**Kind**: static method of [<code>Email</code>](#Email)  
**Returns**: <code>TYPE.MetadataTypeItem</code> - Array with one metadata object and one sql string  

| Param | Type | Description |
| --- | --- | --- |
| metadata | <code>TYPE.MetadataTypeItem</code> | a single query activity definition |

<a name="EmailSendDefinition"></a>

## EmailSendDefinition ⇐ [<code>MetadataType</code>](#MetadataType)
MessageSendActivity MetadataType

**Kind**: global class  
**Extends**: [<code>MetadataType</code>](#MetadataType)  

* [EmailSendDefinition](#EmailSendDefinition) ⇐ [<code>MetadataType</code>](#MetadataType)
    * [.retrieve(retrieveDir, [_], [__], [___], [key])](#EmailSendDefinition.retrieve) ⇒ <code>Promise.&lt;TYPE.MetadataTypeMapObj&gt;</code>
    * [.update(metadataItem)](#EmailSendDefinition.update) ⇒ <code>Promise</code>
    * [.create(metadataItem)](#EmailSendDefinition.create) ⇒ <code>Promise</code>
    * [.deleteByKey(buObject, customerKey)](#EmailSendDefinition.deleteByKey) ⇒ <code>Promise.&lt;boolean&gt;</code>
    * [.preDeployTasks(metadata)](#EmailSendDefinition.preDeployTasks) ⇒ <code>Promise.&lt;TYPE.MetadataTypeItem&gt;</code>
    * [.postRetrieveTasks(metadata)](#EmailSendDefinition.postRetrieveTasks) ⇒ <code>TYPE.MetadataTypeItem</code>
    * [.parseMetadata(metadata)](#EmailSendDefinition.parseMetadata) ⇒ <code>TYPE.MetadataTypeItem</code>

<a name="EmailSendDefinition.retrieve"></a>

### EmailSendDefinition.retrieve(retrieveDir, [_], [__], [___], [key]) ⇒ <code>Promise.&lt;TYPE.MetadataTypeMapObj&gt;</code>
Retrieves SOAP based metadata of metadata type into local filesystem. executes callback with retrieved metadata

**Kind**: static method of [<code>EmailSendDefinition</code>](#EmailSendDefinition)  
**Returns**: <code>Promise.&lt;TYPE.MetadataTypeMapObj&gt;</code> - Promise of metadata  

| Param | Type | Description |
| --- | --- | --- |
| retrieveDir | <code>string</code> | Directory where retrieved metadata directory will be saved |
| [_] | <code>void</code> | unused parameter |
| [__] | <code>void</code> | unused parameter |
| [___] | <code>void</code> | unused parameter |
| [key] | <code>string</code> | customer key of single item to retrieve |

<a name="EmailSendDefinition.update"></a>

### EmailSendDefinition.update(metadataItem) ⇒ <code>Promise</code>
Updates a single item

**Kind**: static method of [<code>EmailSendDefinition</code>](#EmailSendDefinition)  
**Returns**: <code>Promise</code> - Promise  

| Param | Type | Description |
| --- | --- | --- |
| metadataItem | <code>TYPE.MetadataTypeItem</code> | a single item |

<a name="EmailSendDefinition.create"></a>

### EmailSendDefinition.create(metadataItem) ⇒ <code>Promise</code>
Creates a single item

**Kind**: static method of [<code>EmailSendDefinition</code>](#EmailSendDefinition)  
**Returns**: <code>Promise</code> - Promise  

| Param | Type | Description |
| --- | --- | --- |
| metadataItem | <code>TYPE.MetadataTypeItem</code> | a single item |

<a name="EmailSendDefinition.deleteByKey"></a>

### EmailSendDefinition.deleteByKey(buObject, customerKey) ⇒ <code>Promise.&lt;boolean&gt;</code>
Delete a metadata item from the specified business unit

**Kind**: static method of [<code>EmailSendDefinition</code>](#EmailSendDefinition)  
**Returns**: <code>Promise.&lt;boolean&gt;</code> - deletion success status  

| Param | Type | Description |
| --- | --- | --- |
| buObject | <code>TYPE.BuObject</code> | references credentials |
| customerKey | <code>string</code> | Identifier of data extension |

<a name="EmailSendDefinition.preDeployTasks"></a>

### EmailSendDefinition.preDeployTasks(metadata) ⇒ <code>Promise.&lt;TYPE.MetadataTypeItem&gt;</code>
prepares a single item for deployment

**Kind**: static method of [<code>EmailSendDefinition</code>](#EmailSendDefinition)  
**Returns**: <code>Promise.&lt;TYPE.MetadataTypeItem&gt;</code> - Promise  

| Param | Type | Description |
| --- | --- | --- |
| metadata | <code>TYPE.MetadataTypeItem</code> | a single script activity definition |

<a name="EmailSendDefinition.postRetrieveTasks"></a>

### EmailSendDefinition.postRetrieveTasks(metadata) ⇒ <code>TYPE.MetadataTypeItem</code>
manages post retrieve steps

**Kind**: static method of [<code>EmailSendDefinition</code>](#EmailSendDefinition)  
**Returns**: <code>TYPE.MetadataTypeItem</code> - Array with one metadata object and one query string  

| Param | Type | Description |
| --- | --- | --- |
| metadata | <code>TYPE.MetadataTypeItem</code> | a single query |

<a name="EmailSendDefinition.parseMetadata"></a>

### EmailSendDefinition.parseMetadata(metadata) ⇒ <code>TYPE.MetadataTypeItem</code>
parses retrieved Metadata before saving

**Kind**: static method of [<code>EmailSendDefinition</code>](#EmailSendDefinition)  
**Returns**: <code>TYPE.MetadataTypeItem</code> - Array with one metadata object and one sql string  

| Param | Type | Description |
| --- | --- | --- |
| metadata | <code>TYPE.MetadataTypeItem</code> | a single query activity definition |

<a name="EventDefinition"></a>

## EventDefinition ⇐ [<code>MetadataType</code>](#MetadataType)
EventDefinition MetadataType

**Kind**: global class  
**Extends**: [<code>MetadataType</code>](#MetadataType)  

* [EventDefinition](#EventDefinition) ⇐ [<code>MetadataType</code>](#MetadataType)
    * [.retrieve(retrieveDir, [_], [__], [___], [key])](#EventDefinition.retrieve) ⇒ <code>Promise.&lt;TYPE.MetadataTypeMapObj&gt;</code>
    * [.retrieveForCache()](#EventDefinition.retrieveForCache) ⇒ <code>Promise.&lt;TYPE.MetadataTypeMapObj&gt;</code>
    * [.retrieveAsTemplate(templateDir, name, templateVariables)](#EventDefinition.retrieveAsTemplate) ⇒ <code>Promise.&lt;TYPE.MetadataTypeItemObj&gt;</code>
    * [.postRetrieveTasks(eventDef)](#EventDefinition.postRetrieveTasks) ⇒ <code>TYPE.MetadataTypeItem</code>
    * [.create(EventDefinition)](#EventDefinition.create) ⇒ <code>Promise</code>
    * [.update(metadataEntry)](#EventDefinition.update) ⇒ <code>Promise</code>
    * [.preDeployTasks(metadata)](#EventDefinition.preDeployTasks) ⇒ <code>TYPE.MetadataTypeItem</code>
    * [.parseMetadata(metadata)](#EventDefinition.parseMetadata) ⇒ <code>TYPE.MetadataTypeItem</code>

<a name="EventDefinition.retrieve"></a>

### EventDefinition.retrieve(retrieveDir, [_], [__], [___], [key]) ⇒ <code>Promise.&lt;TYPE.MetadataTypeMapObj&gt;</code>
Retrieves Metadata of Event Definition.
Endpoint /interaction/v1/EventDefinitions return all Event Definitions with all details.
Currently it is not needed to loop over Imports with endpoint /interaction/v1/EventDefinitions/{id}

**Kind**: static method of [<code>EventDefinition</code>](#EventDefinition)  
**Returns**: <code>Promise.&lt;TYPE.MetadataTypeMapObj&gt;</code> - Promise of metadata  

| Param | Type | Description |
| --- | --- | --- |
| retrieveDir | <code>string</code> | Directory where retrieved metadata directory will be saved |
| [_] | <code>void</code> | unused parameter |
| [__] | <code>void</code> | unused parameter |
| [___] | <code>void</code> | unused parameter |
| [key] | <code>string</code> | customer key of single item to retrieve |

<a name="EventDefinition.retrieveForCache"></a>

### EventDefinition.retrieveForCache() ⇒ <code>Promise.&lt;TYPE.MetadataTypeMapObj&gt;</code>
Retrieves event definition metadata for caching

**Kind**: static method of [<code>EventDefinition</code>](#EventDefinition)  
**Returns**: <code>Promise.&lt;TYPE.MetadataTypeMapObj&gt;</code> - Promise of metadata  
<a name="EventDefinition.retrieveAsTemplate"></a>

### EventDefinition.retrieveAsTemplate(templateDir, name, templateVariables) ⇒ <code>Promise.&lt;TYPE.MetadataTypeItemObj&gt;</code>
Retrieve a specific Event Definition by Name

**Kind**: static method of [<code>EventDefinition</code>](#EventDefinition)  
**Returns**: <code>Promise.&lt;TYPE.MetadataTypeItemObj&gt;</code> - Promise of metadata  

| Param | Type | Description |
| --- | --- | --- |
| templateDir | <code>string</code> | Directory where retrieved metadata directory will be saved |
| name | <code>string</code> | name of the metadata file |
| templateVariables | <code>TYPE.TemplateMap</code> | variables to be replaced in the metadata |

<a name="EventDefinition.postRetrieveTasks"></a>

### EventDefinition.postRetrieveTasks(eventDef) ⇒ <code>TYPE.MetadataTypeItem</code>
manages post retrieve steps

**Kind**: static method of [<code>EventDefinition</code>](#EventDefinition)  
**Returns**: <code>TYPE.MetadataTypeItem</code> - metadata  

| Param | Type | Description |
| --- | --- | --- |
| eventDef | <code>TYPE.MetadataTypeItem</code> | a single item of Event Definition |

<a name="EventDefinition.create"></a>

### EventDefinition.create(EventDefinition) ⇒ <code>Promise</code>
Creates a single Event Definition

**Kind**: static method of [<code>EventDefinition</code>](#EventDefinition)  
**Returns**: <code>Promise</code> - Promise  

| Param | Type | Description |
| --- | --- | --- |
| EventDefinition | <code>TYPE.MetadataTypeItem</code> | a single Event Definition |

<a name="EventDefinition.update"></a>

### EventDefinition.update(metadataEntry) ⇒ <code>Promise</code>
Updates a single Event Definition (using PUT method since PATCH isn't supported)

**Kind**: static method of [<code>EventDefinition</code>](#EventDefinition)  
**Returns**: <code>Promise</code> - Promise  

| Param | Type | Description |
| --- | --- | --- |
| metadataEntry | <code>TYPE.MetadataTypeItem</code> | a single Event Definition |

<a name="EventDefinition.preDeployTasks"></a>

### EventDefinition.preDeployTasks(metadata) ⇒ <code>TYPE.MetadataTypeItem</code>
prepares an event definition for deployment

**Kind**: static method of [<code>EventDefinition</code>](#EventDefinition)  
**Returns**: <code>TYPE.MetadataTypeItem</code> - parsed version  

| Param | Type | Description |
| --- | --- | --- |
| metadata | <code>TYPE.MetadataTypeItem</code> | a single eventDefinition |

<a name="EventDefinition.parseMetadata"></a>

### EventDefinition.parseMetadata(metadata) ⇒ <code>TYPE.MetadataTypeItem</code>
parses retrieved Metadata before saving

**Kind**: static method of [<code>EventDefinition</code>](#EventDefinition)  
**Returns**: <code>TYPE.MetadataTypeItem</code> - parsed metadata  

| Param | Type | Description |
| --- | --- | --- |
| metadata | <code>TYPE.MetadataTypeItem</code> | a single event definition |

<a name="FileTransfer"></a>

## FileTransfer ⇐ [<code>MetadataType</code>](#MetadataType)
FileTransfer MetadataType

**Kind**: global class  
**Extends**: [<code>MetadataType</code>](#MetadataType)  

* [FileTransfer](#FileTransfer) ⇐ [<code>MetadataType</code>](#MetadataType)
    * [.retrieve(retrieveDir, [_], [__], [___], [key])](#FileTransfer.retrieve) ⇒ <code>Promise.&lt;TYPE.MetadataTypeMapObj&gt;</code>
    * [.retrieveForCache()](#FileTransfer.retrieveForCache) ⇒ <code>Promise.&lt;TYPE.MetadataTypeMapObj&gt;</code>
    * [.retrieveAsTemplate(templateDir, name, templateVariables)](#FileTransfer.retrieveAsTemplate) ⇒ <code>Promise.&lt;TYPE.MetadataTypeItemObj&gt;</code>
    * [.postRetrieveTasks(metadata)](#FileTransfer.postRetrieveTasks) ⇒ <code>Array.&lt;object&gt;</code>
    * [.create(fileTransfer)](#FileTransfer.create) ⇒ <code>Promise</code>
    * [.update(fileTransfer)](#FileTransfer.update) ⇒ <code>Promise</code>
    * [.preDeployTasks(metadata)](#FileTransfer.preDeployTasks) ⇒ <code>Promise</code>
    * [.parseMetadata(metadata)](#FileTransfer.parseMetadata) ⇒ <code>TYPE.MetadataTypeItem</code>

<a name="FileTransfer.retrieve"></a>

### FileTransfer.retrieve(retrieveDir, [_], [__], [___], [key]) ⇒ <code>Promise.&lt;TYPE.MetadataTypeMapObj&gt;</code>
Retrieves Metadata of FileTransfer Activity.
Endpoint /automation/v1/filetransfers/ returns all File Transfers

**Kind**: static method of [<code>FileTransfer</code>](#FileTransfer)  
**Returns**: <code>Promise.&lt;TYPE.MetadataTypeMapObj&gt;</code> - Promise  

| Param | Type | Description |
| --- | --- | --- |
| retrieveDir | <code>string</code> | Directory where retrieved metadata directory will be saved |
| [_] | <code>void</code> | unused parameter |
| [__] | <code>void</code> | unused parameter |
| [___] | <code>void</code> | unused parameter |
| [key] | <code>string</code> | customer key of single item to retrieve |

<a name="FileTransfer.retrieveForCache"></a>

### FileTransfer.retrieveForCache() ⇒ <code>Promise.&lt;TYPE.MetadataTypeMapObj&gt;</code>
Retrieves Metadata of  FileTransfer Activity for caching

**Kind**: static method of [<code>FileTransfer</code>](#FileTransfer)  
**Returns**: <code>Promise.&lt;TYPE.MetadataTypeMapObj&gt;</code> - Promise  
<a name="FileTransfer.retrieveAsTemplate"></a>

### FileTransfer.retrieveAsTemplate(templateDir, name, templateVariables) ⇒ <code>Promise.&lt;TYPE.MetadataTypeItemObj&gt;</code>
Retrieve a specific File Transfer Definition by Name

**Kind**: static method of [<code>FileTransfer</code>](#FileTransfer)  
**Returns**: <code>Promise.&lt;TYPE.MetadataTypeItemObj&gt;</code> - Promise  

| Param | Type | Description |
| --- | --- | --- |
| templateDir | <code>string</code> | Directory where retrieved metadata directory will be saved |
| name | <code>string</code> | name of the metadata file |
| templateVariables | <code>TYPE.TemplateMap</code> | variables to be replaced in the metadata |

<a name="FileTransfer.postRetrieveTasks"></a>

### FileTransfer.postRetrieveTasks(metadata) ⇒ <code>Array.&lt;object&gt;</code>
manages post retrieve steps

**Kind**: static method of [<code>FileTransfer</code>](#FileTransfer)  
**Returns**: <code>Array.&lt;object&gt;</code> - metadata  

| Param | Type | Description |
| --- | --- | --- |
| metadata | <code>TYPE.MetadataTypeItem</code> | a single fileTransfer activity definition |

<a name="FileTransfer.create"></a>

### FileTransfer.create(fileTransfer) ⇒ <code>Promise</code>
Creates a single File Transfer

**Kind**: static method of [<code>FileTransfer</code>](#FileTransfer)  
**Returns**: <code>Promise</code> - Promise  

| Param | Type | Description |
| --- | --- | --- |
| fileTransfer | <code>TYPE.MetadataTypeItem</code> | a single File Transfer |

<a name="FileTransfer.update"></a>

### FileTransfer.update(fileTransfer) ⇒ <code>Promise</code>
Updates a single File Transfer

**Kind**: static method of [<code>FileTransfer</code>](#FileTransfer)  
**Returns**: <code>Promise</code> - Promise  

| Param | Type | Description |
| --- | --- | --- |
| fileTransfer | <code>TYPE.MetadataTypeItem</code> | a single File Transfer |

<a name="FileTransfer.preDeployTasks"></a>

### FileTransfer.preDeployTasks(metadata) ⇒ <code>Promise</code>
prepares a fileTransfer for deployment

**Kind**: static method of [<code>FileTransfer</code>](#FileTransfer)  
**Returns**: <code>Promise</code> - Promise  

| Param | Type | Description |
| --- | --- | --- |
| metadata | <code>TYPE.MetadataTypeItem</code> | a single fileTransfer activity definition |

<a name="FileTransfer.parseMetadata"></a>

### FileTransfer.parseMetadata(metadata) ⇒ <code>TYPE.MetadataTypeItem</code>
parses retrieved Metadata before saving

**Kind**: static method of [<code>FileTransfer</code>](#FileTransfer)  
**Returns**: <code>TYPE.MetadataTypeItem</code> - parsed metadata  

| Param | Type | Description |
| --- | --- | --- |
| metadata | <code>TYPE.MetadataTypeItem</code> | a single fileTransfer activity definition |

<a name="Filter"></a>

## Filter ⇐ [<code>MetadataType</code>](#MetadataType)
Filter MetadataType

**Kind**: global class  
**Extends**: [<code>MetadataType</code>](#MetadataType)  
<a name="Filter.retrieve"></a>

### Filter.retrieve(retrieveDir, [_], [__], [___], [key]) ⇒ <code>Promise.&lt;TYPE.MetadataTypeMapObj&gt;</code>
Retrieves Metadata of Filter.
Endpoint /automation/v1/filters/ returns all Filters,
but only with some of the fields. So it is needed to loop over
Filters with the endpoint /automation/v1/filters/{id}

**Kind**: static method of [<code>Filter</code>](#Filter)  
**Returns**: <code>Promise.&lt;TYPE.MetadataTypeMapObj&gt;</code> - Promise  

| Param | Type | Description |
| --- | --- | --- |
| retrieveDir | <code>string</code> | Directory where retrieved metadata directory will be saved |
| [_] | <code>void</code> | unused parameter |
| [__] | <code>void</code> | unused parameter |
| [___] | <code>void</code> | unused parameter |
| [key] | <code>string</code> | customer key of single item to retrieve |

<a name="Folder"></a>

## Folder ⇐ [<code>MetadataType</code>](#MetadataType)
Folder MetadataType

**Kind**: global class  
**Extends**: [<code>MetadataType</code>](#MetadataType)  

* [Folder](#Folder) ⇐ [<code>MetadataType</code>](#MetadataType)
    * [.retrieve(retrieveDir, [additionalFields], buObject, [___], [key])](#Folder.retrieve) ⇒ <code>Promise</code>
    * [.retrieveForCache(buObject)](#Folder.retrieveForCache) ⇒ <code>Promise</code>
    * [.upsert(metadata)](#Folder.upsert) ⇒ <code>Promise.&lt;object&gt;</code>
    * [.create(metadataEntry)](#Folder.create) ⇒ <code>Promise</code>
    * [.update(metadataEntry)](#Folder.update) ⇒ <code>Promise</code>
    * [.preDeployTasks(metadata)](#Folder.preDeployTasks) ⇒ <code>Promise.&lt;TYPE.MetadataTypeItem&gt;</code>
    * [.getJsonFromFS(dir, [listBadKeys])](#Folder.getJsonFromFS) ⇒ <code>TYPE.MetadataTypeMap</code>
    * [.retrieveHelper([additionalFields], [queryAllAccounts])](#Folder.retrieveHelper) ⇒ <code>Promise.&lt;object&gt;</code>
    * [.postRetrieveTasks(metadata)](#Folder.postRetrieveTasks) ⇒ <code>TYPE.MetadataTypeItem</code>
    * [.saveResults(results, retrieveDir, mid)](#Folder.saveResults) ⇒ <code>Promise.&lt;object&gt;</code>

<a name="Folder.retrieve"></a>

### Folder.retrieve(retrieveDir, [additionalFields], buObject, [___], [key]) ⇒ <code>Promise</code>
Retrieves metadata of metadata type into local filesystem. executes callback with retrieved metadata

**Kind**: static method of [<code>Folder</code>](#Folder)  
**Returns**: <code>Promise</code> - Promise  

| Param | Type | Description |
| --- | --- | --- |
| retrieveDir | <code>string</code> | Directory where retrieved metadata directory will be saved |
| [additionalFields] | <code>Array.&lt;string&gt;</code> | Returns specified fields even if their retrieve definition is not set to true |
| buObject | <code>TYPE.BuObject</code> | properties for auth |
| [___] | <code>void</code> | unused parameter |
| [key] | <code>string</code> | customer key of single item to retrieve |

<a name="Folder.retrieveForCache"></a>

### Folder.retrieveForCache(buObject) ⇒ <code>Promise</code>
Retrieves folder metadata for caching

**Kind**: static method of [<code>Folder</code>](#Folder)  
**Returns**: <code>Promise</code> - Promise  

| Param | Type | Description |
| --- | --- | --- |
| buObject | <code>TYPE.BuObject</code> | properties for auth |

<a name="Folder.upsert"></a>

### Folder.upsert(metadata) ⇒ <code>Promise.&lt;object&gt;</code>
Folder upsert (copied from Metadata Upsert), after retrieving from target
and comparing to check if create or update operation is needed.
Copied due to having a dependency on itself, meaning the created need to be serial

**Kind**: static method of [<code>Folder</code>](#Folder)  
**Returns**: <code>Promise.&lt;object&gt;</code> - Promise of saved metadata  

| Param | Type | Description |
| --- | --- | --- |
| metadata | <code>TYPE.MetadataTypeMap</code> | metadata mapped by their keyField |

<a name="Folder.create"></a>

### Folder.create(metadataEntry) ⇒ <code>Promise</code>
creates a folder based on metatadata

**Kind**: static method of [<code>Folder</code>](#Folder)  
**Returns**: <code>Promise</code> - Promise  

| Param | Type | Description |
| --- | --- | --- |
| metadataEntry | <code>TYPE.MetadataTypeItem</code> | metadata of the folder |

<a name="Folder.update"></a>

### Folder.update(metadataEntry) ⇒ <code>Promise</code>
Updates a single Folder.

**Kind**: static method of [<code>Folder</code>](#Folder)  
**Returns**: <code>Promise</code> - Promise  

| Param | Type | Description |
| --- | --- | --- |
| metadataEntry | <code>TYPE.MetadataTypeItem</code> | single metadata entry |

<a name="Folder.preDeployTasks"></a>

### Folder.preDeployTasks(metadata) ⇒ <code>Promise.&lt;TYPE.MetadataTypeItem&gt;</code>
prepares a folder for deployment

**Kind**: static method of [<code>Folder</code>](#Folder)  
**Returns**: <code>Promise.&lt;TYPE.MetadataTypeItem&gt;</code> - Promise of parsed folder metadata  

| Param | Type | Description |
| --- | --- | --- |
| metadata | <code>TYPE.MetadataTypeItem</code> | a single folder definition |

<a name="Folder.getJsonFromFS"></a>

### Folder.getJsonFromFS(dir, [listBadKeys]) ⇒ <code>TYPE.MetadataTypeMap</code>
Returns file contents mapped to their filename without '.json' ending

**Kind**: static method of [<code>Folder</code>](#Folder)  
**Returns**: <code>TYPE.MetadataTypeMap</code> - fileName => fileContent map  

| Param | Type | Default | Description |
| --- | --- | --- | --- |
| dir | <code>string</code> |  | directory that contains '.json' files to be read |
| [listBadKeys] | <code>boolean</code> | <code>false</code> | do not print errors, used for badKeys() |

<a name="Folder.retrieveHelper"></a>

### Folder.retrieveHelper([additionalFields], [queryAllAccounts]) ⇒ <code>Promise.&lt;object&gt;</code>
Helper to retrieve the folders as promise

**Kind**: static method of [<code>Folder</code>](#Folder)  
**Returns**: <code>Promise.&lt;object&gt;</code> - soap object  

| Param | Type | Description |
| --- | --- | --- |
| [additionalFields] | <code>Array.&lt;string&gt;</code> | Returns specified fields even if their retrieve definition is not set to true |
| [queryAllAccounts] | <code>boolean</code> | which queryAllAccounts setting to use |

<a name="Folder.postRetrieveTasks"></a>

### Folder.postRetrieveTasks(metadata) ⇒ <code>TYPE.MetadataTypeItem</code>
Gets executed after retreive of metadata type

**Kind**: static method of [<code>Folder</code>](#Folder)  
**Returns**: <code>TYPE.MetadataTypeItem</code> - cloned metadata  

| Param | Type | Description |
| --- | --- | --- |
| metadata | <code>TYPE.MetadataTypeItem</code> | metadata mapped by their keyField |

<a name="Folder.saveResults"></a>

### Folder.saveResults(results, retrieveDir, mid) ⇒ <code>Promise.&lt;object&gt;</code>
Helper for writing Metadata to disk, used for Retrieve and deploy

**Kind**: static method of [<code>Folder</code>](#Folder)  
**Returns**: <code>Promise.&lt;object&gt;</code> - Promise of saved metadata  

| Param | Type | Description |
| --- | --- | --- |
| results | <code>object</code> | metadata results from deploy |
| retrieveDir | <code>string</code> | directory where metadata should be stored after deploy/retrieve |
| mid | <code>number</code> | current mid for this credential / business unit |

<a name="FtpLocation"></a>

## FtpLocation ⇐ [<code>MetadataType</code>](#MetadataType)
ImportFile MetadataType

**Kind**: global class  
**Extends**: [<code>MetadataType</code>](#MetadataType)  

* [FtpLocation](#FtpLocation) ⇐ [<code>MetadataType</code>](#MetadataType)
    * [.retrieve(retrieveDir, [_], [__], [___], [key])](#FtpLocation.retrieve) ⇒ <code>Promise.&lt;TYPE.MetadataTypeMapObj&gt;</code>
    * [.retrieveForCache()](#FtpLocation.retrieveForCache) ⇒ <code>Promise.&lt;TYPE.MetadataTypeMapObj&gt;</code>

<a name="FtpLocation.retrieve"></a>

### FtpLocation.retrieve(retrieveDir, [_], [__], [___], [key]) ⇒ <code>Promise.&lt;TYPE.MetadataTypeMapObj&gt;</code>
Retrieves Metadata of FtpLocation
Endpoint /automation/v1/ftplocations/ return all FtpLocations

**Kind**: static method of [<code>FtpLocation</code>](#FtpLocation)  
**Returns**: <code>Promise.&lt;TYPE.MetadataTypeMapObj&gt;</code> - Promise  

| Param | Type | Description |
| --- | --- | --- |
| retrieveDir | <code>string</code> | Directory where retrieved metadata directory will be saved |
| [_] | <code>void</code> | unused parameter |
| [__] | <code>void</code> | unused parameter |
| [___] | <code>void</code> | unused parameter |
| [key] | <code>string</code> | customer key of single item to retrieve |

<a name="FtpLocation.retrieveForCache"></a>

### FtpLocation.retrieveForCache() ⇒ <code>Promise.&lt;TYPE.MetadataTypeMapObj&gt;</code>
Retrieves folder metadata into local filesystem. Also creates a uniquePath attribute for each folder.

**Kind**: static method of [<code>FtpLocation</code>](#FtpLocation)  
**Returns**: <code>Promise.&lt;TYPE.MetadataTypeMapObj&gt;</code> - Promise  
<a name="ImportFile"></a>

## ImportFile ⇐ [<code>MetadataType</code>](#MetadataType)
ImportFile MetadataType

**Kind**: global class  
**Extends**: [<code>MetadataType</code>](#MetadataType)  

* [ImportFile](#ImportFile) ⇐ [<code>MetadataType</code>](#MetadataType)
    * [.retrieve(retrieveDir, [_], [__], [___], [key])](#ImportFile.retrieve) ⇒ <code>Promise.&lt;TYPE.MetadataTypeMapObj&gt;</code>
    * [.retrieveForCache()](#ImportFile.retrieveForCache) ⇒ <code>Promise.&lt;TYPE.MetadataTypeMapObj&gt;</code>
    * [.retrieveAsTemplate(templateDir, name, templateVariables)](#ImportFile.retrieveAsTemplate) ⇒ <code>Promise.&lt;TYPE.MetadataTypeItemObj&gt;</code>
    * [.postRetrieveTasks(importDef)](#ImportFile.postRetrieveTasks) ⇒ <code>TYPE.MetadataTypeItem</code>
    * [.create(importFile)](#ImportFile.create) ⇒ <code>Promise</code>
    * [.update(importFile)](#ImportFile.update) ⇒ <code>Promise</code>
    * [.preDeployTasks(metadata)](#ImportFile.preDeployTasks) ⇒ <code>Promise</code>
    * [.parseMetadata(metadata)](#ImportFile.parseMetadata) ⇒ <code>TYPE.MetadataTypeItem</code>

<a name="ImportFile.retrieve"></a>

### ImportFile.retrieve(retrieveDir, [_], [__], [___], [key]) ⇒ <code>Promise.&lt;TYPE.MetadataTypeMapObj&gt;</code>
Retrieves Metadata of Import File.
Endpoint /automation/v1/imports/ return all Import Files with all details.
Currently it is not needed to loop over Imports with endpoint /automation/v1/imports/{id}

**Kind**: static method of [<code>ImportFile</code>](#ImportFile)  
**Returns**: <code>Promise.&lt;TYPE.MetadataTypeMapObj&gt;</code> - Promise  

| Param | Type | Description |
| --- | --- | --- |
| retrieveDir | <code>string</code> | Directory where retrieved metadata directory will be saved |
| [_] | <code>void</code> | unused parameter |
| [__] | <code>void</code> | unused parameter |
| [___] | <code>void</code> | unused parameter |
| [key] | <code>string</code> | customer key of single item to retrieve |

<a name="ImportFile.retrieveForCache"></a>

### ImportFile.retrieveForCache() ⇒ <code>Promise.&lt;TYPE.MetadataTypeMapObj&gt;</code>
Retrieves import definition metadata for caching

**Kind**: static method of [<code>ImportFile</code>](#ImportFile)  
**Returns**: <code>Promise.&lt;TYPE.MetadataTypeMapObj&gt;</code> - Promise  
<a name="ImportFile.retrieveAsTemplate"></a>

### ImportFile.retrieveAsTemplate(templateDir, name, templateVariables) ⇒ <code>Promise.&lt;TYPE.MetadataTypeItemObj&gt;</code>
Retrieve a specific Import Definition by Name

**Kind**: static method of [<code>ImportFile</code>](#ImportFile)  
**Returns**: <code>Promise.&lt;TYPE.MetadataTypeItemObj&gt;</code> - Promise  

| Param | Type | Description |
| --- | --- | --- |
| templateDir | <code>string</code> | Directory where retrieved metadata directory will be saved |
| name | <code>string</code> | name of the metadata file |
| templateVariables | <code>TYPE.TemplateMap</code> | variables to be replaced in the metadata |

<a name="ImportFile.postRetrieveTasks"></a>

### ImportFile.postRetrieveTasks(importDef) ⇒ <code>TYPE.MetadataTypeItem</code>
manages post retrieve steps

**Kind**: static method of [<code>ImportFile</code>](#ImportFile)  
**Returns**: <code>TYPE.MetadataTypeItem</code> - metadata  

| Param | Type | Description |
| --- | --- | --- |
| importDef | <code>TYPE.MetadataTypeItem</code> | a single importDef |

<a name="ImportFile.create"></a>

### ImportFile.create(importFile) ⇒ <code>Promise</code>
Creates a single Import File

**Kind**: static method of [<code>ImportFile</code>](#ImportFile)  
**Returns**: <code>Promise</code> - Promise  

| Param | Type | Description |
| --- | --- | --- |
| importFile | <code>TYPE.MetadataTypeItem</code> | a single Import File |

<a name="ImportFile.update"></a>

### ImportFile.update(importFile) ⇒ <code>Promise</code>
Updates a single Import File

**Kind**: static method of [<code>ImportFile</code>](#ImportFile)  
**Returns**: <code>Promise</code> - Promise  

| Param | Type | Description |
| --- | --- | --- |
| importFile | <code>TYPE.MetadataTypeItem</code> | a single Import File |

<a name="ImportFile.preDeployTasks"></a>

### ImportFile.preDeployTasks(metadata) ⇒ <code>Promise</code>
prepares a import definition for deployment

**Kind**: static method of [<code>ImportFile</code>](#ImportFile)  
**Returns**: <code>Promise</code> - Promise  

| Param | Type | Description |
| --- | --- | --- |
| metadata | <code>TYPE.MetadataTypeItem</code> | a single importDef |

<a name="ImportFile.parseMetadata"></a>

### ImportFile.parseMetadata(metadata) ⇒ <code>TYPE.MetadataTypeItem</code>
parses retrieved Metadata before saving

**Kind**: static method of [<code>ImportFile</code>](#ImportFile)  
**Returns**: <code>TYPE.MetadataTypeItem</code> - parsed metadata definition  

| Param | Type | Description |
| --- | --- | --- |
| metadata | <code>TYPE.MetadataTypeItem</code> | a single import definition |

<a name="Interaction"></a>

## Interaction ⇐ [<code>MetadataType</code>](#MetadataType)
Script MetadataType

**Kind**: global class  
**Extends**: [<code>MetadataType</code>](#MetadataType)  
<a name="Interaction.retrieve"></a>

### Interaction.retrieve(retrieveDir, [_], [__], [___], [key]) ⇒ <code>Promise.&lt;TYPE.MetadataTypeMapObj&gt;</code>
Retrieves Metadata of Interaction
Endpoint /interaction/v1/interactions?extras=all&pageSize=50000 return 50000 Scripts with all details.

**Kind**: static method of [<code>Interaction</code>](#Interaction)  
**Returns**: <code>Promise.&lt;TYPE.MetadataTypeMapObj&gt;</code> - Promise  

| Param | Type | Description |
| --- | --- | --- |
| retrieveDir | <code>string</code> | Directory where retrieved metadata directory will be saved |
| [_] | <code>void</code> | unused parameter |
| [__] | <code>void</code> | unused parameter |
| [___] | <code>void</code> | unused parameter |
| [key] | <code>string</code> | customer key of single item to retrieve |

<a name="List"></a>

## List ⇐ [<code>MetadataType</code>](#MetadataType)
List MetadataType

**Kind**: global class  
**Extends**: [<code>MetadataType</code>](#MetadataType)  

* [List](#List) ⇐ [<code>MetadataType</code>](#MetadataType)
    * [.retrieve(retrieveDir, [_], [__], [___], [key])](#List.retrieve) ⇒ <code>Promise.&lt;TYPE.MetadataTypeMapObj&gt;</code>
    * [.retrieveForCache()](#List.retrieveForCache) ⇒ <code>Promise.&lt;TYPE.MetadataTypeMapObj&gt;</code>
    * [.deleteByKey(buObject, customerKey)](#List.deleteByKey) ⇒ <code>Promise.&lt;boolean&gt;</code>
    * [.postRetrieveTasks(list)](#List.postRetrieveTasks) ⇒ <code>TYPE.MetadataTypeItem</code>
    * [.parseMetadata(metadata, [parseForCache])](#List.parseMetadata) ⇒ <code>TYPE.MetadataTypeItem</code>

<a name="List.retrieve"></a>

### List.retrieve(retrieveDir, [_], [__], [___], [key]) ⇒ <code>Promise.&lt;TYPE.MetadataTypeMapObj&gt;</code>
Retrieves Metadata of Lists

**Kind**: static method of [<code>List</code>](#List)  
**Returns**: <code>Promise.&lt;TYPE.MetadataTypeMapObj&gt;</code> - Promise  

| Param | Type | Description |
| --- | --- | --- |
| retrieveDir | <code>string</code> | Directory where retrieved metadata directory will be saved |
| [_] | <code>void</code> | unused parameter |
| [__] | <code>void</code> | unused parameter |
| [___] | <code>void</code> | unused parameter |
| [key] | <code>string</code> | customer key of single item to retrieve |

<a name="List.retrieveForCache"></a>

### List.retrieveForCache() ⇒ <code>Promise.&lt;TYPE.MetadataTypeMapObj&gt;</code>
Gets metadata cache with limited fields and does not store value to disk

**Kind**: static method of [<code>List</code>](#List)  
**Returns**: <code>Promise.&lt;TYPE.MetadataTypeMapObj&gt;</code> - Promise of metadata  
<a name="List.deleteByKey"></a>

### List.deleteByKey(buObject, customerKey) ⇒ <code>Promise.&lt;boolean&gt;</code>
Delete a metadata item from the specified business unit

**Kind**: static method of [<code>List</code>](#List)  
**Returns**: <code>Promise.&lt;boolean&gt;</code> - deletion success status  

| Param | Type | Description |
| --- | --- | --- |
| buObject | <code>TYPE.BuObject</code> | references credentials |
| customerKey | <code>string</code> | Identifier of data extension |

<a name="List.postRetrieveTasks"></a>

### List.postRetrieveTasks(list) ⇒ <code>TYPE.MetadataTypeItem</code>
manages post retrieve steps

**Kind**: static method of [<code>List</code>](#List)  
**Returns**: <code>TYPE.MetadataTypeItem</code> - metadata  

| Param | Type | Description |
| --- | --- | --- |
| list | <code>TYPE.MetadataTypeItem</code> | a single list |

<a name="List.parseMetadata"></a>

### List.parseMetadata(metadata, [parseForCache]) ⇒ <code>TYPE.MetadataTypeItem</code>
parses retrieved Metadata before saving

**Kind**: static method of [<code>List</code>](#List)  
**Returns**: <code>TYPE.MetadataTypeItem</code> - Array with one metadata object and one sql string  

| Param | Type | Description |
| --- | --- | --- |
| metadata | <code>TYPE.MetadataTypeItem</code> | a single list definition |
| [parseForCache] | <code>boolean</code> | if set to true, the Category ID is kept |

<a name="MetadataType"></a>

## MetadataType
MetadataType class that gets extended by their specific metadata type class.
Provides default functionality that can be overwritten by child metadata type classes

**Kind**: global class  

* [MetadataType](#MetadataType)
    * [.client](#MetadataType.client) : <code>TYPE.SDK</code>
    * [.properties](#MetadataType.properties) : <code>object</code>
    * [.subType](#MetadataType.subType) : <code>string</code>
    * [.buObject](#MetadataType.buObject) : <code>TYPE.BuObject</code>
    * [.getJsonFromFS(dir, [listBadKeys])](#MetadataType.getJsonFromFS) ⇒ <code>TYPE.MetadataTypeMap</code>
    * [.getFieldNamesToRetrieve([additionalFields])](#MetadataType.getFieldNamesToRetrieve) ⇒ <code>Array.&lt;string&gt;</code>
    * [.deploy(metadata, deployDir, retrieveDir, buObject)](#MetadataType.deploy) ⇒ <code>Promise.&lt;object&gt;</code>
    * [.postDeployTasks(metadata, originalMetadata)](#MetadataType.postDeployTasks) ⇒ <code>void</code>
    * [.postRetrieveTasks(metadata, targetDir, [isTemplating])](#MetadataType.postRetrieveTasks) ⇒ <code>TYPE.MetadataTypeItem</code>
    * [.retrieve(retrieveDir, [additionalFields], buObject, [subType], [key])](#MetadataType.retrieve) ⇒ <code>Promise.&lt;TYPE.MetadataTypeMapObj&gt;</code>
    * [.retrieveChangelog([buObject], [additionalFields], [subType])](#MetadataType.retrieveChangelog) ⇒ <code>Promise.&lt;TYPE.MetadataTypeMapObj&gt;</code>
    * [.retrieveForCache(buObject, [subType])](#MetadataType.retrieveForCache) ⇒ <code>Promise.&lt;TYPE.MetadataTypeMapObj&gt;</code>
    * [.retrieveAsTemplate(templateDir, name, templateVariables, [subType])](#MetadataType.retrieveAsTemplate) ⇒ <code>Promise.&lt;TYPE.MetadataTypeItemObj&gt;</code>
    * [.buildTemplate(retrieveDir, templateDir, key, templateVariables)](#MetadataType.buildTemplate) ⇒ <code>Promise.&lt;TYPE.MetadataTypeItemObj&gt;</code>
    * [.preDeployTasks(metadata, deployDir)](#MetadataType.preDeployTasks) ⇒ <code>Promise.&lt;TYPE.MetadataTypeItem&gt;</code>
    * [.create(metadata, deployDir)](#MetadataType.create) ⇒ <code>void</code>
    * [.update(metadata, [metadataBefore])](#MetadataType.update) ⇒ <code>void</code>
    * [.upsert(metadata, deployDir, [buObject])](#MetadataType.upsert) ⇒ <code>Promise.&lt;TYPE.MetadataTypeMap&gt;</code>
    * [.createREST(metadataEntry, uri)](#MetadataType.createREST) ⇒ <code>Promise</code>
    * [.createSOAP(metadataEntry, [overrideType], [handleOutside])](#MetadataType.createSOAP) ⇒ <code>Promise</code>
    * [.updateREST(metadataEntry, uri)](#MetadataType.updateREST) ⇒ <code>Promise</code>
    * [.updateSOAP(metadataEntry, [overrideType], [handleOutside])](#MetadataType.updateSOAP) ⇒ <code>Promise</code>
    * [.retrieveSOAP(retrieveDir, buObject, [requestParams], [additionalFields])](#MetadataType.retrieveSOAP) ⇒ <code>Promise.&lt;TYPE.MetadataTypeMapObj&gt;</code>
    * [.retrieveREST(retrieveDir, uri, [overrideType], [templateVariables], [singleRetrieve])](#MetadataType.retrieveREST) ⇒ <code>Promise.&lt;{metadata: (TYPE.MetadataTypeMap\|TYPE.MetadataTypeItem), type: string}&gt;</code>
    * [.parseResponseBody(body, [singleRetrieve])](#MetadataType.parseResponseBody) ⇒ <code>TYPE.MetadataTypeMap</code>
    * [.deleteFieldByDefinition(metadataEntry, fieldPath, definitionProperty, origin)](#MetadataType.deleteFieldByDefinition) ⇒ <code>void</code>
    * [.removeNotCreateableFields(metadataEntry)](#MetadataType.removeNotCreateableFields) ⇒ <code>void</code>
    * [.removeNotUpdateableFields(metadataEntry)](#MetadataType.removeNotUpdateableFields) ⇒ <code>void</code>
    * [.keepTemplateFields(metadataEntry)](#MetadataType.keepTemplateFields) ⇒ <code>void</code>
    * [.keepRetrieveFields(metadataEntry)](#MetadataType.keepRetrieveFields) ⇒ <code>void</code>
    * [.isFiltered(metadataEntry, [include])](#MetadataType.isFiltered) ⇒ <code>boolean</code>
    * [.isFilteredFolder(metadataEntry, [include])](#MetadataType.isFilteredFolder) ⇒ <code>boolean</code>
    * [.saveResults(results, retrieveDir, [overrideType], [templateVariables])](#MetadataType.saveResults) ⇒ <code>Promise.&lt;TYPE.MetadataTypeMap&gt;</code>
    * [.applyTemplateValues(code, templateVariables)](#MetadataType.applyTemplateValues) ⇒ <code>string</code>
    * [.applyTemplateNames(code, templateVariables)](#MetadataType.applyTemplateNames) ⇒ <code>string</code>
    * [.buildDefinitionForNested(templateDir, targetDir, metadata, variables, templateName)](#MetadataType.buildDefinitionForNested) ⇒ <code>Promise.&lt;Array.&lt;Array.&lt;string&gt;&gt;&gt;</code>
    * [.buildTemplateForNested(templateDir, targetDir, metadata, templateVariables, templateName)](#MetadataType.buildTemplateForNested) ⇒ <code>Promise.&lt;Array.&lt;Array.&lt;string&gt;&gt;&gt;</code>
    * [.findSubType(templateDir, templateName)](#MetadataType.findSubType) ⇒ <code>Promise.&lt;string&gt;</code>
    * [.readSecondaryFolder(templateDir, typeDirArr, templateName, fileName, ex)](#MetadataType.readSecondaryFolder) ⇒ <code>object</code>
    * [.buildDefinition(templateDir, targetDir, templateName, variables)](#MetadataType.buildDefinition) ⇒ <code>Promise.&lt;TYPE.MetadataTypeMapObj&gt;</code>
    * [.checkForErrors(ex)](#MetadataType.checkForErrors) ⇒ <code>string</code>
    * [.document([buObject], [metadata], [isDeploy])](#MetadataType.document) ⇒ <code>void</code>
    * [.deleteByKey(buObject, customerKey)](#MetadataType.deleteByKey) ⇒ <code>boolean</code>
    * [.postDeleteTasks(buObject, customerKey)](#MetadataType.postDeleteTasks) ⇒ <code>void</code>
    * [.deleteByKeySOAP(buObject, customerKey, [handleOutside])](#MetadataType.deleteByKeySOAP) ⇒ <code>boolean</code>
    * [.readBUMetadataForType(readDir, [listBadKeys], [buMetadata])](#MetadataType.readBUMetadataForType) ⇒ <code>object</code>
    * [.getFilesToCommit(keyArr)](#MetadataType.getFilesToCommit) ⇒ <code>Promise.&lt;Array.&lt;string&gt;&gt;</code>

<a name="MetadataType.client"></a>

### MetadataType.client : <code>TYPE.SDK</code>
**Kind**: static property of [<code>MetadataType</code>](#MetadataType)  
<a name="MetadataType.properties"></a>

### MetadataType.properties : <code>object</code>
**Kind**: static property of [<code>MetadataType</code>](#MetadataType)  
<a name="MetadataType.subType"></a>

### MetadataType.subType : <code>string</code>
**Kind**: static property of [<code>MetadataType</code>](#MetadataType)  
<a name="MetadataType.buObject"></a>

### MetadataType.buObject : <code>TYPE.BuObject</code>
**Kind**: static property of [<code>MetadataType</code>](#MetadataType)  
<a name="MetadataType.getJsonFromFS"></a>

### MetadataType.getJsonFromFS(dir, [listBadKeys]) ⇒ <code>TYPE.MetadataTypeMap</code>
Returns file contents mapped to their filename without '.json' ending

**Kind**: static method of [<code>MetadataType</code>](#MetadataType)  
**Returns**: <code>TYPE.MetadataTypeMap</code> - fileName => fileContent map  

| Param | Type | Default | Description |
| --- | --- | --- | --- |
| dir | <code>string</code> |  | directory that contains '.json' files to be read |
| [listBadKeys] | <code>boolean</code> | <code>false</code> | do not print errors, used for badKeys() |

<a name="MetadataType.getFieldNamesToRetrieve"></a>

### MetadataType.getFieldNamesToRetrieve([additionalFields]) ⇒ <code>Array.&lt;string&gt;</code>
Returns fieldnames of Metadata Type. 'this.definition.fields' variable only set in child classes.

**Kind**: static method of [<code>MetadataType</code>](#MetadataType)  
**Returns**: <code>Array.&lt;string&gt;</code> - Fieldnames  

| Param | Type | Description |
| --- | --- | --- |
| [additionalFields] | <code>Array.&lt;string&gt;</code> | Returns specified fields even if their retrieve definition is not set to true |

<a name="MetadataType.deploy"></a>

### MetadataType.deploy(metadata, deployDir, retrieveDir, buObject) ⇒ <code>Promise.&lt;object&gt;</code>
Deploys metadata

**Kind**: static method of [<code>MetadataType</code>](#MetadataType)  
**Returns**: <code>Promise.&lt;object&gt;</code> - Promise of keyField => metadata map  

| Param | Type | Description |
| --- | --- | --- |
| metadata | <code>TYPE.MetadataTypeMap</code> | metadata mapped by their keyField |
| deployDir | <code>string</code> | directory where deploy metadata are saved |
| retrieveDir | <code>string</code> | directory where metadata after deploy should be saved |
| buObject | <code>TYPE.BuObject</code> | properties for auth |

<a name="MetadataType.postDeployTasks"></a>

### MetadataType.postDeployTasks(metadata, originalMetadata) ⇒ <code>void</code>
Gets executed after deployment of metadata type

**Kind**: static method of [<code>MetadataType</code>](#MetadataType)  

| Param | Type | Description |
| --- | --- | --- |
| metadata | <code>TYPE.MetadataTypeMap</code> | metadata mapped by their keyField |
| originalMetadata | <code>TYPE.MetadataTypeMap</code> | metadata to be updated (contains additioanl fields) |

<a name="MetadataType.postRetrieveTasks"></a>

### MetadataType.postRetrieveTasks(metadata, targetDir, [isTemplating]) ⇒ <code>TYPE.MetadataTypeItem</code>
Gets executed after retreive of metadata type

**Kind**: static method of [<code>MetadataType</code>](#MetadataType)  
**Returns**: <code>TYPE.MetadataTypeItem</code> - cloned metadata  

| Param | Type | Description |
| --- | --- | --- |
| metadata | <code>TYPE.MetadataTypeItem</code> | a single item |
| targetDir | <code>string</code> | folder where retrieves should be saved |
| [isTemplating] | <code>boolean</code> | signals that we are retrieving templates |

<a name="MetadataType.retrieve"></a>

### MetadataType.retrieve(retrieveDir, [additionalFields], buObject, [subType], [key]) ⇒ <code>Promise.&lt;TYPE.MetadataTypeMapObj&gt;</code>
Gets metadata from Marketing Cloud

**Kind**: static method of [<code>MetadataType</code>](#MetadataType)  
**Returns**: <code>Promise.&lt;TYPE.MetadataTypeMapObj&gt;</code> - metadata  

| Param | Type | Description |
| --- | --- | --- |
| retrieveDir | <code>string</code> | Directory where retrieved metadata directory will be saved |
| [additionalFields] | <code>Array.&lt;string&gt;</code> | Returns specified fields even if their retrieve definition is not set to true |
| buObject | <code>TYPE.BuObject</code> | properties for auth |
| [subType] | <code>string</code> | optionally limit to a single subtype |
| [key] | <code>string</code> | customer key of single item to retrieve |

<a name="MetadataType.retrieveChangelog"></a>

### MetadataType.retrieveChangelog([buObject], [additionalFields], [subType]) ⇒ <code>Promise.&lt;TYPE.MetadataTypeMapObj&gt;</code>
Gets metadata from Marketing Cloud

**Kind**: static method of [<code>MetadataType</code>](#MetadataType)  
**Returns**: <code>Promise.&lt;TYPE.MetadataTypeMapObj&gt;</code> - metadata  

| Param | Type | Description |
| --- | --- | --- |
| [buObject] | <code>TYPE.BuObject</code> | properties for auth |
| [additionalFields] | <code>Array.&lt;string&gt;</code> | Returns specified fields even if their retrieve definition is not set to true |
| [subType] | <code>string</code> | optionally limit to a single subtype |

<a name="MetadataType.retrieveForCache"></a>

### MetadataType.retrieveForCache(buObject, [subType]) ⇒ <code>Promise.&lt;TYPE.MetadataTypeMapObj&gt;</code>
Gets metadata cache with limited fields and does not store value to disk

**Kind**: static method of [<code>MetadataType</code>](#MetadataType)  
**Returns**: <code>Promise.&lt;TYPE.MetadataTypeMapObj&gt;</code> - metadata  

| Param | Type | Description |
| --- | --- | --- |
| buObject | <code>TYPE.BuObject</code> | properties for auth |
| [subType] | <code>string</code> | optionally limit to a single subtype |

<a name="MetadataType.retrieveAsTemplate"></a>

### MetadataType.retrieveAsTemplate(templateDir, name, templateVariables, [subType]) ⇒ <code>Promise.&lt;TYPE.MetadataTypeItemObj&gt;</code>
Gets metadata cache with limited fields and does not store value to disk

**Kind**: static method of [<code>MetadataType</code>](#MetadataType)  
**Returns**: <code>Promise.&lt;TYPE.MetadataTypeItemObj&gt;</code> - metadata  

| Param | Type | Description |
| --- | --- | --- |
| templateDir | <code>string</code> | Directory where retrieved metadata directory will be saved |
| name | <code>string</code> | name of the metadata file |
| templateVariables | <code>TYPE.TemplateMap</code> | variables to be replaced in the metadata |
| [subType] | <code>string</code> | optionally limit to a single subtype |

<a name="MetadataType.buildTemplate"></a>

### MetadataType.buildTemplate(retrieveDir, templateDir, key, templateVariables) ⇒ <code>Promise.&lt;TYPE.MetadataTypeItemObj&gt;</code>
Gets metadata cache with limited fields and does not store value to disk

**Kind**: static method of [<code>MetadataType</code>](#MetadataType)  
**Returns**: <code>Promise.&lt;TYPE.MetadataTypeItemObj&gt;</code> - single metadata  

| Param | Type | Description |
| --- | --- | --- |
| retrieveDir | <code>string</code> | Directory where retrieved metadata directory will be saved |
| templateDir | <code>string</code> | (List of) Directory where built definitions will be saved |
| key | <code>string</code> | name of the metadata file |
| templateVariables | <code>TYPE.TemplateMap</code> | variables to be replaced in the metadata |

<a name="MetadataType.preDeployTasks"></a>

### MetadataType.preDeployTasks(metadata, deployDir) ⇒ <code>Promise.&lt;TYPE.MetadataTypeItem&gt;</code>
Gets executed before deploying metadata

**Kind**: static method of [<code>MetadataType</code>](#MetadataType)  
**Returns**: <code>Promise.&lt;TYPE.MetadataTypeItem&gt;</code> - Promise of a single metadata item  

| Param | Type | Description |
| --- | --- | --- |
| metadata | <code>TYPE.MetadataTypeItem</code> | a single metadata item |
| deployDir | <code>string</code> | folder where files for deployment are stored |

<a name="MetadataType.create"></a>

### MetadataType.create(metadata, deployDir) ⇒ <code>void</code>
Abstract create method that needs to be implemented in child metadata type

**Kind**: static method of [<code>MetadataType</code>](#MetadataType)  

| Param | Type | Description |
| --- | --- | --- |
| metadata | <code>TYPE.MetadataTypeItem</code> | single metadata entry |
| deployDir | <code>string</code> | directory where deploy metadata are saved |

<a name="MetadataType.update"></a>

### MetadataType.update(metadata, [metadataBefore]) ⇒ <code>void</code>
Abstract update method that needs to be implemented in child metadata type

**Kind**: static method of [<code>MetadataType</code>](#MetadataType)  

| Param | Type | Description |
| --- | --- | --- |
| metadata | <code>TYPE.MetadataTypeItem</code> | single metadata entry |
| [metadataBefore] | <code>TYPE.MetadataTypeItem</code> | metadata mapped by their keyField |

<a name="MetadataType.upsert"></a>

### MetadataType.upsert(metadata, deployDir, [buObject]) ⇒ <code>Promise.&lt;TYPE.MetadataTypeMap&gt;</code>
MetadataType upsert, after retrieving from target and comparing to check if create or update operation is needed.

**Kind**: static method of [<code>MetadataType</code>](#MetadataType)  
**Returns**: <code>Promise.&lt;TYPE.MetadataTypeMap&gt;</code> - keyField => metadata map  

| Param | Type | Description |
| --- | --- | --- |
| metadata | <code>TYPE.MetadataTypeMap</code> | metadata mapped by their keyField |
| deployDir | <code>string</code> | directory where deploy metadata are saved |
| [buObject] | <code>TYPE.BuObject</code> | properties for auth |

<a name="MetadataType.createREST"></a>

### MetadataType.createREST(metadataEntry, uri) ⇒ <code>Promise</code>
Creates a single metadata entry via REST

**Kind**: static method of [<code>MetadataType</code>](#MetadataType)  
**Returns**: <code>Promise</code> - Promise  

| Param | Type | Description |
| --- | --- | --- |
| metadataEntry | <code>TYPE.MetadataTypeItem</code> | a single metadata Entry |
| uri | <code>string</code> | rest endpoint for POST |

<a name="MetadataType.createSOAP"></a>

### MetadataType.createSOAP(metadataEntry, [overrideType], [handleOutside]) ⇒ <code>Promise</code>
Creates a single metadata entry via fuel-soap (generic lib not wrapper)

**Kind**: static method of [<code>MetadataType</code>](#MetadataType)  
**Returns**: <code>Promise</code> - Promise  

| Param | Type | Description |
| --- | --- | --- |
| metadataEntry | <code>TYPE.MetadataTypeItem</code> | single metadata entry |
| [overrideType] | <code>string</code> | can be used if the API type differs from the otherwise used type identifier |
| [handleOutside] | <code>boolean</code> | if the API reponse is irregular this allows you to handle it outside of this generic method |

<a name="MetadataType.updateREST"></a>

### MetadataType.updateREST(metadataEntry, uri) ⇒ <code>Promise</code>
Updates a single metadata entry via REST

**Kind**: static method of [<code>MetadataType</code>](#MetadataType)  
**Returns**: <code>Promise</code> - Promise  

| Param | Type | Description |
| --- | --- | --- |
| metadataEntry | <code>TYPE.MetadataTypeItem</code> | a single metadata Entry |
| uri | <code>string</code> | rest endpoint for PATCH |

<a name="MetadataType.updateSOAP"></a>

### MetadataType.updateSOAP(metadataEntry, [overrideType], [handleOutside]) ⇒ <code>Promise</code>
Updates a single metadata entry via fuel-soap (generic lib not wrapper)

**Kind**: static method of [<code>MetadataType</code>](#MetadataType)  
**Returns**: <code>Promise</code> - Promise  

| Param | Type | Description |
| --- | --- | --- |
| metadataEntry | <code>TYPE.MetadataTypeItem</code> | single metadata entry |
| [overrideType] | <code>string</code> | can be used if the API type differs from the otherwise used type identifier |
| [handleOutside] | <code>boolean</code> | if the API reponse is irregular this allows you to handle it outside of this generic method |

<a name="MetadataType.retrieveSOAP"></a>

### MetadataType.retrieveSOAP(retrieveDir, buObject, [requestParams], [additionalFields]) ⇒ <code>Promise.&lt;TYPE.MetadataTypeMapObj&gt;</code>
Retrieves SOAP via generic fuel-soap wrapper based metadata of metadata type into local filesystem. executes callback with retrieved metadata

**Kind**: static method of [<code>MetadataType</code>](#MetadataType)  
**Returns**: <code>Promise.&lt;TYPE.MetadataTypeMapObj&gt;</code> - Promise of item map  

| Param | Type | Description |
| --- | --- | --- |
| retrieveDir | <code>string</code> | Directory where retrieved metadata directory will be saved |
| buObject | <code>TYPE.BuObject</code> | properties for auth |
| [requestParams] | <code>TYPE.SoapRequestParams</code> | required for the specific request (filter for example) |
| [additionalFields] | <code>Array.&lt;string&gt;</code> | Returns specified fields even if their retrieve definition is not set to true |

<a name="MetadataType.retrieveREST"></a>

### MetadataType.retrieveREST(retrieveDir, uri, [overrideType], [templateVariables], [singleRetrieve]) ⇒ <code>Promise.&lt;{metadata: (TYPE.MetadataTypeMap\|TYPE.MetadataTypeItem), type: string}&gt;</code>
Retrieves Metadata for Rest Types

**Kind**: static method of [<code>MetadataType</code>](#MetadataType)  
**Returns**: <code>Promise.&lt;{metadata: (TYPE.MetadataTypeMap\|TYPE.MetadataTypeItem), type: string}&gt;</code> - Promise of item map (single item for templated result)  

| Param | Type | Description |
| --- | --- | --- |
| retrieveDir | <code>string</code> | Directory where retrieved metadata directory will be saved |
| uri | <code>string</code> | rest endpoint for GET |
| [overrideType] | <code>string</code> | force a metadata type (mainly used for Folders) |
| [templateVariables] | <code>TYPE.TemplateMap</code> | variables to be replaced in the metadata |
| [singleRetrieve] | <code>string</code> \| <code>number</code> | key of single item to filter by |

<a name="MetadataType.parseResponseBody"></a>

### MetadataType.parseResponseBody(body, [singleRetrieve]) ⇒ <code>TYPE.MetadataTypeMap</code>
Builds map of metadata entries mapped to their keyfields

**Kind**: static method of [<code>MetadataType</code>](#MetadataType)  
**Returns**: <code>TYPE.MetadataTypeMap</code> - keyField => metadata map  

| Param | Type | Description |
| --- | --- | --- |
| body | <code>object</code> | json of response body |
| [singleRetrieve] | <code>string</code> \| <code>number</code> | key of single item to filter by |

<a name="MetadataType.deleteFieldByDefinition"></a>

### MetadataType.deleteFieldByDefinition(metadataEntry, fieldPath, definitionProperty, origin) ⇒ <code>void</code>
Deletes a field in a metadata entry if the selected definition property equals false.

**Kind**: static method of [<code>MetadataType</code>](#MetadataType)  

| Param | Type | Description |
| --- | --- | --- |
| metadataEntry | <code>TYPE.MetadataTypeItem</code> | One entry of a metadataType |
| fieldPath | <code>string</code> | field path to be checked if it conforms to the definition (dot seperated if nested): 'fuu.bar' |
| definitionProperty | <code>&#x27;isCreateable&#x27;</code> \| <code>&#x27;isUpdateable&#x27;</code> \| <code>&#x27;retrieving&#x27;</code> \| <code>&#x27;templating&#x27;</code> | delete field if definitionProperty equals false for specified field. Options: [isCreateable | isUpdateable] |
| origin | <code>string</code> | string of parent object, required when using arrays as these are parsed slightly differently. |

**Example**  
```js
Removes field (or nested fields childs) that are not updateable
deleteFieldByDefinition(metadataEntry, 'CustomerKey', 'isUpdateable');
```
<a name="MetadataType.removeNotCreateableFields"></a>

### MetadataType.removeNotCreateableFields(metadataEntry) ⇒ <code>void</code>
Remove fields from metadata entry that are not createable

**Kind**: static method of [<code>MetadataType</code>](#MetadataType)  

| Param | Type | Description |
| --- | --- | --- |
| metadataEntry | <code>TYPE.MetadataTypeItem</code> | metadata entry |

<a name="MetadataType.removeNotUpdateableFields"></a>

### MetadataType.removeNotUpdateableFields(metadataEntry) ⇒ <code>void</code>
Remove fields from metadata entry that are not updateable

**Kind**: static method of [<code>MetadataType</code>](#MetadataType)  

| Param | Type | Description |
| --- | --- | --- |
| metadataEntry | <code>TYPE.MetadataTypeItem</code> | metadata entry |

<a name="MetadataType.keepTemplateFields"></a>

### MetadataType.keepTemplateFields(metadataEntry) ⇒ <code>void</code>
Remove fields from metadata entry that are not needed in the template

**Kind**: static method of [<code>MetadataType</code>](#MetadataType)  

| Param | Type | Description |
| --- | --- | --- |
| metadataEntry | <code>TYPE.MetadataTypeItem</code> | metadata entry |

<a name="MetadataType.keepRetrieveFields"></a>

### MetadataType.keepRetrieveFields(metadataEntry) ⇒ <code>void</code>
Remove fields from metadata entry that are not needed in the stored metadata

**Kind**: static method of [<code>MetadataType</code>](#MetadataType)  

| Param | Type | Description |
| --- | --- | --- |
| metadataEntry | <code>TYPE.MetadataTypeItem</code> | metadata entry |

<a name="MetadataType.isFiltered"></a>

### MetadataType.isFiltered(metadataEntry, [include]) ⇒ <code>boolean</code>
checks if the current metadata entry should be saved on retrieve or not

**Kind**: static method of [<code>MetadataType</code>](#MetadataType)  
**Returns**: <code>boolean</code> - true: skip saving == filtered; false: continue with saving  

| Param | Type | Default | Description |
| --- | --- | --- | --- |
| metadataEntry | <code>TYPE.MetadataTypeItem</code> |  | metadata entry |
| [include] | <code>boolean</code> | <code>false</code> | true: use definition.include / options.include; false=exclude: use definition.filter / options.exclude |

<a name="MetadataType.isFilteredFolder"></a>

### MetadataType.isFilteredFolder(metadataEntry, [include]) ⇒ <code>boolean</code>
optionally filter by what folder something is in

**Kind**: static method of [<code>MetadataType</code>](#MetadataType)  
**Returns**: <code>boolean</code> - true: filtered == do NOT save; false: not filtered == do save  

| Param | Type | Default | Description |
| --- | --- | --- | --- |
| metadataEntry | <code>object</code> |  | metadata entry |
| [include] | <code>boolean</code> | <code>false</code> | true: use definition.include / options.include; false=exclude: use definition.filter / options.exclude |

<a name="MetadataType.saveResults"></a>

### MetadataType.saveResults(results, retrieveDir, [overrideType], [templateVariables]) ⇒ <code>Promise.&lt;TYPE.MetadataTypeMap&gt;</code>
Helper for writing Metadata to disk, used for Retrieve and deploy

**Kind**: static method of [<code>MetadataType</code>](#MetadataType)  
**Returns**: <code>Promise.&lt;TYPE.MetadataTypeMap&gt;</code> - Promise of saved metadata  

| Param | Type | Description |
| --- | --- | --- |
| results | <code>TYPE.MetadataTypeMap</code> | metadata results from deploy |
| retrieveDir | <code>string</code> | directory where metadata should be stored after deploy/retrieve |
| [overrideType] | <code>string</code> | for use when there is a subtype (such as folder-queries) |
| [templateVariables] | <code>TYPE.TemplateMap</code> | variables to be replaced in the metadata |

<a name="MetadataType.applyTemplateValues"></a>

### MetadataType.applyTemplateValues(code, templateVariables) ⇒ <code>string</code>
helper for buildDefinitionForNested
searches extracted file for template variable names and applies the market values

**Kind**: static method of [<code>MetadataType</code>](#MetadataType)  
**Returns**: <code>string</code> - code with markets applied  

| Param | Type | Description |
| --- | --- | --- |
| code | <code>string</code> | code from extracted code |
| templateVariables | <code>TYPE.TemplateMap</code> | variables to be replaced in the metadata |

<a name="MetadataType.applyTemplateNames"></a>

### MetadataType.applyTemplateNames(code, templateVariables) ⇒ <code>string</code>
helper for buildTemplateForNested
searches extracted file for template variable values and applies the market variable names

**Kind**: static method of [<code>MetadataType</code>](#MetadataType)  
**Returns**: <code>string</code> - code with markets applied  

| Param | Type | Description |
| --- | --- | --- |
| code | <code>string</code> | code from extracted code |
| templateVariables | <code>TYPE.TemplateMap</code> | variables to be replaced in the metadata |

<a name="MetadataType.buildDefinitionForNested"></a>

### MetadataType.buildDefinitionForNested(templateDir, targetDir, metadata, variables, templateName) ⇒ <code>Promise.&lt;Array.&lt;Array.&lt;string&gt;&gt;&gt;</code>
helper for buildDefinition
handles extracted code if any are found for complex types (e.g script, asset, query)

**Kind**: static method of [<code>MetadataType</code>](#MetadataType)  
**Returns**: <code>Promise.&lt;Array.&lt;Array.&lt;string&gt;&gt;&gt;</code> - list of extracted files with path-parts provided as an array  

| Param | Type | Description |
| --- | --- | --- |
| templateDir | <code>string</code> | Directory where metadata templates are stored |
| targetDir | <code>string</code> | Directory where built definitions will be saved |
| metadata | <code>TYPE.MetadataTypeItem</code> | main JSON file that was read from file system |
| variables | <code>TYPE.TemplateMap</code> | variables to be replaced in the metadata |
| templateName | <code>string</code> | name of the template to be built |

<a name="MetadataType.buildTemplateForNested"></a>

### MetadataType.buildTemplateForNested(templateDir, targetDir, metadata, templateVariables, templateName) ⇒ <code>Promise.&lt;Array.&lt;Array.&lt;string&gt;&gt;&gt;</code>
helper for buildTemplate
handles extracted code if any are found for complex types

**Kind**: static method of [<code>MetadataType</code>](#MetadataType)  
**Returns**: <code>Promise.&lt;Array.&lt;Array.&lt;string&gt;&gt;&gt;</code> - list of extracted files with path-parts provided as an array  

| Param | Type | Description |
| --- | --- | --- |
| templateDir | <code>string</code> | Directory where metadata templates are stored |
| targetDir | <code>string</code> \| <code>Array.&lt;string&gt;</code> | (List of) Directory where built definitions will be saved |
| metadata | <code>TYPE.MetadataTypeItem</code> | main JSON file that was read from file system |
| templateVariables | <code>TYPE.TemplateMap</code> | variables to be replaced in the metadata |
| templateName | <code>string</code> | name of the template to be built |

<a name="MetadataType.findSubType"></a>

### MetadataType.findSubType(templateDir, templateName) ⇒ <code>Promise.&lt;string&gt;</code>
check template directory for complex types that open subfolders for their subtypes

**Kind**: static method of [<code>MetadataType</code>](#MetadataType)  
**Returns**: <code>Promise.&lt;string&gt;</code> - subtype name  

| Param | Type | Description |
| --- | --- | --- |
| templateDir | <code>string</code> | Directory where metadata templates are stored |
| templateName | <code>string</code> | name of the metadata file |

<a name="MetadataType.readSecondaryFolder"></a>

### MetadataType.readSecondaryFolder(templateDir, typeDirArr, templateName, fileName, ex) ⇒ <code>object</code>
optional method used for some types to try a different folder structure

**Kind**: static method of [<code>MetadataType</code>](#MetadataType)  
**Returns**: <code>object</code> - metadata  

| Param | Type | Description |
| --- | --- | --- |
| templateDir | <code>string</code> | Directory where metadata templates are stored |
| typeDirArr | <code>Array.&lt;string&gt;</code> | current subdir for this type |
| templateName | <code>string</code> | name of the metadata template |
| fileName | <code>string</code> | name of the metadata template file w/o extension |
| ex | <code>Error</code> | error from first attempt |

<a name="MetadataType.buildDefinition"></a>

### MetadataType.buildDefinition(templateDir, targetDir, templateName, variables) ⇒ <code>Promise.&lt;TYPE.MetadataTypeMapObj&gt;</code>
Builds definition based on template
NOTE: Most metadata files should use this generic method, unless custom
parsing is required (for example scripts & queries)

**Kind**: static method of [<code>MetadataType</code>](#MetadataType)  
**Returns**: <code>Promise.&lt;TYPE.MetadataTypeMapObj&gt;</code> - Promise of item map  

| Param | Type | Description |
| --- | --- | --- |
| templateDir | <code>string</code> | Directory where metadata templates are stored |
| targetDir | <code>string</code> \| <code>Array.&lt;string&gt;</code> | (List of) Directory where built definitions will be saved |
| templateName | <code>string</code> | name of the metadata file |
| variables | <code>TYPE.TemplateMap</code> | variables to be replaced in the metadata |

<a name="MetadataType.checkForErrors"></a>

### MetadataType.checkForErrors(ex) ⇒ <code>string</code>
Standardizes a check for multiple messages

**Kind**: static method of [<code>MetadataType</code>](#MetadataType)  
**Returns**: <code>string</code> - formatted Error Message  

| Param | Type | Description |
| --- | --- | --- |
| ex | <code>object</code> | response payload from REST API |

<a name="MetadataType.document"></a>

### MetadataType.document([buObject], [metadata], [isDeploy]) ⇒ <code>void</code>
Gets metadata cache with limited fields and does not store value to disk

**Kind**: static method of [<code>MetadataType</code>](#MetadataType)  

| Param | Type | Description |
| --- | --- | --- |
| [buObject] | <code>TYPE.BuObject</code> | properties for auth |
| [metadata] | <code>TYPE.MetadataTypeMap</code> | a list of type definitions |
| [isDeploy] | <code>boolean</code> | used to skip non-supported message during deploy |

<a name="MetadataType.deleteByKey"></a>

### MetadataType.deleteByKey(buObject, customerKey) ⇒ <code>boolean</code>
Delete a metadata item from the specified business unit

**Kind**: static method of [<code>MetadataType</code>](#MetadataType)  
**Returns**: <code>boolean</code> - deletion success status  

| Param | Type | Description |
| --- | --- | --- |
| buObject | <code>TYPE.BuObject</code> | references credentials |
| customerKey | <code>string</code> | Identifier of data extension |

<a name="MetadataType.postDeleteTasks"></a>

### MetadataType.postDeleteTasks(buObject, customerKey) ⇒ <code>void</code>
clean up after deleting a metadata item

**Kind**: static method of [<code>MetadataType</code>](#MetadataType)  
**Returns**: <code>void</code> - -  

| Param | Type | Description |
| --- | --- | --- |
| buObject | <code>TYPE.BuObject</code> | references credentials |
| customerKey | <code>string</code> | Identifier of metadata item |

<a name="MetadataType.deleteByKeySOAP"></a>

### MetadataType.deleteByKeySOAP(buObject, customerKey, [handleOutside]) ⇒ <code>boolean</code>
Delete a data extension from the specified business unit

**Kind**: static method of [<code>MetadataType</code>](#MetadataType)  
**Returns**: <code>boolean</code> - deletion success flag  

| Param | Type | Description |
| --- | --- | --- |
| buObject | <code>TYPE.BuObject</code> | references credentials |
| customerKey | <code>string</code> | Identifier of metadata |
| [handleOutside] | <code>boolean</code> | if the API reponse is irregular this allows you to handle it outside of this generic method |

<a name="MetadataType.readBUMetadataForType"></a>

### MetadataType.readBUMetadataForType(readDir, [listBadKeys], [buMetadata]) ⇒ <code>object</code>
Returns metadata of a business unit that is saved locally

**Kind**: static method of [<code>MetadataType</code>](#MetadataType)  
**Returns**: <code>object</code> - Metadata of BU in local directory  

| Param | Type | Default | Description |
| --- | --- | --- | --- |
| readDir | <code>string</code> |  | root directory of metadata. |
| [listBadKeys] | <code>boolean</code> | <code>false</code> | do not print errors, used for badKeys() |
| [buMetadata] | <code>object</code> |  | Metadata of BU in local directory |

<a name="MetadataType.getFilesToCommit"></a>

### MetadataType.getFilesToCommit(keyArr) ⇒ <code>Promise.&lt;Array.&lt;string&gt;&gt;</code>
should return only the json for all but asset, query and script that are saved as multiple files
additionally, the documentation for dataExtension and automation should be returned

**Kind**: static method of [<code>MetadataType</code>](#MetadataType)  
**Returns**: <code>Promise.&lt;Array.&lt;string&gt;&gt;</code> - list of all files that need to be committed in a flat array ['path/file1.ext', 'path/file2.ext']  

| Param | Type | Description |
| --- | --- | --- |
| keyArr | <code>Array.&lt;string&gt;</code> | customerkey of the metadata |

<a name="MobileCode"></a>

## MobileCode ⇐ [<code>MetadataType</code>](#MetadataType)
MobileCode MetadataType

**Kind**: global class  
**Extends**: [<code>MetadataType</code>](#MetadataType)  

* [MobileCode](#MobileCode) ⇐ [<code>MetadataType</code>](#MetadataType)
    * [.retrieve(retrieveDir, [_], [__], [___], [key])](#MobileCode.retrieve) ⇒ <code>Promise.&lt;TYPE.MetadataTypeMapObj&gt;</code>
    * [.retrieveForCache()](#MobileCode.retrieveForCache) ⇒ <code>Promise.&lt;TYPE.MetadataTypeMapObj&gt;</code>

<a name="MobileCode.retrieve"></a>

### MobileCode.retrieve(retrieveDir, [_], [__], [___], [key]) ⇒ <code>Promise.&lt;TYPE.MetadataTypeMapObj&gt;</code>
Retrieves Metadata of Mobile Keywords
Endpoint /legacy/v1/beta/mobile/code/ return all Mobile Codes with all details.

**Kind**: static method of [<code>MobileCode</code>](#MobileCode)  
**Returns**: <code>Promise.&lt;TYPE.MetadataTypeMapObj&gt;</code> - Promise of metadata  

| Param | Type | Description |
| --- | --- | --- |
| retrieveDir | <code>string</code> | Directory where retrieved metadata directory will be saved |
| [_] | <code>void</code> | unused parameter |
| [__] | <code>void</code> | unused parameter |
| [___] | <code>void</code> | unused parameter |
| [key] | <code>string</code> | customer key of single item to retrieve |

<a name="MobileCode.retrieveForCache"></a>

### MobileCode.retrieveForCache() ⇒ <code>Promise.&lt;TYPE.MetadataTypeMapObj&gt;</code>
Retrieves event definition metadata for caching

**Kind**: static method of [<code>MobileCode</code>](#MobileCode)  
**Returns**: <code>Promise.&lt;TYPE.MetadataTypeMapObj&gt;</code> - Promise of metadata  
<a name="MobileKeyword"></a>

## MobileKeyword ⇐ [<code>MetadataType</code>](#MetadataType)
MobileKeyword MetadataType

**Kind**: global class  
**Extends**: [<code>MetadataType</code>](#MetadataType)  

* [MobileKeyword](#MobileKeyword) ⇐ [<code>MetadataType</code>](#MetadataType)
    * [.retrieve(retrieveDir, [_], [__], [___], [key])](#MobileKeyword.retrieve) ⇒ <code>Promise.&lt;TYPE.MetadataTypeMapObj&gt;</code>
    * [.retrieveForCache()](#MobileKeyword.retrieveForCache) ⇒ <code>Promise.&lt;TYPE.MetadataTypeMapObj&gt;</code>
    * [.retrieveAsTemplate(templateDir, name, templateVariables)](#MobileKeyword.retrieveAsTemplate) ⇒ <code>Promise.&lt;TYPE.MetadataTypeItemObj&gt;</code>
    * [.create(MobileKeyword)](#MobileKeyword.create) ⇒ <code>Promise</code>
    * [.preDeployTasks(metadata)](#MobileKeyword.preDeployTasks) ⇒ <code>TYPE.MetadataTypeItem</code>

<a name="MobileKeyword.retrieve"></a>

### MobileKeyword.retrieve(retrieveDir, [_], [__], [___], [key]) ⇒ <code>Promise.&lt;TYPE.MetadataTypeMapObj&gt;</code>
Retrieves Metadata of Mobile Keywords
Endpoint /legacy/v1/beta/mobile/keyword/ return all Mobile Keywords with all details.

**Kind**: static method of [<code>MobileKeyword</code>](#MobileKeyword)  
**Returns**: <code>Promise.&lt;TYPE.MetadataTypeMapObj&gt;</code> - Promise of metadata  

| Param | Type | Description |
| --- | --- | --- |
| retrieveDir | <code>string</code> | Directory where retrieved metadata directory will be saved |
| [_] | <code>void</code> | unused parameter |
| [__] | <code>void</code> | unused parameter |
| [___] | <code>void</code> | unused parameter |
| [key] | <code>string</code> | customer key of single item to retrieve |

<a name="MobileKeyword.retrieveForCache"></a>

### MobileKeyword.retrieveForCache() ⇒ <code>Promise.&lt;TYPE.MetadataTypeMapObj&gt;</code>
Retrieves event definition metadata for caching

**Kind**: static method of [<code>MobileKeyword</code>](#MobileKeyword)  
**Returns**: <code>Promise.&lt;TYPE.MetadataTypeMapObj&gt;</code> - Promise of metadata  
<a name="MobileKeyword.retrieveAsTemplate"></a>

### MobileKeyword.retrieveAsTemplate(templateDir, name, templateVariables) ⇒ <code>Promise.&lt;TYPE.MetadataTypeItemObj&gt;</code>
Retrieve a specific keyword

**Kind**: static method of [<code>MobileKeyword</code>](#MobileKeyword)  
**Returns**: <code>Promise.&lt;TYPE.MetadataTypeItemObj&gt;</code> - Promise of metadata  

| Param | Type | Description |
| --- | --- | --- |
| templateDir | <code>string</code> | Directory where retrieved metadata directory will be saved |
| name | <code>string</code> | name of the metadata file |
| templateVariables | <code>TYPE.TemplateMap</code> | variables to be replaced in the metadata |

<a name="MobileKeyword.create"></a>

### MobileKeyword.create(MobileKeyword) ⇒ <code>Promise</code>
Creates a single Event Definition

**Kind**: static method of [<code>MobileKeyword</code>](#MobileKeyword)  
**Returns**: <code>Promise</code> - Promise  

| Param | Type | Description |
| --- | --- | --- |
| MobileKeyword | <code>TYPE.MetadataTypeItem</code> | a single Event Definition |

<a name="MobileKeyword.preDeployTasks"></a>

### MobileKeyword.preDeployTasks(metadata) ⇒ <code>TYPE.MetadataTypeItem</code>
prepares an event definition for deployment

**Kind**: static method of [<code>MobileKeyword</code>](#MobileKeyword)  
**Returns**: <code>TYPE.MetadataTypeItem</code> - Promise  

| Param | Type | Description |
| --- | --- | --- |
| metadata | <code>TYPE.MetadataTypeItem</code> | a single MobileKeyword |

<a name="Query"></a>

## Query ⇐ [<code>MetadataType</code>](#MetadataType)
Query MetadataType

**Kind**: global class  
**Extends**: [<code>MetadataType</code>](#MetadataType)  

* [Query](#Query) ⇐ [<code>MetadataType</code>](#MetadataType)
    * [.retrieve(retrieveDir, [_], [__], [___], [key])](#Query.retrieve) ⇒ <code>Promise.&lt;{metadata: TYPE.QueryMap, type: string}&gt;</code>
    * [.retrieveForCache()](#Query.retrieveForCache) ⇒ <code>Promise.&lt;{metadata: TYPE.QueryMap, type: string}&gt;</code>
    * [.retrieveAsTemplate(templateDir, name, templateVariables)](#Query.retrieveAsTemplate) ⇒ <code>Promise.&lt;{metadata: Query, type: string}&gt;</code>
    * [.postRetrieveTasks(metadata)](#Query.postRetrieveTasks) ⇒ <code>TYPE.CodeExtractItem</code>
    * [.create(query)](#Query.create) ⇒ <code>Promise</code>
    * [.update(query)](#Query.update) ⇒ <code>Promise</code>
    * [.preDeployTasks(metadata, deployDir)](#Query.preDeployTasks) ⇒ <code>Promise.&lt;TYPE.QueryItem&gt;</code>
    * [.applyTemplateValues(code, templateVariables)](#Query.applyTemplateValues) ⇒ <code>string</code>
    * [.buildDefinitionForNested(templateDir, targetDir, metadata, templateVariables, templateName)](#Query.buildDefinitionForNested) ⇒ <code>Promise.&lt;Array.&lt;Array.&lt;string&gt;&gt;&gt;</code>
    * [.buildTemplateForNested(templateDir, targetDir, metadata, templateVariables, templateName)](#Query.buildTemplateForNested) ⇒ <code>Promise.&lt;Array.&lt;Array.&lt;string&gt;&gt;&gt;</code>
    * [.parseMetadata(metadata)](#Query.parseMetadata) ⇒ <code>TYPE.CodeExtractItem</code>
    * [.getFilesToCommit(keyArr)](#Query.getFilesToCommit) ⇒ <code>Array.&lt;string&gt;</code>

<a name="Query.retrieve"></a>

### Query.retrieve(retrieveDir, [_], [__], [___], [key]) ⇒ <code>Promise.&lt;{metadata: TYPE.QueryMap, type: string}&gt;</code>
Retrieves Metadata of queries

**Kind**: static method of [<code>Query</code>](#Query)  
**Returns**: <code>Promise.&lt;{metadata: TYPE.QueryMap, type: string}&gt;</code> - Promise of metadata  

| Param | Type | Description |
| --- | --- | --- |
| retrieveDir | <code>string</code> | Directory where retrieved metadata directory will be saved |
| [_] | <code>void</code> | unused parameter |
| [__] | <code>void</code> | unused parameter |
| [___] | <code>void</code> | unused parameter |
| [key] | <code>string</code> | customer key of single item to retrieve |

<a name="Query.retrieveForCache"></a>

### Query.retrieveForCache() ⇒ <code>Promise.&lt;{metadata: TYPE.QueryMap, type: string}&gt;</code>
Retrieves query metadata for caching

**Kind**: static method of [<code>Query</code>](#Query)  
**Returns**: <code>Promise.&lt;{metadata: TYPE.QueryMap, type: string}&gt;</code> - Promise of metadata  
<a name="Query.retrieveAsTemplate"></a>

### Query.retrieveAsTemplate(templateDir, name, templateVariables) ⇒ <code>Promise.&lt;{metadata: Query, type: string}&gt;</code>
Retrieve a specific Query by Name

**Kind**: static method of [<code>Query</code>](#Query)  
**Returns**: <code>Promise.&lt;{metadata: Query, type: string}&gt;</code> - Promise of metadata  

| Param | Type | Description |
| --- | --- | --- |
| templateDir | <code>string</code> | Directory where retrieved metadata directory will be saved |
| name | <code>string</code> | name of the metadata file |
| templateVariables | <code>TYPE.TemplateMap</code> | variables to be replaced in the metadata |

<a name="Query.postRetrieveTasks"></a>

### Query.postRetrieveTasks(metadata) ⇒ <code>TYPE.CodeExtractItem</code>
manages post retrieve steps

**Kind**: static method of [<code>Query</code>](#Query)  
**Returns**: <code>TYPE.CodeExtractItem</code> - Array with one metadata object and one query string  

| Param | Type | Description |
| --- | --- | --- |
| metadata | <code>TYPE.QueryItem</code> | a single query |

<a name="Query.create"></a>

### Query.create(query) ⇒ <code>Promise</code>
Creates a single query

**Kind**: static method of [<code>Query</code>](#Query)  
**Returns**: <code>Promise</code> - Promise  

| Param | Type | Description |
| --- | --- | --- |
| query | <code>TYPE.QueryItem</code> | a single query |

<a name="Query.update"></a>

### Query.update(query) ⇒ <code>Promise</code>
Updates a single query

**Kind**: static method of [<code>Query</code>](#Query)  
**Returns**: <code>Promise</code> - Promise  

| Param | Type | Description |
| --- | --- | --- |
| query | <code>TYPE.QueryItem</code> | a single query |

<a name="Query.preDeployTasks"></a>

### Query.preDeployTasks(metadata, deployDir) ⇒ <code>Promise.&lt;TYPE.QueryItem&gt;</code>
prepares a Query for deployment

**Kind**: static method of [<code>Query</code>](#Query)  
**Returns**: <code>Promise.&lt;TYPE.QueryItem&gt;</code> - Promise  

| Param | Type | Description |
| --- | --- | --- |
| metadata | <code>TYPE.QueryItem</code> | a single query activity |
| deployDir | <code>string</code> | directory of deploy files |

<a name="Query.applyTemplateValues"></a>

### Query.applyTemplateValues(code, templateVariables) ⇒ <code>string</code>
helper for buildDefinitionForNested
searches extracted SQL file for template variables and applies the market values

**Kind**: static method of [<code>Query</code>](#Query)  
**Returns**: <code>string</code> - code with markets applied  

| Param | Type | Description |
| --- | --- | --- |
| code | <code>string</code> | code from extracted code |
| templateVariables | <code>TYPE.TemplateMap</code> | variables to be replaced in the metadata |

<a name="Query.buildDefinitionForNested"></a>

### Query.buildDefinitionForNested(templateDir, targetDir, metadata, templateVariables, templateName) ⇒ <code>Promise.&lt;Array.&lt;Array.&lt;string&gt;&gt;&gt;</code>
helper for buildDefinition
handles extracted code if any are found for complex types

**Kind**: static method of [<code>Query</code>](#Query)  
**Returns**: <code>Promise.&lt;Array.&lt;Array.&lt;string&gt;&gt;&gt;</code> - list of extracted files with path-parts provided as an array  

| Param | Type | Description |
| --- | --- | --- |
| templateDir | <code>string</code> | Directory where metadata templates are stored |
| targetDir | <code>string</code> \| <code>Array.&lt;string&gt;</code> | (List of) Directory where built definitions will be saved |
| metadata | <code>TYPE.QueryItem</code> | main JSON file that was read from file system |
| templateVariables | <code>TYPE.TemplateMap</code> | variables to be replaced in the metadata |
| templateName | <code>string</code> | name of the template to be built |

<a name="Query.buildTemplateForNested"></a>

### Query.buildTemplateForNested(templateDir, targetDir, metadata, templateVariables, templateName) ⇒ <code>Promise.&lt;Array.&lt;Array.&lt;string&gt;&gt;&gt;</code>
helper for buildTemplate
handles extracted code if any are found for complex types

**Kind**: static method of [<code>Query</code>](#Query)  
**Returns**: <code>Promise.&lt;Array.&lt;Array.&lt;string&gt;&gt;&gt;</code> - list of extracted files with path-parts provided as an array  

| Param | Type | Description |
| --- | --- | --- |
| templateDir | <code>string</code> | Directory where metadata templates are stored |
| targetDir | <code>string</code> \| <code>Array.&lt;string&gt;</code> | (List of) Directory where built definitions will be saved |
| metadata | <code>TYPE.QueryItem</code> | main JSON file that was read from file system |
| templateVariables | <code>TYPE.TemplateMap</code> | variables to be replaced in the metadata |
| templateName | <code>string</code> | name of the template to be built |

**Example**  
```js
queries are saved as 1 json and 1 sql file. both files need to be run through templating
```
<a name="Query.parseMetadata"></a>

### Query.parseMetadata(metadata) ⇒ <code>TYPE.CodeExtractItem</code>
parses retrieved Metadata before saving

**Kind**: static method of [<code>Query</code>](#Query)  
**Returns**: <code>TYPE.CodeExtractItem</code> - a single item with code parts extracted  

| Param | Type | Description |
| --- | --- | --- |
| metadata | <code>TYPE.QueryItem</code> | a single query activity definition |

<a name="Query.getFilesToCommit"></a>

### Query.getFilesToCommit(keyArr) ⇒ <code>Array.&lt;string&gt;</code>
should return only the json for all but asset, query and script that are saved as multiple files
additionally, the documentation for dataExtension and automation should be returned

**Kind**: static method of [<code>Query</code>](#Query)  
**Returns**: <code>Array.&lt;string&gt;</code> - list of all files that need to be committed in a flat array ['path/file1.ext', 'path/file2.ext']  

| Param | Type | Description |
| --- | --- | --- |
| keyArr | <code>Array.&lt;string&gt;</code> | customerkey of the metadata |

<a name="Role"></a>

## Role ⇐ [<code>MetadataType</code>](#MetadataType)
ImportFile MetadataType

**Kind**: global class  
**Extends**: [<code>MetadataType</code>](#MetadataType)  

* [Role](#Role) ⇐ [<code>MetadataType</code>](#MetadataType)
    * [.retrieve(retrieveDir, _, buObject, [___], [key])](#Role.retrieve) ⇒ <code>Promise.&lt;TYPE.MetadataTypeMapObj&gt;</code>
    * [.preDeployTasks(metadata)](#Role.preDeployTasks) ⇒ <code>TYPE.MetadataTypeItem</code>
    * [.create(metadata)](#Role.create) ⇒ <code>Promise</code>
    * [.update(metadata)](#Role.update) ⇒ <code>Promise</code>
    * [.document(buObject, [metadata])](#Role.document) ⇒ <code>Promise.&lt;void&gt;</code>
    * [._traverseRoles(role, element, [permission], [isAllowed])](#Role._traverseRoles) ⇒ <code>void</code>

<a name="Role.retrieve"></a>

### Role.retrieve(retrieveDir, _, buObject, [___], [key]) ⇒ <code>Promise.&lt;TYPE.MetadataTypeMapObj&gt;</code>
Gets metadata from Marketing Cloud

**Kind**: static method of [<code>Role</code>](#Role)  
**Returns**: <code>Promise.&lt;TYPE.MetadataTypeMapObj&gt;</code> - Metadata store object  

| Param | Type | Description |
| --- | --- | --- |
| retrieveDir | <code>string</code> | Directory where retrieved metadata directory will be saved |
| _ | <code>Array.&lt;string&gt;</code> | Returns specified fields even if their retrieve definition is not set to true |
| buObject | <code>TYPE.BuObject</code> | properties for auth |
| [___] | <code>void</code> | unused parameter |
| [key] | <code>string</code> | customer key of single item to retrieve |

<a name="Role.preDeployTasks"></a>

### Role.preDeployTasks(metadata) ⇒ <code>TYPE.MetadataTypeItem</code>
Gets executed before deploying metadata

**Kind**: static method of [<code>Role</code>](#Role)  
**Returns**: <code>TYPE.MetadataTypeItem</code> - Promise of a single metadata item  

| Param | Type | Description |
| --- | --- | --- |
| metadata | <code>TYPE.MetadataTypeItem</code> | a single metadata item |

<a name="Role.create"></a>

### Role.create(metadata) ⇒ <code>Promise</code>
Create a single Role.

**Kind**: static method of [<code>Role</code>](#Role)  
**Returns**: <code>Promise</code> - Promise  

| Param | Type | Description |
| --- | --- | --- |
| metadata | <code>TYPE.MetadataTypeItem</code> | single metadata entry |

<a name="Role.update"></a>

### Role.update(metadata) ⇒ <code>Promise</code>
Updates a single Role.

**Kind**: static method of [<code>Role</code>](#Role)  
**Returns**: <code>Promise</code> - Promise  

| Param | Type | Description |
| --- | --- | --- |
| metadata | <code>TYPE.MetadataTypeItem</code> | single metadata entry |

<a name="Role.document"></a>

### Role.document(buObject, [metadata]) ⇒ <code>Promise.&lt;void&gt;</code>
Creates markdown documentation of all roles

**Kind**: static method of [<code>Role</code>](#Role)  
**Returns**: <code>Promise.&lt;void&gt;</code> - -  

| Param | Type | Description |
| --- | --- | --- |
| buObject | <code>TYPE.BuObject</code> | properties for auth |
| [metadata] | <code>TYPE.MetadataTypeMap</code> | role definitions |

<a name="Role._traverseRoles"></a>

### Role.\_traverseRoles(role, element, [permission], [isAllowed]) ⇒ <code>void</code>
iterates through permissions to output proper row-names for nested permissionss

**Kind**: static method of [<code>Role</code>](#Role)  

| Param | Type | Description |
| --- | --- | --- |
| role | <code>string</code> | name of the user role |
| element | <code>object</code> | data of the permission |
| [permission] | <code>string</code> | name of the permission |
| [isAllowed] | <code>string</code> | "true" / "false" from the |

<a name="Script"></a>

## Script ⇐ [<code>MetadataType</code>](#MetadataType)
Script MetadataType

**Kind**: global class  
**Extends**: [<code>MetadataType</code>](#MetadataType)  

* [Script](#Script) ⇐ [<code>MetadataType</code>](#MetadataType)
    * [.retrieve(retrieveDir, [_], [__], [___], [key])](#Script.retrieve) ⇒ <code>Promise.&lt;{metadata: TYPE.ScriptMap, type: string}&gt;</code>
    * [.retrieveForCache()](#Script.retrieveForCache) ⇒ <code>Promise.&lt;{metadata: TYPE.ScriptMap, type: string}&gt;</code>
    * [.retrieveAsTemplate(templateDir, name, templateVariables)](#Script.retrieveAsTemplate) ⇒ <code>Promise.&lt;{metadata: TYPE.Script, type: string}&gt;</code>
    * [.postRetrieveTasks(metadata)](#Script.postRetrieveTasks) ⇒ <code>TYPE.CodeExtractItem</code>
    * [.update(script)](#Script.update) ⇒ <code>Promise</code>
    * [.create(script)](#Script.create) ⇒ <code>Promise</code>
    * [._mergeCode(metadata, deployDir, [templateName])](#Script._mergeCode) ⇒ <code>Promise.&lt;string&gt;</code>
    * [.preDeployTasks(metadata, dir)](#Script.preDeployTasks) ⇒ <code>TYPE.ScriptItem</code>
    * [.buildDefinitionForNested(templateDir, targetDir, metadata, templateVariables, templateName)](#Script.buildDefinitionForNested) ⇒ <code>Promise.&lt;Array.&lt;Array.&lt;string&gt;&gt;&gt;</code>
    * [.buildTemplateForNested(templateDir, targetDir, metadata, templateVariables, templateName)](#Script.buildTemplateForNested) ⇒ <code>Promise.&lt;Array.&lt;Array.&lt;string&gt;&gt;&gt;</code>
    * [._buildForNested(templateDir, targetDir, metadata, templateVariables, templateName, mode)](#Script._buildForNested) ⇒ <code>Promise.&lt;Array.&lt;Array.&lt;string&gt;&gt;&gt;</code>
    * [.parseMetadata(metadata)](#Script.parseMetadata) ⇒ <code>TYPE.CodeExtractItem</code>
    * [.getFilesToCommit(keyArr)](#Script.getFilesToCommit) ⇒ <code>Array.&lt;string&gt;</code>

<a name="Script.retrieve"></a>

### Script.retrieve(retrieveDir, [_], [__], [___], [key]) ⇒ <code>Promise.&lt;{metadata: TYPE.ScriptMap, type: string}&gt;</code>
Retrieves Metadata of Script
Endpoint /automation/v1/scripts/ return all Scripts with all details.

**Kind**: static method of [<code>Script</code>](#Script)  
**Returns**: <code>Promise.&lt;{metadata: TYPE.ScriptMap, type: string}&gt;</code> - Promise  

| Param | Type | Description |
| --- | --- | --- |
| retrieveDir | <code>string</code> | Directory where retrieved metadata directory will be saved |
| [_] | <code>void</code> | unused parameter |
| [__] | <code>void</code> | unused parameter |
| [___] | <code>void</code> | unused parameter |
| [key] | <code>string</code> | customer key of single item to retrieve |

<a name="Script.retrieveForCache"></a>

### Script.retrieveForCache() ⇒ <code>Promise.&lt;{metadata: TYPE.ScriptMap, type: string}&gt;</code>
Retrieves script metadata for caching

**Kind**: static method of [<code>Script</code>](#Script)  
**Returns**: <code>Promise.&lt;{metadata: TYPE.ScriptMap, type: string}&gt;</code> - Promise  
<a name="Script.retrieveAsTemplate"></a>

### Script.retrieveAsTemplate(templateDir, name, templateVariables) ⇒ <code>Promise.&lt;{metadata: TYPE.Script, type: string}&gt;</code>
Retrieve a specific Script by Name

**Kind**: static method of [<code>Script</code>](#Script)  
**Returns**: <code>Promise.&lt;{metadata: TYPE.Script, type: string}&gt;</code> - Promise  

| Param | Type | Description |
| --- | --- | --- |
| templateDir | <code>string</code> | Directory where retrieved metadata directory will be saved |
| name | <code>string</code> | name of the metadata file |
| templateVariables | <code>TYPE.TemplateMap</code> | variables to be replaced in the metadata |

<a name="Script.postRetrieveTasks"></a>

### Script.postRetrieveTasks(metadata) ⇒ <code>TYPE.CodeExtractItem</code>
manages post retrieve steps

**Kind**: static method of [<code>Script</code>](#Script)  
**Returns**: <code>TYPE.CodeExtractItem</code> - Array with one metadata object and one ssjs string  

| Param | Type | Description |
| --- | --- | --- |
| metadata | <code>TYPE.ScriptItem</code> | a single script |

<a name="Script.update"></a>

### Script.update(script) ⇒ <code>Promise</code>
Updates a single Script

**Kind**: static method of [<code>Script</code>](#Script)  
**Returns**: <code>Promise</code> - Promise  

| Param | Type | Description |
| --- | --- | --- |
| script | <code>TYPE.MetadataTypeItem</code> | a single Script |

<a name="Script.create"></a>

### Script.create(script) ⇒ <code>Promise</code>
Creates a single Script

**Kind**: static method of [<code>Script</code>](#Script)  
**Returns**: <code>Promise</code> - Promise  

| Param | Type | Description |
| --- | --- | --- |
| script | <code>TYPE.MetadataTypeItem</code> | a single Script |

<a name="Script._mergeCode"></a>

### Script.\_mergeCode(metadata, deployDir, [templateName]) ⇒ <code>Promise.&lt;string&gt;</code>
helper for this.preDeployTasks() that loads extracted code content back into JSON

**Kind**: static method of [<code>Script</code>](#Script)  
**Returns**: <code>Promise.&lt;string&gt;</code> - content for metadata.script  

| Param | Type | Description |
| --- | --- | --- |
| metadata | <code>TYPE.ScriptItem</code> | a single asset definition |
| deployDir | <code>string</code> | directory of deploy files |
| [templateName] | <code>string</code> | name of the template used to built defintion (prior applying templating) |

<a name="Script.preDeployTasks"></a>

### Script.preDeployTasks(metadata, dir) ⇒ <code>TYPE.ScriptItem</code>
prepares a Script for deployment

**Kind**: static method of [<code>Script</code>](#Script)  
**Returns**: <code>TYPE.ScriptItem</code> - Promise  

| Param | Type | Description |
| --- | --- | --- |
| metadata | <code>TYPE.ScriptItem</code> | a single script activity definition |
| dir | <code>string</code> | directory of deploy files |

<a name="Script.buildDefinitionForNested"></a>

### Script.buildDefinitionForNested(templateDir, targetDir, metadata, templateVariables, templateName) ⇒ <code>Promise.&lt;Array.&lt;Array.&lt;string&gt;&gt;&gt;</code>
helper for buildDefinition
handles extracted code if any are found for complex types

**Kind**: static method of [<code>Script</code>](#Script)  
**Returns**: <code>Promise.&lt;Array.&lt;Array.&lt;string&gt;&gt;&gt;</code> - list of extracted files with path-parts provided as an array  

| Param | Type | Description |
| --- | --- | --- |
| templateDir | <code>string</code> | Directory where metadata templates are stored |
| targetDir | <code>string</code> \| <code>Array.&lt;string&gt;</code> | (List of) Directory where built definitions will be saved |
| metadata | <code>TYPE.ScriptItem</code> | main JSON file that was read from file system |
| templateVariables | <code>TYPE.TemplateMap</code> | variables to be replaced in the metadata |
| templateName | <code>string</code> | name of the template to be built |

<a name="Script.buildTemplateForNested"></a>

### Script.buildTemplateForNested(templateDir, targetDir, metadata, templateVariables, templateName) ⇒ <code>Promise.&lt;Array.&lt;Array.&lt;string&gt;&gt;&gt;</code>
helper for buildTemplate
handles extracted code if any are found for complex types

**Kind**: static method of [<code>Script</code>](#Script)  
**Returns**: <code>Promise.&lt;Array.&lt;Array.&lt;string&gt;&gt;&gt;</code> - list of extracted files with path-parts provided as an array  

| Param | Type | Description |
| --- | --- | --- |
| templateDir | <code>string</code> | Directory where metadata templates are stored |
| targetDir | <code>string</code> \| <code>Array.&lt;string&gt;</code> | (List of) Directory where built definitions will be saved |
| metadata | <code>TYPE.ScriptItem</code> | main JSON file that was read from file system |
| templateVariables | <code>TYPE.TemplateMap</code> | variables to be replaced in the metadata |
| templateName | <code>string</code> | name of the template to be built |

**Example**  
```js
scripts are saved as 1 json and 1 ssjs file. both files need to be run through templating
```
<a name="Script._buildForNested"></a>

### Script.\_buildForNested(templateDir, targetDir, metadata, templateVariables, templateName, mode) ⇒ <code>Promise.&lt;Array.&lt;Array.&lt;string&gt;&gt;&gt;</code>
helper for buildTemplateForNested / buildDefinitionForNested
handles extracted code if any are found for complex types

**Kind**: static method of [<code>Script</code>](#Script)  
**Returns**: <code>Promise.&lt;Array.&lt;Array.&lt;string&gt;&gt;&gt;</code> - list of extracted files with path-parts provided as an array  

| Param | Type | Description |
| --- | --- | --- |
| templateDir | <code>string</code> | Directory where metadata templates are stored |
| targetDir | <code>string</code> \| <code>Array.&lt;string&gt;</code> | (List of) Directory where built definitions will be saved |
| metadata | <code>TYPE.ScriptItem</code> | main JSON file that was read from file system |
| templateVariables | <code>TYPE.TemplateMap</code> | variables to be replaced in the metadata |
| templateName | <code>string</code> | name of the template to be built |
| mode | <code>&#x27;definition&#x27;</code> \| <code>&#x27;template&#x27;</code> | defines what we use this helper for |

<a name="Script.parseMetadata"></a>

### Script.parseMetadata(metadata) ⇒ <code>TYPE.CodeExtractItem</code>
Splits the script metadata into two parts and parses in a standard manner

**Kind**: static method of [<code>Script</code>](#Script)  
**Returns**: <code>TYPE.CodeExtractItem</code> - a single item with code parts extracted  

| Param | Type | Description |
| --- | --- | --- |
| metadata | <code>TYPE.ScriptItem</code> | a single script activity definition |

<a name="Script.getFilesToCommit"></a>

### Script.getFilesToCommit(keyArr) ⇒ <code>Array.&lt;string&gt;</code>
should return only the json for all but asset, query and script that are saved as multiple files
additionally, the documentation for dataExtension and automation should be returned

**Kind**: static method of [<code>Script</code>](#Script)  
**Returns**: <code>Array.&lt;string&gt;</code> - list of all files that need to be committed in a flat array ['path/file1.ext', 'path/file2.ext']  

| Param | Type | Description |
| --- | --- | --- |
| keyArr | <code>Array.&lt;string&gt;</code> | customerkey of the metadata |

<a name="SetDefinition"></a>

## SetDefinition ⇐ [<code>MetadataType</code>](#MetadataType)
SetDefinition MetadataType

**Kind**: global class  
**Extends**: [<code>MetadataType</code>](#MetadataType)  

* [SetDefinition](#SetDefinition) ⇐ [<code>MetadataType</code>](#MetadataType)
    * [.retrieve(retrieveDir, [_], [__], [___], [key])](#SetDefinition.retrieve) ⇒ <code>Promise.&lt;TYPE.MetadataTypeMapObj&gt;</code>
    * [.retrieveForCache()](#SetDefinition.retrieveForCache) ⇒ <code>Promise.&lt;TYPE.MetadataTypeMapObj&gt;</code>

<a name="SetDefinition.retrieve"></a>

### SetDefinition.retrieve(retrieveDir, [_], [__], [___], [key]) ⇒ <code>Promise.&lt;TYPE.MetadataTypeMapObj&gt;</code>
Retrieves Metadata of schema set Definitions.

**Kind**: static method of [<code>SetDefinition</code>](#SetDefinition)  
**Returns**: <code>Promise.&lt;TYPE.MetadataTypeMapObj&gt;</code> - Promise  

| Param | Type | Description |
| --- | --- | --- |
| retrieveDir | <code>string</code> | Directory where retrieved metadata directory will be saved |
| [_] | <code>void</code> | unused parameter |
| [__] | <code>void</code> | unused parameter |
| [___] | <code>void</code> | unused parameter |
| [key] | <code>string</code> | customer key of single item to retrieve |

<a name="SetDefinition.retrieveForCache"></a>

### SetDefinition.retrieveForCache() ⇒ <code>Promise.&lt;TYPE.MetadataTypeMapObj&gt;</code>
Retrieves Metadata of schema set definitions for caching.

**Kind**: static method of [<code>SetDefinition</code>](#SetDefinition)  
**Returns**: <code>Promise.&lt;TYPE.MetadataTypeMapObj&gt;</code> - Promise  
<a name="TriggeredSendDefinition"></a>

## TriggeredSendDefinition ⇐ [<code>MetadataType</code>](#MetadataType)
MessageSendActivity MetadataType

**Kind**: global class  
**Extends**: [<code>MetadataType</code>](#MetadataType)  

* [TriggeredSendDefinition](#TriggeredSendDefinition) ⇐ [<code>MetadataType</code>](#MetadataType)
    * [.retrieve(retrieveDir, [_], [__], [___], [key])](#TriggeredSendDefinition.retrieve) ⇒ <code>Promise.&lt;TYPE.MetadataTypeMapObj&gt;</code>
    * [.create(metadata)](#TriggeredSendDefinition.create) ⇒ <code>Promise</code>
    * [.update(metadata)](#TriggeredSendDefinition.update) ⇒ <code>Promise</code>
    * [.deleteByKey(buObject, customerKey)](#TriggeredSendDefinition.deleteByKey) ⇒ <code>Promise.&lt;boolean&gt;</code>
    * [.postRetrieveTasks(metadata)](#TriggeredSendDefinition.postRetrieveTasks) ⇒ <code>TYPE.MetadataTypeItem</code>
    * [.parseMetadata(metadata)](#TriggeredSendDefinition.parseMetadata) ⇒ <code>TYPE.MetadataTypeItem</code>
    * [.preDeployTasks(metadata)](#TriggeredSendDefinition.preDeployTasks) ⇒ <code>TYPE.MetadataTypeItem</code>

<a name="TriggeredSendDefinition.retrieve"></a>

### TriggeredSendDefinition.retrieve(retrieveDir, [_], [__], [___], [key]) ⇒ <code>Promise.&lt;TYPE.MetadataTypeMapObj&gt;</code>
Retrieves SOAP based metadata of metadata type into local filesystem. executes callback with retrieved metadata

**Kind**: static method of [<code>TriggeredSendDefinition</code>](#TriggeredSendDefinition)  
**Returns**: <code>Promise.&lt;TYPE.MetadataTypeMapObj&gt;</code> - Promise of metadata  

| Param | Type | Description |
| --- | --- | --- |
| retrieveDir | <code>string</code> | Directory where retrieved metadata directory will be saved |
| [_] | <code>void</code> | unused parameter |
| [__] | <code>void</code> | unused parameter |
| [___] | <code>void</code> | unused parameter |
| [key] | <code>string</code> | customer key of single item to retrieve |

<a name="TriggeredSendDefinition.create"></a>

### TriggeredSendDefinition.create(metadata) ⇒ <code>Promise</code>
Create a single TSD.

**Kind**: static method of [<code>TriggeredSendDefinition</code>](#TriggeredSendDefinition)  
**Returns**: <code>Promise</code> - Promise  

| Param | Type | Description |
| --- | --- | --- |
| metadata | <code>TYPE.MetadataTypeItem</code> | single metadata entry |

<a name="TriggeredSendDefinition.update"></a>

### TriggeredSendDefinition.update(metadata) ⇒ <code>Promise</code>
Updates a single TSD.

**Kind**: static method of [<code>TriggeredSendDefinition</code>](#TriggeredSendDefinition)  
**Returns**: <code>Promise</code> - Promise  

| Param | Type | Description |
| --- | --- | --- |
| metadata | <code>TYPE.MetadataTypeItem</code> | single metadata entry |

<a name="TriggeredSendDefinition.deleteByKey"></a>

### TriggeredSendDefinition.deleteByKey(buObject, customerKey) ⇒ <code>Promise.&lt;boolean&gt;</code>
Delete a metadata item from the specified business unit

**Kind**: static method of [<code>TriggeredSendDefinition</code>](#TriggeredSendDefinition)  
**Returns**: <code>Promise.&lt;boolean&gt;</code> - deletion success status  

| Param | Type | Description |
| --- | --- | --- |
| buObject | <code>TYPE.BuObject</code> | references credentials |
| customerKey | <code>string</code> | Identifier of data extension |

<a name="TriggeredSendDefinition.postRetrieveTasks"></a>

### TriggeredSendDefinition.postRetrieveTasks(metadata) ⇒ <code>TYPE.MetadataTypeItem</code>
manages post retrieve steps

**Kind**: static method of [<code>TriggeredSendDefinition</code>](#TriggeredSendDefinition)  
**Returns**: <code>TYPE.MetadataTypeItem</code> - Array with one metadata object and one query string  

| Param | Type | Description |
| --- | --- | --- |
| metadata | <code>TYPE.MetadataTypeItem</code> | a single query |

<a name="TriggeredSendDefinition.parseMetadata"></a>

### TriggeredSendDefinition.parseMetadata(metadata) ⇒ <code>TYPE.MetadataTypeItem</code>
parses retrieved Metadata before saving

**Kind**: static method of [<code>TriggeredSendDefinition</code>](#TriggeredSendDefinition)  
**Returns**: <code>TYPE.MetadataTypeItem</code> - Array with one metadata object and one sql string  

| Param | Type | Description |
| --- | --- | --- |
| metadata | <code>TYPE.MetadataTypeItem</code> | a single query activity definition |

<a name="TriggeredSendDefinition.preDeployTasks"></a>

### TriggeredSendDefinition.preDeployTasks(metadata) ⇒ <code>TYPE.MetadataTypeItem</code>
prepares a TSD for deployment

**Kind**: static method of [<code>TriggeredSendDefinition</code>](#TriggeredSendDefinition)  
**Returns**: <code>TYPE.MetadataTypeItem</code> - metadata object  

| Param | Type | Description |
| --- | --- | --- |
| metadata | <code>TYPE.MetadataTypeItem</code> | of a single TSD |

<a name="Retriever"></a>

## Retriever
Retrieves metadata from a business unit and saves it to the local filesystem.

**Kind**: global class  

* [Retriever](#Retriever)
    * [new Retriever(properties, buObject)](#new_Retriever_new)
    * [.retrieve(metadataTypes, [namesOrKeys], [templateVariables], [changelogOnly])](#Retriever+retrieve) ⇒ <code>Promise.&lt;TYPE.MultiMetadataTypeList&gt;</code>

<a name="new_Retriever_new"></a>

### new Retriever(properties, buObject)
Creates a Retriever, uses v2 auth if v2AuthOptions are passed.


| Param | Type | Description |
| --- | --- | --- |
| properties | <code>TYPE.Mcdevrc</code> | General configuration to be used in retrieve |
| buObject | <code>TYPE.BuObject</code> | properties for auth |

<a name="Retriever+retrieve"></a>

### retriever.retrieve(metadataTypes, [namesOrKeys], [templateVariables], [changelogOnly]) ⇒ <code>Promise.&lt;TYPE.MultiMetadataTypeList&gt;</code>
Retrieve metadata of specified types into local file system and Retriever.metadata

**Kind**: instance method of [<code>Retriever</code>](#Retriever)  
**Returns**: <code>Promise.&lt;TYPE.MultiMetadataTypeList&gt;</code> - Promise of a list of retrieved items grouped by type {automation:[...], query:[...]}  

| Param | Type | Description |
| --- | --- | --- |
| metadataTypes | <code>Array.&lt;string&gt;</code> | String list of metadata types to retrieve |
| [namesOrKeys] | <code>Array.&lt;string&gt;</code> | name of Metadata to retrieveAsTemplate or list of keys for normal retrieval |
| [templateVariables] | <code>TYPE.TemplateMap</code> | Object of values which can be replaced (in case of templating) |
| [changelogOnly] | <code>boolean</code> | skip saving, only create json in memory |

<a name="Util"></a>

## Util
CLI entry for SFMC DevTools

**Kind**: global constant  

* [Util](#Util)
    * [.skipInteraction](#Util.skipInteraction) : <code>TYPE.skipInteraction</code>
    * [.logger](#Util.logger) : <code>TYPE.Logger</code>
    * [.filterObjByKeys(originalObj, [whitelistArr])](#Util.filterObjByKeys) ⇒ <code>Object.&lt;string, \*&gt;</code>
    * [.includesStartsWith(arr, search)](#Util.includesStartsWith) ⇒ <code>boolean</code>
    * [.includesStartsWithIndex(arr, search)](#Util.includesStartsWithIndex) ⇒ <code>number</code>
    * [.checkMarket(market, properties)](#Util.checkMarket) ⇒ <code>boolean</code>
    * [.verifyMarketList(mlName, properties)](#Util.verifyMarketList) ⇒ <code>void</code>
    * [.signalFatalError()](#Util.signalFatalError) ⇒ <code>void</code>
    * [.isTrue(attrValue)](#Util.isTrue) ⇒ <code>boolean</code>
    * [.isFalse(attrValue)](#Util.isFalse) ⇒ <code>boolean</code>
    * [._isValidType(selectedType)](#Util._isValidType) ⇒ <code>boolean</code>
<<<<<<< HEAD
=======
    * [.getDefaultProperties()](#Util.getDefaultProperties) ⇒ <code>TYPE.Mcdevrc</code>
>>>>>>> 7b11e0c8
    * [.getRetrieveTypeChoices()](#Util.getRetrieveTypeChoices) ⇒ <code>Array.&lt;string&gt;</code>
    * [.metadataLogger(level, type, method, payload, [source])](#Util.metadataLogger) ⇒ <code>void</code>
    * [.replaceByObject(str, obj)](#Util.replaceByObject) ⇒ <code>string</code> \| <code>object</code>
    * [.inverseGet(objs, val)](#Util.inverseGet) ⇒ <code>string</code>
    * [.getMetadataHierachy(metadataTypes)](#Util.getMetadataHierachy) ⇒ <code>Array.&lt;string&gt;</code>
    * [.resolveObjPath(path, obj)](#Util.resolveObjPath) ⇒ <code>any</code>
    * [.execSync(cmd, [args])](#Util.execSync) ⇒ <code>undefined</code>
    * [.templateSearchResult(results, keyToSearch, searchValue)](#Util.templateSearchResult) ⇒ <code>TYPE.MetadataTypeItem</code>
    * [.setLoggingLevel(argv)](#Util.setLoggingLevel) ⇒ <code>void</code>

<a name="Util.skipInteraction"></a>

### Util.skipInteraction : <code>TYPE.skipInteraction</code>
**Kind**: static property of [<code>Util</code>](#Util)  
<a name="Util.logger"></a>

### Util.logger : <code>TYPE.Logger</code>
Logger that creates timestamped log file in 'logs/' directory

**Kind**: static property of [<code>Util</code>](#Util)  
<a name="Util.filterObjByKeys"></a>

### Util.filterObjByKeys(originalObj, [whitelistArr]) ⇒ <code>Object.&lt;string, \*&gt;</code>
helper that allows filtering an object by its keys

**Kind**: static method of [<code>Util</code>](#Util)  
**Returns**: <code>Object.&lt;string, \*&gt;</code> - filtered object that only contains keys you provided  

| Param | Type | Description |
| --- | --- | --- |
| originalObj | <code>Object.&lt;string, \*&gt;</code> | object that you want to filter |
| [whitelistArr] | <code>Array.&lt;string&gt;</code> | positive filter. if not provided, returns originalObj without filter |

<a name="Util.includesStartsWith"></a>

### Util.includesStartsWith(arr, search) ⇒ <code>boolean</code>
extended Array.includes method that allows check if an array-element starts with a certain string

**Kind**: static method of [<code>Util</code>](#Util)  
**Returns**: <code>boolean</code> - found / not found  

| Param | Type | Description |
| --- | --- | --- |
| arr | <code>Array.&lt;string&gt;</code> | your array of strigns |
| search | <code>string</code> | the string you are looking for |

<a name="Util.includesStartsWithIndex"></a>

### Util.includesStartsWithIndex(arr, search) ⇒ <code>number</code>
extended Array.includes method that allows check if an array-element starts with a certain string

**Kind**: static method of [<code>Util</code>](#Util)  
**Returns**: <code>number</code> - array index 0..n or -1 of not found  

| Param | Type | Description |
| --- | --- | --- |
| arr | <code>Array.&lt;string&gt;</code> | your array of strigns |
| search | <code>string</code> | the string you are looking for |

<a name="Util.checkMarket"></a>

### Util.checkMarket(market, properties) ⇒ <code>boolean</code>
check if a market name exists in current mcdev config

**Kind**: static method of [<code>Util</code>](#Util)  
**Returns**: <code>boolean</code> - found market or not  

| Param | Type | Description |
| --- | --- | --- |
| market | <code>string</code> | market localizations |
| properties | <code>TYPE.Mcdevrc</code> | local mcdev config |

<a name="Util.verifyMarketList"></a>

### Util.verifyMarketList(mlName, properties) ⇒ <code>void</code>
ensure provided MarketList exists and it's content including markets and BUs checks out

**Kind**: static method of [<code>Util</code>](#Util)  
**Returns**: <code>void</code> - throws errors if problems were found  

| Param | Type | Description |
| --- | --- | --- |
| mlName | <code>string</code> | name of marketList |
| properties | <code>TYPE.Mcdevrc</code> | General configuration to be used in retrieve |

<a name="Util.signalFatalError"></a>

### Util.signalFatalError() ⇒ <code>void</code>
used to ensure the program tells surrounding software that an unrecoverable error occured

**Kind**: static method of [<code>Util</code>](#Util)  
<a name="Util.isTrue"></a>

### Util.isTrue(attrValue) ⇒ <code>boolean</code>
SFMC accepts multiple true values for Boolean attributes for which we are checking here

**Kind**: static method of [<code>Util</code>](#Util)  
**Returns**: <code>boolean</code> - attribute value == true ? true : false  

| Param | Type | Description |
| --- | --- | --- |
| attrValue | <code>\*</code> | value |

<a name="Util.isFalse"></a>

### Util.isFalse(attrValue) ⇒ <code>boolean</code>
SFMC accepts multiple false values for Boolean attributes for which we are checking here

**Kind**: static method of [<code>Util</code>](#Util)  
**Returns**: <code>boolean</code> - attribute value == false ? true : false  

| Param | Type | Description |
| --- | --- | --- |
| attrValue | <code>\*</code> | value |

<a name="Util._isValidType"></a>

### Util.\_isValidType(selectedType) ⇒ <code>boolean</code>
helper for retrieve, retrieveAsTemplate and deploy

**Kind**: static method of [<code>Util</code>](#Util)  
**Returns**: <code>boolean</code> - type ok or not  

| Param | Type | Description |
| --- | --- | --- |
| selectedType | <code>string</code> | type or type-subtype |

<<<<<<< HEAD
=======
<a name="Util.getDefaultProperties"></a>

### Util.getDefaultProperties() ⇒ <code>TYPE.Mcdevrc</code>
defines how the properties.json should look like
used for creating a template and for checking if variables are set

**Kind**: static method of [<code>Util</code>](#Util)  
**Returns**: <code>TYPE.Mcdevrc</code> - default properties  
>>>>>>> 7b11e0c8
<a name="Util.getRetrieveTypeChoices"></a>

### Util.getRetrieveTypeChoices() ⇒ <code>Array.&lt;string&gt;</code>
helper for getDefaultProperties()

**Kind**: static method of [<code>Util</code>](#Util)  
**Returns**: <code>Array.&lt;string&gt;</code> - type choices  
<<<<<<< HEAD
=======
<a name="Util.checkProperties"></a>

### Util.checkProperties(properties, [silent]) ⇒ <code>Promise.&lt;(boolean\|Array.&lt;string&gt;)&gt;</code>
check if the config file is correctly formatted and has values

**Kind**: static method of [<code>Util</code>](#Util)  
**Returns**: <code>Promise.&lt;(boolean\|Array.&lt;string&gt;)&gt;</code> - file structure ok OR list of fields to be fixed  

| Param | Type | Description |
| --- | --- | --- |
| properties | <code>TYPE.Mcdevrc</code> | javascript object in .mcdevrc.json |
| [silent] | <code>boolean</code> | set to true for internal use w/o cli output |

>>>>>>> 7b11e0c8
<a name="Util.metadataLogger"></a>

### Util.metadataLogger(level, type, method, payload, [source]) ⇒ <code>void</code>
Logger helper for Metadata functions

**Kind**: static method of [<code>Util</code>](#Util)  

| Param | Type | Description |
| --- | --- | --- |
| level | <code>string</code> | of log (error, info, warn) |
| type | <code>string</code> | of metadata being referenced |
| method | <code>string</code> | name which log was called from |
| payload | <code>\*</code> | generic object which details the error |
| [source] | <code>string</code> | key/id of metadata which relates to error |

<a name="Util.replaceByObject"></a>

### Util.replaceByObject(str, obj) ⇒ <code>string</code> \| <code>object</code>
replaces values in a JSON object string, based on a series of
key-value pairs (obj)

**Kind**: static method of [<code>Util</code>](#Util)  
**Returns**: <code>string</code> \| <code>object</code> - replaced version of str  

| Param | Type | Description |
| --- | --- | --- |
| str | <code>string</code> \| <code>object</code> | JSON object or its stringified version, which has values to be replaced |
| obj | <code>TYPE.TemplateMap</code> | key value object which contains keys to be replaced and values to be replaced with |

<a name="Util.inverseGet"></a>

### Util.inverseGet(objs, val) ⇒ <code>string</code>
get key of an object based on the first matching value

**Kind**: static method of [<code>Util</code>](#Util)  
**Returns**: <code>string</code> - key  

| Param | Type | Description |
| --- | --- | --- |
| objs | <code>object</code> | object of objects to be searched |
| val | <code>string</code> | value to be searched for |

<a name="Util.getMetadataHierachy"></a>

### Util.getMetadataHierachy(metadataTypes) ⇒ <code>Array.&lt;string&gt;</code>
Returns Order in which metadata needs to be retrieved/deployed

**Kind**: static method of [<code>Util</code>](#Util)  
**Returns**: <code>Array.&lt;string&gt;</code> - retrieve/deploy order as array  

| Param | Type | Description |
| --- | --- | --- |
| metadataTypes | <code>Array.&lt;string&gt;</code> | which should be retrieved/deployed |

<a name="Util.resolveObjPath"></a>

### Util.resolveObjPath(path, obj) ⇒ <code>any</code>
let's you dynamically walk down an object and get a value

**Kind**: static method of [<code>Util</code>](#Util)  
**Returns**: <code>any</code> - value of obj.path  

| Param | Type | Description |
| --- | --- | --- |
| path | <code>string</code> | 'fieldA.fieldB.fieldC' |
| obj | <code>object</code> | some parent object |

<a name="Util.execSync"></a>

### Util.execSync(cmd, [args]) ⇒ <code>undefined</code>
helper to run other commands as if run manually by user

**Kind**: static method of [<code>Util</code>](#Util)  

| Param | Type | Description |
| --- | --- | --- |
| cmd | <code>string</code> | to be executed command |
| [args] | <code>Array.&lt;string&gt;</code> | list of arguments |

<a name="Util.templateSearchResult"></a>

### Util.templateSearchResult(results, keyToSearch, searchValue) ⇒ <code>TYPE.MetadataTypeItem</code>
standardize check to ensure only one result is returned from template search

**Kind**: static method of [<code>Util</code>](#Util)  
**Returns**: <code>TYPE.MetadataTypeItem</code> - metadata to be used in building template  

| Param | Type | Description |
| --- | --- | --- |
| results | <code>Array.&lt;TYPE.MetadataTypeItem&gt;</code> | array of metadata |
| keyToSearch | <code>string</code> | the field which contains the searched value |
| searchValue | <code>string</code> | the value which is being looked for |

<a name="Util.setLoggingLevel"></a>

### Util.setLoggingLevel(argv) ⇒ <code>void</code>
configures what is displayed in the console

**Kind**: static method of [<code>Util</code>](#Util)  

| Param | Type | Description |
| --- | --- | --- |
| argv | <code>object</code> | list of command line parameters given by user |
| [argv.silent] | <code>boolean</code> | only errors printed to CLI |
| [argv.verbose] | <code>boolean</code> | chatty user CLI output |
| [argv.debug] | <code>boolean</code> | enables developer output & features |

<a name="MetadataTypeDefinitions"></a>

## MetadataTypeDefinitions
Provides access to all metadataType classes

**Kind**: global constant  
<a name="MetadataTypeInfo"></a>

## MetadataTypeInfo
Provides access to all metadataType classes

**Kind**: global constant  
<a name="mcdev"></a>

## mcdev
sample file on how to retrieve a simple changelog to use in GUIs or automated processing of any kind

**Kind**: global constant  
**Example**  
```js
[{
    name: 'deName',
    key: 'deKey',
    t: 'dataExtension',
    cd: '2020-05-06T00:16:00.737',
    cb: 'name of creator',
    ld: '2020-05-06T00:16:00.737',
    lb: 'name of lastmodified'
  }]
```
<a name="BusinessUnit"></a>

## BusinessUnit
Helper that handles retrieval of BU info

**Kind**: global constant  
<a name="BusinessUnit.refreshBUProperties"></a>

### BusinessUnit.refreshBUProperties(properties, credentialName, credentialName) ⇒ <code>Promise.&lt;boolean&gt;</code>
Refreshes BU names and ID's from MC instance

**Kind**: static method of [<code>BusinessUnit</code>](#BusinessUnit)  
**Returns**: <code>Promise.&lt;boolean&gt;</code> - success of refresh  

| Param | Type | Description |
| --- | --- | --- |
<<<<<<< HEAD
| properties | <code>object</code> | current properties that have to be refreshed |
| credentialName | <code>string</code> | identifying name of the installed package / project |
| credentialName |  |  |
=======
| properties | <code>TYPE.Mcdevrc</code> | current properties that have to be refreshed |
| credentialsName | <code>string</code> | identifying name of the installed package / project |
>>>>>>> 7b11e0c8

<a name="Cli"></a>

## Cli
CLI helper class

**Kind**: global constant  

* [Cli](#Cli)
    * [.initMcdevConfig([skipInteraction])](#Cli.initMcdevConfig) ⇒ <code>Promise.&lt;boolean&gt;</code>
    * [.addExtraCredential(properties, [skipInteraction])](#Cli.addExtraCredential) ⇒ <code>Promise.&lt;void&gt;</code>
    * [.updateCredential(properties, credName, [skipInteraction])](#Cli.updateCredential) ⇒ <code>Promise.&lt;boolean&gt;</code>
    * [.getCredentialObject(properties, target, [isCredentialOnly], [allowAll])](#Cli.getCredentialObject) ⇒ <code>Promise.&lt;TYPE.BuObject&gt;</code>
    * [._selectBU(properties, [credential], [isCredentialOnly], [allowAll])](#Cli._selectBU) ⇒ <code>Promise.&lt;Array&gt;</code>
    * [._setCredential(properties, [credName], [skipInteraction])](#Cli._setCredential) ⇒ <code>Promise.&lt;(boolean\|string)&gt;</code>
    * [._askCredentials(properties, [credName])](#Cli._askCredentials) ⇒ <code>Promise.&lt;object&gt;</code>
    * [.selectTypes(properties, [setTypesArr])](#Cli.selectTypes) ⇒ <code>Promise.&lt;void&gt;</code>
    * [._summarizeSubtypes(responses, type)](#Cli._summarizeSubtypes) ⇒ <code>void</code>
    * [.explainTypes()](#Cli.explainTypes) ⇒ <code>void</code>

<a name="Cli.initMcdevConfig"></a>

### Cli.initMcdevConfig([skipInteraction]) ⇒ <code>Promise.&lt;boolean&gt;</code>
used when initially setting up a project.
loads default config and adds first credential

**Kind**: static method of [<code>Cli</code>](#Cli)  
**Returns**: <code>Promise.&lt;boolean&gt;</code> - success of init  

| Param | Type | Description |
| --- | --- | --- |
| [skipInteraction] | <code>TYPE.skipInteraction</code> | signals what to insert automatically for things usually asked via wizard |

<a name="Cli.addExtraCredential"></a>

### Cli.addExtraCredential(properties, [skipInteraction]) ⇒ <code>Promise.&lt;void&gt;</code>
Extends template file for properties.json

**Kind**: static method of [<code>Cli</code>](#Cli)  
**Returns**: <code>Promise.&lt;void&gt;</code> - -  

| Param | Type | Description |
| --- | --- | --- |
| properties | <code>TYPE.Mcdevrc</code> | config file's json |
| [skipInteraction] | <code>TYPE.skipInteraction</code> | signals what to insert automatically for things usually asked via wizard |

<a name="Cli.updateCredential"></a>

### Cli.updateCredential(properties, credName, [skipInteraction]) ⇒ <code>Promise.&lt;boolean&gt;</code>
Extends template file for properties.json
update credentials

**Kind**: static method of [<code>Cli</code>](#Cli)  
**Returns**: <code>Promise.&lt;boolean&gt;</code> - success of update  

| Param | Type | Description |
| --- | --- | --- |
| properties | <code>TYPE.Mcdevrc</code> | config file's json |
| credName | <code>string</code> | name of credential that needs updating |
| [skipInteraction] | <code>TYPE.skipInteraction</code> | signals what to insert automatically for things usually asked via wizard |

<a name="Cli.getCredentialObject"></a>

### Cli.getCredentialObject(properties, target, [isCredentialOnly], [allowAll]) ⇒ <code>Promise.&lt;TYPE.BuObject&gt;</code>
Returns Object with parameters required for accessing API

**Kind**: static method of [<code>Cli</code>](#Cli)  
**Returns**: <code>Promise.&lt;TYPE.BuObject&gt;</code> - credential to be used for Business Unit  

| Param | Type | Description |
| --- | --- | --- |
| properties | <code>TYPE.Mcdevrc</code> | object of all configuration including credentials |
| target | <code>string</code> | code of BU to use |
| [isCredentialOnly] | <code>boolean</code> \| <code>string</code> | true:don't ask for BU | string: name of BU |
| [allowAll] | <code>boolean</code> | Offer ALL as option in BU selection |

<a name="Cli._selectBU"></a>

### Cli.\_selectBU(properties, [credential], [isCredentialOnly], [allowAll]) ⇒ <code>Promise.&lt;Array&gt;</code>
helps select the right credential in case of bad initial input

**Kind**: static method of [<code>Cli</code>](#Cli)  
**Returns**: <code>Promise.&lt;Array&gt;</code> - selected credential/BU combo  

| Param | Type | Description |
| --- | --- | --- |
| properties | <code>TYPE.Mcdevrc</code> | config file's json |
| [credential] | <code>string</code> | name of valid credential |
| [isCredentialOnly] | <code>boolean</code> | don't ask for BU if true |
| [allowAll] | <code>boolean</code> | Offer ALL as option in BU selection |

<a name="Cli._setCredential"></a>

### Cli.\_setCredential(properties, [credName], [skipInteraction]) ⇒ <code>Promise.&lt;(boolean\|string)&gt;</code>
helper around _askCredentials

**Kind**: static method of [<code>Cli</code>](#Cli)  
**Returns**: <code>Promise.&lt;(boolean\|string)&gt;</code> - success of refresh or credential name  

| Param | Type | Description |
| --- | --- | --- |
| properties | <code>TYPE.Mcdevrc</code> | from config file |
| [credName] | <code>string</code> | name of credential that needs updating |
| [skipInteraction] | <code>TYPE.skipInteraction</code> | signals what to insert automatically for things usually asked via wizard |

<a name="Cli._askCredentials"></a>

### Cli.\_askCredentials(properties, [credName]) ⇒ <code>Promise.&lt;object&gt;</code>
helper for addExtraCredential()

**Kind**: static method of [<code>Cli</code>](#Cli)  
**Returns**: <code>Promise.&lt;object&gt;</code> - credential info  

| Param | Type | Description |
| --- | --- | --- |
| properties | <code>TYPE.Mcdevrc</code> | from config file |
| [credName] | <code>string</code> | name of credential that needs updating |

<a name="Cli.selectTypes"></a>

### Cli.selectTypes(properties, [setTypesArr]) ⇒ <code>Promise.&lt;void&gt;</code>
allows updating the metadata types that shall be retrieved

**Kind**: static method of [<code>Cli</code>](#Cli)  
**Returns**: <code>Promise.&lt;void&gt;</code> - -  

| Param | Type | Description |
| --- | --- | --- |
| properties | <code>TYPE.Mcdevrc</code> | config file's json |
| [setTypesArr] | <code>Array.&lt;string&gt;</code> | skip user prompt and overwrite with this list if given |

<a name="Cli._summarizeSubtypes"></a>

### Cli.\_summarizeSubtypes(responses, type) ⇒ <code>void</code>
helper for this.selectTypes() that converts subtypes back to main type if all and only defaults were selected
this keeps the config automatically upgradable when we add new subtypes or change what is selected by default

**Kind**: static method of [<code>Cli</code>](#Cli)  

| Param | Type | Description |
| --- | --- | --- |
| responses | <code>object</code> | wrapper object for respones |
| responses.selectedTypes | <code>Array.&lt;string&gt;</code> | what types the user selected |
| type | <code>string</code> | metadata type |

<a name="Cli.explainTypes"></a>

### Cli.explainTypes() ⇒ <code>void</code>
shows metadata type descriptions

**Kind**: static method of [<code>Cli</code>](#Cli)  
**Returns**: <code>void</code> - -  
<a name="config"></a>

## config
Central class for loading and validating properties from config and auth

**Kind**: global constant  

* [config](#config)
    * [.getProperties([silent])](#config.getProperties) ⇒ <code>object</code>
    * [.checkProperties(properties, [silent])](#config.checkProperties) ⇒ <code>Promise.&lt;(boolean\|Array.&lt;string&gt;)&gt;</code>
    * [.getDefaultProperties()](#config.getDefaultProperties) ⇒ <code>object</code>

<a name="config.getProperties"></a>

### config.getProperties([silent]) ⇒ <code>object</code>
loads central properties from config file

**Kind**: static method of [<code>config</code>](#config)  
**Returns**: <code>object</code> - central properties object  

| Param | Type | Description |
| --- | --- | --- |
| [silent] | <code>boolean</code> | omit throwing errors and print messages; assuming not silent if not set |

<a name="config.checkProperties"></a>

### config.checkProperties(properties, [silent]) ⇒ <code>Promise.&lt;(boolean\|Array.&lt;string&gt;)&gt;</code>
check if the config file is correctly formatted and has values

**Kind**: static method of [<code>config</code>](#config)  
**Returns**: <code>Promise.&lt;(boolean\|Array.&lt;string&gt;)&gt;</code> - file structure ok OR list of fields to be fixed  

| Param | Type | Description |
| --- | --- | --- |
| properties | <code>object</code> | javascript object in .mcdevrc.json |
| [silent] | <code>boolean</code> | set to true for internal use w/o cli output |

<a name="config.getDefaultProperties"></a>

### config.getDefaultProperties() ⇒ <code>object</code>
defines how the properties.json should look like
used for creating a template and for checking if variables are set

**Kind**: static method of [<code>config</code>](#config)  
**Returns**: <code>object</code> - default properties  
<a name="DevOps"></a>

## DevOps
DevOps helper class

**Kind**: global constant  

* [DevOps](#DevOps)
    * [.getDeltaList(properties, [range], [saveToDeployDir], [filterPaths])](#DevOps.getDeltaList) ⇒ <code>Promise.&lt;Array.&lt;TYPE.DeltaPkgItem&gt;&gt;</code>
        * [~delta](#DevOps.getDeltaList..delta) : <code>Array.&lt;TYPE.DeltaPkgItem&gt;</code>
        * [~copied](#DevOps.getDeltaList..copied) : <code>TYPE.DeltaPkgItem</code>
    * [.buildDeltaDefinitions(properties, range, [skipInteraction])](#DevOps.buildDeltaDefinitions)
    * [.document(directory, jsonReport)](#DevOps.document) ⇒ <code>void</code>
    * [.getFilesToCommit(properties, buObject, metadataType, keyArr)](#DevOps.getFilesToCommit) ⇒ <code>Promise.&lt;Array.&lt;string&gt;&gt;</code>

<a name="DevOps.getDeltaList"></a>

### DevOps.getDeltaList(properties, [range], [saveToDeployDir], [filterPaths]) ⇒ <code>Promise.&lt;Array.&lt;TYPE.DeltaPkgItem&gt;&gt;</code>
Extracts the delta between a commit and the current state for deployment.
Interactive commit selection if no commits are passed.

**Kind**: static method of [<code>DevOps</code>](#DevOps)  
**Returns**: <code>Promise.&lt;Array.&lt;TYPE.DeltaPkgItem&gt;&gt;</code> - -  

| Param | Type | Description |
| --- | --- | --- |
| properties | <code>TYPE.Mcdevrc</code> | central properties object |
| [range] | <code>string</code> | git commit range |
| [saveToDeployDir] | <code>boolean</code> | if true, copy metadata changes into deploy directory |
| [filterPaths] | <code>string</code> | filter file paths that start with any specified path (comma separated) |


* [.getDeltaList(properties, [range], [saveToDeployDir], [filterPaths])](#DevOps.getDeltaList) ⇒ <code>Promise.&lt;Array.&lt;TYPE.DeltaPkgItem&gt;&gt;</code>
    * [~delta](#DevOps.getDeltaList..delta) : <code>Array.&lt;TYPE.DeltaPkgItem&gt;</code>
    * [~copied](#DevOps.getDeltaList..copied) : <code>TYPE.DeltaPkgItem</code>

<a name="DevOps.getDeltaList..delta"></a>

#### getDeltaList~delta : <code>Array.&lt;TYPE.DeltaPkgItem&gt;</code>
**Kind**: inner constant of [<code>getDeltaList</code>](#DevOps.getDeltaList)  
<a name="DevOps.getDeltaList..copied"></a>

#### getDeltaList~copied : <code>TYPE.DeltaPkgItem</code>
**Kind**: inner constant of [<code>getDeltaList</code>](#DevOps.getDeltaList)  
<a name="DevOps.buildDeltaDefinitions"></a>

### DevOps.buildDeltaDefinitions(properties, range, [skipInteraction])
wrapper around DevOps.getDeltaList, Builder.buildTemplate and M

**Kind**: static method of [<code>DevOps</code>](#DevOps)  

| Param | Type | Description |
| --- | --- | --- |
| properties | <code>TYPE.Mcdevrc</code> | project config file |
| range | <code>string</code> | git commit range |
| [skipInteraction] | <code>TYPE.SkipInteraction</code> | allows to skip interactive wizard |

<a name="DevOps.document"></a>

### DevOps.document(directory, jsonReport) ⇒ <code>void</code>
create markdown file for deployment listing

**Kind**: static method of [<code>DevOps</code>](#DevOps)  

| Param | Type | Description |
| --- | --- | --- |
| directory | <code>string</code> | - |
| jsonReport | <code>object</code> | - |

<a name="DevOps.getFilesToCommit"></a>

### DevOps.getFilesToCommit(properties, buObject, metadataType, keyArr) ⇒ <code>Promise.&lt;Array.&lt;string&gt;&gt;</code>
should return only the json for all but asset, query and script that are saved as multiple files
additionally, the documentation for dataExtension and automation should be returned

**Kind**: static method of [<code>DevOps</code>](#DevOps)  
**Returns**: <code>Promise.&lt;Array.&lt;string&gt;&gt;</code> - list of all files that need to be committed in a flat array ['path/file1.ext', 'path/file2.ext']  

| Param | Type | Description |
| --- | --- | --- |
| properties | <code>TYPE.Mcdevrc</code> | central properties object |
| buObject | <code>TYPE.BuObject</code> | references credentials |
| metadataType | <code>string</code> | metadata type to build |
| keyArr | <code>Array.&lt;string&gt;</code> | customerkey of the metadata |

<a name="File"></a>

## File
File extends fs-extra. It adds logger and util methods for file handling

**Kind**: global constant  

* [File](#File)
    * [.copyFile(from, to)](#File.copyFile) ⇒ <code>object</code>
    * [.filterIllegalPathChars(path)](#File.filterIllegalPathChars) ⇒ <code>string</code>
    * [.filterIllegalFilenames(filename)](#File.filterIllegalFilenames) ⇒ <code>string</code>
    * [.reverseFilterIllegalFilenames(filename)](#File.reverseFilterIllegalFilenames) ⇒ <code>string</code>
    * [.normalizePath(denormalizedPath)](#File.normalizePath) ⇒ <code>string</code>
    * [.writeJSONToFile(directory, filename, content)](#File.writeJSONToFile) ⇒ <code>Promise</code>
    * [.writePrettyToFile(directory, filename, filetype, content, [templateVariables])](#File.writePrettyToFile) ⇒ <code>Promise.&lt;boolean&gt;</code>
    * [._beautify_prettier(directory, filename, filetype, content)](#File._beautify_prettier) ⇒ <code>string</code>
    * [.writeToFile(directory, filename, filetype, content, [encoding])](#File.writeToFile) ⇒ <code>Promise.&lt;boolean&gt;</code>
    * [.readJSONFile(directory, filename, sync, cleanPath)](#File.readJSONFile) ⇒ <code>Promise</code> \| <code>object</code>
    * [.readFilteredFilename(directory, filename, filetype, [encoding])](#File.readFilteredFilename) ⇒ <code>Promise.&lt;string&gt;</code>
    * [.readDirectories(directory, depth, [includeStem], [_stemLength])](#File.readDirectories) ⇒ <code>Promise.&lt;Array.&lt;string&gt;&gt;</code>
    * [.readDirectoriesSync(directory, [depth], [includeStem], [_stemLength])](#File.readDirectoriesSync) ⇒ <code>Array.&lt;string&gt;</code>
<<<<<<< HEAD
=======
    * [.loadConfigFile([silent])](#File.loadConfigFile) ⇒ <code>TYPE.Mcdevrc</code>
>>>>>>> 7b11e0c8
    * [.saveConfigFile(properties)](#File.saveConfigFile) ⇒ <code>Promise.&lt;void&gt;</code>
    * [.initPrettier([filetype])](#File.initPrettier) ⇒ <code>Promise.&lt;boolean&gt;</code>

<a name="File.copyFile"></a>

### File.copyFile(from, to) ⇒ <code>object</code>
copies a file from one path to another

**Kind**: static method of [<code>File</code>](#File)  
**Returns**: <code>object</code> - - results object  

| Param | Type | Description |
| --- | --- | --- |
| from | <code>string</code> | full filepath including name of existing file |
| to | <code>string</code> | full filepath including name where file should go |

<a name="File.filterIllegalPathChars"></a>

### File.filterIllegalPathChars(path) ⇒ <code>string</code>
makes sure Windows accepts path names

**Kind**: static method of [<code>File</code>](#File)  
**Returns**: <code>string</code> - - corrected string  

| Param | Type | Description |
| --- | --- | --- |
| path | <code>string</code> | filename or path |

<a name="File.filterIllegalFilenames"></a>

### File.filterIllegalFilenames(filename) ⇒ <code>string</code>
makes sure Windows accepts file names

**Kind**: static method of [<code>File</code>](#File)  
**Returns**: <code>string</code> - - corrected string  

| Param | Type | Description |
| --- | --- | --- |
| filename | <code>string</code> | filename or path |

<a name="File.reverseFilterIllegalFilenames"></a>

### File.reverseFilterIllegalFilenames(filename) ⇒ <code>string</code>
makes sure Windows accepts file names

**Kind**: static method of [<code>File</code>](#File)  
**Returns**: <code>string</code> - - corrected string  

| Param | Type | Description |
| --- | --- | --- |
| filename | <code>string</code> | filename or path |

<a name="File.normalizePath"></a>

### File.normalizePath(denormalizedPath) ⇒ <code>string</code>
Takes various types of path strings and formats into a platform specific path

**Kind**: static method of [<code>File</code>](#File)  
**Returns**: <code>string</code> - Path strings  

| Param | Type | Description |
| --- | --- | --- |
| denormalizedPath | <code>string</code> \| <code>Array.&lt;string&gt;</code> | directory the file will be written to |

<a name="File.writeJSONToFile"></a>

### File.writeJSONToFile(directory, filename, content) ⇒ <code>Promise</code>
Saves json content to a file in the local file system. Will create the parent directory if it does not exist

**Kind**: static method of [<code>File</code>](#File)  
**Returns**: <code>Promise</code> - Promise  

| Param | Type | Description |
| --- | --- | --- |
| directory | <code>string</code> \| <code>Array.&lt;string&gt;</code> | directory the file will be written to |
| filename | <code>string</code> | name of the file without '.json' ending |
| content | <code>object</code> | filecontent |

<a name="File.writePrettyToFile"></a>

### File.writePrettyToFile(directory, filename, filetype, content, [templateVariables]) ⇒ <code>Promise.&lt;boolean&gt;</code>
Saves beautified files in the local file system. Will create the parent directory if it does not exist
! Important: run 'await File.initPrettier()' in your MetadataType.retrieve() once before hitting this

**Kind**: static method of [<code>File</code>](#File)  
**Returns**: <code>Promise.&lt;boolean&gt;</code> - Promise  

| Param | Type | Description |
| --- | --- | --- |
| directory | <code>string</code> \| <code>Array.&lt;string&gt;</code> | directory the file will be written to |
| filename | <code>string</code> | name of the file without suffix |
| filetype | <code>string</code> | filetype ie. JSON or SSJS |
| content | <code>string</code> | filecontent |
| [templateVariables] | <code>TYPE.TemplateMap</code> | templating variables to be replaced in the metadata |

<a name="File._beautify_prettier"></a>

### File.\_beautify\_prettier(directory, filename, filetype, content) ⇒ <code>string</code>
helper for writePrettyToFile, applying prettier onto given stringified content
! Important: run 'await File.initPrettier()' in your MetadataType.retrieve() once before hitting this

**Kind**: static method of [<code>File</code>](#File)  
**Returns**: <code>string</code> - original string on error; formatted string on success  

| Param | Type | Description |
| --- | --- | --- |
| directory | <code>string</code> \| <code>Array.&lt;string&gt;</code> | directory the file will be written to |
| filename | <code>string</code> | name of the file without suffix |
| filetype | <code>string</code> | filetype ie. JSON or SSJS |
| content | <code>string</code> | filecontent |

<a name="File.writeToFile"></a>

### File.writeToFile(directory, filename, filetype, content, [encoding]) ⇒ <code>Promise.&lt;boolean&gt;</code>
Saves text content to a file in the local file system. Will create the parent directory if it does not exist

**Kind**: static method of [<code>File</code>](#File)  
**Returns**: <code>Promise.&lt;boolean&gt;</code> - Promise  

| Param | Type | Description |
| --- | --- | --- |
| directory | <code>string</code> \| <code>Array.&lt;string&gt;</code> | directory the file will be written to |
| filename | <code>string</code> | name of the file without '.json' ending |
| filetype | <code>string</code> | filetype suffix |
| content | <code>string</code> | filecontent |
| [encoding] | <code>object</code> | added for certain file types (like images) |

<a name="File.readJSONFile"></a>

### File.readJSONFile(directory, filename, sync, cleanPath) ⇒ <code>Promise</code> \| <code>object</code>
Saves json content to a file in the local file system. Will create the parent directory if it does not exist

**Kind**: static method of [<code>File</code>](#File)  
**Returns**: <code>Promise</code> \| <code>object</code> - Promise or JSON object depending on if async or not  

| Param | Type | Description |
| --- | --- | --- |
| directory | <code>string</code> \| <code>Array.&lt;string&gt;</code> | directory where the file is stored |
| filename | <code>string</code> | name of the file without '.json' ending |
| sync | <code>boolean</code> | should execute sync (default is async) |
| cleanPath | <code>boolean</code> | should execute sync (default is true) |

<a name="File.readFilteredFilename"></a>

### File.readFilteredFilename(directory, filename, filetype, [encoding]) ⇒ <code>Promise.&lt;string&gt;</code>
reads file from local file system.

**Kind**: static method of [<code>File</code>](#File)  
**Returns**: <code>Promise.&lt;string&gt;</code> - file contents  

| Param | Type | Default | Description |
| --- | --- | --- | --- |
| directory | <code>string</code> \| <code>Array.&lt;string&gt;</code> |  | directory where the file is stored |
| filename | <code>string</code> |  | name of the file without '.json' ending |
| filetype | <code>string</code> |  | filetype suffix |
| [encoding] | <code>string</code> | <code>&quot;&#x27;utf8&#x27;&quot;</code> | read file with encoding (defaults to utf-8) |

<a name="File.readDirectories"></a>

### File.readDirectories(directory, depth, [includeStem], [_stemLength]) ⇒ <code>Promise.&lt;Array.&lt;string&gt;&gt;</code>
reads directories to a specific depth returning an array
of file paths to be iterated over

**Kind**: static method of [<code>File</code>](#File)  
**Returns**: <code>Promise.&lt;Array.&lt;string&gt;&gt;</code> - array of fully defined file paths  

| Param | Type | Description |
| --- | --- | --- |
| directory | <code>string</code> | directory to checkin |
| depth | <code>number</code> | how many levels to check (1 base) |
| [includeStem] | <code>boolean</code> | include the parent directory in the response |
| [_stemLength] | <code>number</code> | set recursively for subfolders. do not set manually! |

**Example**  
```js
['deploy/mcdev/bu1']
```
<a name="File.readDirectoriesSync"></a>

### File.readDirectoriesSync(directory, [depth], [includeStem], [_stemLength]) ⇒ <code>Array.&lt;string&gt;</code>
reads directories to a specific depth returning an array
of file paths to be iterated over using sync api (required in constructors)
TODO - merge with readDirectories. so far the logic is really different

**Kind**: static method of [<code>File</code>](#File)  
**Returns**: <code>Array.&lt;string&gt;</code> - array of fully defined file paths  

| Param | Type | Description |
| --- | --- | --- |
| directory | <code>string</code> | directory to checkin |
| [depth] | <code>number</code> | how many levels to check (1 base) |
| [includeStem] | <code>boolean</code> | include the parent directory in the response |
| [_stemLength] | <code>number</code> | set recursively for subfolders. do not set manually! |

**Example**  
```js
['deploy/mcdev/bu1']
```
<<<<<<< HEAD
=======
<a name="File.loadConfigFile"></a>

### File.loadConfigFile([silent]) ⇒ <code>TYPE.Mcdevrc</code>
loads central properties from config file

**Kind**: static method of [<code>File</code>](#File)  
**Returns**: <code>TYPE.Mcdevrc</code> - central properties object  

| Param | Type | Description |
| --- | --- | --- |
| [silent] | <code>boolean</code> | omit throwing errors and print messages; assuming not silent if not set |

>>>>>>> 7b11e0c8
<a name="File.saveConfigFile"></a>

### File.saveConfigFile(properties) ⇒ <code>Promise.&lt;void&gt;</code>
helper that splits the config back into auth & config parts to save them separately

**Kind**: static method of [<code>File</code>](#File)  
**Returns**: <code>Promise.&lt;void&gt;</code> - -  

| Param | Type | Description |
| --- | --- | --- |
| properties | <code>TYPE.Mcdevrc</code> | central properties object |

<a name="File.initPrettier"></a>

### File.initPrettier([filetype]) ⇒ <code>Promise.&lt;boolean&gt;</code>
Initalises Prettier formatting lib async.

**Kind**: static method of [<code>File</code>](#File)  
**Returns**: <code>Promise.&lt;boolean&gt;</code> - success of config load  

| Param | Type | Default | Description |
| --- | --- | --- | --- |
| [filetype] | <code>string</code> | <code>&quot;&#x27;html&#x27;&quot;</code> | filetype ie. JSON or SSJS |

<a name="Init"></a>

## Init
CLI helper class

**Kind**: global constant  

* [Init](#Init)
    * [.fixMcdevConfig(properties)](#Init.fixMcdevConfig) ⇒ <code>Promise.&lt;boolean&gt;</code>
    * [.createIdeConfigFiles(versionBeforeUpgrade)](#Init.createIdeConfigFiles) ⇒ <code>Promise.&lt;boolean&gt;</code>
    * [._updateLeaf(propertiersCur, defaultPropsCur, fieldName)](#Init._updateLeaf) ⇒ <code>void</code>
    * [._getForcedUpdateList(projectVersion)](#Init._getForcedUpdateList) ⇒ <code>Promise.&lt;Array.&lt;string&gt;&gt;</code>
    * [._createIdeConfigFile(fileNameArr, relevantForcedUpdates, [boilerplateFileContent])](#Init._createIdeConfigFile) ⇒ <code>Promise.&lt;boolean&gt;</code>
    * [.upgradeAuthFile()](#Init.upgradeAuthFile) ⇒ <code>Promise.&lt;boolean&gt;</code>
    * [.initGitRepo([skipInteraction])](#Init.initGitRepo) ⇒ <code>Promise.&lt;{status: string, repoName: string}&gt;</code>
    * [.gitPush([skipInteraction])](#Init.gitPush) ⇒ <code>void</code>
    * [._addGitRemote([skipInteraction])](#Init._addGitRemote) ⇒ <code>string</code>
    * [._updateGitConfigUser([skipInteraction])](#Init._updateGitConfigUser) ⇒ <code>void</code>
    * [._getGitConfigUser()](#Init._getGitConfigUser) ⇒ <code>Promise.&lt;{&#x27;user.name&#x27;: string, &#x27;user.email&#x27;: string}&gt;</code>
    * [.initProject(properties, credentialName, [skipInteraction])](#Init.initProject) ⇒ <code>Promise.&lt;void&gt;</code>
    * [._downloadAllBUs(bu, gitStatus, [skipInteraction])](#Init._downloadAllBUs) ⇒ <code>Promise.&lt;void&gt;</code>
    * [.upgradeProject(properties, [initial], [repoName])](#Init.upgradeProject) ⇒ <code>Promise.&lt;boolean&gt;</code>
    * [._getMissingCredentials(properties)](#Init._getMissingCredentials) ⇒ <code>Promise.&lt;Array.&lt;string&gt;&gt;</code>
    * [.installDependencies([repoName])](#Init.installDependencies) ⇒ <code>Promise.&lt;boolean&gt;</code>
    * [._getDefaultPackageJson([currentContent])](#Init._getDefaultPackageJson) ⇒ <code>Promise.&lt;{script: object, author: string, license: string}&gt;</code>

<a name="Init.fixMcdevConfig"></a>

### Init.fixMcdevConfig(properties) ⇒ <code>Promise.&lt;boolean&gt;</code>
helper method for this.upgradeProject that upgrades project config if needed

**Kind**: static method of [<code>Init</code>](#Init)  
**Returns**: <code>Promise.&lt;boolean&gt;</code> - returns true if worked without errors  

| Param | Type | Description |
| --- | --- | --- |
| properties | <code>TYPE.Mcdevrc</code> | config file's json |

<a name="Init.createIdeConfigFiles"></a>

### Init.createIdeConfigFiles(versionBeforeUpgrade) ⇒ <code>Promise.&lt;boolean&gt;</code>
handles creation/update of all config file from the boilerplate

**Kind**: static method of [<code>Init</code>](#Init)  
**Returns**: <code>Promise.&lt;boolean&gt;</code> - status of config file creation  

| Param | Type | Description |
| --- | --- | --- |
| versionBeforeUpgrade | <code>string</code> | 'x.y.z' |

<a name="Init._updateLeaf"></a>

### Init.\_updateLeaf(propertiersCur, defaultPropsCur, fieldName) ⇒ <code>void</code>
recursive helper for _fixMcdevConfig that adds missing settings

**Kind**: static method of [<code>Init</code>](#Init)  

| Param | Type | Description |
| --- | --- | --- |
| propertiersCur | <code>object</code> | current sub-object of project settings |
| defaultPropsCur | <code>object</code> | current sub-object of default settings |
| fieldName | <code>string</code> | dot-concatenated object-path that needs adding |

<a name="Init._getForcedUpdateList"></a>

### Init.\_getForcedUpdateList(projectVersion) ⇒ <code>Promise.&lt;Array.&lt;string&gt;&gt;</code>
returns list of files that need to be updated

**Kind**: static method of [<code>Init</code>](#Init)  
**Returns**: <code>Promise.&lt;Array.&lt;string&gt;&gt;</code> - relevant files with path that need to be updated  

| Param | Type | Description |
| --- | --- | --- |
| projectVersion | <code>string</code> | version found in config file of the current project |

<a name="Init._createIdeConfigFile"></a>

### Init.\_createIdeConfigFile(fileNameArr, relevantForcedUpdates, [boilerplateFileContent]) ⇒ <code>Promise.&lt;boolean&gt;</code>
handles creation/update of one config file from the boilerplate at a time

**Kind**: static method of [<code>Init</code>](#Init)  
**Returns**: <code>Promise.&lt;boolean&gt;</code> - install successful or error occured  

| Param | Type | Description |
| --- | --- | --- |
| fileNameArr | <code>Array.&lt;string&gt;</code> | 0: path, 1: filename, 2: extension with dot |
| relevantForcedUpdates | <code>Array.&lt;string&gt;</code> | if fileNameArr is in this list we require an override |
| [boilerplateFileContent] | <code>string</code> | in case we cannot copy files 1:1 this can be used to pass in content |

<a name="Init.upgradeAuthFile"></a>

### Init.upgradeAuthFile() ⇒ <code>Promise.&lt;boolean&gt;</code>
helper method for this.upgradeProject that upgrades project config if needed

**Kind**: static method of [<code>Init</code>](#Init)  
**Returns**: <code>Promise.&lt;boolean&gt;</code> - returns true if worked without errors  
<a name="Init.initGitRepo"></a>

### Init.initGitRepo([skipInteraction]) ⇒ <code>Promise.&lt;{status: string, repoName: string}&gt;</code>
check if git repo exists and otherwise create one

**Kind**: static method of [<code>Init</code>](#Init)  
**Returns**: <code>Promise.&lt;{status: string, repoName: string}&gt;</code> - success flag  

| Param | Type | Description |
| --- | --- | --- |
| [skipInteraction] | <code>TYPE.skipInteraction</code> | signals what to insert automatically for things usually asked via wizard |

<a name="Init.gitPush"></a>

### Init.gitPush([skipInteraction]) ⇒ <code>void</code>
offer to push the new repo straight to the server

**Kind**: static method of [<code>Init</code>](#Init)  

| Param | Type | Description |
| --- | --- | --- |
| [skipInteraction] | <code>boolean</code> \| <code>TYPE.skipInteraction</code> | signals what to insert automatically for things usually asked via wizard |

<a name="Init._addGitRemote"></a>

### Init.\_addGitRemote([skipInteraction]) ⇒ <code>string</code>
offers to add the git remote origin

**Kind**: static method of [<code>Init</code>](#Init)  
**Returns**: <code>string</code> - repo name (optionally)  

| Param | Type | Description |
| --- | --- | --- |
| [skipInteraction] | <code>TYPE.skipInteraction</code> | signals what to insert automatically for things usually asked via wizard |

<a name="Init._updateGitConfigUser"></a>

### Init.\_updateGitConfigUser([skipInteraction]) ⇒ <code>void</code>
checks global config and ask to config the user info and then store it locally

**Kind**: static method of [<code>Init</code>](#Init)  

| Param | Type | Description |
| --- | --- | --- |
| [skipInteraction] | <code>boolean</code> \| <code>TYPE.skipInteraction</code> | signals what to insert automatically for things usually asked via wizard |

<a name="Init._getGitConfigUser"></a>

### Init.\_getGitConfigUser() ⇒ <code>Promise.&lt;{&#x27;user.name&#x27;: string, &#x27;user.email&#x27;: string}&gt;</code>
retrieves the global user.name and user.email values

**Kind**: static method of [<code>Init</code>](#Init)  
**Returns**: <code>Promise.&lt;{&#x27;user.name&#x27;: string, &#x27;user.email&#x27;: string}&gt;</code> - user.name and user.email  
<a name="Init.initProject"></a>

### Init.initProject(properties, credentialName, [skipInteraction]) ⇒ <code>Promise.&lt;void&gt;</code>
Creates template file for properties.json

**Kind**: static method of [<code>Init</code>](#Init)  
**Returns**: <code>Promise.&lt;void&gt;</code> - -  

| Param | Type | Description |
| --- | --- | --- |
| properties | <code>TYPE.Mcdevrc</code> | config file's json |
| credentialName | <code>string</code> | identifying name of the installed package / project |
| [skipInteraction] | <code>TYPE.skipInteraction</code> | signals what to insert automatically for things usually asked via wizard |

<a name="Init._downloadAllBUs"></a>

### Init.\_downloadAllBUs(bu, gitStatus, [skipInteraction]) ⇒ <code>Promise.&lt;void&gt;</code>
helper for this.initProject()

**Kind**: static method of [<code>Init</code>](#Init)  
**Returns**: <code>Promise.&lt;void&gt;</code> - -  

| Param | Type | Description |
| --- | --- | --- |
| bu | <code>string</code> | cred/bu or cred/* or * |
| gitStatus | <code>string</code> | signals what state the git repo is in |
| [skipInteraction] | <code>boolean</code> \| <code>TYPE.skipInteraction</code> | signals what to insert automatically for things usually asked via wizard |

<a name="Init.upgradeProject"></a>

### Init.upgradeProject(properties, [initial], [repoName]) ⇒ <code>Promise.&lt;boolean&gt;</code>
wrapper around npm dependency & configuration file setup

**Kind**: static method of [<code>Init</code>](#Init)  
**Returns**: <code>Promise.&lt;boolean&gt;</code> - success flag  

| Param | Type | Description |
| --- | --- | --- |
| properties | <code>TYPE.Mcdevrc</code> | config file's json |
| [initial] | <code>boolean</code> | print message if not part of initial setup |
| [repoName] | <code>string</code> | if git URL was provided earlier, the repo name was extracted to use it for npm init |

<a name="Init._getMissingCredentials"></a>

### Init.\_getMissingCredentials(properties) ⇒ <code>Promise.&lt;Array.&lt;string&gt;&gt;</code>
finds credentials that are set up in config but not in auth file

**Kind**: static method of [<code>Init</code>](#Init)  
**Returns**: <code>Promise.&lt;Array.&lt;string&gt;&gt;</code> - list of credential names  

| Param | Type | Description |
| --- | --- | --- |
| properties | <code>TYPE.Mcdevrc</code> | javascript object in .mcdevrc.json |

<a name="Init.installDependencies"></a>

### Init.installDependencies([repoName]) ⇒ <code>Promise.&lt;boolean&gt;</code>
initiates npm project and then
takes care of loading the pre-configured dependency list
from the boilerplate directory to them as dev-dependencies

**Kind**: static method of [<code>Init</code>](#Init)  
**Returns**: <code>Promise.&lt;boolean&gt;</code> - install successful or error occured  

| Param | Type | Description |
| --- | --- | --- |
| [repoName] | <code>string</code> | if git URL was provided earlier, the repo name was extracted to use it for npm init |

<a name="Init._getDefaultPackageJson"></a>

### Init.\_getDefaultPackageJson([currentContent]) ⇒ <code>Promise.&lt;{script: object, author: string, license: string}&gt;</code>
ensure we have certain default values in our config

**Kind**: static method of [<code>Init</code>](#Init)  
**Returns**: <code>Promise.&lt;{script: object, author: string, license: string}&gt;</code> - extended currentContent  

| Param | Type | Description |
| --- | --- | --- |
| [currentContent] | <code>object</code> | what was read from existing package.json file |

<a name="Init"></a>

## Init
CLI helper class

**Kind**: global constant  

* [Init](#Init)
    * [.fixMcdevConfig(properties)](#Init.fixMcdevConfig) ⇒ <code>Promise.&lt;boolean&gt;</code>
    * [.createIdeConfigFiles(versionBeforeUpgrade)](#Init.createIdeConfigFiles) ⇒ <code>Promise.&lt;boolean&gt;</code>
    * [._updateLeaf(propertiersCur, defaultPropsCur, fieldName)](#Init._updateLeaf) ⇒ <code>void</code>
    * [._getForcedUpdateList(projectVersion)](#Init._getForcedUpdateList) ⇒ <code>Promise.&lt;Array.&lt;string&gt;&gt;</code>
    * [._createIdeConfigFile(fileNameArr, relevantForcedUpdates, [boilerplateFileContent])](#Init._createIdeConfigFile) ⇒ <code>Promise.&lt;boolean&gt;</code>
    * [.upgradeAuthFile()](#Init.upgradeAuthFile) ⇒ <code>Promise.&lt;boolean&gt;</code>
    * [.initGitRepo([skipInteraction])](#Init.initGitRepo) ⇒ <code>Promise.&lt;{status: string, repoName: string}&gt;</code>
    * [.gitPush([skipInteraction])](#Init.gitPush) ⇒ <code>void</code>
    * [._addGitRemote([skipInteraction])](#Init._addGitRemote) ⇒ <code>string</code>
    * [._updateGitConfigUser([skipInteraction])](#Init._updateGitConfigUser) ⇒ <code>void</code>
    * [._getGitConfigUser()](#Init._getGitConfigUser) ⇒ <code>Promise.&lt;{&#x27;user.name&#x27;: string, &#x27;user.email&#x27;: string}&gt;</code>
    * [.initProject(properties, credentialName, [skipInteraction])](#Init.initProject) ⇒ <code>Promise.&lt;void&gt;</code>
    * [._downloadAllBUs(bu, gitStatus, [skipInteraction])](#Init._downloadAllBUs) ⇒ <code>Promise.&lt;void&gt;</code>
    * [.upgradeProject(properties, [initial], [repoName])](#Init.upgradeProject) ⇒ <code>Promise.&lt;boolean&gt;</code>
    * [._getMissingCredentials(properties)](#Init._getMissingCredentials) ⇒ <code>Promise.&lt;Array.&lt;string&gt;&gt;</code>
    * [.installDependencies([repoName])](#Init.installDependencies) ⇒ <code>Promise.&lt;boolean&gt;</code>
    * [._getDefaultPackageJson([currentContent])](#Init._getDefaultPackageJson) ⇒ <code>Promise.&lt;{script: object, author: string, license: string}&gt;</code>

<a name="Init.fixMcdevConfig"></a>

### Init.fixMcdevConfig(properties) ⇒ <code>Promise.&lt;boolean&gt;</code>
helper method for this.upgradeProject that upgrades project config if needed

**Kind**: static method of [<code>Init</code>](#Init)  
**Returns**: <code>Promise.&lt;boolean&gt;</code> - returns true if worked without errors  

| Param | Type | Description |
| --- | --- | --- |
| properties | <code>TYPE.Mcdevrc</code> | config file's json |

<a name="Init.createIdeConfigFiles"></a>

### Init.createIdeConfigFiles(versionBeforeUpgrade) ⇒ <code>Promise.&lt;boolean&gt;</code>
handles creation/update of all config file from the boilerplate

**Kind**: static method of [<code>Init</code>](#Init)  
**Returns**: <code>Promise.&lt;boolean&gt;</code> - status of config file creation  

| Param | Type | Description |
| --- | --- | --- |
| versionBeforeUpgrade | <code>string</code> | 'x.y.z' |

<a name="Init._updateLeaf"></a>

### Init.\_updateLeaf(propertiersCur, defaultPropsCur, fieldName) ⇒ <code>void</code>
recursive helper for _fixMcdevConfig that adds missing settings

**Kind**: static method of [<code>Init</code>](#Init)  

| Param | Type | Description |
| --- | --- | --- |
| propertiersCur | <code>object</code> | current sub-object of project settings |
| defaultPropsCur | <code>object</code> | current sub-object of default settings |
| fieldName | <code>string</code> | dot-concatenated object-path that needs adding |

<a name="Init._getForcedUpdateList"></a>

### Init.\_getForcedUpdateList(projectVersion) ⇒ <code>Promise.&lt;Array.&lt;string&gt;&gt;</code>
returns list of files that need to be updated

**Kind**: static method of [<code>Init</code>](#Init)  
**Returns**: <code>Promise.&lt;Array.&lt;string&gt;&gt;</code> - relevant files with path that need to be updated  

| Param | Type | Description |
| --- | --- | --- |
| projectVersion | <code>string</code> | version found in config file of the current project |

<a name="Init._createIdeConfigFile"></a>

### Init.\_createIdeConfigFile(fileNameArr, relevantForcedUpdates, [boilerplateFileContent]) ⇒ <code>Promise.&lt;boolean&gt;</code>
handles creation/update of one config file from the boilerplate at a time

**Kind**: static method of [<code>Init</code>](#Init)  
**Returns**: <code>Promise.&lt;boolean&gt;</code> - install successful or error occured  

| Param | Type | Description |
| --- | --- | --- |
| fileNameArr | <code>Array.&lt;string&gt;</code> | 0: path, 1: filename, 2: extension with dot |
| relevantForcedUpdates | <code>Array.&lt;string&gt;</code> | if fileNameArr is in this list we require an override |
| [boilerplateFileContent] | <code>string</code> | in case we cannot copy files 1:1 this can be used to pass in content |

<a name="Init.upgradeAuthFile"></a>

### Init.upgradeAuthFile() ⇒ <code>Promise.&lt;boolean&gt;</code>
helper method for this.upgradeProject that upgrades project config if needed

**Kind**: static method of [<code>Init</code>](#Init)  
**Returns**: <code>Promise.&lt;boolean&gt;</code> - returns true if worked without errors  
<a name="Init.initGitRepo"></a>

### Init.initGitRepo([skipInteraction]) ⇒ <code>Promise.&lt;{status: string, repoName: string}&gt;</code>
check if git repo exists and otherwise create one

**Kind**: static method of [<code>Init</code>](#Init)  
**Returns**: <code>Promise.&lt;{status: string, repoName: string}&gt;</code> - success flag  

| Param | Type | Description |
| --- | --- | --- |
| [skipInteraction] | <code>TYPE.skipInteraction</code> | signals what to insert automatically for things usually asked via wizard |

<a name="Init.gitPush"></a>

### Init.gitPush([skipInteraction]) ⇒ <code>void</code>
offer to push the new repo straight to the server

**Kind**: static method of [<code>Init</code>](#Init)  

| Param | Type | Description |
| --- | --- | --- |
| [skipInteraction] | <code>boolean</code> \| <code>TYPE.skipInteraction</code> | signals what to insert automatically for things usually asked via wizard |

<a name="Init._addGitRemote"></a>

### Init.\_addGitRemote([skipInteraction]) ⇒ <code>string</code>
offers to add the git remote origin

**Kind**: static method of [<code>Init</code>](#Init)  
**Returns**: <code>string</code> - repo name (optionally)  

| Param | Type | Description |
| --- | --- | --- |
| [skipInteraction] | <code>TYPE.skipInteraction</code> | signals what to insert automatically for things usually asked via wizard |

<a name="Init._updateGitConfigUser"></a>

### Init.\_updateGitConfigUser([skipInteraction]) ⇒ <code>void</code>
checks global config and ask to config the user info and then store it locally

**Kind**: static method of [<code>Init</code>](#Init)  

| Param | Type | Description |
| --- | --- | --- |
| [skipInteraction] | <code>boolean</code> \| <code>TYPE.skipInteraction</code> | signals what to insert automatically for things usually asked via wizard |

<a name="Init._getGitConfigUser"></a>

### Init.\_getGitConfigUser() ⇒ <code>Promise.&lt;{&#x27;user.name&#x27;: string, &#x27;user.email&#x27;: string}&gt;</code>
retrieves the global user.name and user.email values

**Kind**: static method of [<code>Init</code>](#Init)  
**Returns**: <code>Promise.&lt;{&#x27;user.name&#x27;: string, &#x27;user.email&#x27;: string}&gt;</code> - user.name and user.email  
<a name="Init.initProject"></a>

### Init.initProject(properties, credentialName, [skipInteraction]) ⇒ <code>Promise.&lt;void&gt;</code>
Creates template file for properties.json

**Kind**: static method of [<code>Init</code>](#Init)  
**Returns**: <code>Promise.&lt;void&gt;</code> - -  

| Param | Type | Description |
| --- | --- | --- |
| properties | <code>TYPE.Mcdevrc</code> | config file's json |
| credentialName | <code>string</code> | identifying name of the installed package / project |
| [skipInteraction] | <code>TYPE.skipInteraction</code> | signals what to insert automatically for things usually asked via wizard |

<a name="Init._downloadAllBUs"></a>

### Init.\_downloadAllBUs(bu, gitStatus, [skipInteraction]) ⇒ <code>Promise.&lt;void&gt;</code>
helper for this.initProject()

**Kind**: static method of [<code>Init</code>](#Init)  
**Returns**: <code>Promise.&lt;void&gt;</code> - -  

| Param | Type | Description |
| --- | --- | --- |
| bu | <code>string</code> | cred/bu or cred/* or * |
| gitStatus | <code>string</code> | signals what state the git repo is in |
| [skipInteraction] | <code>boolean</code> \| <code>TYPE.skipInteraction</code> | signals what to insert automatically for things usually asked via wizard |

<a name="Init.upgradeProject"></a>

### Init.upgradeProject(properties, [initial], [repoName]) ⇒ <code>Promise.&lt;boolean&gt;</code>
wrapper around npm dependency & configuration file setup

**Kind**: static method of [<code>Init</code>](#Init)  
**Returns**: <code>Promise.&lt;boolean&gt;</code> - success flag  

| Param | Type | Description |
| --- | --- | --- |
| properties | <code>TYPE.Mcdevrc</code> | config file's json |
| [initial] | <code>boolean</code> | print message if not part of initial setup |
| [repoName] | <code>string</code> | if git URL was provided earlier, the repo name was extracted to use it for npm init |

<a name="Init._getMissingCredentials"></a>

### Init.\_getMissingCredentials(properties) ⇒ <code>Promise.&lt;Array.&lt;string&gt;&gt;</code>
finds credentials that are set up in config but not in auth file

**Kind**: static method of [<code>Init</code>](#Init)  
**Returns**: <code>Promise.&lt;Array.&lt;string&gt;&gt;</code> - list of credential names  

| Param | Type | Description |
| --- | --- | --- |
| properties | <code>TYPE.Mcdevrc</code> | javascript object in .mcdevrc.json |

<a name="Init.installDependencies"></a>

### Init.installDependencies([repoName]) ⇒ <code>Promise.&lt;boolean&gt;</code>
initiates npm project and then
takes care of loading the pre-configured dependency list
from the boilerplate directory to them as dev-dependencies

**Kind**: static method of [<code>Init</code>](#Init)  
**Returns**: <code>Promise.&lt;boolean&gt;</code> - install successful or error occured  

| Param | Type | Description |
| --- | --- | --- |
| [repoName] | <code>string</code> | if git URL was provided earlier, the repo name was extracted to use it for npm init |

<a name="Init._getDefaultPackageJson"></a>

### Init.\_getDefaultPackageJson([currentContent]) ⇒ <code>Promise.&lt;{script: object, author: string, license: string}&gt;</code>
ensure we have certain default values in our config

**Kind**: static method of [<code>Init</code>](#Init)  
**Returns**: <code>Promise.&lt;{script: object, author: string, license: string}&gt;</code> - extended currentContent  

| Param | Type | Description |
| --- | --- | --- |
| [currentContent] | <code>object</code> | what was read from existing package.json file |

<a name="Init"></a>

## Init
CLI helper class

**Kind**: global constant  

* [Init](#Init)
    * [.fixMcdevConfig(properties)](#Init.fixMcdevConfig) ⇒ <code>Promise.&lt;boolean&gt;</code>
    * [.createIdeConfigFiles(versionBeforeUpgrade)](#Init.createIdeConfigFiles) ⇒ <code>Promise.&lt;boolean&gt;</code>
    * [._updateLeaf(propertiersCur, defaultPropsCur, fieldName)](#Init._updateLeaf) ⇒ <code>void</code>
    * [._getForcedUpdateList(projectVersion)](#Init._getForcedUpdateList) ⇒ <code>Promise.&lt;Array.&lt;string&gt;&gt;</code>
    * [._createIdeConfigFile(fileNameArr, relevantForcedUpdates, [boilerplateFileContent])](#Init._createIdeConfigFile) ⇒ <code>Promise.&lt;boolean&gt;</code>
    * [.upgradeAuthFile()](#Init.upgradeAuthFile) ⇒ <code>Promise.&lt;boolean&gt;</code>
    * [.initGitRepo([skipInteraction])](#Init.initGitRepo) ⇒ <code>Promise.&lt;{status: string, repoName: string}&gt;</code>
    * [.gitPush([skipInteraction])](#Init.gitPush) ⇒ <code>void</code>
    * [._addGitRemote([skipInteraction])](#Init._addGitRemote) ⇒ <code>string</code>
    * [._updateGitConfigUser([skipInteraction])](#Init._updateGitConfigUser) ⇒ <code>void</code>
    * [._getGitConfigUser()](#Init._getGitConfigUser) ⇒ <code>Promise.&lt;{&#x27;user.name&#x27;: string, &#x27;user.email&#x27;: string}&gt;</code>
    * [.initProject(properties, credentialName, [skipInteraction])](#Init.initProject) ⇒ <code>Promise.&lt;void&gt;</code>
    * [._downloadAllBUs(bu, gitStatus, [skipInteraction])](#Init._downloadAllBUs) ⇒ <code>Promise.&lt;void&gt;</code>
    * [.upgradeProject(properties, [initial], [repoName])](#Init.upgradeProject) ⇒ <code>Promise.&lt;boolean&gt;</code>
    * [._getMissingCredentials(properties)](#Init._getMissingCredentials) ⇒ <code>Promise.&lt;Array.&lt;string&gt;&gt;</code>
    * [.installDependencies([repoName])](#Init.installDependencies) ⇒ <code>Promise.&lt;boolean&gt;</code>
    * [._getDefaultPackageJson([currentContent])](#Init._getDefaultPackageJson) ⇒ <code>Promise.&lt;{script: object, author: string, license: string}&gt;</code>

<a name="Init.fixMcdevConfig"></a>

### Init.fixMcdevConfig(properties) ⇒ <code>Promise.&lt;boolean&gt;</code>
helper method for this.upgradeProject that upgrades project config if needed

**Kind**: static method of [<code>Init</code>](#Init)  
**Returns**: <code>Promise.&lt;boolean&gt;</code> - returns true if worked without errors  

| Param | Type | Description |
| --- | --- | --- |
| properties | <code>TYPE.Mcdevrc</code> | config file's json |

<a name="Init.createIdeConfigFiles"></a>

### Init.createIdeConfigFiles(versionBeforeUpgrade) ⇒ <code>Promise.&lt;boolean&gt;</code>
handles creation/update of all config file from the boilerplate

**Kind**: static method of [<code>Init</code>](#Init)  
**Returns**: <code>Promise.&lt;boolean&gt;</code> - status of config file creation  

| Param | Type | Description |
| --- | --- | --- |
| versionBeforeUpgrade | <code>string</code> | 'x.y.z' |

<a name="Init._updateLeaf"></a>

### Init.\_updateLeaf(propertiersCur, defaultPropsCur, fieldName) ⇒ <code>void</code>
recursive helper for _fixMcdevConfig that adds missing settings

**Kind**: static method of [<code>Init</code>](#Init)  

| Param | Type | Description |
| --- | --- | --- |
| propertiersCur | <code>object</code> | current sub-object of project settings |
| defaultPropsCur | <code>object</code> | current sub-object of default settings |
| fieldName | <code>string</code> | dot-concatenated object-path that needs adding |

<a name="Init._getForcedUpdateList"></a>

### Init.\_getForcedUpdateList(projectVersion) ⇒ <code>Promise.&lt;Array.&lt;string&gt;&gt;</code>
returns list of files that need to be updated

**Kind**: static method of [<code>Init</code>](#Init)  
**Returns**: <code>Promise.&lt;Array.&lt;string&gt;&gt;</code> - relevant files with path that need to be updated  

| Param | Type | Description |
| --- | --- | --- |
| projectVersion | <code>string</code> | version found in config file of the current project |

<a name="Init._createIdeConfigFile"></a>

### Init.\_createIdeConfigFile(fileNameArr, relevantForcedUpdates, [boilerplateFileContent]) ⇒ <code>Promise.&lt;boolean&gt;</code>
handles creation/update of one config file from the boilerplate at a time

**Kind**: static method of [<code>Init</code>](#Init)  
**Returns**: <code>Promise.&lt;boolean&gt;</code> - install successful or error occured  

| Param | Type | Description |
| --- | --- | --- |
| fileNameArr | <code>Array.&lt;string&gt;</code> | 0: path, 1: filename, 2: extension with dot |
| relevantForcedUpdates | <code>Array.&lt;string&gt;</code> | if fileNameArr is in this list we require an override |
| [boilerplateFileContent] | <code>string</code> | in case we cannot copy files 1:1 this can be used to pass in content |

<a name="Init.upgradeAuthFile"></a>

### Init.upgradeAuthFile() ⇒ <code>Promise.&lt;boolean&gt;</code>
helper method for this.upgradeProject that upgrades project config if needed

**Kind**: static method of [<code>Init</code>](#Init)  
**Returns**: <code>Promise.&lt;boolean&gt;</code> - returns true if worked without errors  
<a name="Init.initGitRepo"></a>

### Init.initGitRepo([skipInteraction]) ⇒ <code>Promise.&lt;{status: string, repoName: string}&gt;</code>
check if git repo exists and otherwise create one

**Kind**: static method of [<code>Init</code>](#Init)  
**Returns**: <code>Promise.&lt;{status: string, repoName: string}&gt;</code> - success flag  

| Param | Type | Description |
| --- | --- | --- |
| [skipInteraction] | <code>TYPE.skipInteraction</code> | signals what to insert automatically for things usually asked via wizard |

<a name="Init.gitPush"></a>

### Init.gitPush([skipInteraction]) ⇒ <code>void</code>
offer to push the new repo straight to the server

**Kind**: static method of [<code>Init</code>](#Init)  

| Param | Type | Description |
| --- | --- | --- |
| [skipInteraction] | <code>boolean</code> \| <code>TYPE.skipInteraction</code> | signals what to insert automatically for things usually asked via wizard |

<a name="Init._addGitRemote"></a>

### Init.\_addGitRemote([skipInteraction]) ⇒ <code>string</code>
offers to add the git remote origin

**Kind**: static method of [<code>Init</code>](#Init)  
**Returns**: <code>string</code> - repo name (optionally)  

| Param | Type | Description |
| --- | --- | --- |
| [skipInteraction] | <code>TYPE.skipInteraction</code> | signals what to insert automatically for things usually asked via wizard |

<a name="Init._updateGitConfigUser"></a>

### Init.\_updateGitConfigUser([skipInteraction]) ⇒ <code>void</code>
checks global config and ask to config the user info and then store it locally

**Kind**: static method of [<code>Init</code>](#Init)  

| Param | Type | Description |
| --- | --- | --- |
| [skipInteraction] | <code>boolean</code> \| <code>TYPE.skipInteraction</code> | signals what to insert automatically for things usually asked via wizard |

<a name="Init._getGitConfigUser"></a>

### Init.\_getGitConfigUser() ⇒ <code>Promise.&lt;{&#x27;user.name&#x27;: string, &#x27;user.email&#x27;: string}&gt;</code>
retrieves the global user.name and user.email values

**Kind**: static method of [<code>Init</code>](#Init)  
**Returns**: <code>Promise.&lt;{&#x27;user.name&#x27;: string, &#x27;user.email&#x27;: string}&gt;</code> - user.name and user.email  
<a name="Init.initProject"></a>

### Init.initProject(properties, credentialName, [skipInteraction]) ⇒ <code>Promise.&lt;void&gt;</code>
Creates template file for properties.json

**Kind**: static method of [<code>Init</code>](#Init)  
**Returns**: <code>Promise.&lt;void&gt;</code> - -  

| Param | Type | Description |
| --- | --- | --- |
| properties | <code>TYPE.Mcdevrc</code> | config file's json |
| credentialName | <code>string</code> | identifying name of the installed package / project |
| [skipInteraction] | <code>TYPE.skipInteraction</code> | signals what to insert automatically for things usually asked via wizard |

<a name="Init._downloadAllBUs"></a>

### Init.\_downloadAllBUs(bu, gitStatus, [skipInteraction]) ⇒ <code>Promise.&lt;void&gt;</code>
helper for this.initProject()

**Kind**: static method of [<code>Init</code>](#Init)  
**Returns**: <code>Promise.&lt;void&gt;</code> - -  

| Param | Type | Description |
| --- | --- | --- |
| bu | <code>string</code> | cred/bu or cred/* or * |
| gitStatus | <code>string</code> | signals what state the git repo is in |
| [skipInteraction] | <code>boolean</code> \| <code>TYPE.skipInteraction</code> | signals what to insert automatically for things usually asked via wizard |

<a name="Init.upgradeProject"></a>

### Init.upgradeProject(properties, [initial], [repoName]) ⇒ <code>Promise.&lt;boolean&gt;</code>
wrapper around npm dependency & configuration file setup

**Kind**: static method of [<code>Init</code>](#Init)  
**Returns**: <code>Promise.&lt;boolean&gt;</code> - success flag  

| Param | Type | Description |
| --- | --- | --- |
| properties | <code>TYPE.Mcdevrc</code> | config file's json |
| [initial] | <code>boolean</code> | print message if not part of initial setup |
| [repoName] | <code>string</code> | if git URL was provided earlier, the repo name was extracted to use it for npm init |

<a name="Init._getMissingCredentials"></a>

### Init.\_getMissingCredentials(properties) ⇒ <code>Promise.&lt;Array.&lt;string&gt;&gt;</code>
finds credentials that are set up in config but not in auth file

**Kind**: static method of [<code>Init</code>](#Init)  
**Returns**: <code>Promise.&lt;Array.&lt;string&gt;&gt;</code> - list of credential names  

| Param | Type | Description |
| --- | --- | --- |
| properties | <code>TYPE.Mcdevrc</code> | javascript object in .mcdevrc.json |

<a name="Init.installDependencies"></a>

### Init.installDependencies([repoName]) ⇒ <code>Promise.&lt;boolean&gt;</code>
initiates npm project and then
takes care of loading the pre-configured dependency list
from the boilerplate directory to them as dev-dependencies

**Kind**: static method of [<code>Init</code>](#Init)  
**Returns**: <code>Promise.&lt;boolean&gt;</code> - install successful or error occured  

| Param | Type | Description |
| --- | --- | --- |
| [repoName] | <code>string</code> | if git URL was provided earlier, the repo name was extracted to use it for npm init |

<a name="Init._getDefaultPackageJson"></a>

### Init.\_getDefaultPackageJson([currentContent]) ⇒ <code>Promise.&lt;{script: object, author: string, license: string}&gt;</code>
ensure we have certain default values in our config

**Kind**: static method of [<code>Init</code>](#Init)  
**Returns**: <code>Promise.&lt;{script: object, author: string, license: string}&gt;</code> - extended currentContent  

| Param | Type | Description |
| --- | --- | --- |
| [currentContent] | <code>object</code> | what was read from existing package.json file |

<a name="Init"></a>

## Init
CLI helper class

**Kind**: global constant  

* [Init](#Init)
    * [.fixMcdevConfig(properties)](#Init.fixMcdevConfig) ⇒ <code>Promise.&lt;boolean&gt;</code>
    * [.createIdeConfigFiles(versionBeforeUpgrade)](#Init.createIdeConfigFiles) ⇒ <code>Promise.&lt;boolean&gt;</code>
    * [._updateLeaf(propertiersCur, defaultPropsCur, fieldName)](#Init._updateLeaf) ⇒ <code>void</code>
    * [._getForcedUpdateList(projectVersion)](#Init._getForcedUpdateList) ⇒ <code>Promise.&lt;Array.&lt;string&gt;&gt;</code>
    * [._createIdeConfigFile(fileNameArr, relevantForcedUpdates, [boilerplateFileContent])](#Init._createIdeConfigFile) ⇒ <code>Promise.&lt;boolean&gt;</code>
    * [.upgradeAuthFile()](#Init.upgradeAuthFile) ⇒ <code>Promise.&lt;boolean&gt;</code>
    * [.initGitRepo([skipInteraction])](#Init.initGitRepo) ⇒ <code>Promise.&lt;{status: string, repoName: string}&gt;</code>
    * [.gitPush([skipInteraction])](#Init.gitPush) ⇒ <code>void</code>
    * [._addGitRemote([skipInteraction])](#Init._addGitRemote) ⇒ <code>string</code>
    * [._updateGitConfigUser([skipInteraction])](#Init._updateGitConfigUser) ⇒ <code>void</code>
    * [._getGitConfigUser()](#Init._getGitConfigUser) ⇒ <code>Promise.&lt;{&#x27;user.name&#x27;: string, &#x27;user.email&#x27;: string}&gt;</code>
    * [.initProject(properties, credentialName, [skipInteraction])](#Init.initProject) ⇒ <code>Promise.&lt;void&gt;</code>
    * [._downloadAllBUs(bu, gitStatus, [skipInteraction])](#Init._downloadAllBUs) ⇒ <code>Promise.&lt;void&gt;</code>
    * [.upgradeProject(properties, [initial], [repoName])](#Init.upgradeProject) ⇒ <code>Promise.&lt;boolean&gt;</code>
    * [._getMissingCredentials(properties)](#Init._getMissingCredentials) ⇒ <code>Promise.&lt;Array.&lt;string&gt;&gt;</code>
    * [.installDependencies([repoName])](#Init.installDependencies) ⇒ <code>Promise.&lt;boolean&gt;</code>
    * [._getDefaultPackageJson([currentContent])](#Init._getDefaultPackageJson) ⇒ <code>Promise.&lt;{script: object, author: string, license: string}&gt;</code>

<a name="Init.fixMcdevConfig"></a>

### Init.fixMcdevConfig(properties) ⇒ <code>Promise.&lt;boolean&gt;</code>
helper method for this.upgradeProject that upgrades project config if needed

**Kind**: static method of [<code>Init</code>](#Init)  
**Returns**: <code>Promise.&lt;boolean&gt;</code> - returns true if worked without errors  

| Param | Type | Description |
| --- | --- | --- |
| properties | <code>TYPE.Mcdevrc</code> | config file's json |

<a name="Init.createIdeConfigFiles"></a>

### Init.createIdeConfigFiles(versionBeforeUpgrade) ⇒ <code>Promise.&lt;boolean&gt;</code>
handles creation/update of all config file from the boilerplate

**Kind**: static method of [<code>Init</code>](#Init)  
**Returns**: <code>Promise.&lt;boolean&gt;</code> - status of config file creation  

| Param | Type | Description |
| --- | --- | --- |
| versionBeforeUpgrade | <code>string</code> | 'x.y.z' |

<a name="Init._updateLeaf"></a>

### Init.\_updateLeaf(propertiersCur, defaultPropsCur, fieldName) ⇒ <code>void</code>
recursive helper for _fixMcdevConfig that adds missing settings

**Kind**: static method of [<code>Init</code>](#Init)  

| Param | Type | Description |
| --- | --- | --- |
| propertiersCur | <code>object</code> | current sub-object of project settings |
| defaultPropsCur | <code>object</code> | current sub-object of default settings |
| fieldName | <code>string</code> | dot-concatenated object-path that needs adding |

<a name="Init._getForcedUpdateList"></a>

### Init.\_getForcedUpdateList(projectVersion) ⇒ <code>Promise.&lt;Array.&lt;string&gt;&gt;</code>
returns list of files that need to be updated

**Kind**: static method of [<code>Init</code>](#Init)  
**Returns**: <code>Promise.&lt;Array.&lt;string&gt;&gt;</code> - relevant files with path that need to be updated  

| Param | Type | Description |
| --- | --- | --- |
| projectVersion | <code>string</code> | version found in config file of the current project |

<a name="Init._createIdeConfigFile"></a>

### Init.\_createIdeConfigFile(fileNameArr, relevantForcedUpdates, [boilerplateFileContent]) ⇒ <code>Promise.&lt;boolean&gt;</code>
handles creation/update of one config file from the boilerplate at a time

**Kind**: static method of [<code>Init</code>](#Init)  
**Returns**: <code>Promise.&lt;boolean&gt;</code> - install successful or error occured  

| Param | Type | Description |
| --- | --- | --- |
| fileNameArr | <code>Array.&lt;string&gt;</code> | 0: path, 1: filename, 2: extension with dot |
| relevantForcedUpdates | <code>Array.&lt;string&gt;</code> | if fileNameArr is in this list we require an override |
| [boilerplateFileContent] | <code>string</code> | in case we cannot copy files 1:1 this can be used to pass in content |

<a name="Init.upgradeAuthFile"></a>

### Init.upgradeAuthFile() ⇒ <code>Promise.&lt;boolean&gt;</code>
helper method for this.upgradeProject that upgrades project config if needed

**Kind**: static method of [<code>Init</code>](#Init)  
**Returns**: <code>Promise.&lt;boolean&gt;</code> - returns true if worked without errors  
<a name="Init.initGitRepo"></a>

### Init.initGitRepo([skipInteraction]) ⇒ <code>Promise.&lt;{status: string, repoName: string}&gt;</code>
check if git repo exists and otherwise create one

**Kind**: static method of [<code>Init</code>](#Init)  
**Returns**: <code>Promise.&lt;{status: string, repoName: string}&gt;</code> - success flag  

| Param | Type | Description |
| --- | --- | --- |
| [skipInteraction] | <code>TYPE.skipInteraction</code> | signals what to insert automatically for things usually asked via wizard |

<a name="Init.gitPush"></a>

### Init.gitPush([skipInteraction]) ⇒ <code>void</code>
offer to push the new repo straight to the server

**Kind**: static method of [<code>Init</code>](#Init)  

| Param | Type | Description |
| --- | --- | --- |
| [skipInteraction] | <code>boolean</code> \| <code>TYPE.skipInteraction</code> | signals what to insert automatically for things usually asked via wizard |

<a name="Init._addGitRemote"></a>

### Init.\_addGitRemote([skipInteraction]) ⇒ <code>string</code>
offers to add the git remote origin

**Kind**: static method of [<code>Init</code>](#Init)  
**Returns**: <code>string</code> - repo name (optionally)  

| Param | Type | Description |
| --- | --- | --- |
| [skipInteraction] | <code>TYPE.skipInteraction</code> | signals what to insert automatically for things usually asked via wizard |

<a name="Init._updateGitConfigUser"></a>

### Init.\_updateGitConfigUser([skipInteraction]) ⇒ <code>void</code>
checks global config and ask to config the user info and then store it locally

**Kind**: static method of [<code>Init</code>](#Init)  

| Param | Type | Description |
| --- | --- | --- |
| [skipInteraction] | <code>boolean</code> \| <code>TYPE.skipInteraction</code> | signals what to insert automatically for things usually asked via wizard |

<a name="Init._getGitConfigUser"></a>

### Init.\_getGitConfigUser() ⇒ <code>Promise.&lt;{&#x27;user.name&#x27;: string, &#x27;user.email&#x27;: string}&gt;</code>
retrieves the global user.name and user.email values

**Kind**: static method of [<code>Init</code>](#Init)  
**Returns**: <code>Promise.&lt;{&#x27;user.name&#x27;: string, &#x27;user.email&#x27;: string}&gt;</code> - user.name and user.email  
<a name="Init.initProject"></a>

### Init.initProject(properties, credentialName, [skipInteraction]) ⇒ <code>Promise.&lt;void&gt;</code>
Creates template file for properties.json

**Kind**: static method of [<code>Init</code>](#Init)  
**Returns**: <code>Promise.&lt;void&gt;</code> - -  

| Param | Type | Description |
| --- | --- | --- |
| properties | <code>TYPE.Mcdevrc</code> | config file's json |
| credentialName | <code>string</code> | identifying name of the installed package / project |
| [skipInteraction] | <code>TYPE.skipInteraction</code> | signals what to insert automatically for things usually asked via wizard |

<a name="Init._downloadAllBUs"></a>

### Init.\_downloadAllBUs(bu, gitStatus, [skipInteraction]) ⇒ <code>Promise.&lt;void&gt;</code>
helper for this.initProject()

**Kind**: static method of [<code>Init</code>](#Init)  
**Returns**: <code>Promise.&lt;void&gt;</code> - -  

| Param | Type | Description |
| --- | --- | --- |
| bu | <code>string</code> | cred/bu or cred/* or * |
| gitStatus | <code>string</code> | signals what state the git repo is in |
| [skipInteraction] | <code>boolean</code> \| <code>TYPE.skipInteraction</code> | signals what to insert automatically for things usually asked via wizard |

<a name="Init.upgradeProject"></a>

### Init.upgradeProject(properties, [initial], [repoName]) ⇒ <code>Promise.&lt;boolean&gt;</code>
wrapper around npm dependency & configuration file setup

**Kind**: static method of [<code>Init</code>](#Init)  
**Returns**: <code>Promise.&lt;boolean&gt;</code> - success flag  

| Param | Type | Description |
| --- | --- | --- |
| properties | <code>TYPE.Mcdevrc</code> | config file's json |
| [initial] | <code>boolean</code> | print message if not part of initial setup |
| [repoName] | <code>string</code> | if git URL was provided earlier, the repo name was extracted to use it for npm init |

<a name="Init._getMissingCredentials"></a>

### Init.\_getMissingCredentials(properties) ⇒ <code>Promise.&lt;Array.&lt;string&gt;&gt;</code>
finds credentials that are set up in config but not in auth file

**Kind**: static method of [<code>Init</code>](#Init)  
**Returns**: <code>Promise.&lt;Array.&lt;string&gt;&gt;</code> - list of credential names  

| Param | Type | Description |
| --- | --- | --- |
| properties | <code>TYPE.Mcdevrc</code> | javascript object in .mcdevrc.json |

<a name="Init.installDependencies"></a>

### Init.installDependencies([repoName]) ⇒ <code>Promise.&lt;boolean&gt;</code>
initiates npm project and then
takes care of loading the pre-configured dependency list
from the boilerplate directory to them as dev-dependencies

**Kind**: static method of [<code>Init</code>](#Init)  
**Returns**: <code>Promise.&lt;boolean&gt;</code> - install successful or error occured  

| Param | Type | Description |
| --- | --- | --- |
| [repoName] | <code>string</code> | if git URL was provided earlier, the repo name was extracted to use it for npm init |

<a name="Init._getDefaultPackageJson"></a>

### Init.\_getDefaultPackageJson([currentContent]) ⇒ <code>Promise.&lt;{script: object, author: string, license: string}&gt;</code>
ensure we have certain default values in our config

**Kind**: static method of [<code>Init</code>](#Init)  
**Returns**: <code>Promise.&lt;{script: object, author: string, license: string}&gt;</code> - extended currentContent  

| Param | Type | Description |
| --- | --- | --- |
| [currentContent] | <code>object</code> | what was read from existing package.json file |

<a name="Util"></a>

## Util
Util that contains logger and simple util methods

**Kind**: global constant  

* [Util](#Util)
    * [.skipInteraction](#Util.skipInteraction) : <code>TYPE.skipInteraction</code>
    * [.logger](#Util.logger) : <code>TYPE.Logger</code>
    * [.filterObjByKeys(originalObj, [whitelistArr])](#Util.filterObjByKeys) ⇒ <code>Object.&lt;string, \*&gt;</code>
    * [.includesStartsWith(arr, search)](#Util.includesStartsWith) ⇒ <code>boolean</code>
    * [.includesStartsWithIndex(arr, search)](#Util.includesStartsWithIndex) ⇒ <code>number</code>
    * [.checkMarket(market, properties)](#Util.checkMarket) ⇒ <code>boolean</code>
    * [.verifyMarketList(mlName, properties)](#Util.verifyMarketList) ⇒ <code>void</code>
    * [.signalFatalError()](#Util.signalFatalError) ⇒ <code>void</code>
    * [.isTrue(attrValue)](#Util.isTrue) ⇒ <code>boolean</code>
    * [.isFalse(attrValue)](#Util.isFalse) ⇒ <code>boolean</code>
    * [._isValidType(selectedType)](#Util._isValidType) ⇒ <code>boolean</code>
<<<<<<< HEAD
=======
    * [.getDefaultProperties()](#Util.getDefaultProperties) ⇒ <code>TYPE.Mcdevrc</code>
>>>>>>> 7b11e0c8
    * [.getRetrieveTypeChoices()](#Util.getRetrieveTypeChoices) ⇒ <code>Array.&lt;string&gt;</code>
    * [.metadataLogger(level, type, method, payload, [source])](#Util.metadataLogger) ⇒ <code>void</code>
    * [.replaceByObject(str, obj)](#Util.replaceByObject) ⇒ <code>string</code> \| <code>object</code>
    * [.inverseGet(objs, val)](#Util.inverseGet) ⇒ <code>string</code>
    * [.getMetadataHierachy(metadataTypes)](#Util.getMetadataHierachy) ⇒ <code>Array.&lt;string&gt;</code>
    * [.resolveObjPath(path, obj)](#Util.resolveObjPath) ⇒ <code>any</code>
    * [.execSync(cmd, [args])](#Util.execSync) ⇒ <code>undefined</code>
    * [.templateSearchResult(results, keyToSearch, searchValue)](#Util.templateSearchResult) ⇒ <code>TYPE.MetadataTypeItem</code>
    * [.setLoggingLevel(argv)](#Util.setLoggingLevel) ⇒ <code>void</code>

<a name="Util.skipInteraction"></a>

### Util.skipInteraction : <code>TYPE.skipInteraction</code>
**Kind**: static property of [<code>Util</code>](#Util)  
<a name="Util.logger"></a>

### Util.logger : <code>TYPE.Logger</code>
Logger that creates timestamped log file in 'logs/' directory

**Kind**: static property of [<code>Util</code>](#Util)  
<a name="Util.filterObjByKeys"></a>

### Util.filterObjByKeys(originalObj, [whitelistArr]) ⇒ <code>Object.&lt;string, \*&gt;</code>
helper that allows filtering an object by its keys

**Kind**: static method of [<code>Util</code>](#Util)  
**Returns**: <code>Object.&lt;string, \*&gt;</code> - filtered object that only contains keys you provided  

| Param | Type | Description |
| --- | --- | --- |
| originalObj | <code>Object.&lt;string, \*&gt;</code> | object that you want to filter |
| [whitelistArr] | <code>Array.&lt;string&gt;</code> | positive filter. if not provided, returns originalObj without filter |

<a name="Util.includesStartsWith"></a>

### Util.includesStartsWith(arr, search) ⇒ <code>boolean</code>
extended Array.includes method that allows check if an array-element starts with a certain string

**Kind**: static method of [<code>Util</code>](#Util)  
**Returns**: <code>boolean</code> - found / not found  

| Param | Type | Description |
| --- | --- | --- |
| arr | <code>Array.&lt;string&gt;</code> | your array of strigns |
| search | <code>string</code> | the string you are looking for |

<a name="Util.includesStartsWithIndex"></a>

### Util.includesStartsWithIndex(arr, search) ⇒ <code>number</code>
extended Array.includes method that allows check if an array-element starts with a certain string

**Kind**: static method of [<code>Util</code>](#Util)  
**Returns**: <code>number</code> - array index 0..n or -1 of not found  

| Param | Type | Description |
| --- | --- | --- |
| arr | <code>Array.&lt;string&gt;</code> | your array of strigns |
| search | <code>string</code> | the string you are looking for |

<a name="Util.checkMarket"></a>

### Util.checkMarket(market, properties) ⇒ <code>boolean</code>
check if a market name exists in current mcdev config

**Kind**: static method of [<code>Util</code>](#Util)  
**Returns**: <code>boolean</code> - found market or not  

| Param | Type | Description |
| --- | --- | --- |
| market | <code>string</code> | market localizations |
| properties | <code>TYPE.Mcdevrc</code> | local mcdev config |

<a name="Util.verifyMarketList"></a>

### Util.verifyMarketList(mlName, properties) ⇒ <code>void</code>
ensure provided MarketList exists and it's content including markets and BUs checks out

**Kind**: static method of [<code>Util</code>](#Util)  
**Returns**: <code>void</code> - throws errors if problems were found  

| Param | Type | Description |
| --- | --- | --- |
| mlName | <code>string</code> | name of marketList |
| properties | <code>TYPE.Mcdevrc</code> | General configuration to be used in retrieve |

<a name="Util.signalFatalError"></a>

### Util.signalFatalError() ⇒ <code>void</code>
used to ensure the program tells surrounding software that an unrecoverable error occured

**Kind**: static method of [<code>Util</code>](#Util)  
<a name="Util.isTrue"></a>

### Util.isTrue(attrValue) ⇒ <code>boolean</code>
SFMC accepts multiple true values for Boolean attributes for which we are checking here

**Kind**: static method of [<code>Util</code>](#Util)  
**Returns**: <code>boolean</code> - attribute value == true ? true : false  

| Param | Type | Description |
| --- | --- | --- |
| attrValue | <code>\*</code> | value |

<a name="Util.isFalse"></a>

### Util.isFalse(attrValue) ⇒ <code>boolean</code>
SFMC accepts multiple false values for Boolean attributes for which we are checking here

**Kind**: static method of [<code>Util</code>](#Util)  
**Returns**: <code>boolean</code> - attribute value == false ? true : false  

| Param | Type | Description |
| --- | --- | --- |
| attrValue | <code>\*</code> | value |

<a name="Util._isValidType"></a>

### Util.\_isValidType(selectedType) ⇒ <code>boolean</code>
helper for retrieve, retrieveAsTemplate and deploy

**Kind**: static method of [<code>Util</code>](#Util)  
**Returns**: <code>boolean</code> - type ok or not  

| Param | Type | Description |
| --- | --- | --- |
| selectedType | <code>string</code> | type or type-subtype |

<<<<<<< HEAD
=======
<a name="Util.getDefaultProperties"></a>

### Util.getDefaultProperties() ⇒ <code>TYPE.Mcdevrc</code>
defines how the properties.json should look like
used for creating a template and for checking if variables are set

**Kind**: static method of [<code>Util</code>](#Util)  
**Returns**: <code>TYPE.Mcdevrc</code> - default properties  
>>>>>>> 7b11e0c8
<a name="Util.getRetrieveTypeChoices"></a>

### Util.getRetrieveTypeChoices() ⇒ <code>Array.&lt;string&gt;</code>
helper for getDefaultProperties()

**Kind**: static method of [<code>Util</code>](#Util)  
**Returns**: <code>Array.&lt;string&gt;</code> - type choices  
<<<<<<< HEAD
=======
<a name="Util.checkProperties"></a>

### Util.checkProperties(properties, [silent]) ⇒ <code>Promise.&lt;(boolean\|Array.&lt;string&gt;)&gt;</code>
check if the config file is correctly formatted and has values

**Kind**: static method of [<code>Util</code>](#Util)  
**Returns**: <code>Promise.&lt;(boolean\|Array.&lt;string&gt;)&gt;</code> - file structure ok OR list of fields to be fixed  

| Param | Type | Description |
| --- | --- | --- |
| properties | <code>TYPE.Mcdevrc</code> | javascript object in .mcdevrc.json |
| [silent] | <code>boolean</code> | set to true for internal use w/o cli output |

>>>>>>> 7b11e0c8
<a name="Util.metadataLogger"></a>

### Util.metadataLogger(level, type, method, payload, [source]) ⇒ <code>void</code>
Logger helper for Metadata functions

**Kind**: static method of [<code>Util</code>](#Util)  

| Param | Type | Description |
| --- | --- | --- |
| level | <code>string</code> | of log (error, info, warn) |
| type | <code>string</code> | of metadata being referenced |
| method | <code>string</code> | name which log was called from |
| payload | <code>\*</code> | generic object which details the error |
| [source] | <code>string</code> | key/id of metadata which relates to error |

<a name="Util.replaceByObject"></a>

### Util.replaceByObject(str, obj) ⇒ <code>string</code> \| <code>object</code>
replaces values in a JSON object string, based on a series of
key-value pairs (obj)

**Kind**: static method of [<code>Util</code>](#Util)  
**Returns**: <code>string</code> \| <code>object</code> - replaced version of str  

| Param | Type | Description |
| --- | --- | --- |
| str | <code>string</code> \| <code>object</code> | JSON object or its stringified version, which has values to be replaced |
| obj | <code>TYPE.TemplateMap</code> | key value object which contains keys to be replaced and values to be replaced with |

<a name="Util.inverseGet"></a>

### Util.inverseGet(objs, val) ⇒ <code>string</code>
get key of an object based on the first matching value

**Kind**: static method of [<code>Util</code>](#Util)  
**Returns**: <code>string</code> - key  

| Param | Type | Description |
| --- | --- | --- |
| objs | <code>object</code> | object of objects to be searched |
| val | <code>string</code> | value to be searched for |

<a name="Util.getMetadataHierachy"></a>

### Util.getMetadataHierachy(metadataTypes) ⇒ <code>Array.&lt;string&gt;</code>
Returns Order in which metadata needs to be retrieved/deployed

**Kind**: static method of [<code>Util</code>](#Util)  
**Returns**: <code>Array.&lt;string&gt;</code> - retrieve/deploy order as array  

| Param | Type | Description |
| --- | --- | --- |
| metadataTypes | <code>Array.&lt;string&gt;</code> | which should be retrieved/deployed |

<a name="Util.resolveObjPath"></a>

### Util.resolveObjPath(path, obj) ⇒ <code>any</code>
let's you dynamically walk down an object and get a value

**Kind**: static method of [<code>Util</code>](#Util)  
**Returns**: <code>any</code> - value of obj.path  

| Param | Type | Description |
| --- | --- | --- |
| path | <code>string</code> | 'fieldA.fieldB.fieldC' |
| obj | <code>object</code> | some parent object |

<a name="Util.execSync"></a>

### Util.execSync(cmd, [args]) ⇒ <code>undefined</code>
helper to run other commands as if run manually by user

**Kind**: static method of [<code>Util</code>](#Util)  

| Param | Type | Description |
| --- | --- | --- |
| cmd | <code>string</code> | to be executed command |
| [args] | <code>Array.&lt;string&gt;</code> | list of arguments |

<a name="Util.templateSearchResult"></a>

### Util.templateSearchResult(results, keyToSearch, searchValue) ⇒ <code>TYPE.MetadataTypeItem</code>
standardize check to ensure only one result is returned from template search

**Kind**: static method of [<code>Util</code>](#Util)  
**Returns**: <code>TYPE.MetadataTypeItem</code> - metadata to be used in building template  

| Param | Type | Description |
| --- | --- | --- |
| results | <code>Array.&lt;TYPE.MetadataTypeItem&gt;</code> | array of metadata |
| keyToSearch | <code>string</code> | the field which contains the searched value |
| searchValue | <code>string</code> | the value which is being looked for |

<a name="Util.setLoggingLevel"></a>

### Util.setLoggingLevel(argv) ⇒ <code>void</code>
configures what is displayed in the console

**Kind**: static method of [<code>Util</code>](#Util)  

| Param | Type | Description |
| --- | --- | --- |
| argv | <code>object</code> | list of command line parameters given by user |
| [argv.silent] | <code>boolean</code> | only errors printed to CLI |
| [argv.verbose] | <code>boolean</code> | chatty user CLI output |
| [argv.debug] | <code>boolean</code> | enables developer output & features |

<a name="csvToArray"></a>

## csvToArray(csv) ⇒ <code>Array.&lt;string&gt;</code>
helper to convert CSVs into an array. if only one value was given, it's also returned as an array

**Kind**: global function  
**Returns**: <code>Array.&lt;string&gt;</code> - values split into an array.  

| Param | Type | Description |
| --- | --- | --- |
| csv | <code>string</code> | potentially comma-separated value or null |

<a name="getUserName"></a>

## getUserName(userList, item, fieldname) ⇒ <code>string</code>
**Kind**: global function  
**Returns**: <code>string</code> - username or user id or 'n/a'  

| Param | Type | Description |
| --- | --- | --- |
| userList | <code>Object.&lt;string, string&gt;</code> | user-id > user-name map |
| item | <code>Object.&lt;string, string&gt;</code> | single metadata item |
| fieldname | <code>string</code> | name of field containing the info |

<a name="setupSDK"></a>

## setupSDK(credentialKey, authObject) ⇒ [<code>SDK</code>](#SDK)
Returns an SDK instance to be used for API calls

**Kind**: global function  
**Returns**: [<code>SDK</code>](#SDK) - auth object  

| Param | Type | Description |
| --- | --- | --- |
| credentialKey | <code>string</code> | key for specific BU |
| authObject | <code>TYPE.AuthObject</code> | credentials for specific BU |

<a name="createNewLoggerTransport"></a>

## createNewLoggerTransport() ⇒ <code>object</code>
wrapper around our standard winston logging to console and logfile

**Kind**: global function  
**Returns**: <code>object</code> - initiated logger for console and file  
<a name="startLogger"></a>

## startLogger() ⇒ <code>void</code>
initiate winston logger

**Kind**: global function  
<a name="SupportedMetadataTypes"></a>

## SupportedMetadataTypes : <code>Object.&lt;string, string&gt;</code>
**Kind**: global typedef  
<a name="MetadataTypeItemObj"></a>

## MetadataTypeItemObj : <code>Object.&lt;string, any&gt;</code>
key=customer key

**Kind**: global typedef  
<a name="CodeExtractItem"></a>

## CodeExtractItem : <code>object</code>
**Kind**: global typedef  
**Properties**

| Name | Type | Description |
| --- | --- | --- |
| json | <code>MetadataTypeItem</code> | metadata of one item w/o code |
| codeArr | [<code>Array.&lt;CodeExtract&gt;</code>](#CodeExtract) | list of code snippets in this item |
| subFolder | <code>Array.&lt;string&gt;</code> | mostly set to null, otherwise list of subfolders |

<a name="CodeExtract"></a>

## CodeExtract : <code>object</code>
**Kind**: global typedef  
**Properties**

| Name | Type | Description |
| --- | --- | --- |
| subFolder | <code>Array.&lt;string&gt;</code> | mostly set to null, otherwise subfolders path split into elements |
| fileName | <code>string</code> | name of file w/o extension |
| fileExt | <code>string</code> | file extension |
| content | <code>string</code> | file content |
| [encoding] | <code>&#x27;base64&#x27;</code> | optional for binary files |

<a name="CodeExtractItem"></a>

## CodeExtractItem : <code>object</code>
**Kind**: global typedef  
**Properties**

| Name | Type | Description |
| --- | --- | --- |
| name | <code>string</code> | name |
| key | <code>string</code> | key |
| description | <code>string</code> | - |
| targetKey | <code>string</code> | key of target data extension |
| createdDate | <code>string</code> | e.g. "2020-09-14T01:42:03.017" |
| modifiedDate | <code>string</code> | e.g. "2020-09-14T01:42:03.017" |
| targetUpdateTypeName | <code>&#x27;Overwrite&#x27;</code> \| <code>&#x27;Update&#x27;</code> \| <code>&#x27;Append&#x27;</code> | defines how the query writes into the target data extension |
| [targetUpdateTypeId] | <code>0</code> \| <code>1</code> \| <code>2</code> | mapped to targetUpdateTypeName via this.definition.targetUpdateTypeMapping |
| [targetId] | <code>string</code> | Object ID of DE (removed before save) |
| [targetDescription] | <code>string</code> | Description DE (removed before save) |
| isFrozen | <code>boolean</code> | looks like this is always set to false |
| [queryText] | <code>string</code> | contains SQL query with line breaks converted to '\n'. The content is extracted during retrieval and written into a separate *.sql file |
| [categoryId] | <code>string</code> | holds folder ID, replaced with r__folder_Path during retrieve |
| r__folder_Path | <code>string</code> | folder path in which this DE is saved |
| json | <code>QueryItem</code> | metadata of one item w/o code |
| codeArr | [<code>Array.&lt;CodeExtract&gt;</code>](#CodeExtract) | list of code snippets in this item |
| subFolder | <code>Array.&lt;string&gt;</code> | mostly set to null, otherwise list of subfolders |

<a name="ScriptMap"></a>

## ScriptMap : <code>object</code>
**Kind**: global typedef  
**Properties**

| Name | Type | Description |
| --- | --- | --- |
| name | <code>string</code> | name |
| key | <code>string</code> | key |
| description | <code>string</code> | - |
| createdDate | <code>string</code> | e.g. "2020-09-14T01:42:03.017" |
| modifiedDate | <code>string</code> | e.g. "2020-09-14T01:42:03.017" |
| [script] | <code>string</code> | contains script with line breaks converted to '\n'. The content is extracted during retrieval and written into a separate *.ssjs file |
| [categoryId] | <code>string</code> | holds folder ID, replaced with r__folder_Path during retrieve |
| r__folder_Path | <code>string</code> | folder path in which this DE is saved |

<a name="AssetSubType"></a>

## AssetSubType : <code>Object.&lt;string, any&gt;</code>
**Kind**: global typedef  
<a name="DataExtensionFieldMap"></a>

## DataExtensionFieldMap : <code>object</code>
**Kind**: global typedef  
**Properties**

| Name | Type | Description |
| --- | --- | --- |
| [ObjectID] | <code>string</code> | id |
| [CustomerKey] | <code>string</code> | key in format [DEkey].[FieldName] |
| [DataExtension] | <code>object</code> | - |
| DataExtension.CustomerKey | <code>string</code> | key of DE |
| Name | <code>string</code> | name of field |
| [Name_new] | <code>string</code> | custom attribute that is only used when trying to rename a field from Name to Name_new |
| DefaultValue | <code>string</code> | empty string for not set |
| IsRequired | <code>true</code> \| <code>false</code> | - |
| IsPrimaryKey | <code>true</code> \| <code>false</code> | - |
| Ordinal | <code>string</code> | 1, 2, 3, ... |
| FieldType | <code>&#x27;Text&#x27;</code> \| <code>&#x27;Number&#x27;</code> \| <code>&#x27;Date&#x27;</code> \| <code>&#x27;Boolean&#x27;</code> \| <code>&#x27;Decimal&#x27;</code> \| <code>&#x27;EmailAddress&#x27;</code> \| <code>&#x27;Phone&#x27;</code> \| <code>&#x27;Locale&#x27;</code> | can only be set on create |
| Scale | <code>string</code> | the number of places after the decimal that the field can hold; example: "0","1", ... |

<a name="DataExtensionMap"></a>

## DataExtensionMap : <code>object</code>
**Kind**: global typedef  
**Properties**

| Name | Type | Description |
| --- | --- | --- |
| CustomerKey | <code>string</code> | key |
| Name | <code>string</code> | name |
| Description | <code>string</code> | - |
| IsSendable | <code>true</code> \| <code>false</code> | - |
| IsTestable | <code>true</code> \| <code>false</code> | - |
| SendableDataExtensionField | <code>object</code> | - |
| SendableDataExtensionField.Name | <code>string</code> | - |
| SendableSubscriberField | <code>object</code> | - |
| SendableSubscriberField.Name | <code>string</code> | - |
| Fields | <code>Array.&lt;DataExtensionFieldItem&gt;</code> | list of DE fields |
| r__folder_ContentType | <code>&#x27;dataextension&#x27;</code> \| <code>&#x27;salesforcedataextension&#x27;</code> \| <code>&#x27;synchronizeddataextension&#x27;</code> \| <code>&#x27;shared\_dataextension&#x27;</code> \| <code>&#x27;shared\_salesforcedataextension&#x27;</code> | retrieved from associated folder |
| r__folder_Path | <code>string</code> | folder path in which this DE is saved |
| [CategoryID] | <code>string</code> | holds folder ID, replaced with r__folder_Path during retrieve |
| [r__dataExtensionTemplate_Name] | <code>string</code> | name of optionally associated DE template |
| [Template] | <code>object</code> | - |
| [Template.CustomerKey] | <code>string</code> | key of optionally associated DE teplate |

<a name="AccountUserDocument"></a>

## AccountUserDocument : <code>object</code>
**Kind**: global typedef  
**Properties**

| Name | Type | Description |
| --- | --- | --- |
| TYPE | <code>string</code> | user.type__c |
| UserID | <code>string</code> | user.UserID |
| AccountUserID | <code>string</code> | user.AccountUserID |
| CustomerKey | <code>string</code> | user.CustomerKey |
| Name | <code>string</code> | user.Name |
| Email | <code>string</code> | user.Email |
| NotificationEmailAddress | <code>string</code> | user.NotificationEmailAddress |
| ActiveFlag | <code>string</code> | user.ActiveFlag === true ? '✓' : '-' |
| IsAPIUser | <code>string</code> | user.IsAPIUser === true ? '✓' : '-' |
| MustChangePassword | <code>string</code> | user.MustChangePassword === true ? '✓' : '-' |
| DefaultBusinessUnit | <code>string</code> | defaultBUName |
| AssociatedBusinessUnits__c | <code>string</code> | associatedBus |
| Roles | <code>string</code> | roles |
| UserPermissions | <code>string</code> | userPermissions |
| LastSuccessfulLogin | <code>string</code> | this.timeSinceDate(user.LastSuccessfulLogin) |
| CreatedDate | <code>string</code> | user.CreatedDate |
| ModifiedDate | <code>string</code> | user.ModifiedDate |

<a name="AutomationActivity"></a>

## AutomationActivity : <code>object</code>
**Kind**: global typedef  
**Properties**

| Name | Type | Description |
| --- | --- | --- |
| name | <code>string</code> | name (not key) of activity |
| [objectTypeId] | <code>string</code> | Id of assoicated activity type; see this.definition.activityTypeMapping |
| [activityObjectId] | <code>string</code> | Object Id of assoicated metadata item |
| [displayOrder] | <code>number</code> | order within step; starts with 1 or higher number |
| r__type | <code>string</code> | see this.definition.activityTypeMapping |

<a name="AutomationStep"></a>

## AutomationStep : <code>object</code>
**Kind**: global typedef  
**Properties**

| Name | Type | Description |
| --- | --- | --- |
| name | <code>string</code> | description |
| [annotation] | <code>string</code> | equals AutomationStep.name |
| [step] | <code>number</code> | step iterator; starts with 1 |
| [stepNumber] | <code>number</code> | step iterator, automatically set during deployment |
| activities | [<code>Array.&lt;AutomationActivity&gt;</code>](#AutomationActivity) | - |

<a name="AutomationSchedule"></a>

## AutomationSchedule : <code>object</code>
REST format

**Kind**: global typedef  
**Properties**

| Name | Type | Description |
| --- | --- | --- |
| typeId | <code>number</code> | ? |
| startDate | <code>string</code> | example: '2021-05-07T09:00:00' |
| endDate | <code>string</code> | example: '2021-05-07T09:00:00' |
| icalRecur | <code>string</code> | example: 'FREQ=DAILY;UNTIL=20790606T160000;INTERVAL=1' |
| timezoneName | <code>string</code> | example: 'W. Europe Standard Time'; see this.definition.timeZoneMapping |
| [timezoneId] | <code>number</code> | see this.definition.timeZoneMapping |

<a name="AutomationScheduleSoap"></a>

## AutomationScheduleSoap : <code>object</code>
SOAP format

**Kind**: global typedef  
**Properties**

| Name | Type | Description |
| --- | --- | --- |
| Recurrence | <code>object</code> | - |
| Recurrence.$ | <code>object</code> | {'xsi:type': keyStem + 'lyRecurrence'} |
| [Recurrence.YearlyRecurrencePatternType] | <code>&#x27;ByYear&#x27;</code> | * currently not supported by tool * |
| [Recurrence.MonthlyRecurrencePatternType] | <code>&#x27;ByMonth&#x27;</code> | * currently not supported by tool * |
| [Recurrence.WeeklyRecurrencePatternType] | <code>&#x27;ByWeek&#x27;</code> | * currently not supported by tool * |
| [Recurrence.DailyRecurrencePatternType] | <code>&#x27;ByDay&#x27;</code> | - |
| [Recurrence.MinutelyRecurrencePatternType] | <code>&#x27;Interval&#x27;</code> | - |
| [Recurrence.HourlyRecurrencePatternType] | <code>&#x27;Interval&#x27;</code> | - |
| [Recurrence.YearInterval] | <code>number</code> | 1..n * currently not supported by tool * |
| [Recurrence.MonthInterval] | <code>number</code> | 1..n * currently not supported by tool * |
| [Recurrence.WeekInterval] | <code>number</code> | 1..n * currently not supported by tool * |
| [Recurrence.DayInterval] | <code>number</code> | 1..n |
| [Recurrence.HourInterval] | <code>number</code> | 1..n |
| [Recurrence.MinuteInterval] | <code>number</code> | 1..n |
| _interval | <code>number</code> | internal variable for CLI output only |
| TimeZone | <code>object</code> | - |
| TimeZone.ID | <code>number</code> | AutomationSchedule.timezoneId |
| _timezoneString | <code>string</code> | internal variable for CLI output only |
| StartDateTime | <code>string</code> | AutomationSchedule.startDate |
| EndDateTime | <code>string</code> | AutomationSchedule.endDate |
| _StartDateTime | <code>string</code> | AutomationSchedule.startDate; internal variable for CLI output only |
| RecurrenceRangeType | <code>&#x27;EndOn&#x27;</code> \| <code>&#x27;EndAfter&#x27;</code> | set to 'EndOn' if AutomationSchedule.icalRecur contains 'UNTIL'; otherwise to 'EndAfter' |
| Occurrences | <code>number</code> | only exists if RecurrenceRangeType=='EndAfter' |

<a name="AutomationItem"></a>

## AutomationItem : <code>object</code>
**Kind**: global typedef  
**Properties**

| Name | Type | Description |
| --- | --- | --- |
| [id] | <code>string</code> | Object Id |
| key | <code>string</code> | key |
| name | <code>string</code> | name |
| description | <code>string</code> | - |
| type | <code>&#x27;scheduled&#x27;</code> \| <code>&#x27;triggered&#x27;</code> | Starting Source = Schedule / File Drop |
| status | <code>&#x27;Scheduled&#x27;</code> \| <code>&#x27;Running&#x27;</code> \| <code>&#x27;Ready&#x27;</code> \| <code>&#x27;Building&#x27;</code> \| <code>&#x27;PausedSchedule&#x27;</code> \| <code>&#x27;InactiveTrigger&#x27;</code> | - |
| [schedule] | [<code>AutomationSchedule</code>](#AutomationSchedule) | only existing if type=scheduled |
| [fileTrigger] | <code>object</code> | only existing if type=triggered |
| fileTrigger.fileNamingPattern | <code>string</code> | file name with placeholders |
| fileTrigger.fileNamePatternTypeId | <code>number</code> | - |
| fileTrigger.folderLocationText | <code>string</code> | where to look for the fileNamingPattern |
| fileTrigger.isPublished | <code>boolean</code> | ? |
| fileTrigger.queueFiles | <code>boolean</code> | ? |
| fileTrigger.triggerActive | <code>boolean</code> | - |
| [startSource] | <code>object</code> | - |
| [startSource.schedule] | [<code>AutomationSchedule</code>](#AutomationSchedule) | rewritten to AutomationItem.schedule |
| [startSource.fileDrop] | <code>object</code> | rewritten to AutomationItem.fileTrigger |
| startSource.fileDrop.fileNamingPattern | <code>string</code> | file name with placeholders |
| startSource.fileDrop.fileNamePatternTypeId | <code>string</code> | - |
| startSource.fileDrop.folderLocation | <code>string</code> | - |
| startSource.fileDrop.queueFiles | <code>boolean</code> | - |
| startSource.typeId | <code>number</code> | - |
| steps | [<code>Array.&lt;AutomationStep&gt;</code>](#AutomationStep) | - |
| r__folder_Path | <code>string</code> | folder path |
| [categoryId] | <code>string</code> | holds folder ID, replaced with r__folder_Path during retrieve |

<a name="SDK"></a>

## SDK : <code>Object.&lt;string, AutomationItem&gt;</code>
**Kind**: global typedef  
**Properties**

| Name | Type | Description |
| --- | --- | --- |
| file | <code>string</code> | relative path to file |
| changes | <code>number</code> | changed lines |
| insertions | <code>number</code> | added lines |
| deletions | <code>number</code> | deleted lines |
| binary | <code>boolean</code> | is a binary file |
| moved | <code>boolean</code> | git thinks this file was moved |
| [fromPath] | <code>string</code> | git thinks this relative path is where the file was before |
| type | [<code>SupportedMetadataTypes</code>](#SupportedMetadataTypes) | metadata type |
| externalKey | <code>string</code> | key |
| name | <code>string</code> | name |
| gitAction | <code>&#x27;move&#x27;</code> \| <code>&#x27;add/update&#x27;</code> \| <code>&#x27;delete&#x27;</code> | what git recognized as an action |
| _credential | <code>string</code> | mcdev credential name |
| _businessUnit | <code>string</code> | mcdev business unit name inside of _credential |

<a name="skipInteraction"></a>

## skipInteraction : <code>object</code>
signals what to insert automatically for things usually asked via wizard

**Kind**: global typedef  
**Properties**

| Name | Type | Description |
| --- | --- | --- |
| client_id | <code>string</code> | client id of installed package |
| client_secret | <code>string</code> | client secret of installed package |
| auth_url | <code>string</code> | tenant specific auth url of installed package |
| account_id | <code>number</code> | MID of the Parent Business Unit |
| credentialName | <code>string</code> | how you would like the credential to be named |
| gitRemoteUrl | <code>string</code> | URL of Git remote server |

<a name="AuthObject"></a>

## AuthObject : <code>object</code>
**Kind**: global typedef  
**Properties**

| Name | Type | Description |
| --- | --- | --- |
| client_id | <code>string</code> | client_id client_id for sfmc-sdk auth |
| client_secret | <code>string</code> | client_secret for sfmc-sdk auth |
| account_id | <code>number</code> | mid of business unit to auth against |
| auth_url | <code>string</code> | authentication base url |

<a name="SoapFilter"></a>

## SoapFilter : <code>object</code>
**Kind**: global typedef  
**Properties**

| Name | Type | Description |
| --- | --- | --- |
| [continueRequest] | <code>string</code> | request id |
| [options] | <code>object</code> | additional options (CallsInConversation, Client, ConversationID, Priority, RequestType, SaveOptions, ScheduledTime, SendResponseTo, SequenceCode) |
| clientIDs | <code>\*</code> | ? |
| [filter] | [<code>SoapFilter</code>](#SoapFilter) | simple or complex complex |
| [QueryAllAccounts] | <code>boolean</code> | all BUs or just one |
| leftOperand | <code>string</code> \| [<code>SoapFilter</code>](#SoapFilter) | string for simple or a new filter-object for complex |
| operator | <code>&#x27;AND&#x27;</code> \| <code>&#x27;OR&#x27;</code> \| <code>&#x27;equals&#x27;</code> \| <code>&#x27;notEquals&#x27;</code> \| <code>&#x27;isNull&#x27;</code> \| <code>&#x27;isNotNull&#x27;</code> \| <code>&#x27;greaterThan&#x27;</code> \| <code>&#x27;lessThan&#x27;</code> \| <code>&#x27;greaterThanOrEqual&#x27;</code> \| <code>&#x27;lessThanOrEqual&#x27;</code> \| <code>&#x27;between&#x27;</code> \| <code>&#x27;IN&#x27;</code> \| <code>&#x27;like&#x27;</code> | various options |
| [rightOperand] | <code>string</code> \| <code>number</code> \| <code>boolean</code> \| <code>Array</code> \| [<code>SoapFilter</code>](#SoapFilter) | string for simple or a new filter-object for complex; omit for isNull and isNotNull |

<a name="Mcdevrc"></a>

## Mcdevrc : <code>object</code>
**Kind**: global typedef  
**Properties**

| Name | Type | Description |
| --- | --- | --- |
| credentials | <code>object</code> | list of credentials |
| options | <code>object</code> | configure options for mcdev |
| directories | <code>object</code> | configure directories for mcdev to read/write to |
| directories.businessUnits | <code>string</code> | "businessUnits/" |
| directories.deploy | <code>string</code> | "deploy/" |
| directories.docs | <code>string</code> | "docs/" |
| directories.retrieve | <code>string</code> | "retrieve/" |
| directories.template | <code>string</code> | "template/" |
| directories.templateBuilds | <code>string</code> | ["retrieve/", "deploy/"] |
| markets | <code>Object.&lt;string, object&gt;</code> | templating variables grouped by markets |
| marketList | <code>object</code> | combination of markets and BUs for streamlined deployments |
| metaDataTypes | <code>object</code> | templating variables grouped by markets |
| metaDataTypes.retrieve | <code>Array.&lt;string&gt;</code> | define what types shall be downloaded by default during retrieve |
| metaDataTypes.documentOnRetrieve | <code>Array.&lt;string&gt;</code> | which types should be parsed & documented after retrieve |
| version | <code>string</code> | mcdev version that last updated the config file |

<a name="Logger"></a>

## Logger : <code>object</code>
**Kind**: global typedef  
**Properties**

| Name | Type | Description |
| --- | --- | --- |
| info | <code>function</code> | print info message |
| warn | <code>function</code> | print warning message |
| verbose | <code>function</code> | additional messages that are not important |
| debug | <code>function</code> | print debug message |
| error | <code>function</code> | print error message |
| errorStack | <code>function</code> | print error with trace message |
<|MERGE_RESOLUTION|>--- conflicted
+++ resolved
@@ -460,20 +460,11 @@
     * [.createDeltaPkg(argv)](#Mcdev.createDeltaPkg) ⇒ <code>Promise.&lt;Array.&lt;TYPE.DeltaPkgItem&gt;&gt;</code>
     * [.selectTypes()](#Mcdev.selectTypes) ⇒ <code>Promise</code>
     * [.explainTypes()](#Mcdev.explainTypes) ⇒ <code>void</code>
-<<<<<<< HEAD
-    * [.upgrade([skipInteraction])](#Mcdev.upgrade) ⇒ <code>Promise</code>
-    * [.retrieve(businessUnit, [selectedTypesArr], [changelogOnly])](#Mcdev.retrieve) ⇒ <code>Promise.&lt;object&gt;</code>
-    * [._deployBU(cred, bu, [typeArr])](#Mcdev._deployBU) ⇒ <code>Promise</code>
-    * [.deploy(businessUnit, [selectedTypesArr])](#Mcdev.deploy) ⇒ <code>Promise.&lt;void&gt;</code>
-    * [.initProject([credentialName], credentialName, [skipInteraction])](#Mcdev.initProject) ⇒ <code>Promise.&lt;void&gt;</code>
-    * [.findBUs(credentialName)](#Mcdev.findBUs) ⇒ <code>Promise.&lt;void&gt;</code>
-=======
     * [.upgrade([skipInteraction])](#Mcdev.upgrade) ⇒ <code>Promise.&lt;boolean&gt;</code>
     * [.retrieve(businessUnit, [selectedTypesArr], [keys], [changelogOnly])](#Mcdev.retrieve) ⇒ <code>Promise.&lt;object&gt;</code>
     * [.deploy(businessUnit, [selectedTypesArr], [keyArr])](#Mcdev.deploy) ⇒ <code>Promise.&lt;void&gt;</code>
-    * [.initProject([credentialsName], [skipInteraction])](#Mcdev.initProject) ⇒ <code>Promise.&lt;void&gt;</code>
-    * [.findBUs(credentialsName)](#Mcdev.findBUs) ⇒ <code>Promise.&lt;void&gt;</code>
->>>>>>> 7b11e0c8
+    * [.initProject([credentialName], [skipInteraction])](#Mcdev.initProject) ⇒ <code>Promise.&lt;void&gt;</code>
+    * [.findBUs(credentialName)](#Mcdev.findBUs) ⇒ <code>Promise.&lt;void&gt;</code>
     * [.document(businessUnit, type)](#Mcdev.document) ⇒ <code>Promise.&lt;void&gt;</code>
     * [.deleteByKey(businessUnit, type, customerKey)](#Mcdev.deleteByKey) ⇒ <code>Promise.&lt;void&gt;</code>
     * [.badKeys(businessUnit)](#Mcdev.badKeys) ⇒ <code>Promise.&lt;void&gt;</code>
@@ -574,7 +565,7 @@
 
 <a name="Mcdev.initProject"></a>
 
-### Mcdev.initProject([credentialName], credentialName, [skipInteraction]) ⇒ <code>Promise.&lt;void&gt;</code>
+### Mcdev.initProject([credentialName], [skipInteraction]) ⇒ <code>Promise.&lt;void&gt;</code>
 Creates template file for properties.json
 
 **Kind**: static method of [<code>Mcdev</code>](#Mcdev)  
@@ -582,14 +573,8 @@
 
 | Param | Type | Description |
 | --- | --- | --- |
-<<<<<<< HEAD
 | [credentialName] | <code>string</code> | identifying name of the installed package / project |
-| credentialName |  |  |
 | [skipInteraction] | <code>boolean</code> \| <code>object</code> | signals what to insert automatically for things usually asked via wizard |
-=======
-| [credentialsName] | <code>string</code> | identifying name of the installed package / project |
-| [skipInteraction] | <code>boolean</code> \| <code>TYPE.skipInteraction</code> | signals what to insert automatically for things usually asked via wizard |
->>>>>>> 7b11e0c8
 
 <a name="Mcdev.findBUs"></a>
 
@@ -4411,10 +4396,6 @@
     * [.isTrue(attrValue)](#Util.isTrue) ⇒ <code>boolean</code>
     * [.isFalse(attrValue)](#Util.isFalse) ⇒ <code>boolean</code>
     * [._isValidType(selectedType)](#Util._isValidType) ⇒ <code>boolean</code>
-<<<<<<< HEAD
-=======
-    * [.getDefaultProperties()](#Util.getDefaultProperties) ⇒ <code>TYPE.Mcdevrc</code>
->>>>>>> 7b11e0c8
     * [.getRetrieveTypeChoices()](#Util.getRetrieveTypeChoices) ⇒ <code>Array.&lt;string&gt;</code>
     * [.metadataLogger(level, type, method, payload, [source])](#Util.metadataLogger) ⇒ <code>void</code>
     * [.replaceByObject(str, obj)](#Util.replaceByObject) ⇒ <code>string</code> \| <code>object</code>
@@ -4542,17 +4523,6 @@
 | --- | --- | --- |
 | selectedType | <code>string</code> | type or type-subtype |
 
-<<<<<<< HEAD
-=======
-<a name="Util.getDefaultProperties"></a>
-
-### Util.getDefaultProperties() ⇒ <code>TYPE.Mcdevrc</code>
-defines how the properties.json should look like
-used for creating a template and for checking if variables are set
-
-**Kind**: static method of [<code>Util</code>](#Util)  
-**Returns**: <code>TYPE.Mcdevrc</code> - default properties  
->>>>>>> 7b11e0c8
 <a name="Util.getRetrieveTypeChoices"></a>
 
 ### Util.getRetrieveTypeChoices() ⇒ <code>Array.&lt;string&gt;</code>
@@ -4560,22 +4530,6 @@
 
 **Kind**: static method of [<code>Util</code>](#Util)  
 **Returns**: <code>Array.&lt;string&gt;</code> - type choices  
-<<<<<<< HEAD
-=======
-<a name="Util.checkProperties"></a>
-
-### Util.checkProperties(properties, [silent]) ⇒ <code>Promise.&lt;(boolean\|Array.&lt;string&gt;)&gt;</code>
-check if the config file is correctly formatted and has values
-
-**Kind**: static method of [<code>Util</code>](#Util)  
-**Returns**: <code>Promise.&lt;(boolean\|Array.&lt;string&gt;)&gt;</code> - file structure ok OR list of fields to be fixed  
-
-| Param | Type | Description |
-| --- | --- | --- |
-| properties | <code>TYPE.Mcdevrc</code> | javascript object in .mcdevrc.json |
-| [silent] | <code>boolean</code> | set to true for internal use w/o cli output |
-
->>>>>>> 7b11e0c8
 <a name="Util.metadataLogger"></a>
 
 ### Util.metadataLogger(level, type, method, payload, [source]) ⇒ <code>void</code>
@@ -4721,7 +4675,7 @@
 **Kind**: global constant  
 <a name="BusinessUnit.refreshBUProperties"></a>
 
-### BusinessUnit.refreshBUProperties(properties, credentialName, credentialName) ⇒ <code>Promise.&lt;boolean&gt;</code>
+### BusinessUnit.refreshBUProperties(properties, credentialName) ⇒ <code>Promise.&lt;boolean&gt;</code>
 Refreshes BU names and ID's from MC instance
 
 **Kind**: static method of [<code>BusinessUnit</code>](#BusinessUnit)  
@@ -4729,14 +4683,8 @@
 
 | Param | Type | Description |
 | --- | --- | --- |
-<<<<<<< HEAD
 | properties | <code>object</code> | current properties that have to be refreshed |
 | credentialName | <code>string</code> | identifying name of the installed package / project |
-| credentialName |  |  |
-=======
-| properties | <code>TYPE.Mcdevrc</code> | current properties that have to be refreshed |
-| credentialsName | <code>string</code> | identifying name of the installed package / project |
->>>>>>> 7b11e0c8
 
 <a name="Cli"></a>
 
@@ -5040,10 +4988,6 @@
     * [.readFilteredFilename(directory, filename, filetype, [encoding])](#File.readFilteredFilename) ⇒ <code>Promise.&lt;string&gt;</code>
     * [.readDirectories(directory, depth, [includeStem], [_stemLength])](#File.readDirectories) ⇒ <code>Promise.&lt;Array.&lt;string&gt;&gt;</code>
     * [.readDirectoriesSync(directory, [depth], [includeStem], [_stemLength])](#File.readDirectoriesSync) ⇒ <code>Array.&lt;string&gt;</code>
-<<<<<<< HEAD
-=======
-    * [.loadConfigFile([silent])](#File.loadConfigFile) ⇒ <code>TYPE.Mcdevrc</code>
->>>>>>> 7b11e0c8
     * [.saveConfigFile(properties)](#File.saveConfigFile) ⇒ <code>Promise.&lt;void&gt;</code>
     * [.initPrettier([filetype])](#File.initPrettier) ⇒ <code>Promise.&lt;boolean&gt;</code>
 
@@ -5242,21 +5186,6 @@
 ```js
 ['deploy/mcdev/bu1']
 ```
-<<<<<<< HEAD
-=======
-<a name="File.loadConfigFile"></a>
-
-### File.loadConfigFile([silent]) ⇒ <code>TYPE.Mcdevrc</code>
-loads central properties from config file
-
-**Kind**: static method of [<code>File</code>](#File)  
-**Returns**: <code>TYPE.Mcdevrc</code> - central properties object  
-
-| Param | Type | Description |
-| --- | --- | --- |
-| [silent] | <code>boolean</code> | omit throwing errors and print messages; assuming not silent if not set |
-
->>>>>>> 7b11e0c8
 <a name="File.saveConfigFile"></a>
 
 ### File.saveConfigFile(properties) ⇒ <code>Promise.&lt;void&gt;</code>
@@ -5482,7 +5411,7 @@
 
 | Param | Type | Description |
 | --- | --- | --- |
-| properties | <code>TYPE.Mcdevrc</code> | javascript object in .mcdevrc.json |
+| properties | <code>object</code> | javascript object in .mcdevrc.json |
 
 <a name="Init.installDependencies"></a>
 
@@ -5711,7 +5640,7 @@
 
 | Param | Type | Description |
 | --- | --- | --- |
-| properties | <code>TYPE.Mcdevrc</code> | javascript object in .mcdevrc.json |
+| properties | <code>object</code> | javascript object in .mcdevrc.json |
 
 <a name="Init.installDependencies"></a>
 
@@ -5940,7 +5869,7 @@
 
 | Param | Type | Description |
 | --- | --- | --- |
-| properties | <code>TYPE.Mcdevrc</code> | javascript object in .mcdevrc.json |
+| properties | <code>object</code> | javascript object in .mcdevrc.json |
 
 <a name="Init.installDependencies"></a>
 
@@ -6169,7 +6098,7 @@
 
 | Param | Type | Description |
 | --- | --- | --- |
-| properties | <code>TYPE.Mcdevrc</code> | javascript object in .mcdevrc.json |
+| properties | <code>object</code> | javascript object in .mcdevrc.json |
 
 <a name="Init.installDependencies"></a>
 
@@ -6216,10 +6145,6 @@
     * [.isTrue(attrValue)](#Util.isTrue) ⇒ <code>boolean</code>
     * [.isFalse(attrValue)](#Util.isFalse) ⇒ <code>boolean</code>
     * [._isValidType(selectedType)](#Util._isValidType) ⇒ <code>boolean</code>
-<<<<<<< HEAD
-=======
-    * [.getDefaultProperties()](#Util.getDefaultProperties) ⇒ <code>TYPE.Mcdevrc</code>
->>>>>>> 7b11e0c8
     * [.getRetrieveTypeChoices()](#Util.getRetrieveTypeChoices) ⇒ <code>Array.&lt;string&gt;</code>
     * [.metadataLogger(level, type, method, payload, [source])](#Util.metadataLogger) ⇒ <code>void</code>
     * [.replaceByObject(str, obj)](#Util.replaceByObject) ⇒ <code>string</code> \| <code>object</code>
@@ -6347,17 +6272,6 @@
 | --- | --- | --- |
 | selectedType | <code>string</code> | type or type-subtype |
 
-<<<<<<< HEAD
-=======
-<a name="Util.getDefaultProperties"></a>
-
-### Util.getDefaultProperties() ⇒ <code>TYPE.Mcdevrc</code>
-defines how the properties.json should look like
-used for creating a template and for checking if variables are set
-
-**Kind**: static method of [<code>Util</code>](#Util)  
-**Returns**: <code>TYPE.Mcdevrc</code> - default properties  
->>>>>>> 7b11e0c8
 <a name="Util.getRetrieveTypeChoices"></a>
 
 ### Util.getRetrieveTypeChoices() ⇒ <code>Array.&lt;string&gt;</code>
@@ -6365,22 +6279,6 @@
 
 **Kind**: static method of [<code>Util</code>](#Util)  
 **Returns**: <code>Array.&lt;string&gt;</code> - type choices  
-<<<<<<< HEAD
-=======
-<a name="Util.checkProperties"></a>
-
-### Util.checkProperties(properties, [silent]) ⇒ <code>Promise.&lt;(boolean\|Array.&lt;string&gt;)&gt;</code>
-check if the config file is correctly formatted and has values
-
-**Kind**: static method of [<code>Util</code>](#Util)  
-**Returns**: <code>Promise.&lt;(boolean\|Array.&lt;string&gt;)&gt;</code> - file structure ok OR list of fields to be fixed  
-
-| Param | Type | Description |
-| --- | --- | --- |
-| properties | <code>TYPE.Mcdevrc</code> | javascript object in .mcdevrc.json |
-| [silent] | <code>boolean</code> | set to true for internal use w/o cli output |
-
->>>>>>> 7b11e0c8
 <a name="Util.metadataLogger"></a>
 
 ### Util.metadataLogger(level, type, method, payload, [source]) ⇒ <code>void</code>
