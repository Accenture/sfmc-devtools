## Classes

<dl>
<dt><a href="#Builder">Builder</a></dt>
<dd><p>Builds metadata from a template using market specific customisation</p>
</dd>
<dt><a href="#Deployer">Deployer</a></dt>
<dd><p>Reads metadata from local directory and deploys it to specified target business unit.
Source and target business units are also compared before the deployment to apply metadata specific patches.</p>
</dd>
<dt><a href="#Mcdev">Mcdev</a></dt>
<dd><p>main class</p>
</dd>
<dt><a href="#AccountUser">AccountUser</a> ⇐ <code><a href="#MetadataType">MetadataType</a></code></dt>
<dd><p>MessageSendActivity MetadataType</p>
</dd>
<dt><a href="#Asset">Asset</a> ⇐ <code><a href="#MetadataType">MetadataType</a></code></dt>
<dd><p>FileTransfer MetadataType</p>
</dd>
<dt><a href="#AttributeGroup">AttributeGroup</a> ⇐ <code><a href="#MetadataType">MetadataType</a></code></dt>
<dd><p>AttributeGroup MetadataType</p>
</dd>
<dt><a href="#Automation">Automation</a> ⇐ <code><a href="#MetadataType">MetadataType</a></code></dt>
<dd><p>Automation MetadataType</p>
</dd>
<dt><a href="#Campaign">Campaign</a> ⇐ <code><a href="#MetadataType">MetadataType</a></code></dt>
<dd><p>Campaign MetadataType</p>
</dd>
<dt><a href="#ContentArea">ContentArea</a> ⇐ <code><a href="#MetadataType">MetadataType</a></code></dt>
<dd><p>ContentArea MetadataType</p>
</dd>
<dt><a href="#DataExtension">DataExtension</a> ⇐ <code><a href="#MetadataType">MetadataType</a></code></dt>
<dd><p>DataExtension MetadataType</p>
</dd>
<dt><a href="#DataExtensionField">DataExtensionField</a> ⇐ <code><a href="#MetadataType">MetadataType</a></code></dt>
<dd><p>DataExtensionField MetadataType</p>
</dd>
<dt><a href="#DataExtensionTemplate">DataExtensionTemplate</a> ⇐ <code><a href="#MetadataType">MetadataType</a></code></dt>
<dd><p>DataExtensionTemplate MetadataType</p>
</dd>
<dt><a href="#DataExtract">DataExtract</a> ⇐ <code><a href="#MetadataType">MetadataType</a></code></dt>
<dd><p>DataExtract MetadataType</p>
</dd>
<dt><a href="#DataExtractType">DataExtractType</a> ⇐ <code><a href="#MetadataType">MetadataType</a></code></dt>
<dd><p>DataExtractType MetadataType
Only for Caching No retrieve/upsert is required
as this is a configuration in the EID</p>
</dd>
<dt><a href="#Discovery">Discovery</a> ⇐ <code><a href="#MetadataType">MetadataType</a></code></dt>
<dd><p>ImportFile MetadataType</p>
</dd>
<dt><a href="#Email">Email</a> ⇐ <code><a href="#MetadataType">MetadataType</a></code></dt>
<dd><p>Email MetadataType</p>
</dd>
<dt><a href="#EmailSendDefinition">EmailSendDefinition</a> ⇐ <code><a href="#MetadataType">MetadataType</a></code></dt>
<dd><p>MessageSendActivity MetadataType</p>
</dd>
<dt><a href="#EventDefinition">EventDefinition</a> ⇐ <code><a href="#MetadataType">MetadataType</a></code></dt>
<dd><p>EventDefinition MetadataType</p>
</dd>
<dt><a href="#FileTransfer">FileTransfer</a> ⇐ <code><a href="#MetadataType">MetadataType</a></code></dt>
<dd><p>FileTransfer MetadataType</p>
</dd>
<dt><a href="#Filter">Filter</a> ⇐ <code><a href="#MetadataType">MetadataType</a></code></dt>
<dd><p>Filter MetadataType</p>
</dd>
<dt><a href="#Folder">Folder</a> ⇐ <code><a href="#MetadataType">MetadataType</a></code></dt>
<dd><p>Folder MetadataType</p>
</dd>
<dt><a href="#FtpLocation">FtpLocation</a> ⇐ <code><a href="#MetadataType">MetadataType</a></code></dt>
<dd><p>ImportFile MetadataType</p>
</dd>
<dt><a href="#ImportFile">ImportFile</a> ⇐ <code><a href="#MetadataType">MetadataType</a></code></dt>
<dd><p>ImportFile MetadataType</p>
</dd>
<dt><a href="#Interaction">Interaction</a> ⇐ <code><a href="#MetadataType">MetadataType</a></code></dt>
<dd><p>Script MetadataType</p>
</dd>
<dt><a href="#List">List</a> ⇐ <code><a href="#MetadataType">MetadataType</a></code></dt>
<dd><p>List MetadataType</p>
</dd>
<dt><a href="#MetadataType">MetadataType</a></dt>
<dd><p>MetadataType class that gets extended by their specific metadata type class.
Provides default functionality that can be overwritten by child metadata type classes</p>
</dd>
<dt><a href="#MobileCode">MobileCode</a> ⇐ <code><a href="#MetadataType">MetadataType</a></code></dt>
<dd><p>MobileCode MetadataType</p>
</dd>
<dt><a href="#MobileKeyword">MobileKeyword</a> ⇐ <code><a href="#MetadataType">MetadataType</a></code></dt>
<dd><p>MobileKeyword MetadataType</p>
</dd>
<dt><a href="#Query">Query</a> ⇐ <code><a href="#MetadataType">MetadataType</a></code></dt>
<dd><p>Query MetadataType</p>
</dd>
<dt><a href="#Role">Role</a> ⇐ <code><a href="#MetadataType">MetadataType</a></code></dt>
<dd><p>ImportFile MetadataType</p>
</dd>
<dt><a href="#Script">Script</a> ⇐ <code><a href="#MetadataType">MetadataType</a></code></dt>
<dd><p>Script MetadataType</p>
</dd>
<dt><a href="#SetDefinition">SetDefinition</a> ⇐ <code><a href="#MetadataType">MetadataType</a></code></dt>
<dd><p>SetDefinition MetadataType</p>
</dd>
<dt><a href="#TriggeredSendDefinition">TriggeredSendDefinition</a> ⇐ <code><a href="#MetadataType">MetadataType</a></code></dt>
<dd><p>MessageSendActivity MetadataType</p>
</dd>
<dt><a href="#Retriever">Retriever</a></dt>
<dd><p>Retrieves metadata from a business unit and saves it to the local filesystem.</p>
</dd>
</dl>

## Constants

<dl>
<dt><a href="#Util">Util</a></dt>
<dd><p>CLI entry for SFMC DevTools</p>
</dd>
<dt><a href="#MetadataTypeDefinitions">MetadataTypeDefinitions</a></dt>
<dd><p>Provides access to all metadataType classes</p>
</dd>
<dt><a href="#MetadataTypeInfo">MetadataTypeInfo</a></dt>
<dd><p>Provides access to all metadataType classes</p>
</dd>
<dt><a href="#mcdev">mcdev</a></dt>
<dd><p>sample file on how to retrieve a simple changelog to use in GUIs or automated processing of any kind</p>
</dd>
<dt><a href="#BusinessUnit">BusinessUnit</a></dt>
<dd><p>Helper that handles retrieval of BU info</p>
</dd>
<dt><a href="#Cli">Cli</a></dt>
<dd><p>CLI helper class</p>
</dd>
<dt><a href="#DevOps">DevOps</a></dt>
<dd><p>DevOps helper class</p>
</dd>
<dt><a href="#File">File</a></dt>
<dd><p>File extends fs-extra. It adds logger and util methods for file handling</p>
</dd>
<dt><a href="#Init">Init</a></dt>
<dd><p>CLI helper class</p>
</dd>
<dt><a href="#Init">Init</a></dt>
<dd><p>CLI helper class</p>
</dd>
<dt><a href="#Init">Init</a></dt>
<dd><p>CLI helper class</p>
</dd>
<dt><a href="#Init">Init</a></dt>
<dd><p>CLI helper class</p>
</dd>
<dt><a href="#Util">Util</a></dt>
<dd><p>Util that contains logger and simple util methods</p>
</dd>
</dl>

## Functions

<dl>
<dt><a href="#csvToArray">csvToArray(csv)</a> ⇒ <code>Array.&lt;string&gt;</code></dt>
<dd><p>helper to convert CSVs into an array. if only one value was given, it&#39;s also returned as an array</p>
</dd>
<dt><a href="#getUserName">getUserName(userList, item, fieldname)</a> ⇒ <code>string</code></dt>
<dd></dd>
<dt><a href="#setupSDK">setupSDK(credentialKey, authObject)</a> ⇒ <code><a href="#SDK">SDK</a></code></dt>
<dd><p>Returns an SDK instance to be used for API calls</p>
</dd>
<dt><a href="#createNewLoggerTransport">createNewLoggerTransport()</a> ⇒ <code>object</code></dt>
<dd><p>wrapper around our standard winston logging to console and logfile</p>
</dd>
<dt><a href="#startLogger">startLogger()</a> ⇒ <code>void</code></dt>
<dd><p>initiate winston logger</p>
</dd>
</dl>

## Typedefs

<dl>
<dt><a href="#SupportedMetadataTypes">SupportedMetadataTypes</a> : <code>Object.&lt;string, string&gt;</code></dt>
<dd></dd>
<dt><a href="#MetadataTypeItemObj">MetadataTypeItemObj</a> : <code>Object.&lt;string, any&gt;</code></dt>
<dd><p>key=customer key</p>
</dd>
<dt><a href="#CodeExtractItem">CodeExtractItem</a> : <code>object</code></dt>
<dd></dd>
<dt><a href="#CodeExtract">CodeExtract</a> : <code>object</code></dt>
<dd></dd>
<dt><a href="#CodeExtractItem">CodeExtractItem</a> : <code>object</code></dt>
<dd></dd>
<dt><a href="#ScriptMap">ScriptMap</a> : <code>object</code></dt>
<dd></dd>
<dt><a href="#AssetSubType">AssetSubType</a> : <code>Object.&lt;string, any&gt;</code></dt>
<dd></dd>
<dt><a href="#DataExtensionFieldMap">DataExtensionFieldMap</a> : <code>object</code></dt>
<dd></dd>
<dt><a href="#DataExtensionMap">DataExtensionMap</a> : <code>object</code></dt>
<dd></dd>
<dt><a href="#AccountUserDocument">AccountUserDocument</a> : <code>object</code></dt>
<dd></dd>
<dt><a href="#AutomationActivity">AutomationActivity</a> : <code>object</code></dt>
<dd></dd>
<dt><a href="#AutomationStep">AutomationStep</a> : <code>object</code></dt>
<dd></dd>
<dt><a href="#AutomationSchedule">AutomationSchedule</a> : <code>object</code></dt>
<dd><p>REST format</p>
</dd>
<dt><a href="#AutomationScheduleSoap">AutomationScheduleSoap</a> : <code>object</code></dt>
<dd><p>SOAP format</p>
</dd>
<dt><a href="#AutomationItem">AutomationItem</a> : <code>object</code></dt>
<dd></dd>
<dt><a href="#SDK">SDK</a> : <code>Object.&lt;string, AutomationItem&gt;</code></dt>
<dd></dd>
<dt><a href="#skipInteraction">skipInteraction</a> : <code>object</code></dt>
<dd><p>signals what to insert automatically for things usually asked via wizard</p>
</dd>
<dt><a href="#AuthObject">AuthObject</a> : <code>object</code></dt>
<dd></dd>
<dt><a href="#SoapFilter">SoapFilter</a> : <code>object</code></dt>
<dd></dd>
<dt><a href="#Mcdevrc">Mcdevrc</a> : <code>object</code></dt>
<dd></dd>
<dt><a href="#Logger">Logger</a> : <code>object</code></dt>
<dd></dd>
</dl>

<a name="Builder"></a>

## Builder
Builds metadata from a template using market specific customisation

**Kind**: global class  

* [Builder](#Builder)
    * [new Builder(properties, buObject)](#new_Builder_new)
    * _instance_
        * [.metadata](#Builder+metadata) : <code>TYPE.MultiMetadataTypeList</code>
        * [._buildDefinition(metadataType, name, templateVariables)](#Builder+_buildDefinition) ⇒ <code>Promise.&lt;TYPE.MultiMetadataTypeList&gt;</code>
        * [._buildTemplate(metadataType, keyArr, templateVariables)](#Builder+_buildTemplate) ⇒ <code>Promise.&lt;TYPE.MultiMetadataTypeList&gt;</code>
    * _static_
        * [.buildTemplate(businessUnit, selectedType, keyArr, market)](#Builder.buildTemplate) ⇒ <code>Promise.&lt;TYPE.MultiMetadataTypeList&gt;</code>
        * [.buildDefinition(businessUnit, selectedType, name, market)](#Builder.buildDefinition) ⇒ <code>Promise.&lt;TYPE.MultiMetadataTypeList&gt;</code>
        * [.buildDefinitionBulk(listName, type, name)](#Builder.buildDefinitionBulk) ⇒ <code>Promise.&lt;void&gt;</code>

<a name="new_Builder_new"></a>

### new Builder(properties, buObject)
Creates a Builder, uses v2 auth if v2AuthOptions are passed.


| Param | Type | Description |
| --- | --- | --- |
| properties | <code>TYPE.Mcdevrc</code> | properties for auth saved |
| buObject | <code>TYPE.BuObject</code> | properties for auth |

<a name="Builder+metadata"></a>

### builder.metadata : <code>TYPE.MultiMetadataTypeList</code>
**Kind**: instance property of [<code>Builder</code>](#Builder)  
<a name="Builder+_buildDefinition"></a>

### builder.\_buildDefinition(metadataType, name, templateVariables) ⇒ <code>Promise.&lt;TYPE.MultiMetadataTypeList&gt;</code>
Builds a specific metadata file by name

**Kind**: instance method of [<code>Builder</code>](#Builder)  
**Returns**: <code>Promise.&lt;TYPE.MultiMetadataTypeList&gt;</code> - Promise  

| Param | Type | Description |
| --- | --- | --- |
| metadataType | <code>string</code> | metadata type to build |
| name | <code>string</code> | name of metadata to build |
| templateVariables | <code>TYPE.TemplateMap</code> | variables to be replaced in the metadata |

<a name="Builder+_buildTemplate"></a>

### builder.\_buildTemplate(metadataType, keyArr, templateVariables) ⇒ <code>Promise.&lt;TYPE.MultiMetadataTypeList&gt;</code>
Build a template based on a list of metadata files in the retrieve folder.

**Kind**: instance method of [<code>Builder</code>](#Builder)  
**Returns**: <code>Promise.&lt;TYPE.MultiMetadataTypeList&gt;</code> - Promise  

| Param | Type | Description |
| --- | --- | --- |
| metadataType | <code>string</code> | metadata type to create a template of |
| keyArr | <code>Array.&lt;string&gt;</code> | customerkey of metadata to create a template of |
| templateVariables | <code>TYPE.TemplateMap</code> | variables to be replaced in the metadata |

<a name="Builder.buildTemplate"></a>

### Builder.buildTemplate(businessUnit, selectedType, keyArr, market) ⇒ <code>Promise.&lt;TYPE.MultiMetadataTypeList&gt;</code>
Build a template based on a list of metadata files in the retrieve folder.

**Kind**: static method of [<code>Builder</code>](#Builder)  
**Returns**: <code>Promise.&lt;TYPE.MultiMetadataTypeList&gt;</code> - -  

| Param | Type | Description |
| --- | --- | --- |
| businessUnit | <code>string</code> | references credentials from properties.json |
| selectedType | <code>string</code> | supported metadata type |
| keyArr | <code>Array.&lt;string&gt;</code> | customerkey of the metadata |
| market | <code>string</code> | market localizations |

<a name="Builder.buildDefinition"></a>

### Builder.buildDefinition(businessUnit, selectedType, name, market) ⇒ <code>Promise.&lt;TYPE.MultiMetadataTypeList&gt;</code>
Build a specific metadata file based on a template.

**Kind**: static method of [<code>Builder</code>](#Builder)  
**Returns**: <code>Promise.&lt;TYPE.MultiMetadataTypeList&gt;</code> - -  

| Param | Type | Description |
| --- | --- | --- |
| businessUnit | <code>string</code> | references credentials from properties.json |
| selectedType | <code>string</code> | supported metadata type |
| name | <code>string</code> | name of the metadata |
| market | <code>string</code> | market localizations |

<a name="Builder.buildDefinitionBulk"></a>

### Builder.buildDefinitionBulk(listName, type, name) ⇒ <code>Promise.&lt;void&gt;</code>
Build a specific metadata file based on a template using a list of bu-market combos

**Kind**: static method of [<code>Builder</code>](#Builder)  
**Returns**: <code>Promise.&lt;void&gt;</code> - -  

| Param | Type | Description |
| --- | --- | --- |
| listName | <code>string</code> | name of list of BU-market combos |
| type | <code>string</code> | supported metadata type |
| name | <code>string</code> | name of the metadata |

<a name="Deployer"></a>

## Deployer
Reads metadata from local directory and deploys it to specified target business unit.
Source and target business units are also compared before the deployment to apply metadata specific patches.

**Kind**: global class  

* [Deployer](#Deployer)
    * [new Deployer(properties, buObject)](#new_Deployer_new)
    * _instance_
        * [.metadata](#Deployer+metadata) : <code>TYPE.MultiMetadataTypeMap</code>
        * [._deploy([typeArr], [keyArr])](#Deployer+_deploy) ⇒ <code>Promise</code>
        * [.deployCallback(result, metadataType)](#Deployer+deployCallback) ⇒ <code>void</code>
    * _static_
        * [.deploy(businessUnit, [selectedTypesArr], [keyArr])](#Deployer.deploy) ⇒ <code>Promise.&lt;void&gt;</code>
        * [._deployBU(cred, bu, [typeArr], [keyArr])](#Deployer._deployBU) ⇒ <code>Promise</code>
        * [.readBUMetadata(deployDir, [typeArr], [listBadKeys])](#Deployer.readBUMetadata) ⇒ <code>TYPE.MultiMetadataTypeMap</code>
        * [.createFolderDefinitions(deployDir, metadata, metadataTypeArr)](#Deployer.createFolderDefinitions) ⇒ <code>void</code>

<a name="new_Deployer_new"></a>

### new Deployer(properties, buObject)
Creates a Deployer, uses v2 auth if v2AuthOptions are passed.


| Param | Type | Description |
| --- | --- | --- |
| properties | <code>TYPE.Mcdevrc</code> | General configuration to be used in retrieve |
| buObject | <code>TYPE.BuObject</code> | properties for auth |

<a name="Deployer+metadata"></a>

### deployer.metadata : <code>TYPE.MultiMetadataTypeMap</code>
**Kind**: instance property of [<code>Deployer</code>](#Deployer)  
<a name="Deployer+_deploy"></a>

### deployer.\_deploy([typeArr], [keyArr]) ⇒ <code>Promise</code>
Deploy all metadata that is located in the deployDir

**Kind**: instance method of [<code>Deployer</code>](#Deployer)  
**Returns**: <code>Promise</code> - Promise  

| Param | Type | Description |
| --- | --- | --- |
| [typeArr] | <code>Array.&lt;string&gt;</code> | limit deployment to given metadata type (can include subtype) |
| [keyArr] | <code>Array.&lt;string&gt;</code> | limit deployment to given metadata keys |

<a name="Deployer+deployCallback"></a>

### deployer.deployCallback(result, metadataType) ⇒ <code>void</code>
Gets called for every deployed metadata entry

**Kind**: instance method of [<code>Deployer</code>](#Deployer)  

| Param | Type | Description |
| --- | --- | --- |
| result | <code>object</code> | Deployment result |
| metadataType | <code>string</code> | Name of metadata type |

<a name="Deployer.deploy"></a>

### Deployer.deploy(businessUnit, [selectedTypesArr], [keyArr]) ⇒ <code>Promise.&lt;void&gt;</code>
Deploys all metadata located in the 'deploy' directory to the specified business unit

**Kind**: static method of [<code>Deployer</code>](#Deployer)  
**Returns**: <code>Promise.&lt;void&gt;</code> - -  

| Param | Type | Description |
| --- | --- | --- |
| businessUnit | <code>string</code> | references credentials from properties.json |
| [selectedTypesArr] | <code>Array.&lt;string&gt;</code> | limit deployment to given metadata type |
| [keyArr] | <code>Array.&lt;string&gt;</code> | limit deployment to given metadata keys |

<a name="Deployer._deployBU"></a>

### Deployer.\_deployBU(cred, bu, [typeArr], [keyArr]) ⇒ <code>Promise</code>
helper for deploy()

**Kind**: static method of [<code>Deployer</code>](#Deployer)  
**Returns**: <code>Promise</code> - ensure that BUs are worked on sequentially  

| Param | Type | Description |
| --- | --- | --- |
| cred | <code>string</code> | name of Credential |
| bu | <code>string</code> | name of BU |
| [typeArr] | <code>Array.&lt;string&gt;</code> | limit deployment to given metadata type |
| [keyArr] | <code>Array.&lt;string&gt;</code> | limit deployment to given metadata keys |

<a name="Deployer.readBUMetadata"></a>

### Deployer.readBUMetadata(deployDir, [typeArr], [listBadKeys]) ⇒ <code>TYPE.MultiMetadataTypeMap</code>
Returns metadata of a business unit that is saved locally

**Kind**: static method of [<code>Deployer</code>](#Deployer)  
**Returns**: <code>TYPE.MultiMetadataTypeMap</code> - Metadata of BU in local directory  

| Param | Type | Default | Description |
| --- | --- | --- | --- |
| deployDir | <code>string</code> |  | root directory of metadata. |
| [typeArr] | <code>Array.&lt;string&gt;</code> |  | limit deployment to given metadata type |
| [listBadKeys] | <code>boolean</code> | <code>false</code> | do not print errors, used for badKeys() |

<a name="Deployer.createFolderDefinitions"></a>

### Deployer.createFolderDefinitions(deployDir, metadata, metadataTypeArr) ⇒ <code>void</code>
parses asset metadata to auto-create folders in target folder

**Kind**: static method of [<code>Deployer</code>](#Deployer)  

| Param | Type | Description |
| --- | --- | --- |
| deployDir | <code>string</code> | root directory of metadata. |
| metadata | <code>TYPE.MultiMetadataTypeMap</code> | list of metadata |
| metadataTypeArr | <code>Array.&lt;TYPE.SupportedMetadataTypes&gt;</code> | list of metadata types |

<a name="Mcdev"></a>

## Mcdev
main class

**Kind**: global class  

* [Mcdev](#Mcdev)
    * [.setSkipInteraction([skipInteraction])](#Mcdev.setSkipInteraction) ⇒ <code>void</code>
    * [.setLoggingLevel(argv)](#Mcdev.setLoggingLevel) ⇒ <code>void</code>
    * [.createDeltaPkg(argv)](#Mcdev.createDeltaPkg) ⇒ <code>Promise.&lt;Array.&lt;TYPE.DeltaPkgItem&gt;&gt;</code>
    * [.selectTypes()](#Mcdev.selectTypes) ⇒ <code>Promise</code>
    * [.explainTypes()](#Mcdev.explainTypes) ⇒ <code>void</code>
    * [.upgrade([skipInteraction])](#Mcdev.upgrade) ⇒ <code>Promise.&lt;boolean&gt;</code>
    * [.retrieve(businessUnit, [selectedTypesArr], [changelogOnly])](#Mcdev.retrieve) ⇒ <code>Promise.&lt;object&gt;</code>
    * [.deploy(businessUnit, [selectedTypesArr], [keyArr])](#Mcdev.deploy) ⇒ <code>Promise.&lt;void&gt;</code>
    * [.initProject([credentialsName], [skipInteraction])](#Mcdev.initProject) ⇒ <code>Promise.&lt;void&gt;</code>
    * [.findBUs(credentialsName)](#Mcdev.findBUs) ⇒ <code>Promise.&lt;void&gt;</code>
    * [.document(businessUnit, type)](#Mcdev.document) ⇒ <code>Promise.&lt;void&gt;</code>
    * [.deleteByKey(businessUnit, type, customerKey)](#Mcdev.deleteByKey) ⇒ <code>Promise.&lt;void&gt;</code>
    * [.badKeys(businessUnit)](#Mcdev.badKeys) ⇒ <code>Promise.&lt;void&gt;</code>
    * [.retrieveAsTemplate(businessUnit, selectedType, name, market)](#Mcdev.retrieveAsTemplate) ⇒ <code>Promise.&lt;TYPE.MultiMetadataTypeList&gt;</code>
    * [.buildTemplate(businessUnit, selectedType, keyArr, market)](#Mcdev.buildTemplate) ⇒ <code>Promise.&lt;TYPE.MultiMetadataTypeList&gt;</code>
    * [.buildDefinition(businessUnit, selectedType, name, market)](#Mcdev.buildDefinition) ⇒ <code>Promise.&lt;void&gt;</code>
    * [.buildDefinitionBulk(listName, type, name)](#Mcdev.buildDefinitionBulk) ⇒ <code>Promise.&lt;void&gt;</code>
    * [.getFilesToCommit(businessUnit, selectedType, keyArr)](#Mcdev.getFilesToCommit) ⇒ <code>Promise.&lt;Array.&lt;string&gt;&gt;</code>

<a name="Mcdev.setSkipInteraction"></a>

### Mcdev.setSkipInteraction([skipInteraction]) ⇒ <code>void</code>
helper method to use unattended mode when including mcdev as a package

**Kind**: static method of [<code>Mcdev</code>](#Mcdev)  

| Param | Type | Description |
| --- | --- | --- |
| [skipInteraction] | <code>boolean</code> \| <code>TYPE.skipInteraction</code> | signals what to insert automatically for things usually asked via wizard |

<a name="Mcdev.setLoggingLevel"></a>

### Mcdev.setLoggingLevel(argv) ⇒ <code>void</code>
configures what is displayed in the console

**Kind**: static method of [<code>Mcdev</code>](#Mcdev)  

| Param | Type | Description |
| --- | --- | --- |
| argv | <code>object</code> | list of command line parameters given by user |
| [argv.silent] | <code>boolean</code> | only errors printed to CLI |
| [argv.verbose] | <code>boolean</code> | chatty user CLI output |
| [argv.debug] | <code>boolean</code> | enables developer output & features |

<a name="Mcdev.createDeltaPkg"></a>

### Mcdev.createDeltaPkg(argv) ⇒ <code>Promise.&lt;Array.&lt;TYPE.DeltaPkgItem&gt;&gt;</code>
handler for 'mcdev createDeltaPkg

**Kind**: static method of [<code>Mcdev</code>](#Mcdev)  
**Returns**: <code>Promise.&lt;Array.&lt;TYPE.DeltaPkgItem&gt;&gt;</code> - list of changed items  

| Param | Type | Description |
| --- | --- | --- |
| argv | <code>object</code> | yargs parameters |
| [argv.range] | <code>string</code> | git commit range     into deploy directory |
| [argv.filter] | <code>string</code> | filter file paths that start with any |
| [argv.skipInteraction] | <code>TYPE.skipInteraction</code> | allows to skip interactive wizard |

<a name="Mcdev.selectTypes"></a>

### Mcdev.selectTypes() ⇒ <code>Promise</code>
**Kind**: static method of [<code>Mcdev</code>](#Mcdev)  
**Returns**: <code>Promise</code> - .  
<a name="Mcdev.explainTypes"></a>

### Mcdev.explainTypes() ⇒ <code>void</code>
**Kind**: static method of [<code>Mcdev</code>](#Mcdev)  
**Returns**: <code>void</code> - .  
<a name="Mcdev.upgrade"></a>

### Mcdev.upgrade([skipInteraction]) ⇒ <code>Promise.&lt;boolean&gt;</code>
**Kind**: static method of [<code>Mcdev</code>](#Mcdev)  
**Returns**: <code>Promise.&lt;boolean&gt;</code> - success flag  

| Param | Type | Description |
| --- | --- | --- |
| [skipInteraction] | <code>boolean</code> \| <code>TYPE.skipInteraction</code> | signals what to insert automatically for things usually asked via wizard |

<a name="Mcdev.retrieve"></a>

### Mcdev.retrieve(businessUnit, [selectedTypesArr], [changelogOnly]) ⇒ <code>Promise.&lt;object&gt;</code>
Retrieve all metadata from the specified business unit into the local file system.

**Kind**: static method of [<code>Mcdev</code>](#Mcdev)  
**Returns**: <code>Promise.&lt;object&gt;</code> - -  

| Param | Type | Description |
| --- | --- | --- |
| businessUnit | <code>string</code> | references credentials from properties.json |
| [selectedTypesArr] | <code>Array.&lt;string&gt;</code> | limit retrieval to given metadata type |
| [changelogOnly] | <code>boolean</code> | skip saving, only create json in memory |

<a name="Mcdev.deploy"></a>

### Mcdev.deploy(businessUnit, [selectedTypesArr], [keyArr]) ⇒ <code>Promise.&lt;void&gt;</code>
Deploys all metadata located in the 'deploy' directory to the specified business unit

**Kind**: static method of [<code>Mcdev</code>](#Mcdev)  
**Returns**: <code>Promise.&lt;void&gt;</code> - -  

| Param | Type | Description |
| --- | --- | --- |
| businessUnit | <code>string</code> | references credentials from properties.json |
| [selectedTypesArr] | <code>Array.&lt;string&gt;</code> | limit deployment to given metadata type |
| [keyArr] | <code>Array.&lt;string&gt;</code> | limit deployment to given metadata keys |

<a name="Mcdev.initProject"></a>

### Mcdev.initProject([credentialsName], [skipInteraction]) ⇒ <code>Promise.&lt;void&gt;</code>
Creates template file for properties.json

**Kind**: static method of [<code>Mcdev</code>](#Mcdev)  
**Returns**: <code>Promise.&lt;void&gt;</code> - -  

| Param | Type | Description |
| --- | --- | --- |
| [credentialsName] | <code>string</code> | identifying name of the installed package / project |
| [skipInteraction] | <code>boolean</code> \| <code>TYPE.skipInteraction</code> | signals what to insert automatically for things usually asked via wizard |

<a name="Mcdev.findBUs"></a>

### Mcdev.findBUs(credentialsName) ⇒ <code>Promise.&lt;void&gt;</code>
Refreshes BU names and ID's from MC instance

**Kind**: static method of [<code>Mcdev</code>](#Mcdev)  
**Returns**: <code>Promise.&lt;void&gt;</code> - -  

| Param | Type | Description |
| --- | --- | --- |
| credentialsName | <code>string</code> | identifying name of the installed package / project |

<a name="Mcdev.document"></a>

### Mcdev.document(businessUnit, type) ⇒ <code>Promise.&lt;void&gt;</code>
Creates docs for supported metadata types in Markdown and/or HTML format

**Kind**: static method of [<code>Mcdev</code>](#Mcdev)  
**Returns**: <code>Promise.&lt;void&gt;</code> - -  

| Param | Type | Description |
| --- | --- | --- |
| businessUnit | <code>string</code> | references credentials from properties.json |
| type | <code>string</code> | metadata type |

<a name="Mcdev.deleteByKey"></a>

### Mcdev.deleteByKey(businessUnit, type, customerKey) ⇒ <code>Promise.&lt;void&gt;</code>
Creates docs for supported metadata types in Markdown and/or HTML format

**Kind**: static method of [<code>Mcdev</code>](#Mcdev)  
**Returns**: <code>Promise.&lt;void&gt;</code> - -  

| Param | Type | Description |
| --- | --- | --- |
| businessUnit | <code>string</code> | references credentials from properties.json |
| type | <code>string</code> | supported metadata type |
| customerKey | <code>string</code> | Identifier of data extension |

<a name="Mcdev.badKeys"></a>

### Mcdev.badKeys(businessUnit) ⇒ <code>Promise.&lt;void&gt;</code>
Converts metadata to legacy format. Output is saved in 'converted' directory

**Kind**: static method of [<code>Mcdev</code>](#Mcdev)  
**Returns**: <code>Promise.&lt;void&gt;</code> - -  

| Param | Type | Description |
| --- | --- | --- |
| businessUnit | <code>string</code> | references credentials from properties.json |

<a name="Mcdev.retrieveAsTemplate"></a>

### Mcdev.retrieveAsTemplate(businessUnit, selectedType, name, market) ⇒ <code>Promise.&lt;TYPE.MultiMetadataTypeList&gt;</code>
Retrieve a specific metadata file and templatise.

**Kind**: static method of [<code>Mcdev</code>](#Mcdev)  
**Returns**: <code>Promise.&lt;TYPE.MultiMetadataTypeList&gt;</code> - -  

| Param | Type | Description |
| --- | --- | --- |
| businessUnit | <code>string</code> | references credentials from properties.json |
| selectedType | <code>string</code> | supported metadata type |
| name | <code>string</code> | name of the metadata |
| market | <code>string</code> | market which should be used to revert template |

<a name="Mcdev.buildTemplate"></a>

### Mcdev.buildTemplate(businessUnit, selectedType, keyArr, market) ⇒ <code>Promise.&lt;TYPE.MultiMetadataTypeList&gt;</code>
Build a template based on a list of metadata files in the retrieve folder.

**Kind**: static method of [<code>Mcdev</code>](#Mcdev)  
**Returns**: <code>Promise.&lt;TYPE.MultiMetadataTypeList&gt;</code> - -  

| Param | Type | Description |
| --- | --- | --- |
| businessUnit | <code>string</code> | references credentials from properties.json |
| selectedType | <code>string</code> | supported metadata type |
| keyArr | <code>Array.&lt;string&gt;</code> | customerkey of the metadata |
| market | <code>string</code> | market localizations |

<a name="Mcdev.buildDefinition"></a>

### Mcdev.buildDefinition(businessUnit, selectedType, name, market) ⇒ <code>Promise.&lt;void&gt;</code>
Build a specific metadata file based on a template.

**Kind**: static method of [<code>Mcdev</code>](#Mcdev)  
**Returns**: <code>Promise.&lt;void&gt;</code> - -  

| Param | Type | Description |
| --- | --- | --- |
| businessUnit | <code>string</code> | references credentials from properties.json |
| selectedType | <code>string</code> | supported metadata type |
| name | <code>string</code> | name of the metadata |
| market | <code>string</code> | market localizations |

<a name="Mcdev.buildDefinitionBulk"></a>

### Mcdev.buildDefinitionBulk(listName, type, name) ⇒ <code>Promise.&lt;void&gt;</code>
Build a specific metadata file based on a template using a list of bu-market combos

**Kind**: static method of [<code>Mcdev</code>](#Mcdev)  
**Returns**: <code>Promise.&lt;void&gt;</code> - -  

| Param | Type | Description |
| --- | --- | --- |
| listName | <code>string</code> | name of list of BU-market combos |
| type | <code>string</code> | supported metadata type |
| name | <code>string</code> | name of the metadata |

<a name="Mcdev.getFilesToCommit"></a>

### Mcdev.getFilesToCommit(businessUnit, selectedType, keyArr) ⇒ <code>Promise.&lt;Array.&lt;string&gt;&gt;</code>
**Kind**: static method of [<code>Mcdev</code>](#Mcdev)  
**Returns**: <code>Promise.&lt;Array.&lt;string&gt;&gt;</code> - list of all files that need to be committed in a flat array ['path/file1.ext', 'path/file2.ext']  

| Param | Type | Description |
| --- | --- | --- |
| businessUnit | <code>string</code> | references credentials from properties.json |
| selectedType | <code>string</code> | supported metadata type |
| keyArr | <code>Array.&lt;string&gt;</code> | customerkey of the metadata |

<a name="AccountUser"></a>

## AccountUser ⇐ [<code>MetadataType</code>](#MetadataType)
MessageSendActivity MetadataType

**Kind**: global class  
**Extends**: [<code>MetadataType</code>](#MetadataType)  

* [AccountUser](#AccountUser) ⇐ [<code>MetadataType</code>](#MetadataType)
    * [.retrieve(retrieveDir, _, buObject)](#AccountUser.retrieve) ⇒ <code>Promise.&lt;TYPE.MetadataTypeMapObj&gt;</code>
    * [.retrieveChangelog(buObject)](#AccountUser.retrieveChangelog) ⇒ <code>Promise.&lt;TYPE.MetadataTypeMapObj&gt;</code>
    * [.timeSinceDate(date)](#AccountUser.timeSinceDate) ⇒ <code>number</code>
    * [.getBuName(buObject, id)](#AccountUser.getBuName) ⇒ <code>string</code>
    * [.document(buObject, [metadata])](#AccountUser.document) ⇒ <code>Promise.&lt;void&gt;</code>
    * [._generateDocMd(users, type, columnsToPrint)](#AccountUser._generateDocMd) ⇒ <code>string</code>
    * [.postRetrieveTasks(metadata)](#AccountUser.postRetrieveTasks) ⇒ <code>TYPE.MetadataTypeItem</code>
    * [.parseMetadata(metadata)](#AccountUser.parseMetadata) ⇒ <code>TYPE.MetadataTypeItem</code>

<a name="AccountUser.retrieve"></a>

### AccountUser.retrieve(retrieveDir, _, buObject) ⇒ <code>Promise.&lt;TYPE.MetadataTypeMapObj&gt;</code>
Retrieves SOAP based metadata of metadata type into local filesystem. executes callback with retrieved metadata

**Kind**: static method of [<code>AccountUser</code>](#AccountUser)  
**Returns**: <code>Promise.&lt;TYPE.MetadataTypeMapObj&gt;</code> - Promise of metadata  

| Param | Type | Description |
| --- | --- | --- |
| retrieveDir | <code>string</code> | Directory where retrieved metadata directory will be saved |
| _ | <code>Array.&lt;string&gt;</code> | Returns specified fields even if their retrieve definition is not set to true |
| buObject | <code>TYPE.BuObject</code> | properties for auth |

<a name="AccountUser.retrieveChangelog"></a>

### AccountUser.retrieveChangelog(buObject) ⇒ <code>Promise.&lt;TYPE.MetadataTypeMapObj&gt;</code>
Retrieves SOAP based metadata of metadata type into local filesystem. executes callback with retrieved metadata

**Kind**: static method of [<code>AccountUser</code>](#AccountUser)  
**Returns**: <code>Promise.&lt;TYPE.MetadataTypeMapObj&gt;</code> - Promise of metadata  

| Param | Type | Description |
| --- | --- | --- |
| buObject | <code>TYPE.BuObject</code> | properties for auth |

<a name="AccountUser.timeSinceDate"></a>

### AccountUser.timeSinceDate(date) ⇒ <code>number</code>
**Kind**: static method of [<code>AccountUser</code>](#AccountUser)  
**Returns**: <code>number</code> - time difference  

| Param | Type | Description |
| --- | --- | --- |
| date | <code>string</code> | first date |

<a name="AccountUser.getBuName"></a>

### AccountUser.getBuName(buObject, id) ⇒ <code>string</code>
helper to print bu names

**Kind**: static method of [<code>AccountUser</code>](#AccountUser)  
**Returns**: <code>string</code> - "bu name (bu id)""  

| Param | Type | Description |
| --- | --- | --- |
| buObject | <code>TYPE.BuObject</code> | needed for eid |
| buObject.eid | <code>string</code> | needed to check for parent bu |
| id | <code>number</code> | bu id |

<a name="AccountUser.document"></a>

### AccountUser.document(buObject, [metadata]) ⇒ <code>Promise.&lt;void&gt;</code>
Creates markdown documentation of all roles

**Kind**: static method of [<code>AccountUser</code>](#AccountUser)  
**Returns**: <code>Promise.&lt;void&gt;</code> - -  

| Param | Type | Description |
| --- | --- | --- |
| buObject | <code>TYPE.BuObject</code> | properties for auth |
| [metadata] | <code>TYPE.MetadataTypeMap</code> | user list |

<a name="AccountUser._generateDocMd"></a>

### AccountUser.\_generateDocMd(users, type, columnsToPrint) ⇒ <code>string</code>
**Kind**: static method of [<code>AccountUser</code>](#AccountUser)  
**Returns**: <code>string</code> - markdown  

| Param | Type | Description |
| --- | --- | --- |
| users | <code>Array.&lt;object&gt;</code> | list of users and installed package |
| type | <code>&#x27;Installed Package&#x27;</code> \| <code>&#x27;User&#x27;</code> | choose what sub type to print |
| columnsToPrint | <code>Array.&lt;Array&gt;</code> | helper array |

<a name="AccountUser.postRetrieveTasks"></a>

### AccountUser.postRetrieveTasks(metadata) ⇒ <code>TYPE.MetadataTypeItem</code>
manages post retrieve steps

**Kind**: static method of [<code>AccountUser</code>](#AccountUser)  
**Returns**: <code>TYPE.MetadataTypeItem</code> - Array with one metadata object and one query string  

| Param | Type | Description |
| --- | --- | --- |
| metadata | <code>TYPE.MetadataTypeItem</code> | a single query |

<a name="AccountUser.parseMetadata"></a>

### AccountUser.parseMetadata(metadata) ⇒ <code>TYPE.MetadataTypeItem</code>
parses retrieved Metadata before saving

**Kind**: static method of [<code>AccountUser</code>](#AccountUser)  
**Returns**: <code>TYPE.MetadataTypeItem</code> - Array with one metadata object and one sql string  

| Param | Type | Description |
| --- | --- | --- |
| metadata | <code>TYPE.MetadataTypeItem</code> | a single query activity definition |

<a name="Asset"></a>

## Asset ⇐ [<code>MetadataType</code>](#MetadataType)
FileTransfer MetadataType

**Kind**: global class  
**Extends**: [<code>MetadataType</code>](#MetadataType)  

* [Asset](#Asset) ⇐ [<code>MetadataType</code>](#MetadataType)
    * [.retrieve(retrieveDir, _, __, [selectedSubType])](#Asset.retrieve) ⇒ <code>Promise.&lt;{metadata: TYPE.AssetMap, type: string}&gt;</code>
    * [.retrieveForCache(_, [selectedSubType])](#Asset.retrieveForCache) ⇒ <code>Promise.&lt;{metadata: TYPE.AssetMap, type: string}&gt;</code>
    * [.retrieveAsTemplate(templateDir, name, templateVariables, [selectedSubType])](#Asset.retrieveAsTemplate) ⇒ <code>Promise.&lt;{metadata: TYPE.AssetItem, type: string}&gt;</code>
    * [.create(metadata)](#Asset.create) ⇒ <code>Promise</code>
    * [.update(metadata)](#Asset.update) ⇒ <code>Promise</code>
    * [.requestSubType(subType, subTypeArray, [retrieveDir], [templateName], [templateVariables])](#Asset.requestSubType) ⇒ <code>Promise</code>
    * [.requestAndSaveExtended(items, subType, retrieveDir, [templateVariables])](#Asset.requestAndSaveExtended) ⇒ <code>Promise</code>
    * [._retrieveExtendedFile(metadata, subType, retrieveDir)](#Asset._retrieveExtendedFile) ⇒ <code>Promise.&lt;void&gt;</code>
    * [._readExtendedFileFromFS(metadata, subType, deployDir)](#Asset._readExtendedFileFromFS) ⇒ <code>Promise.&lt;void&gt;</code>
    * [.postRetrieveTasks(metadata)](#Asset.postRetrieveTasks) ⇒ <code>TYPE.CodeExtractItem</code>
    * [.preDeployTasks(metadata, deployDir)](#Asset.preDeployTasks) ⇒ <code>Promise.&lt;TYPE.AssetItem&gt;</code>
    * [.getSubtype(metadata)](#Asset.getSubtype) ⇒ <code>TYPE.AssetSubType</code>
    * [.buildDefinitionForNested(templateDir, targetDir, metadata, templateVariables, templateName)](#Asset.buildDefinitionForNested) ⇒ <code>Promise.&lt;void&gt;</code>
    * [.buildTemplateForNested(templateDir, targetDir, metadata, templateVariables, templateName)](#Asset.buildTemplateForNested) ⇒ <code>Promise.&lt;void&gt;</code>
    * [._buildForNested(templateDir, targetDir, metadata, templateVariables, templateName, mode)](#Asset._buildForNested) ⇒ <code>Promise.&lt;void&gt;</code>
    * [.parseMetadata(metadata)](#Asset.parseMetadata) ⇒ <code>TYPE.CodeExtractItem</code>
    * [._mergeCode(metadata, deployDir, subType, [templateName], [fileListOnly])](#Asset._mergeCode) ⇒ <code>Promise.&lt;Array.&lt;TYPE.CodeExtract&gt;&gt;</code>
    * [._mergeCode_slots(prefix, metadataSlots, readDirArr, subtypeExtension, subDirArr, fileList, customerKey, [templateName], [fileListOnly])](#Asset._mergeCode_slots) ⇒ <code>Promise.&lt;void&gt;</code>
    * [._extractCode(metadata)](#Asset._extractCode) ⇒ <code>TYPE.CodeExtractItem</code>
    * [._extractCode_slots(prefix, metadataSlots, codeArr)](#Asset._extractCode_slots) ⇒ <code>void</code>
    * [.getJsonFromFS(dir, _, selectedSubType)](#Asset.getJsonFromFS) ⇒ <code>TYPE.MetadataTypeMap</code>
    * [.findSubType(templateDir, templateName)](#Asset.findSubType) ⇒ <code>Promise.&lt;TYPE.AssetSubType&gt;</code>
    * [.readSecondaryFolder(templateDir, typeDirArr, templateName, fileName)](#Asset.readSecondaryFolder) ⇒ <code>TYPE.AssetItem</code>
    * [.getFilesToCommit(keyArr)](#Asset.getFilesToCommit) ⇒ <code>Array.&lt;string&gt;</code>

<a name="Asset.retrieve"></a>

### Asset.retrieve(retrieveDir, _, __, [selectedSubType]) ⇒ <code>Promise.&lt;{metadata: TYPE.AssetMap, type: string}&gt;</code>
Retrieves Metadata of Asset

**Kind**: static method of [<code>Asset</code>](#Asset)  
**Returns**: <code>Promise.&lt;{metadata: TYPE.AssetMap, type: string}&gt;</code> - Promise  

| Param | Type | Description |
| --- | --- | --- |
| retrieveDir | <code>string</code> | Directory where retrieved metadata directory will be saved |
| _ | <code>void</code> | - |
| __ | <code>void</code> | - |
| [selectedSubType] | <code>TYPE.AssetSubType</code> | optionally limit to a single subtype |

<a name="Asset.retrieveForCache"></a>

### Asset.retrieveForCache(_, [selectedSubType]) ⇒ <code>Promise.&lt;{metadata: TYPE.AssetMap, type: string}&gt;</code>
Retrieves asset metadata for caching

**Kind**: static method of [<code>Asset</code>](#Asset)  
**Returns**: <code>Promise.&lt;{metadata: TYPE.AssetMap, type: string}&gt;</code> - Promise  

| Param | Type | Description |
| --- | --- | --- |
| _ | <code>void</code> | - |
| [selectedSubType] | <code>string</code> | optionally limit to a single subtype |

<a name="Asset.retrieveAsTemplate"></a>

### Asset.retrieveAsTemplate(templateDir, name, templateVariables, [selectedSubType]) ⇒ <code>Promise.&lt;{metadata: TYPE.AssetItem, type: string}&gt;</code>
Retrieves asset metadata for templating

**Kind**: static method of [<code>Asset</code>](#Asset)  
**Returns**: <code>Promise.&lt;{metadata: TYPE.AssetItem, type: string}&gt;</code> - Promise  

| Param | Type | Description |
| --- | --- | --- |
| templateDir | <code>string</code> | Directory where retrieved metadata directory will be saved |
| name | <code>string</code> | name of the metadata file |
| templateVariables | <code>TYPE.TemplateMap</code> | variables to be replaced in the metadata |
| [selectedSubType] | <code>TYPE.AssetSubType</code> | optionally limit to a single subtype |

<a name="Asset.create"></a>

### Asset.create(metadata) ⇒ <code>Promise</code>
Creates a single asset

**Kind**: static method of [<code>Asset</code>](#Asset)  
**Returns**: <code>Promise</code> - Promise  

| Param | Type | Description |
| --- | --- | --- |
| metadata | <code>TYPE.AssetItem</code> | a single asset |

<a name="Asset.update"></a>

### Asset.update(metadata) ⇒ <code>Promise</code>
Updates a single asset

**Kind**: static method of [<code>Asset</code>](#Asset)  
**Returns**: <code>Promise</code> - Promise  

| Param | Type | Description |
| --- | --- | --- |
| metadata | <code>TYPE.AssetItem</code> | a single asset |

<a name="Asset.requestSubType"></a>

### Asset.requestSubType(subType, subTypeArray, [retrieveDir], [templateName], [templateVariables]) ⇒ <code>Promise</code>
Retrieves Metadata of a specific asset type

**Kind**: static method of [<code>Asset</code>](#Asset)  
**Returns**: <code>Promise</code> - Promise  

| Param | Type | Description |
| --- | --- | --- |
| subType | <code>TYPE.AssetSubType</code> | group of similar assets to put in a folder (ie. images) |
| subTypeArray | <code>Array.&lt;TYPE.AssetSubType&gt;</code> | list of all asset types within this subtype |
| [retrieveDir] | <code>string</code> | target directory for saving assets |
| [templateName] | <code>string</code> | name of the metadata file |
| [templateVariables] | <code>TYPE.TemplateMap</code> | variables to be replaced in the metadata |

<a name="Asset.requestAndSaveExtended"></a>

### Asset.requestAndSaveExtended(items, subType, retrieveDir, [templateVariables]) ⇒ <code>Promise</code>
Retrieves extended metadata (files or extended content) of asset

**Kind**: static method of [<code>Asset</code>](#Asset)  
**Returns**: <code>Promise</code> - Promise  

| Param | Type | Description |
| --- | --- | --- |
| items | <code>Array</code> | array of items to retrieve |
| subType | <code>TYPE.AssetSubType</code> | group of similar assets to put in a folder (ie. images) |
| retrieveDir | <code>string</code> | target directory for saving assets |
| [templateVariables] | <code>TYPE.TemplateMap</code> | variables to be replaced in the metadata |

<a name="Asset._retrieveExtendedFile"></a>

### Asset.\_retrieveExtendedFile(metadata, subType, retrieveDir) ⇒ <code>Promise.&lt;void&gt;</code>
Some metadata types store their actual content as a separate file, e.g. images
This method retrieves these and saves them alongside the metadata json

**Kind**: static method of [<code>Asset</code>](#Asset)  
**Returns**: <code>Promise.&lt;void&gt;</code> - -  

| Param | Type | Description |
| --- | --- | --- |
| metadata | <code>TYPE.AssetItem</code> | a single asset |
| subType | <code>TYPE.AssetSubType</code> | group of similar assets to put in a folder (ie. images) |
| retrieveDir | <code>string</code> | target directory for saving assets |

<a name="Asset._readExtendedFileFromFS"></a>

### Asset.\_readExtendedFileFromFS(metadata, subType, deployDir) ⇒ <code>Promise.&lt;void&gt;</code>
helper for this.preDeployTasks()
Some metadata types store their actual content as a separate file, e.g. images
This method reads these from the local FS stores them in the metadata object allowing to deploy it

**Kind**: static method of [<code>Asset</code>](#Asset)  
**Returns**: <code>Promise.&lt;void&gt;</code> - -  

| Param | Type | Description |
| --- | --- | --- |
| metadata | <code>TYPE.AssetItem</code> | a single asset |
| subType | <code>TYPE.AssetSubType</code> | group of similar assets to put in a folder (ie. images) |
| deployDir | <code>string</code> | directory of deploy files |

<a name="Asset.postRetrieveTasks"></a>

### Asset.postRetrieveTasks(metadata) ⇒ <code>TYPE.CodeExtractItem</code>
manages post retrieve steps

**Kind**: static method of [<code>Asset</code>](#Asset)  
**Returns**: <code>TYPE.CodeExtractItem</code> - metadata  

| Param | Type | Description |
| --- | --- | --- |
| metadata | <code>TYPE.AssetItem</code> | a single asset |

<a name="Asset.preDeployTasks"></a>

### Asset.preDeployTasks(metadata, deployDir) ⇒ <code>Promise.&lt;TYPE.AssetItem&gt;</code>
prepares an asset definition for deployment

**Kind**: static method of [<code>Asset</code>](#Asset)  
**Returns**: <code>Promise.&lt;TYPE.AssetItem&gt;</code> - Promise  

| Param | Type | Description |
| --- | --- | --- |
| metadata | <code>TYPE.AssetItem</code> | a single asset |
| deployDir | <code>string</code> | directory of deploy files |

<a name="Asset.getSubtype"></a>

### Asset.getSubtype(metadata) ⇒ <code>TYPE.AssetSubType</code>
determines the subtype of the current asset

**Kind**: static method of [<code>Asset</code>](#Asset)  
**Returns**: <code>TYPE.AssetSubType</code> - subtype  

| Param | Type | Description |
| --- | --- | --- |
| metadata | <code>TYPE.AssetItem</code> | a single asset |

<a name="Asset.buildDefinitionForNested"></a>

### Asset.buildDefinitionForNested(templateDir, targetDir, metadata, templateVariables, templateName) ⇒ <code>Promise.&lt;void&gt;</code>
helper for buildDefinition
handles extracted code if any are found for complex types

**Kind**: static method of [<code>Asset</code>](#Asset)  
**Returns**: <code>Promise.&lt;void&gt;</code> - Promise  

| Param | Type | Description |
| --- | --- | --- |
| templateDir | <code>string</code> | Directory where metadata templates are stored |
| targetDir | <code>string</code> | Directory where built definitions will be saved |
| metadata | <code>TYPE.AssetItem</code> | main JSON file that was read from file system |
| templateVariables | <code>TYPE.TemplateMap</code> | variables to be replaced in the metadata |
| templateName | <code>string</code> | name of the template to be built |

<a name="Asset.buildTemplateForNested"></a>

### Asset.buildTemplateForNested(templateDir, targetDir, metadata, templateVariables, templateName) ⇒ <code>Promise.&lt;void&gt;</code>
helper for buildTemplate
handles extracted code if any are found for complex types

**Kind**: static method of [<code>Asset</code>](#Asset)  
**Returns**: <code>Promise.&lt;void&gt;</code> - void  

| Param | Type | Description |
| --- | --- | --- |
| templateDir | <code>string</code> | Directory where metadata templates are stored |
| targetDir | <code>string</code> \| <code>Array.&lt;string&gt;</code> | (List of) Directory where built definitions will be saved |
| metadata | <code>TYPE.AssetItem</code> | main JSON file that was read from file system |
| templateVariables | <code>TYPE.TemplateMap</code> | variables to be replaced in the metadata |
| templateName | <code>string</code> | name of the template to be built |

**Example**  
```js
assets of type codesnippetblock will result in 1 json and 1 amp/html file. both files need to be run through templating
```
<a name="Asset._buildForNested"></a>

### Asset.\_buildForNested(templateDir, targetDir, metadata, templateVariables, templateName, mode) ⇒ <code>Promise.&lt;void&gt;</code>
helper for buildDefinition
handles extracted code if any are found for complex types

**Kind**: static method of [<code>Asset</code>](#Asset)  
**Returns**: <code>Promise.&lt;void&gt;</code> - Promise  

| Param | Type | Description |
| --- | --- | --- |
| templateDir | <code>string</code> | Directory where metadata templates are stored |
| targetDir | <code>string</code> | Directory where built definitions will be saved |
| metadata | <code>TYPE.AssetItem</code> | main JSON file that was read from file system |
| templateVariables | <code>TYPE.TemplateMap</code> | variables to be replaced in the metadata |
| templateName | <code>string</code> | name of the template to be built |
| mode | <code>&#x27;definition&#x27;</code> \| <code>&#x27;template&#x27;</code> | defines what we use this helper for |

<a name="Asset.parseMetadata"></a>

### Asset.parseMetadata(metadata) ⇒ <code>TYPE.CodeExtractItem</code>
parses retrieved Metadata before saving

**Kind**: static method of [<code>Asset</code>](#Asset)  
**Returns**: <code>TYPE.CodeExtractItem</code> - parsed metadata definition  

| Param | Type | Description |
| --- | --- | --- |
| metadata | <code>TYPE.AssetItem</code> | a single asset definition |

<a name="Asset._mergeCode"></a>

### Asset.\_mergeCode(metadata, deployDir, subType, [templateName], [fileListOnly]) ⇒ <code>Promise.&lt;Array.&lt;TYPE.CodeExtract&gt;&gt;</code>
helper for this.preDeployTasks() that loads extracted code content back into JSON

**Kind**: static method of [<code>Asset</code>](#Asset)  
**Returns**: <code>Promise.&lt;Array.&lt;TYPE.CodeExtract&gt;&gt;</code> - fileList for templating (disregarded during deployment)  

| Param | Type | Default | Description |
| --- | --- | --- | --- |
| metadata | <code>TYPE.AssetItem</code> |  | a single asset definition |
| deployDir | <code>string</code> |  | directory of deploy files |
| subType | <code>TYPE.AssetSubType</code> |  | asset-subtype name |
| [templateName] | <code>string</code> |  | name of the template used to built defintion (prior applying templating) |
| [fileListOnly] | <code>boolean</code> | <code>false</code> | does not read file contents nor update metadata if true |

<a name="Asset._mergeCode_slots"></a>

### Asset.\_mergeCode\_slots(prefix, metadataSlots, readDirArr, subtypeExtension, subDirArr, fileList, customerKey, [templateName], [fileListOnly]) ⇒ <code>Promise.&lt;void&gt;</code>
helper for this.preDeployTasks() that loads extracted code content back into JSON

**Kind**: static method of [<code>Asset</code>](#Asset)  
**Returns**: <code>Promise.&lt;void&gt;</code> - -  

| Param | Type | Default | Description |
| --- | --- | --- | --- |
| prefix | <code>string</code> |  | usually the customerkey |
| metadataSlots | <code>object</code> |  | metadata.views.html.slots or deeper slots.<>.blocks.<>.slots |
| readDirArr | <code>Array.&lt;string&gt;</code> |  | directory of deploy files |
| subtypeExtension | <code>string</code> |  | asset-subtype name ending on -meta |
| subDirArr | <code>Array.&lt;string&gt;</code> |  | directory of files w/o leading deploy dir |
| fileList | <code>Array.&lt;object&gt;</code> |  | directory of files w/o leading deploy dir |
| customerKey | <code>string</code> |  | external key of template (could have been changed if used during templating) |
| [templateName] | <code>string</code> |  | name of the template used to built defintion (prior applying templating) |
| [fileListOnly] | <code>boolean</code> | <code>false</code> | does not read file contents nor update metadata if true |

<a name="Asset._extractCode"></a>

### Asset.\_extractCode(metadata) ⇒ <code>TYPE.CodeExtractItem</code>
helper for this.parseMetadata() that finds code content in JSON and extracts it
to allow saving that separately and formatted

**Kind**: static method of [<code>Asset</code>](#Asset)  
**Returns**: <code>TYPE.CodeExtractItem</code> - { json: metadata, codeArr: object[], subFolder: string[] }  

| Param | Type | Description |
| --- | --- | --- |
| metadata | <code>TYPE.AssetItem</code> | a single asset definition |

<a name="Asset._extractCode_slots"></a>

### Asset.\_extractCode\_slots(prefix, metadataSlots, codeArr) ⇒ <code>void</code>
**Kind**: static method of [<code>Asset</code>](#Asset)  

| Param | Type | Description |
| --- | --- | --- |
| prefix | <code>string</code> | usually the customerkey |
| metadataSlots | <code>object</code> | metadata.views.html.slots or deeper slots.<>.blocks.<>.slots |
| codeArr | <code>Array.&lt;object&gt;</code> | to be extended array for extracted code |

<a name="Asset.getJsonFromFS"></a>

### Asset.getJsonFromFS(dir, _, selectedSubType) ⇒ <code>TYPE.MetadataTypeMap</code>
Returns file contents mapped to their fileName without '.json' ending

**Kind**: static method of [<code>Asset</code>](#Asset)  
**Returns**: <code>TYPE.MetadataTypeMap</code> - fileName => fileContent map  

| Param | Type | Description |
| --- | --- | --- |
| dir | <code>string</code> | directory that contains '.json' files to be read |
| _ | <code>void</code> | not used by type asset |
| selectedSubType | <code>string</code> | asset, message, ... |

<a name="Asset.findSubType"></a>

### Asset.findSubType(templateDir, templateName) ⇒ <code>Promise.&lt;TYPE.AssetSubType&gt;</code>
check template directory for complex types that open subfolders for their subtypes

**Kind**: static method of [<code>Asset</code>](#Asset)  
**Returns**: <code>Promise.&lt;TYPE.AssetSubType&gt;</code> - subtype name  

| Param | Type | Description |
| --- | --- | --- |
| templateDir | <code>string</code> | Directory where metadata templates are stored |
| templateName | <code>string</code> | name of the metadata file |

<a name="Asset.readSecondaryFolder"></a>

### Asset.readSecondaryFolder(templateDir, typeDirArr, templateName, fileName) ⇒ <code>TYPE.AssetItem</code>
optional method used for some types to try a different folder structure

**Kind**: static method of [<code>Asset</code>](#Asset)  
**Returns**: <code>TYPE.AssetItem</code> - metadata  

| Param | Type | Description |
| --- | --- | --- |
| templateDir | <code>string</code> | Directory where metadata templates are stored |
| typeDirArr | <code>Array.&lt;string&gt;</code> | current subdir for this type |
| templateName | <code>string</code> | name of the metadata template |
| fileName | <code>string</code> | name of the metadata template file w/o extension |

<a name="Asset.getFilesToCommit"></a>

### Asset.getFilesToCommit(keyArr) ⇒ <code>Array.&lt;string&gt;</code>
should return only the json for all but asset, query and script that are saved as multiple files
additionally, the documentation for dataExtension and automation should be returned

**Kind**: static method of [<code>Asset</code>](#Asset)  
**Returns**: <code>Array.&lt;string&gt;</code> - list of all files that need to be committed in a flat array ['path/file1.ext', 'path/file2.ext']  

| Param | Type | Description |
| --- | --- | --- |
| keyArr | <code>Array.&lt;string&gt;</code> | customerkey of the metadata |

<a name="AttributeGroup"></a>

## AttributeGroup ⇐ [<code>MetadataType</code>](#MetadataType)
AttributeGroup MetadataType

**Kind**: global class  
**Extends**: [<code>MetadataType</code>](#MetadataType)  

* [AttributeGroup](#AttributeGroup) ⇐ [<code>MetadataType</code>](#MetadataType)
    * [.retrieveForCache()](#AttributeGroup.retrieveForCache) ⇒ <code>Promise.&lt;TYPE.MetadataTypeMapObj&gt;</code>
    * [.retrieve(retrieveDir)](#AttributeGroup.retrieve) ⇒ <code>Promise.&lt;TYPE.MetadataTypeMapObj&gt;</code>

<a name="AttributeGroup.retrieveForCache"></a>

### AttributeGroup.retrieveForCache() ⇒ <code>Promise.&lt;TYPE.MetadataTypeMapObj&gt;</code>
Retrieves Metadata of schema attribute groups for caching.

**Kind**: static method of [<code>AttributeGroup</code>](#AttributeGroup)  
**Returns**: <code>Promise.&lt;TYPE.MetadataTypeMapObj&gt;</code> - Promise of metadata  
<a name="AttributeGroup.retrieve"></a>

### AttributeGroup.retrieve(retrieveDir) ⇒ <code>Promise.&lt;TYPE.MetadataTypeMapObj&gt;</code>
Retrieves Metadata of schema attribute groups.

**Kind**: static method of [<code>AttributeGroup</code>](#AttributeGroup)  
**Returns**: <code>Promise.&lt;TYPE.MetadataTypeMapObj&gt;</code> - Promise of metadata  

| Param | Type | Description |
| --- | --- | --- |
| retrieveDir | <code>string</code> | Directory where retrieved metadata directory will be saved |

<a name="Automation"></a>

## Automation ⇐ [<code>MetadataType</code>](#MetadataType)
Automation MetadataType

**Kind**: global class  
**Extends**: [<code>MetadataType</code>](#MetadataType)  

* [Automation](#Automation) ⇐ [<code>MetadataType</code>](#MetadataType)
    * [.retrieve(retrieveDir)](#Automation.retrieve) ⇒ <code>Promise.&lt;TYPE.AutomationMapObj&gt;</code>
    * [.retrieveChangelog()](#Automation.retrieveChangelog) ⇒ <code>Promise.&lt;TYPE.AutomationMapObj&gt;</code>
    * [.retrieveForCache()](#Automation.retrieveForCache) ⇒ <code>Promise.&lt;TYPE.AutomationMapObj&gt;</code>
    * [.retrieveAsTemplate(templateDir, name, templateVariables)](#Automation.retrieveAsTemplate) ⇒ <code>Promise.&lt;TYPE.AutomationItemObj&gt;</code>
    * [.postRetrieveTasks(metadata)](#Automation.postRetrieveTasks) ⇒ <code>TYPE.AutomationItem</code>
    * [.deploy(metadata, targetBU, retrieveDir)](#Automation.deploy) ⇒ <code>Promise.&lt;TYPE.AutomationMap&gt;</code>
    * [.create(metadata)](#Automation.create) ⇒ <code>Promise</code>
    * [.update(metadata, metadataBefore)](#Automation.update) ⇒ <code>Promise</code>
    * [.preDeployTasks(metadata)](#Automation.preDeployTasks) ⇒ <code>Promise.&lt;TYPE.AutomationItem&gt;</code>
    * [.validateDeployMetadata(metadata)](#Automation.validateDeployMetadata) ⇒ <code>boolean</code>
    * [.postDeployTasks(metadata, originalMetadata)](#Automation.postDeployTasks) ⇒ <code>Promise.&lt;void&gt;</code>
    * [.parseMetadata(metadata)](#Automation.parseMetadata) ⇒ <code>TYPE.AutomationItem</code>
    * [._buildSchedule(scheduleObject)](#Automation._buildSchedule) ⇒ <code>TYPE.AutomationScheduleSoap</code>
    * [._calcTime(offsetServer, dateInput, [offsetInput])](#Automation._calcTime) ⇒ <code>string</code>
    * [.document(buObject, [metadata])](#Automation.document) ⇒ <code>Promise.&lt;void&gt;</code>
    * [.getFilesToCommit(keyArr)](#Automation.getFilesToCommit) ⇒ <code>Array.&lt;string&gt;</code>

<a name="Automation.retrieve"></a>

### Automation.retrieve(retrieveDir) ⇒ <code>Promise.&lt;TYPE.AutomationMapObj&gt;</code>
Retrieves Metadata of Automation

**Kind**: static method of [<code>Automation</code>](#Automation)  
**Returns**: <code>Promise.&lt;TYPE.AutomationMapObj&gt;</code> - Promise of metadata  

| Param | Type | Description |
| --- | --- | --- |
| retrieveDir | <code>string</code> | Directory where retrieved metadata directory will be saved |

<a name="Automation.retrieveChangelog"></a>

### Automation.retrieveChangelog() ⇒ <code>Promise.&lt;TYPE.AutomationMapObj&gt;</code>
Retrieves Metadata of Automation

**Kind**: static method of [<code>Automation</code>](#Automation)  
**Returns**: <code>Promise.&lt;TYPE.AutomationMapObj&gt;</code> - Promise of metadata  
<a name="Automation.retrieveForCache"></a>

### Automation.retrieveForCache() ⇒ <code>Promise.&lt;TYPE.AutomationMapObj&gt;</code>
Retrieves automation metadata for caching

**Kind**: static method of [<code>Automation</code>](#Automation)  
**Returns**: <code>Promise.&lt;TYPE.AutomationMapObj&gt;</code> - Promise of metadata  
<a name="Automation.retrieveAsTemplate"></a>

### Automation.retrieveAsTemplate(templateDir, name, templateVariables) ⇒ <code>Promise.&lt;TYPE.AutomationItemObj&gt;</code>
Retrieve a specific Automation Definition by Name

**Kind**: static method of [<code>Automation</code>](#Automation)  
**Returns**: <code>Promise.&lt;TYPE.AutomationItemObj&gt;</code> - Promise of metadata  

| Param | Type | Description |
| --- | --- | --- |
| templateDir | <code>string</code> | Directory where retrieved metadata directory will be saved |
| name | <code>string</code> | name of the metadata file |
| templateVariables | <code>TYPE.TemplateMap</code> | variables to be replaced in the metadata |

<a name="Automation.postRetrieveTasks"></a>

### Automation.postRetrieveTasks(metadata) ⇒ <code>TYPE.AutomationItem</code>
manages post retrieve steps

**Kind**: static method of [<code>Automation</code>](#Automation)  
**Returns**: <code>TYPE.AutomationItem</code> - metadata  

| Param | Type | Description |
| --- | --- | --- |
| metadata | <code>TYPE.AutomationItem</code> | a single automation |

<a name="Automation.deploy"></a>

### Automation.deploy(metadata, targetBU, retrieveDir) ⇒ <code>Promise.&lt;TYPE.AutomationMap&gt;</code>
Deploys automation - the saved file is the original one due to large differences required for deployment

**Kind**: static method of [<code>Automation</code>](#Automation)  
**Returns**: <code>Promise.&lt;TYPE.AutomationMap&gt;</code> - Promise  

| Param | Type | Description |
| --- | --- | --- |
| metadata | <code>TYPE.AutomationMap</code> | metadata mapped by their keyField |
| targetBU | <code>string</code> | name/shorthand of target businessUnit for mapping |
| retrieveDir | <code>string</code> | directory where metadata after deploy should be saved |

<a name="Automation.create"></a>

### Automation.create(metadata) ⇒ <code>Promise</code>
Creates a single automation

**Kind**: static method of [<code>Automation</code>](#Automation)  
**Returns**: <code>Promise</code> - Promise  

| Param | Type | Description |
| --- | --- | --- |
| metadata | <code>TYPE.AutomationItem</code> | single metadata entry |

<a name="Automation.update"></a>

### Automation.update(metadata, metadataBefore) ⇒ <code>Promise</code>
Updates a single automation

**Kind**: static method of [<code>Automation</code>](#Automation)  
**Returns**: <code>Promise</code> - Promise  

| Param | Type | Description |
| --- | --- | --- |
| metadata | <code>TYPE.AutomationItem</code> | single metadata entry |
| metadataBefore | <code>TYPE.AutomationItem</code> | metadata mapped by their keyField |

<a name="Automation.preDeployTasks"></a>

### Automation.preDeployTasks(metadata) ⇒ <code>Promise.&lt;TYPE.AutomationItem&gt;</code>
Gets executed before deploying metadata

**Kind**: static method of [<code>Automation</code>](#Automation)  
**Returns**: <code>Promise.&lt;TYPE.AutomationItem&gt;</code> - Promise  

| Param | Type | Description |
| --- | --- | --- |
| metadata | <code>TYPE.AutomationItem</code> | metadata mapped by their keyField |

<a name="Automation.validateDeployMetadata"></a>

### Automation.validateDeployMetadata(metadata) ⇒ <code>boolean</code>
Validates the automation to be sure it can be deployed.
Whitelisted Activites are deployed but require configuration

**Kind**: static method of [<code>Automation</code>](#Automation)  
**Returns**: <code>boolean</code> - result if automation can be deployed based on steps  

| Param | Type | Description |
| --- | --- | --- |
| metadata | <code>TYPE.AutomationItem</code> | single automation record |

<a name="Automation.postDeployTasks"></a>

### Automation.postDeployTasks(metadata, originalMetadata) ⇒ <code>Promise.&lt;void&gt;</code>
Gets executed after deployment of metadata type

**Kind**: static method of [<code>Automation</code>](#Automation)  
**Returns**: <code>Promise.&lt;void&gt;</code> - -  

| Param | Type | Description |
| --- | --- | --- |
| metadata | <code>TYPE.AutomationMap</code> | metadata mapped by their keyField |
| originalMetadata | <code>TYPE.AutomationMap</code> | metadata to be updated (contains additioanl fields) |

<a name="Automation.parseMetadata"></a>

### Automation.parseMetadata(metadata) ⇒ <code>TYPE.AutomationItem</code>
parses retrieved Metadata before saving

**Kind**: static method of [<code>Automation</code>](#Automation)  
**Returns**: <code>TYPE.AutomationItem</code> - parsed item  

| Param | Type | Description |
| --- | --- | --- |
| metadata | <code>TYPE.AutomationItem</code> | a single automation definition |

<a name="Automation._buildSchedule"></a>

### Automation.\_buildSchedule(scheduleObject) ⇒ <code>TYPE.AutomationScheduleSoap</code>
Builds a schedule object to be used for scheduling an automation
based on combination of ical string and start/end dates.

**Kind**: static method of [<code>Automation</code>](#Automation)  
**Returns**: <code>TYPE.AutomationScheduleSoap</code> - Schedulable object for soap API (currently not rest supported)  

| Param | Type | Description |
| --- | --- | --- |
| scheduleObject | <code>TYPE.AutomationSchedule</code> | child of automation metadata used for scheduling |

<a name="Automation._calcTime"></a>

### Automation.\_calcTime(offsetServer, dateInput, [offsetInput]) ⇒ <code>string</code>
used to convert dates to the system timezone required for startDate

**Kind**: static method of [<code>Automation</code>](#Automation)  
**Returns**: <code>string</code> - date in server  

| Param | Type | Description |
| --- | --- | --- |
| offsetServer | <code>number</code> | stack4: US Mountain time (UTC-7); other stacks: US Central (UTC-6) |
| dateInput | <code>string</code> \| <code>Date</code> | date in ISO format (2021-12-05T20:00:00.983) |
| [offsetInput] | <code>string</code> | timzone difference (+02:00) |

<a name="Automation.document"></a>

### Automation.document(buObject, [metadata]) ⇒ <code>Promise.&lt;void&gt;</code>
Parses metadata into a readable Markdown/HTML format then saves it

**Kind**: static method of [<code>Automation</code>](#Automation)  
**Returns**: <code>Promise.&lt;void&gt;</code> - -  

| Param | Type | Description |
| --- | --- | --- |
| buObject | <code>TYPE.BuObject</code> | properties for auth |
| [metadata] | <code>TYPE.AutomationMap</code> | a list of dataExtension definitions |

<a name="Automation.getFilesToCommit"></a>

### Automation.getFilesToCommit(keyArr) ⇒ <code>Array.&lt;string&gt;</code>
should return only the json for all but asset, query and script that are saved as multiple files
additionally, the documentation for dataExtension and automation should be returned

**Kind**: static method of [<code>Automation</code>](#Automation)  
**Returns**: <code>Array.&lt;string&gt;</code> - list of all files that need to be committed in a flat array ['path/file1.ext', 'path/file2.ext']  

| Param | Type | Description |
| --- | --- | --- |
| keyArr | <code>Array.&lt;string&gt;</code> | customerkey of the metadata |

<a name="Campaign"></a>

## Campaign ⇐ [<code>MetadataType</code>](#MetadataType)
Campaign MetadataType

**Kind**: global class  
**Extends**: [<code>MetadataType</code>](#MetadataType)  

* [Campaign](#Campaign) ⇐ [<code>MetadataType</code>](#MetadataType)
    * [.retrieve(retrieveDir)](#Campaign.retrieve) ⇒ <code>Promise.&lt;TYPE.MetadataTypeMapObj&gt;</code>
    * [.getAssetTags(retrieveDir, id, name)](#Campaign.getAssetTags) ⇒ <code>Promise.&lt;TYPE.MetadataTypeMapObj&gt;</code>

<a name="Campaign.retrieve"></a>

### Campaign.retrieve(retrieveDir) ⇒ <code>Promise.&lt;TYPE.MetadataTypeMapObj&gt;</code>
Retrieves Metadata of campaigns. Afterwards, starts metadata retrieval for their campaign assets

**Kind**: static method of [<code>Campaign</code>](#Campaign)  
**Returns**: <code>Promise.&lt;TYPE.MetadataTypeMapObj&gt;</code> - Promise  

| Param | Type | Description |
| --- | --- | --- |
| retrieveDir | <code>string</code> | Directory where retrieved metadata directory will be saved |

<a name="Campaign.getAssetTags"></a>

### Campaign.getAssetTags(retrieveDir, id, name) ⇒ <code>Promise.&lt;TYPE.MetadataTypeMapObj&gt;</code>
Parses campaign asset response body and returns metadata entries mapped to their id

**Kind**: static method of [<code>Campaign</code>](#Campaign)  
**Returns**: <code>Promise.&lt;TYPE.MetadataTypeMapObj&gt;</code> - Campaign Asset Object  

| Param | Type | Description |
| --- | --- | --- |
| retrieveDir | <code>string</code> | folder where to save |
| id | <code>string</code> | of camapaign to retrieve |
| name | <code>string</code> | of camapaign for saving |

<a name="ContentArea"></a>

## ContentArea ⇐ [<code>MetadataType</code>](#MetadataType)
ContentArea MetadataType

**Kind**: global class  
**Extends**: [<code>MetadataType</code>](#MetadataType)  

* [ContentArea](#ContentArea) ⇐ [<code>MetadataType</code>](#MetadataType)
    * [.retrieve(retrieveDir)](#ContentArea.retrieve) ⇒ <code>Promise.&lt;TYPE.MetadataTypeMapObj&gt;</code>
    * [.postRetrieveTasks(metadata)](#ContentArea.postRetrieveTasks) ⇒ <code>TYPE.MetadataTypeItem</code>
    * [.parseMetadata(metadata)](#ContentArea.parseMetadata) ⇒ <code>TYPE.MetadataTypeItem</code>

<a name="ContentArea.retrieve"></a>

### ContentArea.retrieve(retrieveDir) ⇒ <code>Promise.&lt;TYPE.MetadataTypeMapObj&gt;</code>
Retrieves SOAP based metadata of metadata type into local filesystem. executes callback with retrieved metadata

**Kind**: static method of [<code>ContentArea</code>](#ContentArea)  
**Returns**: <code>Promise.&lt;TYPE.MetadataTypeMapObj&gt;</code> - Promise of metadata  

| Param | Type | Description |
| --- | --- | --- |
| retrieveDir | <code>string</code> | Directory where retrieved metadata directory will be saved |

<a name="ContentArea.postRetrieveTasks"></a>

### ContentArea.postRetrieveTasks(metadata) ⇒ <code>TYPE.MetadataTypeItem</code>
manages post retrieve steps

**Kind**: static method of [<code>ContentArea</code>](#ContentArea)  
**Returns**: <code>TYPE.MetadataTypeItem</code> - parsed item  

| Param | Type | Description |
| --- | --- | --- |
| metadata | <code>TYPE.MetadataTypeItem</code> | a single item |

<a name="ContentArea.parseMetadata"></a>

### ContentArea.parseMetadata(metadata) ⇒ <code>TYPE.MetadataTypeItem</code>
parses retrieved Metadata before saving

**Kind**: static method of [<code>ContentArea</code>](#ContentArea)  
**Returns**: <code>TYPE.MetadataTypeItem</code> - parsed item  

| Param | Type | Description |
| --- | --- | --- |
| metadata | <code>TYPE.MetadataTypeItem</code> | a single item |

<a name="DataExtension"></a>

## DataExtension ⇐ [<code>MetadataType</code>](#MetadataType)
DataExtension MetadataType

**Kind**: global class  
**Extends**: [<code>MetadataType</code>](#MetadataType)  

* [DataExtension](#DataExtension) ⇐ [<code>MetadataType</code>](#MetadataType)
    * [.upsert(desToDeploy, _, buObject)](#DataExtension.upsert) ⇒ <code>Promise</code>
    * [._filterUpsertResults(res)](#DataExtension._filterUpsertResults) ⇒ <code>boolean</code>
    * [.create(metadata)](#DataExtension.create) ⇒ <code>Promise</code>
    * [.update(metadata)](#DataExtension.update) ⇒ <code>Promise</code>
    * [.postDeployTasks(upsertedMetadata, originalMetadata)](#DataExtension.postDeployTasks) ⇒ <code>void</code>
    * [.retrieve(retrieveDir, [additionalFields], buObject, [_], [isDeploy])](#DataExtension.retrieve) ⇒ <code>Promise.&lt;{metadata: TYPE.DataExtensionMap, type: string}&gt;</code>
    * [.retrieveChangelog([buObject], [additionalFields])](#DataExtension.retrieveChangelog) ⇒ <code>Promise.&lt;{metadata: TYPE.DataExtensionMap, type: string}&gt;</code>
    * [.postRetrieveTasks(metadata)](#DataExtension.postRetrieveTasks) ⇒ <code>TYPE.DataExtensionItem</code>
    * [.preDeployTasks(metadata)](#DataExtension.preDeployTasks) ⇒ <code>Promise.&lt;TYPE.DataExtensionItem&gt;</code>
    * [.document(buObject, [metadata])](#DataExtension.document) ⇒ <code>Promise.&lt;void&gt;</code>
    * [.deleteByKey(buObject, customerKey)](#DataExtension.deleteByKey) ⇒ <code>Promise.&lt;boolean&gt;</code>
    * [.postDeleteTasks(buObject, customerKey)](#DataExtension.postDeleteTasks) ⇒ <code>void</code>
    * [.retrieveForCache(buObject, [_], [isDeploy])](#DataExtension.retrieveForCache) ⇒ <code>Promise.&lt;{metadata: TYPE.DataExtensionMap, type: string}&gt;</code>
    * [.retrieveAsTemplate(templateDir, name, templateVariables)](#DataExtension.retrieveAsTemplate) ⇒ <code>Promise.&lt;{metadata: DataExtension, type: string}&gt;</code>
    * [.getFilesToCommit(keyArr)](#DataExtension.getFilesToCommit) ⇒ <code>Array.&lt;string&gt;</code>

<a name="DataExtension.upsert"></a>

### DataExtension.upsert(desToDeploy, _, buObject) ⇒ <code>Promise</code>
Upserts dataExtensions after retrieving them from source and target to compare
if create or update operation is needed.

**Kind**: static method of [<code>DataExtension</code>](#DataExtension)  
**Returns**: <code>Promise</code> - Promise  

| Param | Type | Description |
| --- | --- | --- |
| desToDeploy | <code>TYPE.DataExtensionMap</code> | dataExtensions mapped by their customerKey |
| _ | <code>void</code> | unused parameter |
| buObject | <code>TYPE.BuObject</code> | properties for auth |

<a name="DataExtension._filterUpsertResults"></a>

### DataExtension.\_filterUpsertResults(res) ⇒ <code>boolean</code>
helper for upsert()

**Kind**: static method of [<code>DataExtension</code>](#DataExtension)  
**Returns**: <code>boolean</code> - true: keep, false: discard  

| Param | Type | Description |
| --- | --- | --- |
| res | <code>object</code> | - |

<a name="DataExtension.create"></a>

### DataExtension.create(metadata) ⇒ <code>Promise</code>
Create a single dataExtension. Also creates their columns in 'dataExtension.columns'

**Kind**: static method of [<code>DataExtension</code>](#DataExtension)  
**Returns**: <code>Promise</code> - Promise  

| Param | Type | Description |
| --- | --- | --- |
| metadata | <code>TYPE.DataExtensionItem</code> | single metadata entry |

<a name="DataExtension.update"></a>

### DataExtension.update(metadata) ⇒ <code>Promise</code>
Updates a single dataExtension. Also updates their columns in 'dataExtension.columns'

**Kind**: static method of [<code>DataExtension</code>](#DataExtension)  
**Returns**: <code>Promise</code> - Promise  

| Param | Type | Description |
| --- | --- | --- |
| metadata | <code>TYPE.DataExtensionItem</code> | single metadata entry |

<a name="DataExtension.postDeployTasks"></a>

### DataExtension.postDeployTasks(upsertedMetadata, originalMetadata) ⇒ <code>void</code>
Gets executed after deployment of metadata type

**Kind**: static method of [<code>DataExtension</code>](#DataExtension)  

| Param | Type | Description |
| --- | --- | --- |
| upsertedMetadata | <code>TYPE.DataExtensionMap</code> | metadata mapped by their keyField |
| originalMetadata | <code>TYPE.DataExtensionMap</code> | metadata to be updated (contains additioanl fields) |

<a name="DataExtension.retrieve"></a>

### DataExtension.retrieve(retrieveDir, [additionalFields], buObject, [_], [isDeploy]) ⇒ <code>Promise.&lt;{metadata: TYPE.DataExtensionMap, type: string}&gt;</code>
Retrieves dataExtension metadata. Afterwards starts retrieval of dataExtensionColumn metadata retrieval

**Kind**: static method of [<code>DataExtension</code>](#DataExtension)  
**Returns**: <code>Promise.&lt;{metadata: TYPE.DataExtensionMap, type: string}&gt;</code> - Promise of item map  

| Param | Type | Description |
| --- | --- | --- |
| retrieveDir | <code>string</code> | Directory where retrieved metadata directory will be saved |
| [additionalFields] | <code>Array.&lt;string&gt;</code> | Returns specified fields even if their retrieve definition is not set to true |
| buObject | <code>TYPE.BuObject</code> | properties for auth |
| [_] | <code>void</code> | - |
| [isDeploy] | <code>boolean</code> | used to signal that fields shall be retrieve in caching mode |

<a name="DataExtension.retrieveChangelog"></a>

### DataExtension.retrieveChangelog([buObject], [additionalFields]) ⇒ <code>Promise.&lt;{metadata: TYPE.DataExtensionMap, type: string}&gt;</code>
Retrieves dataExtension metadata. Afterwards starts retrieval of dataExtensionColumn metadata retrieval

**Kind**: static method of [<code>DataExtension</code>](#DataExtension)  
**Returns**: <code>Promise.&lt;{metadata: TYPE.DataExtensionMap, type: string}&gt;</code> - Promise of item map  

| Param | Type | Description |
| --- | --- | --- |
| [buObject] | <code>TYPE.BuObject</code> | properties for auth |
| [additionalFields] | <code>Array.&lt;string&gt;</code> | Returns specified fields even if their retrieve definition is not set to true |

<a name="DataExtension.postRetrieveTasks"></a>

### DataExtension.postRetrieveTasks(metadata) ⇒ <code>TYPE.DataExtensionItem</code>
manages post retrieve steps

**Kind**: static method of [<code>DataExtension</code>](#DataExtension)  
**Returns**: <code>TYPE.DataExtensionItem</code> - metadata  

| Param | Type | Description |
| --- | --- | --- |
| metadata | <code>TYPE.DataExtensionItem</code> | a single dataExtension |

<a name="DataExtension.preDeployTasks"></a>

### DataExtension.preDeployTasks(metadata) ⇒ <code>Promise.&lt;TYPE.DataExtensionItem&gt;</code>
prepares a DataExtension for deployment

**Kind**: static method of [<code>DataExtension</code>](#DataExtension)  
**Returns**: <code>Promise.&lt;TYPE.DataExtensionItem&gt;</code> - Promise of updated single DE  

| Param | Type | Description |
| --- | --- | --- |
| metadata | <code>TYPE.DataExtensionItem</code> | a single data Extension |

<a name="DataExtension.document"></a>

### DataExtension.document(buObject, [metadata]) ⇒ <code>Promise.&lt;void&gt;</code>
Parses metadata into a readable Markdown/HTML format then saves it

**Kind**: static method of [<code>DataExtension</code>](#DataExtension)  
**Returns**: <code>Promise.&lt;void&gt;</code> - -  

| Param | Type | Description |
| --- | --- | --- |
| buObject | <code>TYPE.BuObject</code> | properties for auth |
| [metadata] | <code>TYPE.DataExtensionMap</code> | a list of dataExtension definitions |

<a name="DataExtension.deleteByKey"></a>

### DataExtension.deleteByKey(buObject, customerKey) ⇒ <code>Promise.&lt;boolean&gt;</code>
Delete a metadata item from the specified business unit

**Kind**: static method of [<code>DataExtension</code>](#DataExtension)  
**Returns**: <code>Promise.&lt;boolean&gt;</code> - deletion success status  

| Param | Type | Description |
| --- | --- | --- |
| buObject | <code>TYPE.BuObject</code> | references credentials |
| customerKey | <code>string</code> | Identifier of data extension |

<a name="DataExtension.postDeleteTasks"></a>

### DataExtension.postDeleteTasks(buObject, customerKey) ⇒ <code>void</code>
clean up after deleting a metadata item

**Kind**: static method of [<code>DataExtension</code>](#DataExtension)  
**Returns**: <code>void</code> - -  

| Param | Type | Description |
| --- | --- | --- |
| buObject | <code>TYPE.BuObject</code> | references credentials |
| customerKey | <code>string</code> | Identifier of metadata item |

<a name="DataExtension.retrieveForCache"></a>

### DataExtension.retrieveForCache(buObject, [_], [isDeploy]) ⇒ <code>Promise.&lt;{metadata: TYPE.DataExtensionMap, type: string}&gt;</code>
Retrieves folder metadata into local filesystem. Also creates a uniquePath attribute for each folder.

**Kind**: static method of [<code>DataExtension</code>](#DataExtension)  
**Returns**: <code>Promise.&lt;{metadata: TYPE.DataExtensionMap, type: string}&gt;</code> - Promise  

| Param | Type | Description |
| --- | --- | --- |
| buObject | <code>TYPE.BuObject</code> | properties for auth |
| [_] | <code>void</code> | - |
| [isDeploy] | <code>boolean</code> | used to signal that fields shall be retrieve in caching mode |

<a name="DataExtension.retrieveAsTemplate"></a>

### DataExtension.retrieveAsTemplate(templateDir, name, templateVariables) ⇒ <code>Promise.&lt;{metadata: DataExtension, type: string}&gt;</code>
Retrieves dataExtension metadata in template format.

**Kind**: static method of [<code>DataExtension</code>](#DataExtension)  
**Returns**: <code>Promise.&lt;{metadata: DataExtension, type: string}&gt;</code> - Promise of items  

| Param | Type | Description |
| --- | --- | --- |
| templateDir | <code>string</code> | Directory where retrieved metadata directory will be saved |
| name | <code>string</code> | name of the metadata item |
| templateVariables | <code>TYPE.TemplateMap</code> | variables to be replaced in the metadata |

<a name="DataExtension.getFilesToCommit"></a>

### DataExtension.getFilesToCommit(keyArr) ⇒ <code>Array.&lt;string&gt;</code>
should return only the json for all but asset, query and script that are saved as multiple files
additionally, the documentation for dataExtension and automation should be returned

**Kind**: static method of [<code>DataExtension</code>](#DataExtension)  
**Returns**: <code>Array.&lt;string&gt;</code> - list of all files that need to be committed in a flat array ['path/file1.ext', 'path/file2.ext']  

| Param | Type | Description |
| --- | --- | --- |
| keyArr | <code>Array.&lt;string&gt;</code> | customerkey of the metadata |

<a name="DataExtensionField"></a>

## DataExtensionField ⇐ [<code>MetadataType</code>](#MetadataType)
DataExtensionField MetadataType

**Kind**: global class  
**Extends**: [<code>MetadataType</code>](#MetadataType)  

* [DataExtensionField](#DataExtensionField) ⇐ [<code>MetadataType</code>](#MetadataType)
    * [.retrieve(retrieveDir, [additionalFields], buObject)](#DataExtensionField.retrieve) ⇒ <code>Promise.&lt;{metadata: TYPE.DataExtensionFieldMap, type: string}&gt;</code>
    * [.retrieveForCache([requestParams], [additionalFields])](#DataExtensionField.retrieveForCache) ⇒ <code>Promise.&lt;{metadata: TYPE.DataExtensionFieldMap, type: string}&gt;</code>
    * [.convertToSortedArray(fieldsObj)](#DataExtensionField.convertToSortedArray) ⇒ <code>Array.&lt;TYPE.DataExtensionFieldItem&gt;</code>
    * [.sortDeFields(a, b)](#DataExtensionField.sortDeFields) ⇒ <code>boolean</code>
    * [.postRetrieveTasks(metadata, forDataExtension)](#DataExtensionField.postRetrieveTasks) ⇒ <code>TYPE.DataExtensionFieldItem</code>
    * [.prepareDeployColumnsOnUpdate(deployColumns, deKey)](#DataExtensionField.prepareDeployColumnsOnUpdate) ⇒ <code>Object.&lt;string, TYPE.DataExtensionFieldItem&gt;</code>
    * [.deleteByKey(buObject, customerKey)](#DataExtensionField.deleteByKey) ⇒ <code>Promise.&lt;boolean&gt;</code>
    * [.deleteByKeySOAP(buObject, customerKey, [handleOutside])](#DataExtensionField.deleteByKeySOAP) ⇒ <code>boolean</code>
    * [.postDeleteTasks(customerKey)](#DataExtensionField.postDeleteTasks) ⇒ <code>void</code>

<a name="DataExtensionField.retrieve"></a>

### DataExtensionField.retrieve(retrieveDir, [additionalFields], buObject) ⇒ <code>Promise.&lt;{metadata: TYPE.DataExtensionFieldMap, type: string}&gt;</code>
Retrieves all records and saves it to disk

**Kind**: static method of [<code>DataExtensionField</code>](#DataExtensionField)  
**Returns**: <code>Promise.&lt;{metadata: TYPE.DataExtensionFieldMap, type: string}&gt;</code> - Promise of items  

| Param | Type | Description |
| --- | --- | --- |
| retrieveDir | <code>string</code> | Directory where retrieved metadata directory will be saved |
| [additionalFields] | <code>Array.&lt;string&gt;</code> | Returns specified fields even if their retrieve definition is not set to true |
| buObject | <code>TYPE.BuObject</code> | properties for auth |

<a name="DataExtensionField.retrieveForCache"></a>

### DataExtensionField.retrieveForCache([requestParams], [additionalFields]) ⇒ <code>Promise.&lt;{metadata: TYPE.DataExtensionFieldMap, type: string}&gt;</code>
Retrieves all records for caching

**Kind**: static method of [<code>DataExtensionField</code>](#DataExtensionField)  
**Returns**: <code>Promise.&lt;{metadata: TYPE.DataExtensionFieldMap, type: string}&gt;</code> - Promise of items  

| Param | Type | Description |
| --- | --- | --- |
| [requestParams] | <code>TYPE.SoapRequestParams</code> | required for the specific request (filter for example) |
| [additionalFields] | <code>Array.&lt;string&gt;</code> | Returns specified fields even if their retrieve definition is not set to true |

<a name="DataExtensionField.convertToSortedArray"></a>

### DataExtensionField.convertToSortedArray(fieldsObj) ⇒ <code>Array.&lt;TYPE.DataExtensionFieldItem&gt;</code>
helper for DataExtension.js that sorts the fields into an array

**Kind**: static method of [<code>DataExtensionField</code>](#DataExtensionField)  
**Returns**: <code>Array.&lt;TYPE.DataExtensionFieldItem&gt;</code> - sorted array of field objects  

| Param | Type | Description |
| --- | --- | --- |
| fieldsObj | <code>TYPE.DataExtensionFieldMap</code> | customerKey-based list of fields for one dataExtension |

<a name="DataExtensionField.sortDeFields"></a>

### DataExtensionField.sortDeFields(a, b) ⇒ <code>boolean</code>
sorting method to ensure `Ordinal` is respected

**Kind**: static method of [<code>DataExtensionField</code>](#DataExtensionField)  
**Returns**: <code>boolean</code> - sorting based on Ordinal  

| Param | Type | Description |
| --- | --- | --- |
| a | <code>TYPE.DataExtensionFieldItem</code> | - |
| b | <code>TYPE.DataExtensionFieldItem</code> | - |

<a name="DataExtensionField.postRetrieveTasks"></a>

### DataExtensionField.postRetrieveTasks(metadata, forDataExtension) ⇒ <code>TYPE.DataExtensionFieldItem</code>
manages post retrieve steps

**Kind**: static method of [<code>DataExtensionField</code>](#DataExtensionField)  
**Returns**: <code>TYPE.DataExtensionFieldItem</code> - metadata  

| Param | Type | Description |
| --- | --- | --- |
| metadata | <code>TYPE.DataExtensionFieldItem</code> | a single item |
| forDataExtension | <code>boolean</code> | when used by DataExtension class we remove more fields |

<a name="DataExtensionField.prepareDeployColumnsOnUpdate"></a>

### DataExtensionField.prepareDeployColumnsOnUpdate(deployColumns, deKey) ⇒ <code>Object.&lt;string, TYPE.DataExtensionFieldItem&gt;</code>
Mofifies passed deployColumns for update by mapping ObjectID to their target column's values.
Removes FieldType field if its the same in deploy and target column, because it results in an error even if its of the same type

**Kind**: static method of [<code>DataExtensionField</code>](#DataExtensionField)  
**Returns**: <code>Object.&lt;string, TYPE.DataExtensionFieldItem&gt;</code> - existing fields by their original name to allow re-adding FieldType after update  

| Param | Type | Description |
| --- | --- | --- |
| deployColumns | <code>Array.&lt;TYPE.DataExtensionFieldItem&gt;</code> | Columns of data extension that will be deployed |
| deKey | <code>string</code> | external/customer key of Data Extension |

<a name="DataExtensionField.deleteByKey"></a>

### DataExtensionField.deleteByKey(buObject, customerKey) ⇒ <code>Promise.&lt;boolean&gt;</code>
Delete a metadata item from the specified business unit

**Kind**: static method of [<code>DataExtensionField</code>](#DataExtensionField)  
**Returns**: <code>Promise.&lt;boolean&gt;</code> - deletion success status  

| Param | Type | Description |
| --- | --- | --- |
| buObject | <code>TYPE.BuObject</code> | references credentials |
| customerKey | <code>string</code> | Identifier of data extension |

<a name="DataExtensionField.deleteByKeySOAP"></a>

### DataExtensionField.deleteByKeySOAP(buObject, customerKey, [handleOutside]) ⇒ <code>boolean</code>
Delete a data extension from the specified business unit

**Kind**: static method of [<code>DataExtensionField</code>](#DataExtensionField)  
**Returns**: <code>boolean</code> - deletion success flag  

| Param | Type | Description |
| --- | --- | --- |
| buObject | <code>TYPE.BuObject</code> | references credentials |
| customerKey | <code>string</code> | Identifier of metadata |
| [handleOutside] | <code>boolean</code> | if the API reponse is irregular this allows you to handle it outside of this generic method |

<a name="DataExtensionField.postDeleteTasks"></a>

### DataExtensionField.postDeleteTasks(customerKey) ⇒ <code>void</code>
clean up after deleting a metadata item

**Kind**: static method of [<code>DataExtensionField</code>](#DataExtensionField)  
**Returns**: <code>void</code> - -  

| Param | Type | Description |
| --- | --- | --- |
| customerKey | <code>string</code> | Identifier of metadata item |

<a name="DataExtensionTemplate"></a>

## DataExtensionTemplate ⇐ [<code>MetadataType</code>](#MetadataType)
DataExtensionTemplate MetadataType

**Kind**: global class  
**Extends**: [<code>MetadataType</code>](#MetadataType)  
<a name="DataExtensionTemplate.retrieve"></a>

### DataExtensionTemplate.retrieve(retrieveDir) ⇒ <code>Promise.&lt;TYPE.MetadataTypeMapObj&gt;</code>
Retrieves SOAP based metadata of metadata type into local filesystem. executes callback with retrieved metadata

**Kind**: static method of [<code>DataExtensionTemplate</code>](#DataExtensionTemplate)  
**Returns**: <code>Promise.&lt;TYPE.MetadataTypeMapObj&gt;</code> - Promise of metadata  

| Param | Type | Description |
| --- | --- | --- |
| retrieveDir | <code>string</code> | Directory where retrieved metadata directory will be saved |

<a name="DataExtract"></a>

## DataExtract ⇐ [<code>MetadataType</code>](#MetadataType)
DataExtract MetadataType

**Kind**: global class  
**Extends**: [<code>MetadataType</code>](#MetadataType)  

* [DataExtract](#DataExtract) ⇐ [<code>MetadataType</code>](#MetadataType)
    * [.retrieve(retrieveDir)](#DataExtract.retrieve) ⇒ <code>Promise.&lt;TYPE.MetadataTypeMapObj&gt;</code>
    * [.retrieveForCache()](#DataExtract.retrieveForCache) ⇒ <code>Promise.&lt;TYPE.MetadataTypeMapObj&gt;</code>
    * [.retrieveAsTemplate(templateDir, name, templateVariables)](#DataExtract.retrieveAsTemplate) ⇒ <code>Promise.&lt;TYPE.MetadataTypeItemObj&gt;</code>
    * [.postRetrieveTasks(fileTransfer)](#DataExtract.postRetrieveTasks) ⇒ <code>TYPE.MetadataTypeItem</code>
    * [.create(dataExtract)](#DataExtract.create) ⇒ <code>Promise</code>
    * [.update(dataExtract)](#DataExtract.update) ⇒ <code>Promise</code>
    * [.preDeployTasks(metadata)](#DataExtract.preDeployTasks) ⇒ <code>TYPE.MetadataTypeItem</code>
    * [.parseMetadata(metadata)](#DataExtract.parseMetadata) ⇒ <code>TYPE.MetadataTypeItem</code>

<a name="DataExtract.retrieve"></a>

### DataExtract.retrieve(retrieveDir) ⇒ <code>Promise.&lt;TYPE.MetadataTypeMapObj&gt;</code>
Retrieves Metadata of Data Extract Activity.
Endpoint /automation/v1/dataextracts/ returns all Data Extracts

**Kind**: static method of [<code>DataExtract</code>](#DataExtract)  
**Returns**: <code>Promise.&lt;TYPE.MetadataTypeMapObj&gt;</code> - Promise of metadata  

| Param | Type | Description |
| --- | --- | --- |
| retrieveDir | <code>string</code> | Directory where retrieved metadata directory will be saved |

<a name="DataExtract.retrieveForCache"></a>

### DataExtract.retrieveForCache() ⇒ <code>Promise.&lt;TYPE.MetadataTypeMapObj&gt;</code>
Retrieves Metadata of  Data Extract Activity for caching

**Kind**: static method of [<code>DataExtract</code>](#DataExtract)  
**Returns**: <code>Promise.&lt;TYPE.MetadataTypeMapObj&gt;</code> - Promise of metadata  
<a name="DataExtract.retrieveAsTemplate"></a>

### DataExtract.retrieveAsTemplate(templateDir, name, templateVariables) ⇒ <code>Promise.&lt;TYPE.MetadataTypeItemObj&gt;</code>
Retrieve a specific dataExtract Definition by Name

**Kind**: static method of [<code>DataExtract</code>](#DataExtract)  
**Returns**: <code>Promise.&lt;TYPE.MetadataTypeItemObj&gt;</code> - Promise of metadata  

| Param | Type | Description |
| --- | --- | --- |
| templateDir | <code>string</code> | Directory where retrieved metadata directory will be saved |
| name | <code>string</code> | name of the metadata file |
| templateVariables | <code>TYPE.TemplateMap</code> | variables to be replaced in the metadata |

<a name="DataExtract.postRetrieveTasks"></a>

### DataExtract.postRetrieveTasks(fileTransfer) ⇒ <code>TYPE.MetadataTypeItem</code>
manages post retrieve steps

**Kind**: static method of [<code>DataExtract</code>](#DataExtract)  
**Returns**: <code>TYPE.MetadataTypeItem</code> - metadata  

| Param | Type | Description |
| --- | --- | --- |
| fileTransfer | <code>TYPE.MetadataTypeItem</code> | a single fileTransfer |

<a name="DataExtract.create"></a>

### DataExtract.create(dataExtract) ⇒ <code>Promise</code>
Creates a single Data Extract

**Kind**: static method of [<code>DataExtract</code>](#DataExtract)  
**Returns**: <code>Promise</code> - Promise  

| Param | Type | Description |
| --- | --- | --- |
| dataExtract | <code>TYPE.MetadataTypeItem</code> | a single Data Extract |

<a name="DataExtract.update"></a>

### DataExtract.update(dataExtract) ⇒ <code>Promise</code>
Updates a single Data Extract

**Kind**: static method of [<code>DataExtract</code>](#DataExtract)  
**Returns**: <code>Promise</code> - Promise  

| Param | Type | Description |
| --- | --- | --- |
| dataExtract | <code>TYPE.MetadataTypeItem</code> | a single Data Extract |

<a name="DataExtract.preDeployTasks"></a>

### DataExtract.preDeployTasks(metadata) ⇒ <code>TYPE.MetadataTypeItem</code>
prepares a dataExtract for deployment

**Kind**: static method of [<code>DataExtract</code>](#DataExtract)  
**Returns**: <code>TYPE.MetadataTypeItem</code> - metadata object  

| Param | Type | Description |
| --- | --- | --- |
| metadata | <code>TYPE.MetadataTypeItem</code> | a single dataExtract activity definition |

<a name="DataExtract.parseMetadata"></a>

### DataExtract.parseMetadata(metadata) ⇒ <code>TYPE.MetadataTypeItem</code>
parses retrieved Metadata before saving

**Kind**: static method of [<code>DataExtract</code>](#DataExtract)  
**Returns**: <code>TYPE.MetadataTypeItem</code> - Array with one metadata object and one sql string  

| Param | Type | Description |
| --- | --- | --- |
| metadata | <code>TYPE.MetadataTypeItem</code> | a single dataExtract activity definition |

<a name="DataExtractType"></a>

## DataExtractType ⇐ [<code>MetadataType</code>](#MetadataType)
DataExtractType MetadataType
Only for Caching No retrieve/upsert is required
as this is a configuration in the EID

**Kind**: global class  
**Extends**: [<code>MetadataType</code>](#MetadataType)  

* [DataExtractType](#DataExtractType) ⇐ [<code>MetadataType</code>](#MetadataType)
    * [.retrieve(retrieveDir)](#DataExtractType.retrieve) ⇒ <code>Promise.&lt;TYPE.MetadataTypeMapObj&gt;</code>
    * [.retrieveForCache()](#DataExtractType.retrieveForCache) ⇒ <code>Promise.&lt;TYPE.MetadataTypeMapObj&gt;</code>

<a name="DataExtractType.retrieve"></a>

### DataExtractType.retrieve(retrieveDir) ⇒ <code>Promise.&lt;TYPE.MetadataTypeMapObj&gt;</code>
Retrieves Metadata of  Data Extract Type.

**Kind**: static method of [<code>DataExtractType</code>](#DataExtractType)  
**Returns**: <code>Promise.&lt;TYPE.MetadataTypeMapObj&gt;</code> - Promise of metadata  

| Param | Type | Description |
| --- | --- | --- |
| retrieveDir | <code>string</code> | Directory where retrieved metadata directory will be saved |

<a name="DataExtractType.retrieveForCache"></a>

### DataExtractType.retrieveForCache() ⇒ <code>Promise.&lt;TYPE.MetadataTypeMapObj&gt;</code>
Retrieves Metadata of  Data Extract Type for caching.

**Kind**: static method of [<code>DataExtractType</code>](#DataExtractType)  
**Returns**: <code>Promise.&lt;TYPE.MetadataTypeMapObj&gt;</code> - Promise of metadata  
<a name="Discovery"></a>

## Discovery ⇐ [<code>MetadataType</code>](#MetadataType)
ImportFile MetadataType

**Kind**: global class  
**Extends**: [<code>MetadataType</code>](#MetadataType)  
<a name="Discovery.retrieve"></a>

### Discovery.retrieve(retrieveDir, [_], buObject) ⇒ <code>Promise.&lt;TYPE.MetadataTypeMapObj&gt;</code>
Retrieves API endpoint
documentation: https://developer.salesforce.com/docs/atlas.en-us.noversion.mc-apis.meta/mc-apis/routes.htm

**Kind**: static method of [<code>Discovery</code>](#Discovery)  
**Returns**: <code>Promise.&lt;TYPE.MetadataTypeMapObj&gt;</code> - Promise  

| Param | Type | Description |
| --- | --- | --- |
| retrieveDir | <code>string</code> | Directory where retrieved metadata directory will be saved |
| [_] | <code>Array.&lt;string&gt;</code> | not used |
| buObject | <code>TYPE.BuObject</code> | properties for auth |

<a name="Email"></a>

## Email ⇐ [<code>MetadataType</code>](#MetadataType)
Email MetadataType

**Kind**: global class  
**Extends**: [<code>MetadataType</code>](#MetadataType)  

* [Email](#Email) ⇐ [<code>MetadataType</code>](#MetadataType)
    * [.retrieve(retrieveDir)](#Email.retrieve) ⇒ <code>Promise.&lt;TYPE.MetadataTypeMapObj&gt;</code>
    * [.postRetrieveTasks(metadata)](#Email.postRetrieveTasks) ⇒ <code>TYPE.MetadataTypeItem</code>
    * [.parseMetadata(metadata)](#Email.parseMetadata) ⇒ <code>TYPE.MetadataTypeItem</code>

<a name="Email.retrieve"></a>

### Email.retrieve(retrieveDir) ⇒ <code>Promise.&lt;TYPE.MetadataTypeMapObj&gt;</code>
Retrieves SOAP based metadata of metadata type into local filesystem. executes callback with retrieved metadata

**Kind**: static method of [<code>Email</code>](#Email)  
**Returns**: <code>Promise.&lt;TYPE.MetadataTypeMapObj&gt;</code> - Promise of metadata  

| Param | Type | Description |
| --- | --- | --- |
| retrieveDir | <code>string</code> | Directory where retrieved metadata directory will be saved |

<a name="Email.postRetrieveTasks"></a>

### Email.postRetrieveTasks(metadata) ⇒ <code>TYPE.MetadataTypeItem</code>
manages post retrieve steps

**Kind**: static method of [<code>Email</code>](#Email)  
**Returns**: <code>TYPE.MetadataTypeItem</code> - Array with one metadata object and one query string  

| Param | Type | Description |
| --- | --- | --- |
| metadata | <code>TYPE.MetadataTypeItem</code> | a single query |

<a name="Email.parseMetadata"></a>

### Email.parseMetadata(metadata) ⇒ <code>TYPE.MetadataTypeItem</code>
parses retrieved Metadata before saving

**Kind**: static method of [<code>Email</code>](#Email)  
**Returns**: <code>TYPE.MetadataTypeItem</code> - Array with one metadata object and one sql string  

| Param | Type | Description |
| --- | --- | --- |
| metadata | <code>TYPE.MetadataTypeItem</code> | a single query activity definition |

<a name="EmailSendDefinition"></a>

## EmailSendDefinition ⇐ [<code>MetadataType</code>](#MetadataType)
MessageSendActivity MetadataType

**Kind**: global class  
**Extends**: [<code>MetadataType</code>](#MetadataType)  

* [EmailSendDefinition](#EmailSendDefinition) ⇐ [<code>MetadataType</code>](#MetadataType)
    * [.retrieve(retrieveDir)](#EmailSendDefinition.retrieve) ⇒ <code>Promise.&lt;TYPE.MetadataTypeMapObj&gt;</code>
    * [.update(metadataItem)](#EmailSendDefinition.update) ⇒ <code>Promise</code>
    * [.create(metadataItem)](#EmailSendDefinition.create) ⇒ <code>Promise</code>
    * [.deleteByKey(buObject, customerKey)](#EmailSendDefinition.deleteByKey) ⇒ <code>Promise.&lt;boolean&gt;</code>
    * [.preDeployTasks(metadata)](#EmailSendDefinition.preDeployTasks) ⇒ <code>Promise.&lt;TYPE.MetadataTypeItem&gt;</code>
    * [.postRetrieveTasks(metadata)](#EmailSendDefinition.postRetrieveTasks) ⇒ <code>TYPE.MetadataTypeItem</code>
    * [.parseMetadata(metadata)](#EmailSendDefinition.parseMetadata) ⇒ <code>TYPE.MetadataTypeItem</code>

<a name="EmailSendDefinition.retrieve"></a>

### EmailSendDefinition.retrieve(retrieveDir) ⇒ <code>Promise.&lt;TYPE.MetadataTypeMapObj&gt;</code>
Retrieves SOAP based metadata of metadata type into local filesystem. executes callback with retrieved metadata

**Kind**: static method of [<code>EmailSendDefinition</code>](#EmailSendDefinition)  
**Returns**: <code>Promise.&lt;TYPE.MetadataTypeMapObj&gt;</code> - Promise of metadata  

| Param | Type | Description |
| --- | --- | --- |
| retrieveDir | <code>string</code> | Directory where retrieved metadata directory will be saved |

<a name="EmailSendDefinition.update"></a>

### EmailSendDefinition.update(metadataItem) ⇒ <code>Promise</code>
Updates a single item

**Kind**: static method of [<code>EmailSendDefinition</code>](#EmailSendDefinition)  
**Returns**: <code>Promise</code> - Promise  

| Param | Type | Description |
| --- | --- | --- |
| metadataItem | <code>TYPE.MetadataTypeItem</code> | a single item |

<a name="EmailSendDefinition.create"></a>

### EmailSendDefinition.create(metadataItem) ⇒ <code>Promise</code>
Creates a single item

**Kind**: static method of [<code>EmailSendDefinition</code>](#EmailSendDefinition)  
**Returns**: <code>Promise</code> - Promise  

| Param | Type | Description |
| --- | --- | --- |
| metadataItem | <code>TYPE.MetadataTypeItem</code> | a single item |

<a name="EmailSendDefinition.deleteByKey"></a>

### EmailSendDefinition.deleteByKey(buObject, customerKey) ⇒ <code>Promise.&lt;boolean&gt;</code>
Delete a metadata item from the specified business unit

**Kind**: static method of [<code>EmailSendDefinition</code>](#EmailSendDefinition)  
**Returns**: <code>Promise.&lt;boolean&gt;</code> - deletion success status  

| Param | Type | Description |
| --- | --- | --- |
| buObject | <code>TYPE.BuObject</code> | references credentials |
| customerKey | <code>string</code> | Identifier of data extension |

<a name="EmailSendDefinition.preDeployTasks"></a>

### EmailSendDefinition.preDeployTasks(metadata) ⇒ <code>Promise.&lt;TYPE.MetadataTypeItem&gt;</code>
prepares a single item for deployment

**Kind**: static method of [<code>EmailSendDefinition</code>](#EmailSendDefinition)  
**Returns**: <code>Promise.&lt;TYPE.MetadataTypeItem&gt;</code> - Promise  

| Param | Type | Description |
| --- | --- | --- |
| metadata | <code>TYPE.MetadataTypeItem</code> | a single script activity definition |

<a name="EmailSendDefinition.postRetrieveTasks"></a>

### EmailSendDefinition.postRetrieveTasks(metadata) ⇒ <code>TYPE.MetadataTypeItem</code>
manages post retrieve steps

**Kind**: static method of [<code>EmailSendDefinition</code>](#EmailSendDefinition)  
**Returns**: <code>TYPE.MetadataTypeItem</code> - Array with one metadata object and one query string  

| Param | Type | Description |
| --- | --- | --- |
| metadata | <code>TYPE.MetadataTypeItem</code> | a single query |

<a name="EmailSendDefinition.parseMetadata"></a>

### EmailSendDefinition.parseMetadata(metadata) ⇒ <code>TYPE.MetadataTypeItem</code>
parses retrieved Metadata before saving

**Kind**: static method of [<code>EmailSendDefinition</code>](#EmailSendDefinition)  
**Returns**: <code>TYPE.MetadataTypeItem</code> - Array with one metadata object and one sql string  

| Param | Type | Description |
| --- | --- | --- |
| metadata | <code>TYPE.MetadataTypeItem</code> | a single query activity definition |

<a name="EventDefinition"></a>

## EventDefinition ⇐ [<code>MetadataType</code>](#MetadataType)
EventDefinition MetadataType

**Kind**: global class  
**Extends**: [<code>MetadataType</code>](#MetadataType)  

* [EventDefinition](#EventDefinition) ⇐ [<code>MetadataType</code>](#MetadataType)
    * [.retrieve(retrieveDir)](#EventDefinition.retrieve) ⇒ <code>Promise.&lt;TYPE.MetadataTypeMapObj&gt;</code>
    * [.retrieveForCache()](#EventDefinition.retrieveForCache) ⇒ <code>Promise.&lt;TYPE.MetadataTypeMapObj&gt;</code>
    * [.retrieveAsTemplate(templateDir, name, templateVariables)](#EventDefinition.retrieveAsTemplate) ⇒ <code>Promise.&lt;TYPE.MetadataTypeItemObj&gt;</code>
    * [.postRetrieveTasks(eventDef)](#EventDefinition.postRetrieveTasks) ⇒ <code>TYPE.MetadataTypeItem</code>
    * [.create(EventDefinition)](#EventDefinition.create) ⇒ <code>Promise</code>
    * [.update(metadataEntry)](#EventDefinition.update) ⇒ <code>Promise</code>
    * [.preDeployTasks(metadata)](#EventDefinition.preDeployTasks) ⇒ <code>TYPE.MetadataTypeItem</code>
    * [.parseMetadata(metadata)](#EventDefinition.parseMetadata) ⇒ <code>TYPE.MetadataTypeItem</code>

<a name="EventDefinition.retrieve"></a>

### EventDefinition.retrieve(retrieveDir) ⇒ <code>Promise.&lt;TYPE.MetadataTypeMapObj&gt;</code>
Retrieves Metadata of Event Definition.
Endpoint /interaction/v1/EventDefinitions return all Event Definitions with all details.
Currently it is not needed to loop over Imports with endpoint /interaction/v1/EventDefinitions/{id}

**Kind**: static method of [<code>EventDefinition</code>](#EventDefinition)  
**Returns**: <code>Promise.&lt;TYPE.MetadataTypeMapObj&gt;</code> - Promise of metadata  

| Param | Type | Description |
| --- | --- | --- |
| retrieveDir | <code>string</code> | Directory where retrieved metadata directory will be saved |

<a name="EventDefinition.retrieveForCache"></a>

### EventDefinition.retrieveForCache() ⇒ <code>Promise.&lt;TYPE.MetadataTypeMapObj&gt;</code>
Retrieves event definition metadata for caching

**Kind**: static method of [<code>EventDefinition</code>](#EventDefinition)  
**Returns**: <code>Promise.&lt;TYPE.MetadataTypeMapObj&gt;</code> - Promise of metadata  
<a name="EventDefinition.retrieveAsTemplate"></a>

### EventDefinition.retrieveAsTemplate(templateDir, name, templateVariables) ⇒ <code>Promise.&lt;TYPE.MetadataTypeItemObj&gt;</code>
Retrieve a specific Event Definition by Name

**Kind**: static method of [<code>EventDefinition</code>](#EventDefinition)  
**Returns**: <code>Promise.&lt;TYPE.MetadataTypeItemObj&gt;</code> - Promise of metadata  

| Param | Type | Description |
| --- | --- | --- |
| templateDir | <code>string</code> | Directory where retrieved metadata directory will be saved |
| name | <code>string</code> | name of the metadata file |
| templateVariables | <code>TYPE.TemplateMap</code> | variables to be replaced in the metadata |

<a name="EventDefinition.postRetrieveTasks"></a>

### EventDefinition.postRetrieveTasks(eventDef) ⇒ <code>TYPE.MetadataTypeItem</code>
manages post retrieve steps

**Kind**: static method of [<code>EventDefinition</code>](#EventDefinition)  
**Returns**: <code>TYPE.MetadataTypeItem</code> - metadata  

| Param | Type | Description |
| --- | --- | --- |
| eventDef | <code>TYPE.MetadataTypeItem</code> | a single item of Event Definition |

<a name="EventDefinition.create"></a>

### EventDefinition.create(EventDefinition) ⇒ <code>Promise</code>
Creates a single Event Definition

**Kind**: static method of [<code>EventDefinition</code>](#EventDefinition)  
**Returns**: <code>Promise</code> - Promise  

| Param | Type | Description |
| --- | --- | --- |
| EventDefinition | <code>TYPE.MetadataTypeItem</code> | a single Event Definition |

<a name="EventDefinition.update"></a>

### EventDefinition.update(metadataEntry) ⇒ <code>Promise</code>
Updates a single Event Definition (using PUT method since PATCH isn't supported)

**Kind**: static method of [<code>EventDefinition</code>](#EventDefinition)  
**Returns**: <code>Promise</code> - Promise  

| Param | Type | Description |
| --- | --- | --- |
| metadataEntry | <code>TYPE.MetadataTypeItem</code> | a single Event Definition |

<a name="EventDefinition.preDeployTasks"></a>

### EventDefinition.preDeployTasks(metadata) ⇒ <code>TYPE.MetadataTypeItem</code>
prepares an event definition for deployment

**Kind**: static method of [<code>EventDefinition</code>](#EventDefinition)  
**Returns**: <code>TYPE.MetadataTypeItem</code> - parsed version  

| Param | Type | Description |
| --- | --- | --- |
| metadata | <code>TYPE.MetadataTypeItem</code> | a single eventDefinition |

<a name="EventDefinition.parseMetadata"></a>

### EventDefinition.parseMetadata(metadata) ⇒ <code>TYPE.MetadataTypeItem</code>
parses retrieved Metadata before saving

**Kind**: static method of [<code>EventDefinition</code>](#EventDefinition)  
**Returns**: <code>TYPE.MetadataTypeItem</code> - parsed metadata  

| Param | Type | Description |
| --- | --- | --- |
| metadata | <code>TYPE.MetadataTypeItem</code> | a single event definition |

<a name="FileTransfer"></a>

## FileTransfer ⇐ [<code>MetadataType</code>](#MetadataType)
FileTransfer MetadataType

**Kind**: global class  
**Extends**: [<code>MetadataType</code>](#MetadataType)  

* [FileTransfer](#FileTransfer) ⇐ [<code>MetadataType</code>](#MetadataType)
    * [.retrieve(retrieveDir)](#FileTransfer.retrieve) ⇒ <code>Promise.&lt;TYPE.MetadataTypeMapObj&gt;</code>
    * [.retrieveForCache()](#FileTransfer.retrieveForCache) ⇒ <code>Promise.&lt;TYPE.MetadataTypeMapObj&gt;</code>
    * [.retrieveAsTemplate(templateDir, name, templateVariables)](#FileTransfer.retrieveAsTemplate) ⇒ <code>Promise.&lt;TYPE.MetadataTypeItemObj&gt;</code>
    * [.postRetrieveTasks(metadata)](#FileTransfer.postRetrieveTasks) ⇒ <code>Array.&lt;object&gt;</code>
    * [.create(fileTransfer)](#FileTransfer.create) ⇒ <code>Promise</code>
    * [.update(fileTransfer)](#FileTransfer.update) ⇒ <code>Promise</code>
    * [.preDeployTasks(metadata)](#FileTransfer.preDeployTasks) ⇒ <code>Promise</code>
    * [.parseMetadata(metadata)](#FileTransfer.parseMetadata) ⇒ <code>TYPE.MetadataTypeItem</code>

<a name="FileTransfer.retrieve"></a>

### FileTransfer.retrieve(retrieveDir) ⇒ <code>Promise.&lt;TYPE.MetadataTypeMapObj&gt;</code>
Retrieves Metadata of FileTransfer Activity.
Endpoint /automation/v1/filetransfers/ returns all File Transfers

**Kind**: static method of [<code>FileTransfer</code>](#FileTransfer)  
**Returns**: <code>Promise.&lt;TYPE.MetadataTypeMapObj&gt;</code> - Promise  

| Param | Type | Description |
| --- | --- | --- |
| retrieveDir | <code>string</code> | Directory where retrieved metadata directory will be saved |

<a name="FileTransfer.retrieveForCache"></a>

### FileTransfer.retrieveForCache() ⇒ <code>Promise.&lt;TYPE.MetadataTypeMapObj&gt;</code>
Retrieves Metadata of  FileTransfer Activity for caching

**Kind**: static method of [<code>FileTransfer</code>](#FileTransfer)  
**Returns**: <code>Promise.&lt;TYPE.MetadataTypeMapObj&gt;</code> - Promise  
<a name="FileTransfer.retrieveAsTemplate"></a>

### FileTransfer.retrieveAsTemplate(templateDir, name, templateVariables) ⇒ <code>Promise.&lt;TYPE.MetadataTypeItemObj&gt;</code>
Retrieve a specific File Transfer Definition by Name

**Kind**: static method of [<code>FileTransfer</code>](#FileTransfer)  
**Returns**: <code>Promise.&lt;TYPE.MetadataTypeItemObj&gt;</code> - Promise  

| Param | Type | Description |
| --- | --- | --- |
| templateDir | <code>string</code> | Directory where retrieved metadata directory will be saved |
| name | <code>string</code> | name of the metadata file |
| templateVariables | <code>TYPE.TemplateMap</code> | variables to be replaced in the metadata |

<a name="FileTransfer.postRetrieveTasks"></a>

### FileTransfer.postRetrieveTasks(metadata) ⇒ <code>Array.&lt;object&gt;</code>
manages post retrieve steps

**Kind**: static method of [<code>FileTransfer</code>](#FileTransfer)  
**Returns**: <code>Array.&lt;object&gt;</code> - metadata  

| Param | Type | Description |
| --- | --- | --- |
| metadata | <code>TYPE.MetadataTypeItem</code> | a single fileTransfer activity definition |

<a name="FileTransfer.create"></a>

### FileTransfer.create(fileTransfer) ⇒ <code>Promise</code>
Creates a single File Transfer

**Kind**: static method of [<code>FileTransfer</code>](#FileTransfer)  
**Returns**: <code>Promise</code> - Promise  

| Param | Type | Description |
| --- | --- | --- |
| fileTransfer | <code>TYPE.MetadataTypeItem</code> | a single File Transfer |

<a name="FileTransfer.update"></a>

### FileTransfer.update(fileTransfer) ⇒ <code>Promise</code>
Updates a single File Transfer

**Kind**: static method of [<code>FileTransfer</code>](#FileTransfer)  
**Returns**: <code>Promise</code> - Promise  

| Param | Type | Description |
| --- | --- | --- |
| fileTransfer | <code>TYPE.MetadataTypeItem</code> | a single File Transfer |

<a name="FileTransfer.preDeployTasks"></a>

### FileTransfer.preDeployTasks(metadata) ⇒ <code>Promise</code>
prepares a fileTransfer for deployment

**Kind**: static method of [<code>FileTransfer</code>](#FileTransfer)  
**Returns**: <code>Promise</code> - Promise  

| Param | Type | Description |
| --- | --- | --- |
| metadata | <code>TYPE.MetadataTypeItem</code> | a single fileTransfer activity definition |

<a name="FileTransfer.parseMetadata"></a>

### FileTransfer.parseMetadata(metadata) ⇒ <code>TYPE.MetadataTypeItem</code>
parses retrieved Metadata before saving

**Kind**: static method of [<code>FileTransfer</code>](#FileTransfer)  
**Returns**: <code>TYPE.MetadataTypeItem</code> - parsed metadata  

| Param | Type | Description |
| --- | --- | --- |
| metadata | <code>TYPE.MetadataTypeItem</code> | a single fileTransfer activity definition |

<a name="Filter"></a>

## Filter ⇐ [<code>MetadataType</code>](#MetadataType)
Filter MetadataType

**Kind**: global class  
**Extends**: [<code>MetadataType</code>](#MetadataType)  
<a name="Filter.retrieve"></a>

### Filter.retrieve(retrieveDir) ⇒ <code>Promise.&lt;TYPE.MetadataTypeMapObj&gt;</code>
Retrieves Metadata of Filter.
Endpoint /automation/v1/filters/ returns all Filters,
but only with some of the fields. So it is needed to loop over
Filters with the endpoint /automation/v1/filters/{id}

**Kind**: static method of [<code>Filter</code>](#Filter)  
**Returns**: <code>Promise.&lt;TYPE.MetadataTypeMapObj&gt;</code> - Promise  

| Param | Type | Description |
| --- | --- | --- |
| retrieveDir | <code>string</code> | Directory where retrieved metadata directory will be saved |

<a name="Folder"></a>

## Folder ⇐ [<code>MetadataType</code>](#MetadataType)
Folder MetadataType

**Kind**: global class  
**Extends**: [<code>MetadataType</code>](#MetadataType)  

* [Folder](#Folder) ⇐ [<code>MetadataType</code>](#MetadataType)
    * [.retrieve(retrieveDir, [additionalFields], buObject)](#Folder.retrieve) ⇒ <code>Promise</code>
    * [.retrieveForCache(buObject)](#Folder.retrieveForCache) ⇒ <code>Promise</code>
    * [.upsert(metadata)](#Folder.upsert) ⇒ <code>Promise.&lt;object&gt;</code>
    * [.create(metadataEntry)](#Folder.create) ⇒ <code>Promise</code>
    * [.update(metadataEntry)](#Folder.update) ⇒ <code>Promise</code>
    * [.preDeployTasks(metadata)](#Folder.preDeployTasks) ⇒ <code>Promise.&lt;TYPE.MetadataTypeItem&gt;</code>
    * [.getJsonFromFS(dir, [listBadKeys])](#Folder.getJsonFromFS) ⇒ <code>TYPE.MetadataTypeMap</code>
    * [.retrieveHelper([additionalFields], [queryAllAccounts])](#Folder.retrieveHelper) ⇒ <code>Promise.&lt;object&gt;</code>
    * [.postRetrieveTasks(metadata)](#Folder.postRetrieveTasks) ⇒ <code>TYPE.MetadataTypeItem</code>
    * [.saveResults(results, retrieveDir, mid)](#Folder.saveResults) ⇒ <code>Promise.&lt;object&gt;</code>

<a name="Folder.retrieve"></a>

### Folder.retrieve(retrieveDir, [additionalFields], buObject) ⇒ <code>Promise</code>
Retrieves metadata of metadata type into local filesystem. executes callback with retrieved metadata

**Kind**: static method of [<code>Folder</code>](#Folder)  
**Returns**: <code>Promise</code> - Promise  

| Param | Type | Description |
| --- | --- | --- |
| retrieveDir | <code>string</code> | Directory where retrieved metadata directory will be saved |
| [additionalFields] | <code>Array.&lt;string&gt;</code> | Returns specified fields even if their retrieve definition is not set to true |
| buObject | <code>TYPE.BuObject</code> | properties for auth |

<a name="Folder.retrieveForCache"></a>

### Folder.retrieveForCache(buObject) ⇒ <code>Promise</code>
Retrieves folder metadata for caching

**Kind**: static method of [<code>Folder</code>](#Folder)  
**Returns**: <code>Promise</code> - Promise  

| Param | Type | Description |
| --- | --- | --- |
| buObject | <code>TYPE.BuObject</code> | properties for auth |

<a name="Folder.upsert"></a>

### Folder.upsert(metadata) ⇒ <code>Promise.&lt;object&gt;</code>
Folder upsert (copied from Metadata Upsert), after retrieving from target
and comparing to check if create or update operation is needed.
Copied due to having a dependency on itself, meaning the created need to be serial

**Kind**: static method of [<code>Folder</code>](#Folder)  
**Returns**: <code>Promise.&lt;object&gt;</code> - Promise of saved metadata  

| Param | Type | Description |
| --- | --- | --- |
| metadata | <code>TYPE.MetadataTypeMap</code> | metadata mapped by their keyField |

<a name="Folder.create"></a>

### Folder.create(metadataEntry) ⇒ <code>Promise</code>
creates a folder based on metatadata

**Kind**: static method of [<code>Folder</code>](#Folder)  
**Returns**: <code>Promise</code> - Promise  

| Param | Type | Description |
| --- | --- | --- |
| metadataEntry | <code>TYPE.MetadataTypeItem</code> | metadata of the folder |

<a name="Folder.update"></a>

### Folder.update(metadataEntry) ⇒ <code>Promise</code>
Updates a single Folder.

**Kind**: static method of [<code>Folder</code>](#Folder)  
**Returns**: <code>Promise</code> - Promise  

| Param | Type | Description |
| --- | --- | --- |
| metadataEntry | <code>TYPE.MetadataTypeItem</code> | single metadata entry |

<a name="Folder.preDeployTasks"></a>

### Folder.preDeployTasks(metadata) ⇒ <code>Promise.&lt;TYPE.MetadataTypeItem&gt;</code>
prepares a folder for deployment

**Kind**: static method of [<code>Folder</code>](#Folder)  
**Returns**: <code>Promise.&lt;TYPE.MetadataTypeItem&gt;</code> - Promise of parsed folder metadata  

| Param | Type | Description |
| --- | --- | --- |
| metadata | <code>TYPE.MetadataTypeItem</code> | a single folder definition |

<a name="Folder.getJsonFromFS"></a>

### Folder.getJsonFromFS(dir, [listBadKeys]) ⇒ <code>TYPE.MetadataTypeMap</code>
Returns file contents mapped to their filename without '.json' ending

**Kind**: static method of [<code>Folder</code>](#Folder)  
**Returns**: <code>TYPE.MetadataTypeMap</code> - fileName => fileContent map  

| Param | Type | Default | Description |
| --- | --- | --- | --- |
| dir | <code>string</code> |  | directory that contains '.json' files to be read |
| [listBadKeys] | <code>boolean</code> | <code>false</code> | do not print errors, used for badKeys() |

<a name="Folder.retrieveHelper"></a>

### Folder.retrieveHelper([additionalFields], [queryAllAccounts]) ⇒ <code>Promise.&lt;object&gt;</code>
Helper to retrieve the folders as promise

**Kind**: static method of [<code>Folder</code>](#Folder)  
**Returns**: <code>Promise.&lt;object&gt;</code> - soap object  

| Param | Type | Description |
| --- | --- | --- |
| [additionalFields] | <code>Array.&lt;string&gt;</code> | Returns specified fields even if their retrieve definition is not set to true |
| [queryAllAccounts] | <code>boolean</code> | which queryAllAccounts setting to use |

<a name="Folder.postRetrieveTasks"></a>

### Folder.postRetrieveTasks(metadata) ⇒ <code>TYPE.MetadataTypeItem</code>
Gets executed after retreive of metadata type

**Kind**: static method of [<code>Folder</code>](#Folder)  
**Returns**: <code>TYPE.MetadataTypeItem</code> - cloned metadata  

| Param | Type | Description |
| --- | --- | --- |
| metadata | <code>TYPE.MetadataTypeItem</code> | metadata mapped by their keyField |

<a name="Folder.saveResults"></a>

### Folder.saveResults(results, retrieveDir, mid) ⇒ <code>Promise.&lt;object&gt;</code>
Helper for writing Metadata to disk, used for Retrieve and deploy

**Kind**: static method of [<code>Folder</code>](#Folder)  
**Returns**: <code>Promise.&lt;object&gt;</code> - Promise of saved metadata  

| Param | Type | Description |
| --- | --- | --- |
| results | <code>object</code> | metadata results from deploy |
| retrieveDir | <code>string</code> | directory where metadata should be stored after deploy/retrieve |
| mid | <code>number</code> | current mid for this credential / business unit |

<a name="FtpLocation"></a>

## FtpLocation ⇐ [<code>MetadataType</code>](#MetadataType)
ImportFile MetadataType

**Kind**: global class  
**Extends**: [<code>MetadataType</code>](#MetadataType)  

* [FtpLocation](#FtpLocation) ⇐ [<code>MetadataType</code>](#MetadataType)
    * [.retrieve(retrieveDir)](#FtpLocation.retrieve) ⇒ <code>Promise.&lt;TYPE.MetadataTypeMapObj&gt;</code>
    * [.retrieveForCache()](#FtpLocation.retrieveForCache) ⇒ <code>Promise.&lt;TYPE.MetadataTypeMapObj&gt;</code>

<a name="FtpLocation.retrieve"></a>

### FtpLocation.retrieve(retrieveDir) ⇒ <code>Promise.&lt;TYPE.MetadataTypeMapObj&gt;</code>
Retrieves Metadata of FtpLocation
Endpoint /automation/v1/ftplocations/ return all FtpLocations

**Kind**: static method of [<code>FtpLocation</code>](#FtpLocation)  
**Returns**: <code>Promise.&lt;TYPE.MetadataTypeMapObj&gt;</code> - Promise  

| Param | Type | Description |
| --- | --- | --- |
| retrieveDir | <code>string</code> | Directory where retrieved metadata directory will be saved |

<a name="FtpLocation.retrieveForCache"></a>

### FtpLocation.retrieveForCache() ⇒ <code>Promise.&lt;TYPE.MetadataTypeMapObj&gt;</code>
Retrieves folder metadata into local filesystem. Also creates a uniquePath attribute for each folder.

**Kind**: static method of [<code>FtpLocation</code>](#FtpLocation)  
**Returns**: <code>Promise.&lt;TYPE.MetadataTypeMapObj&gt;</code> - Promise  
<a name="ImportFile"></a>

## ImportFile ⇐ [<code>MetadataType</code>](#MetadataType)
ImportFile MetadataType

**Kind**: global class  
**Extends**: [<code>MetadataType</code>](#MetadataType)  

* [ImportFile](#ImportFile) ⇐ [<code>MetadataType</code>](#MetadataType)
    * [.retrieve(retrieveDir)](#ImportFile.retrieve) ⇒ <code>Promise.&lt;TYPE.MetadataTypeMapObj&gt;</code>
    * [.retrieveForCache()](#ImportFile.retrieveForCache) ⇒ <code>Promise.&lt;TYPE.MetadataTypeMapObj&gt;</code>
    * [.retrieveAsTemplate(templateDir, name, templateVariables)](#ImportFile.retrieveAsTemplate) ⇒ <code>Promise.&lt;TYPE.MetadataTypeItemObj&gt;</code>
    * [.postRetrieveTasks(importDef)](#ImportFile.postRetrieveTasks) ⇒ <code>TYPE.MetadataTypeItem</code>
    * [.create(importFile)](#ImportFile.create) ⇒ <code>Promise</code>
    * [.update(importFile)](#ImportFile.update) ⇒ <code>Promise</code>
    * [.preDeployTasks(metadata)](#ImportFile.preDeployTasks) ⇒ <code>Promise</code>
    * [.parseMetadata(metadata)](#ImportFile.parseMetadata) ⇒ <code>TYPE.MetadataTypeItem</code>

<a name="ImportFile.retrieve"></a>

### ImportFile.retrieve(retrieveDir) ⇒ <code>Promise.&lt;TYPE.MetadataTypeMapObj&gt;</code>
Retrieves Metadata of Import File.
Endpoint /automation/v1/imports/ return all Import Files with all details.
Currently it is not needed to loop over Imports with endpoint /automation/v1/imports/{id}

**Kind**: static method of [<code>ImportFile</code>](#ImportFile)  
**Returns**: <code>Promise.&lt;TYPE.MetadataTypeMapObj&gt;</code> - Promise  

| Param | Type | Description |
| --- | --- | --- |
| retrieveDir | <code>string</code> | Directory where retrieved metadata directory will be saved |

<a name="ImportFile.retrieveForCache"></a>

### ImportFile.retrieveForCache() ⇒ <code>Promise.&lt;TYPE.MetadataTypeMapObj&gt;</code>
Retrieves import definition metadata for caching

**Kind**: static method of [<code>ImportFile</code>](#ImportFile)  
**Returns**: <code>Promise.&lt;TYPE.MetadataTypeMapObj&gt;</code> - Promise  
<a name="ImportFile.retrieveAsTemplate"></a>

### ImportFile.retrieveAsTemplate(templateDir, name, templateVariables) ⇒ <code>Promise.&lt;TYPE.MetadataTypeItemObj&gt;</code>
Retrieve a specific Import Definition by Name

**Kind**: static method of [<code>ImportFile</code>](#ImportFile)  
**Returns**: <code>Promise.&lt;TYPE.MetadataTypeItemObj&gt;</code> - Promise  

| Param | Type | Description |
| --- | --- | --- |
| templateDir | <code>string</code> | Directory where retrieved metadata directory will be saved |
| name | <code>string</code> | name of the metadata file |
| templateVariables | <code>TYPE.TemplateMap</code> | variables to be replaced in the metadata |

<a name="ImportFile.postRetrieveTasks"></a>

### ImportFile.postRetrieveTasks(importDef) ⇒ <code>TYPE.MetadataTypeItem</code>
manages post retrieve steps

**Kind**: static method of [<code>ImportFile</code>](#ImportFile)  
**Returns**: <code>TYPE.MetadataTypeItem</code> - metadata  

| Param | Type | Description |
| --- | --- | --- |
| importDef | <code>TYPE.MetadataTypeItem</code> | a single importDef |

<a name="ImportFile.create"></a>

### ImportFile.create(importFile) ⇒ <code>Promise</code>
Creates a single Import File

**Kind**: static method of [<code>ImportFile</code>](#ImportFile)  
**Returns**: <code>Promise</code> - Promise  

| Param | Type | Description |
| --- | --- | --- |
| importFile | <code>TYPE.MetadataTypeItem</code> | a single Import File |

<a name="ImportFile.update"></a>

### ImportFile.update(importFile) ⇒ <code>Promise</code>
Updates a single Import File

**Kind**: static method of [<code>ImportFile</code>](#ImportFile)  
**Returns**: <code>Promise</code> - Promise  

| Param | Type | Description |
| --- | --- | --- |
| importFile | <code>TYPE.MetadataTypeItem</code> | a single Import File |

<a name="ImportFile.preDeployTasks"></a>

### ImportFile.preDeployTasks(metadata) ⇒ <code>Promise</code>
prepares a import definition for deployment

**Kind**: static method of [<code>ImportFile</code>](#ImportFile)  
**Returns**: <code>Promise</code> - Promise  

| Param | Type | Description |
| --- | --- | --- |
| metadata | <code>TYPE.MetadataTypeItem</code> | a single importDef |

<a name="ImportFile.parseMetadata"></a>

### ImportFile.parseMetadata(metadata) ⇒ <code>TYPE.MetadataTypeItem</code>
parses retrieved Metadata before saving

**Kind**: static method of [<code>ImportFile</code>](#ImportFile)  
**Returns**: <code>TYPE.MetadataTypeItem</code> - parsed metadata definition  

| Param | Type | Description |
| --- | --- | --- |
| metadata | <code>TYPE.MetadataTypeItem</code> | a single import definition |

<a name="Interaction"></a>

## Interaction ⇐ [<code>MetadataType</code>](#MetadataType)
Script MetadataType

**Kind**: global class  
**Extends**: [<code>MetadataType</code>](#MetadataType)  
<a name="Interaction.retrieve"></a>

### Interaction.retrieve(retrieveDir) ⇒ <code>Promise.&lt;TYPE.MetadataTypeMapObj&gt;</code>
Retrieves Metadata of Interaction
Endpoint /interaction/v1/interactions?extras=all&pageSize=50000 return 50000 Scripts with all details.

**Kind**: static method of [<code>Interaction</code>](#Interaction)  
**Returns**: <code>Promise.&lt;TYPE.MetadataTypeMapObj&gt;</code> - Promise  

| Param | Type | Description |
| --- | --- | --- |
| retrieveDir | <code>string</code> | Directory where retrieved metadata directory will be saved |

<a name="List"></a>

## List ⇐ [<code>MetadataType</code>](#MetadataType)
List MetadataType

**Kind**: global class  
**Extends**: [<code>MetadataType</code>](#MetadataType)  

* [List](#List) ⇐ [<code>MetadataType</code>](#MetadataType)
    * [.retrieve(retrieveDir)](#List.retrieve) ⇒ <code>Promise.&lt;TYPE.MetadataTypeMapObj&gt;</code>
    * [.retrieveForCache()](#List.retrieveForCache) ⇒ <code>Promise.&lt;TYPE.MetadataTypeMapObj&gt;</code>
    * [.deleteByKey(buObject, customerKey)](#List.deleteByKey) ⇒ <code>Promise.&lt;boolean&gt;</code>
    * [.postRetrieveTasks(list)](#List.postRetrieveTasks) ⇒ <code>TYPE.MetadataTypeItem</code>
    * [.parseMetadata(metadata, [parseForCache])](#List.parseMetadata) ⇒ <code>TYPE.MetadataTypeItem</code>

<a name="List.retrieve"></a>

### List.retrieve(retrieveDir) ⇒ <code>Promise.&lt;TYPE.MetadataTypeMapObj&gt;</code>
Retrieves Metadata of Lists

**Kind**: static method of [<code>List</code>](#List)  
**Returns**: <code>Promise.&lt;TYPE.MetadataTypeMapObj&gt;</code> - Promise  

| Param | Type | Description |
| --- | --- | --- |
| retrieveDir | <code>string</code> | Directory where retrieved metadata directory will be saved |

<a name="List.retrieveForCache"></a>

### List.retrieveForCache() ⇒ <code>Promise.&lt;TYPE.MetadataTypeMapObj&gt;</code>
Gets metadata cache with limited fields and does not store value to disk

**Kind**: static method of [<code>List</code>](#List)  
**Returns**: <code>Promise.&lt;TYPE.MetadataTypeMapObj&gt;</code> - Promise of metadata  
<a name="List.deleteByKey"></a>

### List.deleteByKey(buObject, customerKey) ⇒ <code>Promise.&lt;boolean&gt;</code>
Delete a metadata item from the specified business unit

**Kind**: static method of [<code>List</code>](#List)  
**Returns**: <code>Promise.&lt;boolean&gt;</code> - deletion success status  

| Param | Type | Description |
| --- | --- | --- |
| buObject | <code>TYPE.BuObject</code> | references credentials |
| customerKey | <code>string</code> | Identifier of data extension |

<a name="List.postRetrieveTasks"></a>

### List.postRetrieveTasks(list) ⇒ <code>TYPE.MetadataTypeItem</code>
manages post retrieve steps

**Kind**: static method of [<code>List</code>](#List)  
**Returns**: <code>TYPE.MetadataTypeItem</code> - metadata  

| Param | Type | Description |
| --- | --- | --- |
| list | <code>TYPE.MetadataTypeItem</code> | a single list |

<a name="List.parseMetadata"></a>

### List.parseMetadata(metadata, [parseForCache]) ⇒ <code>TYPE.MetadataTypeItem</code>
parses retrieved Metadata before saving

**Kind**: static method of [<code>List</code>](#List)  
**Returns**: <code>TYPE.MetadataTypeItem</code> - Array with one metadata object and one sql string  

| Param | Type | Description |
| --- | --- | --- |
| metadata | <code>TYPE.MetadataTypeItem</code> | a single list definition |
| [parseForCache] | <code>boolean</code> | if set to true, the Category ID is kept |

<a name="MetadataType"></a>

## MetadataType
MetadataType class that gets extended by their specific metadata type class.
Provides default functionality that can be overwritten by child metadata type classes

**Kind**: global class  

* [MetadataType](#MetadataType)
    * [.client](#MetadataType.client) : <code>TYPE.SDK</code>
    * [.properties](#MetadataType.properties) : <code>object</code>
    * [.subType](#MetadataType.subType) : <code>string</code>
    * [.buObject](#MetadataType.buObject) : <code>TYPE.BuObject</code>
    * [.getJsonFromFS(dir, [listBadKeys])](#MetadataType.getJsonFromFS) ⇒ <code>TYPE.MetadataTypeMap</code>
    * [.getFieldNamesToRetrieve([additionalFields])](#MetadataType.getFieldNamesToRetrieve) ⇒ <code>Array.&lt;string&gt;</code>
    * [.deploy(metadata, deployDir, retrieveDir, buObject)](#MetadataType.deploy) ⇒ <code>Promise.&lt;object&gt;</code>
    * [.postDeployTasks(metadata, originalMetadata)](#MetadataType.postDeployTasks) ⇒ <code>void</code>
    * [.postRetrieveTasks(metadata, targetDir, [isTemplating])](#MetadataType.postRetrieveTasks) ⇒ <code>TYPE.MetadataTypeItem</code>
    * [.retrieve(retrieveDir, [additionalFields], buObject, [subType])](#MetadataType.retrieve) ⇒ <code>Promise.&lt;TYPE.MetadataTypeMapObj&gt;</code>
    * [.retrieveChangelog([buObject], [additionalFields], [subType])](#MetadataType.retrieveChangelog) ⇒ <code>Promise.&lt;TYPE.MetadataTypeMapObj&gt;</code>
    * [.retrieveForCache(buObject, [subType])](#MetadataType.retrieveForCache) ⇒ <code>Promise.&lt;TYPE.MetadataTypeMapObj&gt;</code>
    * [.retrieveAsTemplate(templateDir, name, templateVariables, [subType])](#MetadataType.retrieveAsTemplate) ⇒ <code>Promise.&lt;TYPE.MetadataTypeItemObj&gt;</code>
    * [.buildTemplate(retrieveDir, templateDir, key, templateVariables)](#MetadataType.buildTemplate) ⇒ <code>Promise.&lt;TYPE.MetadataTypeItemObj&gt;</code>
    * [.preDeployTasks(metadata, deployDir)](#MetadataType.preDeployTasks) ⇒ <code>Promise.&lt;TYPE.MetadataTypeItem&gt;</code>
    * [.create(metadata, deployDir)](#MetadataType.create) ⇒ <code>void</code>
    * [.update(metadata, [metadataBefore])](#MetadataType.update) ⇒ <code>void</code>
    * [.upsert(metadata, deployDir, [buObject])](#MetadataType.upsert) ⇒ <code>Promise.&lt;TYPE.MetadataTypeMap&gt;</code>
    * [.createREST(metadataEntry, uri)](#MetadataType.createREST) ⇒ <code>Promise</code>
    * [.createSOAP(metadataEntry, [overrideType], [handleOutside])](#MetadataType.createSOAP) ⇒ <code>Promise</code>
    * [.updateREST(metadataEntry, uri)](#MetadataType.updateREST) ⇒ <code>Promise</code>
    * [.updateSOAP(metadataEntry, [overrideType], [handleOutside])](#MetadataType.updateSOAP) ⇒ <code>Promise</code>
    * [.retrieveSOAP(retrieveDir, buObject, [requestParams], [additionalFields])](#MetadataType.retrieveSOAP) ⇒ <code>Promise.&lt;TYPE.MetadataTypeMapObj&gt;</code>
    * [.retrieveREST(retrieveDir, uri, [overrideType], [templateVariables])](#MetadataType.retrieveREST) ⇒ <code>Promise.&lt;{metadata: (TYPE.MetadataTypeMap\|TYPE.MetadataTypeItem), type: string}&gt;</code>
    * [.parseResponseBody(body)](#MetadataType.parseResponseBody) ⇒ <code>Promise.&lt;TYPE.MetadataTypeMap&gt;</code>
    * [.deleteFieldByDefinition(metadataEntry, fieldPath, definitionProperty, origin)](#MetadataType.deleteFieldByDefinition) ⇒ <code>void</code>
    * [.removeNotCreateableFields(metadataEntry)](#MetadataType.removeNotCreateableFields) ⇒ <code>void</code>
    * [.removeNotUpdateableFields(metadataEntry)](#MetadataType.removeNotUpdateableFields) ⇒ <code>void</code>
    * [.keepTemplateFields(metadataEntry)](#MetadataType.keepTemplateFields) ⇒ <code>void</code>
    * [.keepRetrieveFields(metadataEntry)](#MetadataType.keepRetrieveFields) ⇒ <code>void</code>
    * [.isFiltered(metadataEntry, [include])](#MetadataType.isFiltered) ⇒ <code>boolean</code>
    * [.isFilteredFolder(metadataEntry, [include])](#MetadataType.isFilteredFolder) ⇒ <code>boolean</code>
    * [.saveResults(results, retrieveDir, [overrideType], [templateVariables])](#MetadataType.saveResults) ⇒ <code>Promise.&lt;TYPE.MetadataTypeMap&gt;</code>
    * [.applyTemplateValues(code, templateVariables)](#MetadataType.applyTemplateValues) ⇒ <code>string</code>
    * [.applyTemplateNames(code, templateVariables)](#MetadataType.applyTemplateNames) ⇒ <code>string</code>
    * [.buildDefinitionForNested(templateDir, targetDir, metadata, variables, templateName)](#MetadataType.buildDefinitionForNested) ⇒ <code>Promise.&lt;Array.&lt;Array.&lt;string&gt;&gt;&gt;</code>
    * [.buildTemplateForNested(templateDir, targetDir, metadata, templateVariables, templateName)](#MetadataType.buildTemplateForNested) ⇒ <code>Promise.&lt;Array.&lt;Array.&lt;string&gt;&gt;&gt;</code>
    * [.findSubType(templateDir, templateName)](#MetadataType.findSubType) ⇒ <code>Promise.&lt;string&gt;</code>
    * [.readSecondaryFolder(templateDir, typeDirArr, templateName, fileName, ex)](#MetadataType.readSecondaryFolder) ⇒ <code>object</code>
    * [.buildDefinition(templateDir, targetDir, templateName, variables)](#MetadataType.buildDefinition) ⇒ <code>Promise.&lt;TYPE.MetadataTypeMapObj&gt;</code>
    * [.checkForErrors(ex)](#MetadataType.checkForErrors) ⇒ <code>string</code>
    * [.document([buObject], [metadata], [isDeploy])](#MetadataType.document) ⇒ <code>void</code>
    * [.deleteByKey(buObject, customerKey)](#MetadataType.deleteByKey) ⇒ <code>boolean</code>
    * [.postDeleteTasks(buObject, customerKey)](#MetadataType.postDeleteTasks) ⇒ <code>void</code>
    * [.deleteByKeySOAP(buObject, customerKey, [handleOutside])](#MetadataType.deleteByKeySOAP) ⇒ <code>boolean</code>
    * [.readBUMetadataForType(readDir, [listBadKeys], [buMetadata])](#MetadataType.readBUMetadataForType) ⇒ <code>object</code>
    * [.getFilesToCommit(keyArr)](#MetadataType.getFilesToCommit) ⇒ <code>Promise.&lt;Array.&lt;string&gt;&gt;</code>

<a name="MetadataType.client"></a>

### MetadataType.client : <code>TYPE.SDK</code>
**Kind**: static property of [<code>MetadataType</code>](#MetadataType)  
<a name="MetadataType.properties"></a>

### MetadataType.properties : <code>object</code>
**Kind**: static property of [<code>MetadataType</code>](#MetadataType)  
<a name="MetadataType.subType"></a>

### MetadataType.subType : <code>string</code>
**Kind**: static property of [<code>MetadataType</code>](#MetadataType)  
<a name="MetadataType.buObject"></a>

### MetadataType.buObject : <code>TYPE.BuObject</code>
**Kind**: static property of [<code>MetadataType</code>](#MetadataType)  
<a name="MetadataType.getJsonFromFS"></a>

### MetadataType.getJsonFromFS(dir, [listBadKeys]) ⇒ <code>TYPE.MetadataTypeMap</code>
Returns file contents mapped to their filename without '.json' ending

**Kind**: static method of [<code>MetadataType</code>](#MetadataType)  
**Returns**: <code>TYPE.MetadataTypeMap</code> - fileName => fileContent map  

| Param | Type | Default | Description |
| --- | --- | --- | --- |
| dir | <code>string</code> |  | directory that contains '.json' files to be read |
| [listBadKeys] | <code>boolean</code> | <code>false</code> | do not print errors, used for badKeys() |

<a name="MetadataType.getFieldNamesToRetrieve"></a>

### MetadataType.getFieldNamesToRetrieve([additionalFields]) ⇒ <code>Array.&lt;string&gt;</code>
Returns fieldnames of Metadata Type. 'this.definition.fields' variable only set in child classes.

**Kind**: static method of [<code>MetadataType</code>](#MetadataType)  
**Returns**: <code>Array.&lt;string&gt;</code> - Fieldnames  

| Param | Type | Description |
| --- | --- | --- |
| [additionalFields] | <code>Array.&lt;string&gt;</code> | Returns specified fields even if their retrieve definition is not set to true |

<a name="MetadataType.deploy"></a>

### MetadataType.deploy(metadata, deployDir, retrieveDir, buObject) ⇒ <code>Promise.&lt;object&gt;</code>
Deploys metadata

**Kind**: static method of [<code>MetadataType</code>](#MetadataType)  
**Returns**: <code>Promise.&lt;object&gt;</code> - Promise of keyField => metadata map  

| Param | Type | Description |
| --- | --- | --- |
| metadata | <code>TYPE.MetadataTypeMap</code> | metadata mapped by their keyField |
| deployDir | <code>string</code> | directory where deploy metadata are saved |
| retrieveDir | <code>string</code> | directory where metadata after deploy should be saved |
| buObject | <code>TYPE.BuObject</code> | properties for auth |

<a name="MetadataType.postDeployTasks"></a>

### MetadataType.postDeployTasks(metadata, originalMetadata) ⇒ <code>void</code>
Gets executed after deployment of metadata type

**Kind**: static method of [<code>MetadataType</code>](#MetadataType)  

| Param | Type | Description |
| --- | --- | --- |
| metadata | <code>TYPE.MetadataTypeMap</code> | metadata mapped by their keyField |
| originalMetadata | <code>TYPE.MetadataTypeMap</code> | metadata to be updated (contains additioanl fields) |

<a name="MetadataType.postRetrieveTasks"></a>

### MetadataType.postRetrieveTasks(metadata, targetDir, [isTemplating]) ⇒ <code>TYPE.MetadataTypeItem</code>
Gets executed after retreive of metadata type

**Kind**: static method of [<code>MetadataType</code>](#MetadataType)  
**Returns**: <code>TYPE.MetadataTypeItem</code> - cloned metadata  

| Param | Type | Description |
| --- | --- | --- |
| metadata | <code>TYPE.MetadataTypeItem</code> | a single item |
| targetDir | <code>string</code> | folder where retrieves should be saved |
| [isTemplating] | <code>boolean</code> | signals that we are retrieving templates |

<a name="MetadataType.retrieve"></a>

### MetadataType.retrieve(retrieveDir, [additionalFields], buObject, [subType]) ⇒ <code>Promise.&lt;TYPE.MetadataTypeMapObj&gt;</code>
Gets metadata from Marketing Cloud

**Kind**: static method of [<code>MetadataType</code>](#MetadataType)  
**Returns**: <code>Promise.&lt;TYPE.MetadataTypeMapObj&gt;</code> - metadata  

| Param | Type | Description |
| --- | --- | --- |
| retrieveDir | <code>string</code> | Directory where retrieved metadata directory will be saved |
| [additionalFields] | <code>Array.&lt;string&gt;</code> | Returns specified fields even if their retrieve definition is not set to true |
| buObject | <code>TYPE.BuObject</code> | properties for auth |
| [subType] | <code>string</code> | optionally limit to a single subtype |

<a name="MetadataType.retrieveChangelog"></a>

### MetadataType.retrieveChangelog([buObject], [additionalFields], [subType]) ⇒ <code>Promise.&lt;TYPE.MetadataTypeMapObj&gt;</code>
Gets metadata from Marketing Cloud

**Kind**: static method of [<code>MetadataType</code>](#MetadataType)  
**Returns**: <code>Promise.&lt;TYPE.MetadataTypeMapObj&gt;</code> - metadata  

| Param | Type | Description |
| --- | --- | --- |
| [buObject] | <code>TYPE.BuObject</code> | properties for auth |
| [additionalFields] | <code>Array.&lt;string&gt;</code> | Returns specified fields even if their retrieve definition is not set to true |
| [subType] | <code>string</code> | optionally limit to a single subtype |

<a name="MetadataType.retrieveForCache"></a>

### MetadataType.retrieveForCache(buObject, [subType]) ⇒ <code>Promise.&lt;TYPE.MetadataTypeMapObj&gt;</code>
Gets metadata cache with limited fields and does not store value to disk

**Kind**: static method of [<code>MetadataType</code>](#MetadataType)  
**Returns**: <code>Promise.&lt;TYPE.MetadataTypeMapObj&gt;</code> - metadata  

| Param | Type | Description |
| --- | --- | --- |
| buObject | <code>TYPE.BuObject</code> | properties for auth |
| [subType] | <code>string</code> | optionally limit to a single subtype |

<a name="MetadataType.retrieveAsTemplate"></a>

### MetadataType.retrieveAsTemplate(templateDir, name, templateVariables, [subType]) ⇒ <code>Promise.&lt;TYPE.MetadataTypeItemObj&gt;</code>
Gets metadata cache with limited fields and does not store value to disk

**Kind**: static method of [<code>MetadataType</code>](#MetadataType)  
**Returns**: <code>Promise.&lt;TYPE.MetadataTypeItemObj&gt;</code> - metadata  

| Param | Type | Description |
| --- | --- | --- |
| templateDir | <code>string</code> | Directory where retrieved metadata directory will be saved |
| name | <code>string</code> | name of the metadata file |
| templateVariables | <code>TYPE.TemplateMap</code> | variables to be replaced in the metadata |
| [subType] | <code>string</code> | optionally limit to a single subtype |

<a name="MetadataType.buildTemplate"></a>

### MetadataType.buildTemplate(retrieveDir, templateDir, key, templateVariables) ⇒ <code>Promise.&lt;TYPE.MetadataTypeItemObj&gt;</code>
Gets metadata cache with limited fields and does not store value to disk

**Kind**: static method of [<code>MetadataType</code>](#MetadataType)  
**Returns**: <code>Promise.&lt;TYPE.MetadataTypeItemObj&gt;</code> - single metadata  

| Param | Type | Description |
| --- | --- | --- |
| retrieveDir | <code>string</code> | Directory where retrieved metadata directory will be saved |
| templateDir | <code>string</code> | (List of) Directory where built definitions will be saved |
| key | <code>string</code> | name of the metadata file |
| templateVariables | <code>TYPE.TemplateMap</code> | variables to be replaced in the metadata |

<a name="MetadataType.preDeployTasks"></a>

### MetadataType.preDeployTasks(metadata, deployDir) ⇒ <code>Promise.&lt;TYPE.MetadataTypeItem&gt;</code>
Gets executed before deploying metadata

**Kind**: static method of [<code>MetadataType</code>](#MetadataType)  
**Returns**: <code>Promise.&lt;TYPE.MetadataTypeItem&gt;</code> - Promise of a single metadata item  

| Param | Type | Description |
| --- | --- | --- |
| metadata | <code>TYPE.MetadataTypeItem</code> | a single metadata item |
| deployDir | <code>string</code> | folder where files for deployment are stored |

<a name="MetadataType.create"></a>

### MetadataType.create(metadata, deployDir) ⇒ <code>void</code>
Abstract create method that needs to be implemented in child metadata type

**Kind**: static method of [<code>MetadataType</code>](#MetadataType)  

| Param | Type | Description |
| --- | --- | --- |
| metadata | <code>TYPE.MetadataTypeItem</code> | single metadata entry |
| deployDir | <code>string</code> | directory where deploy metadata are saved |

<a name="MetadataType.update"></a>

### MetadataType.update(metadata, [metadataBefore]) ⇒ <code>void</code>
Abstract update method that needs to be implemented in child metadata type

**Kind**: static method of [<code>MetadataType</code>](#MetadataType)  

| Param | Type | Description |
| --- | --- | --- |
| metadata | <code>TYPE.MetadataTypeItem</code> | single metadata entry |
| [metadataBefore] | <code>TYPE.MetadataTypeItem</code> | metadata mapped by their keyField |

<a name="MetadataType.upsert"></a>

### MetadataType.upsert(metadata, deployDir, [buObject]) ⇒ <code>Promise.&lt;TYPE.MetadataTypeMap&gt;</code>
MetadataType upsert, after retrieving from target and comparing to check if create or update operation is needed.

**Kind**: static method of [<code>MetadataType</code>](#MetadataType)  
**Returns**: <code>Promise.&lt;TYPE.MetadataTypeMap&gt;</code> - keyField => metadata map  

| Param | Type | Description |
| --- | --- | --- |
| metadata | <code>TYPE.MetadataTypeMap</code> | metadata mapped by their keyField |
| deployDir | <code>string</code> | directory where deploy metadata are saved |
| [buObject] | <code>TYPE.BuObject</code> | properties for auth |

<a name="MetadataType.createREST"></a>

### MetadataType.createREST(metadataEntry, uri) ⇒ <code>Promise</code>
Creates a single metadata entry via REST

**Kind**: static method of [<code>MetadataType</code>](#MetadataType)  
**Returns**: <code>Promise</code> - Promise  

| Param | Type | Description |
| --- | --- | --- |
| metadataEntry | <code>TYPE.MetadataTypeItem</code> | a single metadata Entry |
| uri | <code>string</code> | rest endpoint for POST |

<a name="MetadataType.createSOAP"></a>

### MetadataType.createSOAP(metadataEntry, [overrideType], [handleOutside]) ⇒ <code>Promise</code>
Creates a single metadata entry via fuel-soap (generic lib not wrapper)

**Kind**: static method of [<code>MetadataType</code>](#MetadataType)  
**Returns**: <code>Promise</code> - Promise  

| Param | Type | Description |
| --- | --- | --- |
| metadataEntry | <code>TYPE.MetadataTypeItem</code> | single metadata entry |
| [overrideType] | <code>string</code> | can be used if the API type differs from the otherwise used type identifier |
| [handleOutside] | <code>boolean</code> | if the API reponse is irregular this allows you to handle it outside of this generic method |

<a name="MetadataType.updateREST"></a>

### MetadataType.updateREST(metadataEntry, uri) ⇒ <code>Promise</code>
Updates a single metadata entry via REST

**Kind**: static method of [<code>MetadataType</code>](#MetadataType)  
**Returns**: <code>Promise</code> - Promise  

| Param | Type | Description |
| --- | --- | --- |
| metadataEntry | <code>TYPE.MetadataTypeItem</code> | a single metadata Entry |
| uri | <code>string</code> | rest endpoint for PATCH |

<a name="MetadataType.updateSOAP"></a>

### MetadataType.updateSOAP(metadataEntry, [overrideType], [handleOutside]) ⇒ <code>Promise</code>
Updates a single metadata entry via fuel-soap (generic lib not wrapper)

**Kind**: static method of [<code>MetadataType</code>](#MetadataType)  
**Returns**: <code>Promise</code> - Promise  

| Param | Type | Description |
| --- | --- | --- |
| metadataEntry | <code>TYPE.MetadataTypeItem</code> | single metadata entry |
| [overrideType] | <code>string</code> | can be used if the API type differs from the otherwise used type identifier |
| [handleOutside] | <code>boolean</code> | if the API reponse is irregular this allows you to handle it outside of this generic method |

<a name="MetadataType.retrieveSOAP"></a>

### MetadataType.retrieveSOAP(retrieveDir, buObject, [requestParams], [additionalFields]) ⇒ <code>Promise.&lt;TYPE.MetadataTypeMapObj&gt;</code>
Retrieves SOAP via generic fuel-soap wrapper based metadata of metadata type into local filesystem. executes callback with retrieved metadata

**Kind**: static method of [<code>MetadataType</code>](#MetadataType)  
**Returns**: <code>Promise.&lt;TYPE.MetadataTypeMapObj&gt;</code> - Promise of item map  

| Param | Type | Description |
| --- | --- | --- |
| retrieveDir | <code>string</code> | Directory where retrieved metadata directory will be saved |
| buObject | <code>TYPE.BuObject</code> | properties for auth |
| [requestParams] | <code>TYPE.SoapRequestParams</code> | required for the specific request (filter for example) |
| [additionalFields] | <code>Array.&lt;string&gt;</code> | Returns specified fields even if their retrieve definition is not set to true |

<a name="MetadataType.retrieveREST"></a>

### MetadataType.retrieveREST(retrieveDir, uri, [overrideType], [templateVariables]) ⇒ <code>Promise.&lt;{metadata: (TYPE.MetadataTypeMap\|TYPE.MetadataTypeItem), type: string}&gt;</code>
Retrieves Metadata for Rest Types

**Kind**: static method of [<code>MetadataType</code>](#MetadataType)  
**Returns**: <code>Promise.&lt;{metadata: (TYPE.MetadataTypeMap\|TYPE.MetadataTypeItem), type: string}&gt;</code> - Promise of item map (single item for templated result)  

| Param | Type | Description |
| --- | --- | --- |
| retrieveDir | <code>string</code> | Directory where retrieved metadata directory will be saved |
| uri | <code>string</code> | rest endpoint for GET |
| [overrideType] | <code>string</code> | force a metadata type (mainly used for Folders) |
| [templateVariables] | <code>TYPE.TemplateMap</code> | variables to be replaced in the metadata |

<a name="MetadataType.parseResponseBody"></a>

### MetadataType.parseResponseBody(body) ⇒ <code>Promise.&lt;TYPE.MetadataTypeMap&gt;</code>
Builds map of metadata entries mapped to their keyfields

**Kind**: static method of [<code>MetadataType</code>](#MetadataType)  
**Returns**: <code>Promise.&lt;TYPE.MetadataTypeMap&gt;</code> - keyField => metadata map  

| Param | Type | Description |
| --- | --- | --- |
| body | <code>object</code> | json of response body |

<a name="MetadataType.deleteFieldByDefinition"></a>

### MetadataType.deleteFieldByDefinition(metadataEntry, fieldPath, definitionProperty, origin) ⇒ <code>void</code>
Deletes a field in a metadata entry if the selected definition property equals false.

**Kind**: static method of [<code>MetadataType</code>](#MetadataType)  

| Param | Type | Description |
| --- | --- | --- |
| metadataEntry | <code>TYPE.MetadataTypeItem</code> | One entry of a metadataType |
| fieldPath | <code>string</code> | field path to be checked if it conforms to the definition (dot seperated if nested): 'fuu.bar' |
| definitionProperty | <code>&#x27;isCreateable&#x27;</code> \| <code>&#x27;isUpdateable&#x27;</code> \| <code>&#x27;retrieving&#x27;</code> \| <code>&#x27;templating&#x27;</code> | delete field if definitionProperty equals false for specified field. Options: [isCreateable | isUpdateable] |
| origin | <code>string</code> | string of parent object, required when using arrays as these are parsed slightly differently. |

**Example**  
```js
Removes field (or nested fields childs) that are not updateable
deleteFieldByDefinition(metadataEntry, 'CustomerKey', 'isUpdateable');
```
<a name="MetadataType.removeNotCreateableFields"></a>

### MetadataType.removeNotCreateableFields(metadataEntry) ⇒ <code>void</code>
Remove fields from metadata entry that are not createable

**Kind**: static method of [<code>MetadataType</code>](#MetadataType)  

| Param | Type | Description |
| --- | --- | --- |
| metadataEntry | <code>TYPE.MetadataTypeItem</code> | metadata entry |

<a name="MetadataType.removeNotUpdateableFields"></a>

### MetadataType.removeNotUpdateableFields(metadataEntry) ⇒ <code>void</code>
Remove fields from metadata entry that are not updateable

**Kind**: static method of [<code>MetadataType</code>](#MetadataType)  

| Param | Type | Description |
| --- | --- | --- |
| metadataEntry | <code>TYPE.MetadataTypeItem</code> | metadata entry |

<a name="MetadataType.keepTemplateFields"></a>

### MetadataType.keepTemplateFields(metadataEntry) ⇒ <code>void</code>
Remove fields from metadata entry that are not needed in the template

**Kind**: static method of [<code>MetadataType</code>](#MetadataType)  

| Param | Type | Description |
| --- | --- | --- |
| metadataEntry | <code>TYPE.MetadataTypeItem</code> | metadata entry |

<a name="MetadataType.keepRetrieveFields"></a>

### MetadataType.keepRetrieveFields(metadataEntry) ⇒ <code>void</code>
Remove fields from metadata entry that are not needed in the stored metadata

**Kind**: static method of [<code>MetadataType</code>](#MetadataType)  

| Param | Type | Description |
| --- | --- | --- |
| metadataEntry | <code>TYPE.MetadataTypeItem</code> | metadata entry |

<a name="MetadataType.isFiltered"></a>

### MetadataType.isFiltered(metadataEntry, [include]) ⇒ <code>boolean</code>
checks if the current metadata entry should be saved on retrieve or not

**Kind**: static method of [<code>MetadataType</code>](#MetadataType)  
**Returns**: <code>boolean</code> - true: skip saving == filtered; false: continue with saving  

| Param | Type | Default | Description |
| --- | --- | --- | --- |
| metadataEntry | <code>TYPE.MetadataTypeItem</code> |  | metadata entry |
| [include] | <code>boolean</code> | <code>false</code> | true: use definition.include / options.include; false=exclude: use definition.filter / options.exclude |

<a name="MetadataType.isFilteredFolder"></a>

### MetadataType.isFilteredFolder(metadataEntry, [include]) ⇒ <code>boolean</code>
optionally filter by what folder something is in

**Kind**: static method of [<code>MetadataType</code>](#MetadataType)  
**Returns**: <code>boolean</code> - true: filtered == do NOT save; false: not filtered == do save  

| Param | Type | Default | Description |
| --- | --- | --- | --- |
| metadataEntry | <code>object</code> |  | metadata entry |
| [include] | <code>boolean</code> | <code>false</code> | true: use definition.include / options.include; false=exclude: use definition.filter / options.exclude |

<a name="MetadataType.saveResults"></a>

### MetadataType.saveResults(results, retrieveDir, [overrideType], [templateVariables]) ⇒ <code>Promise.&lt;TYPE.MetadataTypeMap&gt;</code>
Helper for writing Metadata to disk, used for Retrieve and deploy

**Kind**: static method of [<code>MetadataType</code>](#MetadataType)  
**Returns**: <code>Promise.&lt;TYPE.MetadataTypeMap&gt;</code> - Promise of saved metadata  

| Param | Type | Description |
| --- | --- | --- |
| results | <code>TYPE.MetadataTypeMap</code> | metadata results from deploy |
| retrieveDir | <code>string</code> | directory where metadata should be stored after deploy/retrieve |
| [overrideType] | <code>string</code> | for use when there is a subtype (such as folder-queries) |
| [templateVariables] | <code>TYPE.TemplateMap</code> | variables to be replaced in the metadata |

<a name="MetadataType.applyTemplateValues"></a>

### MetadataType.applyTemplateValues(code, templateVariables) ⇒ <code>string</code>
helper for buildDefinitionForNested
searches extracted file for template variable names and applies the market values

**Kind**: static method of [<code>MetadataType</code>](#MetadataType)  
**Returns**: <code>string</code> - code with markets applied  

| Param | Type | Description |
| --- | --- | --- |
| code | <code>string</code> | code from extracted code |
| templateVariables | <code>TYPE.TemplateMap</code> | variables to be replaced in the metadata |

<a name="MetadataType.applyTemplateNames"></a>

### MetadataType.applyTemplateNames(code, templateVariables) ⇒ <code>string</code>
helper for buildTemplateForNested
searches extracted file for template variable values and applies the market variable names

**Kind**: static method of [<code>MetadataType</code>](#MetadataType)  
**Returns**: <code>string</code> - code with markets applied  

| Param | Type | Description |
| --- | --- | --- |
| code | <code>string</code> | code from extracted code |
| templateVariables | <code>TYPE.TemplateMap</code> | variables to be replaced in the metadata |

<a name="MetadataType.buildDefinitionForNested"></a>

### MetadataType.buildDefinitionForNested(templateDir, targetDir, metadata, variables, templateName) ⇒ <code>Promise.&lt;Array.&lt;Array.&lt;string&gt;&gt;&gt;</code>
helper for buildDefinition
handles extracted code if any are found for complex types (e.g script, asset, query)

**Kind**: static method of [<code>MetadataType</code>](#MetadataType)  
**Returns**: <code>Promise.&lt;Array.&lt;Array.&lt;string&gt;&gt;&gt;</code> - list of extracted files with path-parts provided as an array  

| Param | Type | Description |
| --- | --- | --- |
| templateDir | <code>string</code> | Directory where metadata templates are stored |
| targetDir | <code>string</code> | Directory where built definitions will be saved |
| metadata | <code>TYPE.MetadataTypeItem</code> | main JSON file that was read from file system |
| variables | <code>TYPE.TemplateMap</code> | variables to be replaced in the metadata |
| templateName | <code>string</code> | name of the template to be built |

<a name="MetadataType.buildTemplateForNested"></a>

### MetadataType.buildTemplateForNested(templateDir, targetDir, metadata, templateVariables, templateName) ⇒ <code>Promise.&lt;Array.&lt;Array.&lt;string&gt;&gt;&gt;</code>
helper for buildTemplate
handles extracted code if any are found for complex types

**Kind**: static method of [<code>MetadataType</code>](#MetadataType)  
**Returns**: <code>Promise.&lt;Array.&lt;Array.&lt;string&gt;&gt;&gt;</code> - list of extracted files with path-parts provided as an array  

| Param | Type | Description |
| --- | --- | --- |
| templateDir | <code>string</code> | Directory where metadata templates are stored |
| targetDir | <code>string</code> \| <code>Array.&lt;string&gt;</code> | (List of) Directory where built definitions will be saved |
| metadata | <code>TYPE.MetadataTypeItem</code> | main JSON file that was read from file system |
| templateVariables | <code>TYPE.TemplateMap</code> | variables to be replaced in the metadata |
| templateName | <code>string</code> | name of the template to be built |

<a name="MetadataType.findSubType"></a>

### MetadataType.findSubType(templateDir, templateName) ⇒ <code>Promise.&lt;string&gt;</code>
check template directory for complex types that open subfolders for their subtypes

**Kind**: static method of [<code>MetadataType</code>](#MetadataType)  
**Returns**: <code>Promise.&lt;string&gt;</code> - subtype name  

| Param | Type | Description |
| --- | --- | --- |
| templateDir | <code>string</code> | Directory where metadata templates are stored |
| templateName | <code>string</code> | name of the metadata file |

<a name="MetadataType.readSecondaryFolder"></a>

### MetadataType.readSecondaryFolder(templateDir, typeDirArr, templateName, fileName, ex) ⇒ <code>object</code>
optional method used for some types to try a different folder structure

**Kind**: static method of [<code>MetadataType</code>](#MetadataType)  
**Returns**: <code>object</code> - metadata  

| Param | Type | Description |
| --- | --- | --- |
| templateDir | <code>string</code> | Directory where metadata templates are stored |
| typeDirArr | <code>Array.&lt;string&gt;</code> | current subdir for this type |
| templateName | <code>string</code> | name of the metadata template |
| fileName | <code>string</code> | name of the metadata template file w/o extension |
| ex | <code>Error</code> | error from first attempt |

<a name="MetadataType.buildDefinition"></a>

### MetadataType.buildDefinition(templateDir, targetDir, templateName, variables) ⇒ <code>Promise.&lt;TYPE.MetadataTypeMapObj&gt;</code>
Builds definition based on template
NOTE: Most metadata files should use this generic method, unless custom
parsing is required (for example scripts & queries)

**Kind**: static method of [<code>MetadataType</code>](#MetadataType)  
**Returns**: <code>Promise.&lt;TYPE.MetadataTypeMapObj&gt;</code> - Promise of item map  

| Param | Type | Description |
| --- | --- | --- |
| templateDir | <code>string</code> | Directory where metadata templates are stored |
| targetDir | <code>string</code> \| <code>Array.&lt;string&gt;</code> | (List of) Directory where built definitions will be saved |
| templateName | <code>string</code> | name of the metadata file |
| variables | <code>TYPE.TemplateMap</code> | variables to be replaced in the metadata |

<a name="MetadataType.checkForErrors"></a>

### MetadataType.checkForErrors(ex) ⇒ <code>string</code>
Standardizes a check for multiple messages

**Kind**: static method of [<code>MetadataType</code>](#MetadataType)  
**Returns**: <code>string</code> - formatted Error Message  

| Param | Type | Description |
| --- | --- | --- |
| ex | <code>object</code> | response payload from REST API |

<a name="MetadataType.document"></a>

### MetadataType.document([buObject], [metadata], [isDeploy]) ⇒ <code>void</code>
Gets metadata cache with limited fields and does not store value to disk

**Kind**: static method of [<code>MetadataType</code>](#MetadataType)  

| Param | Type | Description |
| --- | --- | --- |
| [buObject] | <code>TYPE.BuObject</code> | properties for auth |
| [metadata] | <code>TYPE.MetadataTypeMap</code> | a list of type definitions |
| [isDeploy] | <code>boolean</code> | used to skip non-supported message during deploy |

<a name="MetadataType.deleteByKey"></a>

### MetadataType.deleteByKey(buObject, customerKey) ⇒ <code>boolean</code>
Delete a metadata item from the specified business unit

**Kind**: static method of [<code>MetadataType</code>](#MetadataType)  
**Returns**: <code>boolean</code> - deletion success status  

| Param | Type | Description |
| --- | --- | --- |
| buObject | <code>TYPE.BuObject</code> | references credentials |
| customerKey | <code>string</code> | Identifier of data extension |

<a name="MetadataType.postDeleteTasks"></a>

### MetadataType.postDeleteTasks(buObject, customerKey) ⇒ <code>void</code>
clean up after deleting a metadata item

**Kind**: static method of [<code>MetadataType</code>](#MetadataType)  
**Returns**: <code>void</code> - -  

| Param | Type | Description |
| --- | --- | --- |
| buObject | <code>TYPE.BuObject</code> | references credentials |
| customerKey | <code>string</code> | Identifier of metadata item |

<a name="MetadataType.deleteByKeySOAP"></a>

### MetadataType.deleteByKeySOAP(buObject, customerKey, [handleOutside]) ⇒ <code>boolean</code>
Delete a data extension from the specified business unit

**Kind**: static method of [<code>MetadataType</code>](#MetadataType)  
**Returns**: <code>boolean</code> - deletion success flag  

| Param | Type | Description |
| --- | --- | --- |
| buObject | <code>TYPE.BuObject</code> | references credentials |
| customerKey | <code>string</code> | Identifier of metadata |
| [handleOutside] | <code>boolean</code> | if the API reponse is irregular this allows you to handle it outside of this generic method |

<a name="MetadataType.readBUMetadataForType"></a>

### MetadataType.readBUMetadataForType(readDir, [listBadKeys], [buMetadata]) ⇒ <code>object</code>
Returns metadata of a business unit that is saved locally

**Kind**: static method of [<code>MetadataType</code>](#MetadataType)  
**Returns**: <code>object</code> - Metadata of BU in local directory  

| Param | Type | Default | Description |
| --- | --- | --- | --- |
| readDir | <code>string</code> |  | root directory of metadata. |
| [listBadKeys] | <code>boolean</code> | <code>false</code> | do not print errors, used for badKeys() |
| [buMetadata] | <code>object</code> |  | Metadata of BU in local directory |

<a name="MetadataType.getFilesToCommit"></a>

### MetadataType.getFilesToCommit(keyArr) ⇒ <code>Promise.&lt;Array.&lt;string&gt;&gt;</code>
should return only the json for all but asset, query and script that are saved as multiple files
additionally, the documentation for dataExtension and automation should be returned

**Kind**: static method of [<code>MetadataType</code>](#MetadataType)  
**Returns**: <code>Promise.&lt;Array.&lt;string&gt;&gt;</code> - list of all files that need to be committed in a flat array ['path/file1.ext', 'path/file2.ext']  

| Param | Type | Description |
| --- | --- | --- |
| keyArr | <code>Array.&lt;string&gt;</code> | customerkey of the metadata |

<a name="MobileCode"></a>

## MobileCode ⇐ [<code>MetadataType</code>](#MetadataType)
MobileCode MetadataType

**Kind**: global class  
**Extends**: [<code>MetadataType</code>](#MetadataType)  

* [MobileCode](#MobileCode) ⇐ [<code>MetadataType</code>](#MetadataType)
    * [.retrieve(retrieveDir)](#MobileCode.retrieve) ⇒ <code>Promise.&lt;TYPE.MetadataTypeMapObj&gt;</code>
    * [.retrieveForCache()](#MobileCode.retrieveForCache) ⇒ <code>Promise.&lt;TYPE.MetadataTypeMapObj&gt;</code>

<a name="MobileCode.retrieve"></a>

### MobileCode.retrieve(retrieveDir) ⇒ <code>Promise.&lt;TYPE.MetadataTypeMapObj&gt;</code>
Retrieves Metadata of Mobile Keywords
Endpoint /legacy/v1/beta/mobile/code/ return all Mobile Codes with all details.

**Kind**: static method of [<code>MobileCode</code>](#MobileCode)  
**Returns**: <code>Promise.&lt;TYPE.MetadataTypeMapObj&gt;</code> - Promise of metadata  

| Param | Type | Description |
| --- | --- | --- |
| retrieveDir | <code>string</code> | Directory where retrieved metadata directory will be saved |

<a name="MobileCode.retrieveForCache"></a>

### MobileCode.retrieveForCache() ⇒ <code>Promise.&lt;TYPE.MetadataTypeMapObj&gt;</code>
Retrieves event definition metadata for caching

**Kind**: static method of [<code>MobileCode</code>](#MobileCode)  
**Returns**: <code>Promise.&lt;TYPE.MetadataTypeMapObj&gt;</code> - Promise of metadata  
<a name="MobileKeyword"></a>

## MobileKeyword ⇐ [<code>MetadataType</code>](#MetadataType)
MobileKeyword MetadataType

**Kind**: global class  
**Extends**: [<code>MetadataType</code>](#MetadataType)  

* [MobileKeyword](#MobileKeyword) ⇐ [<code>MetadataType</code>](#MetadataType)
    * [.retrieve(retrieveDir)](#MobileKeyword.retrieve) ⇒ <code>Promise.&lt;TYPE.MetadataTypeMapObj&gt;</code>
    * [.retrieveForCache()](#MobileKeyword.retrieveForCache) ⇒ <code>Promise.&lt;TYPE.MetadataTypeMapObj&gt;</code>
    * [.retrieveAsTemplate(templateDir, name, templateVariables)](#MobileKeyword.retrieveAsTemplate) ⇒ <code>Promise.&lt;TYPE.MetadataTypeItemObj&gt;</code>
    * [.create(MobileKeyword)](#MobileKeyword.create) ⇒ <code>Promise</code>
    * [.preDeployTasks(metadata)](#MobileKeyword.preDeployTasks) ⇒ <code>TYPE.MetadataTypeItem</code>

<a name="MobileKeyword.retrieve"></a>

### MobileKeyword.retrieve(retrieveDir) ⇒ <code>Promise.&lt;TYPE.MetadataTypeMapObj&gt;</code>
Retrieves Metadata of Mobile Keywords
Endpoint /legacy/v1/beta/mobile/keyword/ return all Mobile Keywords with all details.

**Kind**: static method of [<code>MobileKeyword</code>](#MobileKeyword)  
**Returns**: <code>Promise.&lt;TYPE.MetadataTypeMapObj&gt;</code> - Promise of metadata  

| Param | Type | Description |
| --- | --- | --- |
| retrieveDir | <code>string</code> | Directory where retrieved metadata directory will be saved |

<a name="MobileKeyword.retrieveForCache"></a>

### MobileKeyword.retrieveForCache() ⇒ <code>Promise.&lt;TYPE.MetadataTypeMapObj&gt;</code>
Retrieves event definition metadata for caching

**Kind**: static method of [<code>MobileKeyword</code>](#MobileKeyword)  
**Returns**: <code>Promise.&lt;TYPE.MetadataTypeMapObj&gt;</code> - Promise of metadata  
<a name="MobileKeyword.retrieveAsTemplate"></a>

### MobileKeyword.retrieveAsTemplate(templateDir, name, templateVariables) ⇒ <code>Promise.&lt;TYPE.MetadataTypeItemObj&gt;</code>
Retrieve a specific keyword

**Kind**: static method of [<code>MobileKeyword</code>](#MobileKeyword)  
**Returns**: <code>Promise.&lt;TYPE.MetadataTypeItemObj&gt;</code> - Promise of metadata  

| Param | Type | Description |
| --- | --- | --- |
| templateDir | <code>string</code> | Directory where retrieved metadata directory will be saved |
| name | <code>string</code> | name of the metadata file |
| templateVariables | <code>TYPE.TemplateMap</code> | variables to be replaced in the metadata |

<a name="MobileKeyword.create"></a>

### MobileKeyword.create(MobileKeyword) ⇒ <code>Promise</code>
Creates a single Event Definition

**Kind**: static method of [<code>MobileKeyword</code>](#MobileKeyword)  
**Returns**: <code>Promise</code> - Promise  

| Param | Type | Description |
| --- | --- | --- |
| MobileKeyword | <code>TYPE.MetadataTypeItem</code> | a single Event Definition |

<a name="MobileKeyword.preDeployTasks"></a>

### MobileKeyword.preDeployTasks(metadata) ⇒ <code>TYPE.MetadataTypeItem</code>
prepares an event definition for deployment

**Kind**: static method of [<code>MobileKeyword</code>](#MobileKeyword)  
**Returns**: <code>TYPE.MetadataTypeItem</code> - Promise  

| Param | Type | Description |
| --- | --- | --- |
| metadata | <code>TYPE.MetadataTypeItem</code> | a single MobileKeyword |

<a name="Query"></a>

## Query ⇐ [<code>MetadataType</code>](#MetadataType)
Query MetadataType

**Kind**: global class  
**Extends**: [<code>MetadataType</code>](#MetadataType)  

* [Query](#Query) ⇐ [<code>MetadataType</code>](#MetadataType)
    * [.retrieve(retrieveDir)](#Query.retrieve) ⇒ <code>Promise.&lt;{metadata: TYPE.QueryMap, type: string}&gt;</code>
    * [.retrieveForCache()](#Query.retrieveForCache) ⇒ <code>Promise.&lt;{metadata: TYPE.QueryMap, type: string}&gt;</code>
    * [.retrieveAsTemplate(templateDir, name, templateVariables)](#Query.retrieveAsTemplate) ⇒ <code>Promise.&lt;{metadata: Query, type: string}&gt;</code>
    * [.postRetrieveTasks(metadata)](#Query.postRetrieveTasks) ⇒ <code>TYPE.CodeExtractItem</code>
    * [.create(query)](#Query.create) ⇒ <code>Promise</code>
    * [.update(query)](#Query.update) ⇒ <code>Promise</code>
    * [.preDeployTasks(metadata, deployDir)](#Query.preDeployTasks) ⇒ <code>Promise.&lt;TYPE.QueryItem&gt;</code>
    * [.applyTemplateValues(code, templateVariables)](#Query.applyTemplateValues) ⇒ <code>string</code>
    * [.buildDefinitionForNested(templateDir, targetDir, metadata, templateVariables, templateName)](#Query.buildDefinitionForNested) ⇒ <code>Promise.&lt;Array.&lt;Array.&lt;string&gt;&gt;&gt;</code>
    * [.buildTemplateForNested(templateDir, targetDir, metadata, templateVariables, templateName)](#Query.buildTemplateForNested) ⇒ <code>Promise.&lt;Array.&lt;Array.&lt;string&gt;&gt;&gt;</code>
    * [.parseMetadata(metadata)](#Query.parseMetadata) ⇒ <code>TYPE.CodeExtractItem</code>
    * [.getFilesToCommit(keyArr)](#Query.getFilesToCommit) ⇒ <code>Array.&lt;string&gt;</code>

<a name="Query.retrieve"></a>

### Query.retrieve(retrieveDir) ⇒ <code>Promise.&lt;{metadata: TYPE.QueryMap, type: string}&gt;</code>
Retrieves Metadata of queries

**Kind**: static method of [<code>Query</code>](#Query)  
**Returns**: <code>Promise.&lt;{metadata: TYPE.QueryMap, type: string}&gt;</code> - Promise of metadata  

| Param | Type | Description |
| --- | --- | --- |
| retrieveDir | <code>string</code> | Directory where retrieved metadata directory will be saved |

<a name="Query.retrieveForCache"></a>

### Query.retrieveForCache() ⇒ <code>Promise.&lt;{metadata: TYPE.QueryMap, type: string}&gt;</code>
Retrieves query metadata for caching

**Kind**: static method of [<code>Query</code>](#Query)  
**Returns**: <code>Promise.&lt;{metadata: TYPE.QueryMap, type: string}&gt;</code> - Promise of metadata  
<a name="Query.retrieveAsTemplate"></a>

### Query.retrieveAsTemplate(templateDir, name, templateVariables) ⇒ <code>Promise.&lt;{metadata: Query, type: string}&gt;</code>
Retrieve a specific Query by Name

**Kind**: static method of [<code>Query</code>](#Query)  
**Returns**: <code>Promise.&lt;{metadata: Query, type: string}&gt;</code> - Promise of metadata  

| Param | Type | Description |
| --- | --- | --- |
| templateDir | <code>string</code> | Directory where retrieved metadata directory will be saved |
| name | <code>string</code> | name of the metadata file |
| templateVariables | <code>TYPE.TemplateMap</code> | variables to be replaced in the metadata |

<a name="Query.postRetrieveTasks"></a>

### Query.postRetrieveTasks(metadata) ⇒ <code>TYPE.CodeExtractItem</code>
manages post retrieve steps

**Kind**: static method of [<code>Query</code>](#Query)  
**Returns**: <code>TYPE.CodeExtractItem</code> - Array with one metadata object and one query string  

| Param | Type | Description |
| --- | --- | --- |
| metadata | <code>TYPE.QueryItem</code> | a single query |

<a name="Query.create"></a>

### Query.create(query) ⇒ <code>Promise</code>
Creates a single query

**Kind**: static method of [<code>Query</code>](#Query)  
**Returns**: <code>Promise</code> - Promise  

| Param | Type | Description |
| --- | --- | --- |
| query | <code>TYPE.QueryItem</code> | a single query |

<a name="Query.update"></a>

### Query.update(query) ⇒ <code>Promise</code>
Updates a single query

**Kind**: static method of [<code>Query</code>](#Query)  
**Returns**: <code>Promise</code> - Promise  

| Param | Type | Description |
| --- | --- | --- |
| query | <code>TYPE.QueryItem</code> | a single query |

<a name="Query.preDeployTasks"></a>

### Query.preDeployTasks(metadata, deployDir) ⇒ <code>Promise.&lt;TYPE.QueryItem&gt;</code>
prepares a Query for deployment

**Kind**: static method of [<code>Query</code>](#Query)  
**Returns**: <code>Promise.&lt;TYPE.QueryItem&gt;</code> - Promise  

| Param | Type | Description |
| --- | --- | --- |
| metadata | <code>TYPE.QueryItem</code> | a single query activity |
| deployDir | <code>string</code> | directory of deploy files |

<a name="Query.applyTemplateValues"></a>

### Query.applyTemplateValues(code, templateVariables) ⇒ <code>string</code>
helper for buildDefinitionForNested
searches extracted SQL file for template variables and applies the market values

**Kind**: static method of [<code>Query</code>](#Query)  
**Returns**: <code>string</code> - code with markets applied  

| Param | Type | Description |
| --- | --- | --- |
| code | <code>string</code> | code from extracted code |
| templateVariables | <code>TYPE.TemplateMap</code> | variables to be replaced in the metadata |

<a name="Query.buildDefinitionForNested"></a>

### Query.buildDefinitionForNested(templateDir, targetDir, metadata, templateVariables, templateName) ⇒ <code>Promise.&lt;Array.&lt;Array.&lt;string&gt;&gt;&gt;</code>
helper for buildDefinition
handles extracted code if any are found for complex types

**Kind**: static method of [<code>Query</code>](#Query)  
**Returns**: <code>Promise.&lt;Array.&lt;Array.&lt;string&gt;&gt;&gt;</code> - list of extracted files with path-parts provided as an array  

| Param | Type | Description |
| --- | --- | --- |
| templateDir | <code>string</code> | Directory where metadata templates are stored |
| targetDir | <code>string</code> \| <code>Array.&lt;string&gt;</code> | (List of) Directory where built definitions will be saved |
| metadata | <code>TYPE.QueryItem</code> | main JSON file that was read from file system |
| templateVariables | <code>TYPE.TemplateMap</code> | variables to be replaced in the metadata |
| templateName | <code>string</code> | name of the template to be built |

<a name="Query.buildTemplateForNested"></a>

### Query.buildTemplateForNested(templateDir, targetDir, metadata, templateVariables, templateName) ⇒ <code>Promise.&lt;Array.&lt;Array.&lt;string&gt;&gt;&gt;</code>
helper for buildTemplate
handles extracted code if any are found for complex types

**Kind**: static method of [<code>Query</code>](#Query)  
**Returns**: <code>Promise.&lt;Array.&lt;Array.&lt;string&gt;&gt;&gt;</code> - list of extracted files with path-parts provided as an array  

| Param | Type | Description |
| --- | --- | --- |
| templateDir | <code>string</code> | Directory where metadata templates are stored |
| targetDir | <code>string</code> \| <code>Array.&lt;string&gt;</code> | (List of) Directory where built definitions will be saved |
| metadata | <code>TYPE.QueryItem</code> | main JSON file that was read from file system |
| templateVariables | <code>TYPE.TemplateMap</code> | variables to be replaced in the metadata |
| templateName | <code>string</code> | name of the template to be built |

**Example**  
```js
queries are saved as 1 json and 1 sql file. both files need to be run through templating
```
<a name="Query.parseMetadata"></a>

### Query.parseMetadata(metadata) ⇒ <code>TYPE.CodeExtractItem</code>
parses retrieved Metadata before saving

**Kind**: static method of [<code>Query</code>](#Query)  
**Returns**: <code>TYPE.CodeExtractItem</code> - a single item with code parts extracted  

| Param | Type | Description |
| --- | --- | --- |
| metadata | <code>TYPE.QueryItem</code> | a single query activity definition |

<a name="Query.getFilesToCommit"></a>

### Query.getFilesToCommit(keyArr) ⇒ <code>Array.&lt;string&gt;</code>
should return only the json for all but asset, query and script that are saved as multiple files
additionally, the documentation for dataExtension and automation should be returned

**Kind**: static method of [<code>Query</code>](#Query)  
**Returns**: <code>Array.&lt;string&gt;</code> - list of all files that need to be committed in a flat array ['path/file1.ext', 'path/file2.ext']  

| Param | Type | Description |
| --- | --- | --- |
| keyArr | <code>Array.&lt;string&gt;</code> | customerkey of the metadata |

<a name="Role"></a>

## Role ⇐ [<code>MetadataType</code>](#MetadataType)
ImportFile MetadataType

**Kind**: global class  
**Extends**: [<code>MetadataType</code>](#MetadataType)  

* [Role](#Role) ⇐ [<code>MetadataType</code>](#MetadataType)
    * [.retrieve(retrieveDir, _, buObject)](#Role.retrieve) ⇒ <code>Promise.&lt;TYPE.MetadataTypeMapObj&gt;</code>
    * [.preDeployTasks(metadata)](#Role.preDeployTasks) ⇒ <code>TYPE.MetadataTypeItem</code>
    * [.create(metadata)](#Role.create) ⇒ <code>Promise</code>
    * [.update(metadata)](#Role.update) ⇒ <code>Promise</code>
    * [.document(buObject, [metadata])](#Role.document) ⇒ <code>Promise.&lt;void&gt;</code>
    * [._traverseRoles(role, element, [permission], [isAllowed])](#Role._traverseRoles) ⇒ <code>void</code>

<a name="Role.retrieve"></a>

### Role.retrieve(retrieveDir, _, buObject) ⇒ <code>Promise.&lt;TYPE.MetadataTypeMapObj&gt;</code>
Gets metadata from Marketing Cloud

**Kind**: static method of [<code>Role</code>](#Role)  
**Returns**: <code>Promise.&lt;TYPE.MetadataTypeMapObj&gt;</code> - Metadata store object  

| Param | Type | Description |
| --- | --- | --- |
| retrieveDir | <code>string</code> | Directory where retrieved metadata directory will be saved |
| _ | <code>Array.&lt;string&gt;</code> | Returns specified fields even if their retrieve definition is not set to true |
| buObject | <code>TYPE.BuObject</code> | properties for auth |

<a name="Role.preDeployTasks"></a>

### Role.preDeployTasks(metadata) ⇒ <code>TYPE.MetadataTypeItem</code>
Gets executed before deploying metadata

**Kind**: static method of [<code>Role</code>](#Role)  
**Returns**: <code>TYPE.MetadataTypeItem</code> - Promise of a single metadata item  

| Param | Type | Description |
| --- | --- | --- |
| metadata | <code>TYPE.MetadataTypeItem</code> | a single metadata item |

<a name="Role.create"></a>

### Role.create(metadata) ⇒ <code>Promise</code>
Create a single Role.

**Kind**: static method of [<code>Role</code>](#Role)  
**Returns**: <code>Promise</code> - Promise  

| Param | Type | Description |
| --- | --- | --- |
| metadata | <code>TYPE.MetadataTypeItem</code> | single metadata entry |

<a name="Role.update"></a>

### Role.update(metadata) ⇒ <code>Promise</code>
Updates a single Role.

**Kind**: static method of [<code>Role</code>](#Role)  
**Returns**: <code>Promise</code> - Promise  

| Param | Type | Description |
| --- | --- | --- |
| metadata | <code>TYPE.MetadataTypeItem</code> | single metadata entry |

<a name="Role.document"></a>

### Role.document(buObject, [metadata]) ⇒ <code>Promise.&lt;void&gt;</code>
Creates markdown documentation of all roles

**Kind**: static method of [<code>Role</code>](#Role)  
**Returns**: <code>Promise.&lt;void&gt;</code> - -  

| Param | Type | Description |
| --- | --- | --- |
| buObject | <code>TYPE.BuObject</code> | properties for auth |
| [metadata] | <code>TYPE.MetadataTypeMap</code> | role definitions |

<a name="Role._traverseRoles"></a>

### Role.\_traverseRoles(role, element, [permission], [isAllowed]) ⇒ <code>void</code>
iterates through permissions to output proper row-names for nested permissionss

**Kind**: static method of [<code>Role</code>](#Role)  

| Param | Type | Description |
| --- | --- | --- |
| role | <code>string</code> | name of the user role |
| element | <code>object</code> | data of the permission |
| [permission] | <code>string</code> | name of the permission |
| [isAllowed] | <code>string</code> | "true" / "false" from the |

<a name="Script"></a>

## Script ⇐ [<code>MetadataType</code>](#MetadataType)
Script MetadataType

**Kind**: global class  
**Extends**: [<code>MetadataType</code>](#MetadataType)  

* [Script](#Script) ⇐ [<code>MetadataType</code>](#MetadataType)
    * [.retrieve(retrieveDir)](#Script.retrieve) ⇒ <code>Promise.&lt;{metadata: TYPE.ScriptMap, type: string}&gt;</code>
    * [.retrieveForCache()](#Script.retrieveForCache) ⇒ <code>Promise.&lt;{metadata: TYPE.ScriptMap, type: string}&gt;</code>
    * [.retrieveAsTemplate(templateDir, name, templateVariables)](#Script.retrieveAsTemplate) ⇒ <code>Promise.&lt;{metadata: TYPE.Script, type: string}&gt;</code>
    * [.postRetrieveTasks(metadata)](#Script.postRetrieveTasks) ⇒ <code>TYPE.CodeExtractItem</code>
    * [.update(script)](#Script.update) ⇒ <code>Promise</code>
    * [.create(script)](#Script.create) ⇒ <code>Promise</code>
    * [._mergeCode(metadata, deployDir, [templateName])](#Script._mergeCode) ⇒ <code>Promise.&lt;string&gt;</code>
    * [.preDeployTasks(metadata, dir)](#Script.preDeployTasks) ⇒ <code>TYPE.ScriptItem</code>
    * [.buildDefinitionForNested(templateDir, targetDir, metadata, templateVariables, templateName)](#Script.buildDefinitionForNested) ⇒ <code>Promise.&lt;Array.&lt;Array.&lt;string&gt;&gt;&gt;</code>
    * [.buildTemplateForNested(templateDir, targetDir, metadata, templateVariables, templateName)](#Script.buildTemplateForNested) ⇒ <code>Promise.&lt;Array.&lt;Array.&lt;string&gt;&gt;&gt;</code>
    * [._buildForNested(templateDir, targetDir, metadata, templateVariables, templateName, mode)](#Script._buildForNested) ⇒ <code>Promise.&lt;Array.&lt;Array.&lt;string&gt;&gt;&gt;</code>
    * [.parseMetadata(metadata)](#Script.parseMetadata) ⇒ <code>TYPE.CodeExtractItem</code>
    * [.getFilesToCommit(keyArr)](#Script.getFilesToCommit) ⇒ <code>Array.&lt;string&gt;</code>

<a name="Script.retrieve"></a>

### Script.retrieve(retrieveDir) ⇒ <code>Promise.&lt;{metadata: TYPE.ScriptMap, type: string}&gt;</code>
Retrieves Metadata of Script
Endpoint /automation/v1/scripts/ return all Scripts with all details.

**Kind**: static method of [<code>Script</code>](#Script)  
**Returns**: <code>Promise.&lt;{metadata: TYPE.ScriptMap, type: string}&gt;</code> - Promise  

| Param | Type | Description |
| --- | --- | --- |
| retrieveDir | <code>string</code> | Directory where retrieved metadata directory will be saved |

<a name="Script.retrieveForCache"></a>

### Script.retrieveForCache() ⇒ <code>Promise.&lt;{metadata: TYPE.ScriptMap, type: string}&gt;</code>
Retrieves script metadata for caching

**Kind**: static method of [<code>Script</code>](#Script)  
**Returns**: <code>Promise.&lt;{metadata: TYPE.ScriptMap, type: string}&gt;</code> - Promise  
<a name="Script.retrieveAsTemplate"></a>

### Script.retrieveAsTemplate(templateDir, name, templateVariables) ⇒ <code>Promise.&lt;{metadata: TYPE.Script, type: string}&gt;</code>
Retrieve a specific Script by Name

**Kind**: static method of [<code>Script</code>](#Script)  
**Returns**: <code>Promise.&lt;{metadata: TYPE.Script, type: string}&gt;</code> - Promise  

| Param | Type | Description |
| --- | --- | --- |
| templateDir | <code>string</code> | Directory where retrieved metadata directory will be saved |
| name | <code>string</code> | name of the metadata file |
| templateVariables | <code>TYPE.TemplateMap</code> | variables to be replaced in the metadata |

<a name="Script.postRetrieveTasks"></a>

### Script.postRetrieveTasks(metadata) ⇒ <code>TYPE.CodeExtractItem</code>
manages post retrieve steps

**Kind**: static method of [<code>Script</code>](#Script)  
**Returns**: <code>TYPE.CodeExtractItem</code> - Array with one metadata object and one ssjs string  

| Param | Type | Description |
| --- | --- | --- |
| metadata | <code>TYPE.ScriptItem</code> | a single script |

<a name="Script.update"></a>

### Script.update(script) ⇒ <code>Promise</code>
Updates a single Script

**Kind**: static method of [<code>Script</code>](#Script)  
**Returns**: <code>Promise</code> - Promise  

| Param | Type | Description |
| --- | --- | --- |
| script | <code>TYPE.MetadataTypeItem</code> | a single Script |

<a name="Script.create"></a>

### Script.create(script) ⇒ <code>Promise</code>
Creates a single Script

**Kind**: static method of [<code>Script</code>](#Script)  
**Returns**: <code>Promise</code> - Promise  

| Param | Type | Description |
| --- | --- | --- |
| script | <code>TYPE.MetadataTypeItem</code> | a single Script |

<a name="Script._mergeCode"></a>

### Script.\_mergeCode(metadata, deployDir, [templateName]) ⇒ <code>Promise.&lt;string&gt;</code>
helper for this.preDeployTasks() that loads extracted code content back into JSON

**Kind**: static method of [<code>Script</code>](#Script)  
**Returns**: <code>Promise.&lt;string&gt;</code> - content for metadata.script  

| Param | Type | Description |
| --- | --- | --- |
| metadata | <code>TYPE.ScriptItem</code> | a single asset definition |
| deployDir | <code>string</code> | directory of deploy files |
| [templateName] | <code>string</code> | name of the template used to built defintion (prior applying templating) |

<a name="Script.preDeployTasks"></a>

### Script.preDeployTasks(metadata, dir) ⇒ <code>TYPE.ScriptItem</code>
prepares a Script for deployment

**Kind**: static method of [<code>Script</code>](#Script)  
**Returns**: <code>TYPE.ScriptItem</code> - Promise  

| Param | Type | Description |
| --- | --- | --- |
| metadata | <code>TYPE.ScriptItem</code> | a single script activity definition |
| dir | <code>string</code> | directory of deploy files |

<a name="Script.buildDefinitionForNested"></a>

### Script.buildDefinitionForNested(templateDir, targetDir, metadata, templateVariables, templateName) ⇒ <code>Promise.&lt;Array.&lt;Array.&lt;string&gt;&gt;&gt;</code>
helper for buildDefinition
handles extracted code if any are found for complex types

**Kind**: static method of [<code>Script</code>](#Script)  
**Returns**: <code>Promise.&lt;Array.&lt;Array.&lt;string&gt;&gt;&gt;</code> - list of extracted files with path-parts provided as an array  

| Param | Type | Description |
| --- | --- | --- |
| templateDir | <code>string</code> | Directory where metadata templates are stored |
| targetDir | <code>string</code> \| <code>Array.&lt;string&gt;</code> | (List of) Directory where built definitions will be saved |
| metadata | <code>TYPE.ScriptItem</code> | main JSON file that was read from file system |
| templateVariables | <code>TYPE.TemplateMap</code> | variables to be replaced in the metadata |
| templateName | <code>string</code> | name of the template to be built |

<a name="Script.buildTemplateForNested"></a>

### Script.buildTemplateForNested(templateDir, targetDir, metadata, templateVariables, templateName) ⇒ <code>Promise.&lt;Array.&lt;Array.&lt;string&gt;&gt;&gt;</code>
helper for buildTemplate
handles extracted code if any are found for complex types

**Kind**: static method of [<code>Script</code>](#Script)  
**Returns**: <code>Promise.&lt;Array.&lt;Array.&lt;string&gt;&gt;&gt;</code> - list of extracted files with path-parts provided as an array  

| Param | Type | Description |
| --- | --- | --- |
| templateDir | <code>string</code> | Directory where metadata templates are stored |
| targetDir | <code>string</code> \| <code>Array.&lt;string&gt;</code> | (List of) Directory where built definitions will be saved |
| metadata | <code>TYPE.ScriptItem</code> | main JSON file that was read from file system |
| templateVariables | <code>TYPE.TemplateMap</code> | variables to be replaced in the metadata |
| templateName | <code>string</code> | name of the template to be built |

**Example**  
```js
scripts are saved as 1 json and 1 ssjs file. both files need to be run through templating
```
<a name="Script._buildForNested"></a>

### Script.\_buildForNested(templateDir, targetDir, metadata, templateVariables, templateName, mode) ⇒ <code>Promise.&lt;Array.&lt;Array.&lt;string&gt;&gt;&gt;</code>
helper for buildTemplateForNested / buildDefinitionForNested
handles extracted code if any are found for complex types

**Kind**: static method of [<code>Script</code>](#Script)  
**Returns**: <code>Promise.&lt;Array.&lt;Array.&lt;string&gt;&gt;&gt;</code> - list of extracted files with path-parts provided as an array  

| Param | Type | Description |
| --- | --- | --- |
| templateDir | <code>string</code> | Directory where metadata templates are stored |
| targetDir | <code>string</code> \| <code>Array.&lt;string&gt;</code> | (List of) Directory where built definitions will be saved |
| metadata | <code>TYPE.ScriptItem</code> | main JSON file that was read from file system |
| templateVariables | <code>TYPE.TemplateMap</code> | variables to be replaced in the metadata |
| templateName | <code>string</code> | name of the template to be built |
| mode | <code>&#x27;definition&#x27;</code> \| <code>&#x27;template&#x27;</code> | defines what we use this helper for |

<a name="Script.parseMetadata"></a>

### Script.parseMetadata(metadata) ⇒ <code>TYPE.CodeExtractItem</code>
Splits the script metadata into two parts and parses in a standard manner

**Kind**: static method of [<code>Script</code>](#Script)  
**Returns**: <code>TYPE.CodeExtractItem</code> - a single item with code parts extracted  

| Param | Type | Description |
| --- | --- | --- |
| metadata | <code>TYPE.ScriptItem</code> | a single script activity definition |

<a name="Script.getFilesToCommit"></a>

### Script.getFilesToCommit(keyArr) ⇒ <code>Array.&lt;string&gt;</code>
should return only the json for all but asset, query and script that are saved as multiple files
additionally, the documentation for dataExtension and automation should be returned

**Kind**: static method of [<code>Script</code>](#Script)  
**Returns**: <code>Array.&lt;string&gt;</code> - list of all files that need to be committed in a flat array ['path/file1.ext', 'path/file2.ext']  

| Param | Type | Description |
| --- | --- | --- |
| keyArr | <code>Array.&lt;string&gt;</code> | customerkey of the metadata |

<a name="SetDefinition"></a>

## SetDefinition ⇐ [<code>MetadataType</code>](#MetadataType)
SetDefinition MetadataType

**Kind**: global class  
**Extends**: [<code>MetadataType</code>](#MetadataType)  

* [SetDefinition](#SetDefinition) ⇐ [<code>MetadataType</code>](#MetadataType)
    * [.retrieve(retrieveDir)](#SetDefinition.retrieve) ⇒ <code>Promise.&lt;TYPE.MetadataTypeMapObj&gt;</code>
    * [.retrieveForCache()](#SetDefinition.retrieveForCache) ⇒ <code>Promise.&lt;TYPE.MetadataTypeMapObj&gt;</code>

<a name="SetDefinition.retrieve"></a>

### SetDefinition.retrieve(retrieveDir) ⇒ <code>Promise.&lt;TYPE.MetadataTypeMapObj&gt;</code>
Retrieves Metadata of schema set Definitions.

**Kind**: static method of [<code>SetDefinition</code>](#SetDefinition)  
**Returns**: <code>Promise.&lt;TYPE.MetadataTypeMapObj&gt;</code> - Promise  

| Param | Type | Description |
| --- | --- | --- |
| retrieveDir | <code>string</code> | Directory where retrieved metadata directory will be saved |

<a name="SetDefinition.retrieveForCache"></a>

### SetDefinition.retrieveForCache() ⇒ <code>Promise.&lt;TYPE.MetadataTypeMapObj&gt;</code>
Retrieves Metadata of schema set definitions for caching.

**Kind**: static method of [<code>SetDefinition</code>](#SetDefinition)  
**Returns**: <code>Promise.&lt;TYPE.MetadataTypeMapObj&gt;</code> - Promise  
<a name="TriggeredSendDefinition"></a>

## TriggeredSendDefinition ⇐ [<code>MetadataType</code>](#MetadataType)
MessageSendActivity MetadataType

**Kind**: global class  
**Extends**: [<code>MetadataType</code>](#MetadataType)  

* [TriggeredSendDefinition](#TriggeredSendDefinition) ⇐ [<code>MetadataType</code>](#MetadataType)
    * [.retrieve(retrieveDir)](#TriggeredSendDefinition.retrieve) ⇒ <code>Promise.&lt;TYPE.MetadataTypeMapObj&gt;</code>
    * [.create(metadata)](#TriggeredSendDefinition.create) ⇒ <code>Promise</code>
    * [.update(metadata)](#TriggeredSendDefinition.update) ⇒ <code>Promise</code>
    * [.deleteByKey(buObject, customerKey)](#TriggeredSendDefinition.deleteByKey) ⇒ <code>Promise.&lt;boolean&gt;</code>
    * [.postRetrieveTasks(metadata)](#TriggeredSendDefinition.postRetrieveTasks) ⇒ <code>TYPE.MetadataTypeItem</code>
    * [.parseMetadata(metadata)](#TriggeredSendDefinition.parseMetadata) ⇒ <code>TYPE.MetadataTypeItem</code>
    * [.preDeployTasks(metadata)](#TriggeredSendDefinition.preDeployTasks) ⇒ <code>TYPE.MetadataTypeItem</code>

<a name="TriggeredSendDefinition.retrieve"></a>

### TriggeredSendDefinition.retrieve(retrieveDir) ⇒ <code>Promise.&lt;TYPE.MetadataTypeMapObj&gt;</code>
Retrieves SOAP based metadata of metadata type into local filesystem. executes callback with retrieved metadata

**Kind**: static method of [<code>TriggeredSendDefinition</code>](#TriggeredSendDefinition)  
**Returns**: <code>Promise.&lt;TYPE.MetadataTypeMapObj&gt;</code> - Promise of metadata  

| Param | Type | Description |
| --- | --- | --- |
| retrieveDir | <code>string</code> | Directory where retrieved metadata directory will be saved |

<a name="TriggeredSendDefinition.create"></a>

### TriggeredSendDefinition.create(metadata) ⇒ <code>Promise</code>
Create a single TSD.

**Kind**: static method of [<code>TriggeredSendDefinition</code>](#TriggeredSendDefinition)  
**Returns**: <code>Promise</code> - Promise  

| Param | Type | Description |
| --- | --- | --- |
| metadata | <code>TYPE.MetadataTypeItem</code> | single metadata entry |

<a name="TriggeredSendDefinition.update"></a>

### TriggeredSendDefinition.update(metadata) ⇒ <code>Promise</code>
Updates a single TSD.

**Kind**: static method of [<code>TriggeredSendDefinition</code>](#TriggeredSendDefinition)  
**Returns**: <code>Promise</code> - Promise  

| Param | Type | Description |
| --- | --- | --- |
| metadata | <code>TYPE.MetadataTypeItem</code> | single metadata entry |

<a name="TriggeredSendDefinition.deleteByKey"></a>

### TriggeredSendDefinition.deleteByKey(buObject, customerKey) ⇒ <code>Promise.&lt;boolean&gt;</code>
Delete a metadata item from the specified business unit

**Kind**: static method of [<code>TriggeredSendDefinition</code>](#TriggeredSendDefinition)  
**Returns**: <code>Promise.&lt;boolean&gt;</code> - deletion success status  

| Param | Type | Description |
| --- | --- | --- |
| buObject | <code>TYPE.BuObject</code> | references credentials |
| customerKey | <code>string</code> | Identifier of data extension |

<a name="TriggeredSendDefinition.postRetrieveTasks"></a>

### TriggeredSendDefinition.postRetrieveTasks(metadata) ⇒ <code>TYPE.MetadataTypeItem</code>
manages post retrieve steps

**Kind**: static method of [<code>TriggeredSendDefinition</code>](#TriggeredSendDefinition)  
**Returns**: <code>TYPE.MetadataTypeItem</code> - Array with one metadata object and one query string  

| Param | Type | Description |
| --- | --- | --- |
| metadata | <code>TYPE.MetadataTypeItem</code> | a single query |

<a name="TriggeredSendDefinition.parseMetadata"></a>

### TriggeredSendDefinition.parseMetadata(metadata) ⇒ <code>TYPE.MetadataTypeItem</code>
parses retrieved Metadata before saving

**Kind**: static method of [<code>TriggeredSendDefinition</code>](#TriggeredSendDefinition)  
**Returns**: <code>TYPE.MetadataTypeItem</code> - Array with one metadata object and one sql string  

| Param | Type | Description |
| --- | --- | --- |
| metadata | <code>TYPE.MetadataTypeItem</code> | a single query activity definition |

<a name="TriggeredSendDefinition.preDeployTasks"></a>

### TriggeredSendDefinition.preDeployTasks(metadata) ⇒ <code>TYPE.MetadataTypeItem</code>
prepares a TSD for deployment

**Kind**: static method of [<code>TriggeredSendDefinition</code>](#TriggeredSendDefinition)  
**Returns**: <code>TYPE.MetadataTypeItem</code> - metadata object  

| Param | Type | Description |
| --- | --- | --- |
| metadata | <code>TYPE.MetadataTypeItem</code> | of a single TSD |

<a name="Retriever"></a>

## Retriever
Retrieves metadata from a business unit and saves it to the local filesystem.

**Kind**: global class  

* [Retriever](#Retriever)
    * [new Retriever(properties, buObject)](#new_Retriever_new)
    * [.retrieve(metadataTypes, [name], [templateVariables], [changelogOnly])](#Retriever+retrieve) ⇒ <code>Promise.&lt;TYPE.MultiMetadataTypeList&gt;</code>

<a name="new_Retriever_new"></a>

### new Retriever(properties, buObject)
Creates a Retriever, uses v2 auth if v2AuthOptions are passed.


| Param | Type | Description |
| --- | --- | --- |
| properties | <code>TYPE.Mcdevrc</code> | General configuration to be used in retrieve |
| buObject | <code>TYPE.BuObject</code> | properties for auth |

<a name="Retriever+retrieve"></a>

### retriever.retrieve(metadataTypes, [name], [templateVariables], [changelogOnly]) ⇒ <code>Promise.&lt;TYPE.MultiMetadataTypeList&gt;</code>
Retrieve metadata of specified types into local file system and Retriever.metadata

**Kind**: instance method of [<code>Retriever</code>](#Retriever)  
**Returns**: <code>Promise.&lt;TYPE.MultiMetadataTypeList&gt;</code> - Promise of a list of retrieved items grouped by type {automation:[...], query:[...]}  

| Param | Type | Description |
| --- | --- | --- |
| metadataTypes | <code>Array.&lt;string&gt;</code> | String list of metadata types to retrieve |
| [name] | <code>string</code> | name of Metadata to retrieve (in case of templating) |
| [templateVariables] | <code>TYPE.TemplateMap</code> | Object of values which can be replaced (in case of templating) |
| [changelogOnly] | <code>boolean</code> | skip saving, only create json in memory |

<a name="Util"></a>

## Util
CLI entry for SFMC DevTools

**Kind**: global constant  

* [Util](#Util)
<<<<<<< HEAD
    * [.skipInteraction](#Util.skipInteraction) : <code>TYPE.skipInteraction</code>
    * [.logger](#Util.logger)
=======
    * [.logger](#Util.logger) : <code>TYPE.Logger</code>
>>>>>>> c36c9fdc
    * [.filterObjByKeys(originalObj, [whitelistArr])](#Util.filterObjByKeys) ⇒ <code>Object.&lt;string, \*&gt;</code>
    * [.includesStartsWith(arr, search)](#Util.includesStartsWith) ⇒ <code>boolean</code>
    * [.includesStartsWithIndex(arr, search)](#Util.includesStartsWithIndex) ⇒ <code>number</code>
    * [.checkMarket(market, properties)](#Util.checkMarket) ⇒ <code>boolean</code>
    * [.verifyMarketList(mlName, properties)](#Util.verifyMarketList) ⇒ <code>void</code>
    * [.signalFatalError()](#Util.signalFatalError) ⇒ <code>void</code>
    * [.isTrue(attrValue)](#Util.isTrue) ⇒ <code>boolean</code>
    * [.isFalse(attrValue)](#Util.isFalse) ⇒ <code>boolean</code>
    * [._isValidType(selectedType)](#Util._isValidType) ⇒ <code>boolean</code>
    * [.getDefaultProperties()](#Util.getDefaultProperties) ⇒ <code>TYPE.Mcdevrc</code>
    * [.getRetrieveTypeChoices()](#Util.getRetrieveTypeChoices) ⇒ <code>Array.&lt;string&gt;</code>
    * [.checkProperties(properties, [silent])](#Util.checkProperties) ⇒ <code>Promise.&lt;(boolean\|Array.&lt;string&gt;)&gt;</code>
    * [.metadataLogger(level, type, method, payload, [source])](#Util.metadataLogger) ⇒ <code>void</code>
    * [.replaceByObject(str, obj)](#Util.replaceByObject) ⇒ <code>string</code> \| <code>object</code>
    * [.inverseGet(objs, val)](#Util.inverseGet) ⇒ <code>string</code>
    * [.getMetadataHierachy(metadataTypes)](#Util.getMetadataHierachy) ⇒ <code>Array.&lt;string&gt;</code>
    * [.resolveObjPath(path, obj)](#Util.resolveObjPath) ⇒ <code>any</code>
    * [.execSync(cmd, [args])](#Util.execSync) ⇒ <code>undefined</code>
    * [.templateSearchResult(results, keyToSearch, searchValue)](#Util.templateSearchResult) ⇒ <code>TYPE.MetadataTypeItem</code>
    * [.setLoggingLevel(argv)](#Util.setLoggingLevel) ⇒ <code>void</code>

<a name="Util.skipInteraction"></a>

### Util.skipInteraction : <code>TYPE.skipInteraction</code>
**Kind**: static property of [<code>Util</code>](#Util)  
<a name="Util.logger"></a>

### Util.logger : <code>TYPE.Logger</code>
Logger that creates timestamped log file in 'logs/' directory

**Kind**: static property of [<code>Util</code>](#Util)  
<a name="Util.filterObjByKeys"></a>

### Util.filterObjByKeys(originalObj, [whitelistArr]) ⇒ <code>Object.&lt;string, \*&gt;</code>
helper that allows filtering an object by its keys

**Kind**: static method of [<code>Util</code>](#Util)  
**Returns**: <code>Object.&lt;string, \*&gt;</code> - filtered object that only contains keys you provided  

| Param | Type | Description |
| --- | --- | --- |
| originalObj | <code>Object.&lt;string, \*&gt;</code> | object that you want to filter |
| [whitelistArr] | <code>Array.&lt;string&gt;</code> | positive filter. if not provided, returns originalObj without filter |

<a name="Util.includesStartsWith"></a>

### Util.includesStartsWith(arr, search) ⇒ <code>boolean</code>
extended Array.includes method that allows check if an array-element starts with a certain string

**Kind**: static method of [<code>Util</code>](#Util)  
**Returns**: <code>boolean</code> - found / not found  

| Param | Type | Description |
| --- | --- | --- |
| arr | <code>Array.&lt;string&gt;</code> | your array of strigns |
| search | <code>string</code> | the string you are looking for |

<a name="Util.includesStartsWithIndex"></a>

### Util.includesStartsWithIndex(arr, search) ⇒ <code>number</code>
extended Array.includes method that allows check if an array-element starts with a certain string

**Kind**: static method of [<code>Util</code>](#Util)  
**Returns**: <code>number</code> - array index 0..n or -1 of not found  

| Param | Type | Description |
| --- | --- | --- |
| arr | <code>Array.&lt;string&gt;</code> | your array of strigns |
| search | <code>string</code> | the string you are looking for |

<a name="Util.checkMarket"></a>

### Util.checkMarket(market, properties) ⇒ <code>boolean</code>
check if a market name exists in current mcdev config

**Kind**: static method of [<code>Util</code>](#Util)  
**Returns**: <code>boolean</code> - found market or not  

| Param | Type | Description |
| --- | --- | --- |
| market | <code>string</code> | market localizations |
| properties | <code>TYPE.Mcdevrc</code> | local mcdev config |

<a name="Util.verifyMarketList"></a>

### Util.verifyMarketList(mlName, properties) ⇒ <code>void</code>
ensure provided MarketList exists and it's content including markets and BUs checks out

**Kind**: static method of [<code>Util</code>](#Util)  
**Returns**: <code>void</code> - throws errors if problems were found  

| Param | Type | Description |
| --- | --- | --- |
| mlName | <code>string</code> | name of marketList |
| properties | <code>TYPE.Mcdevrc</code> | General configuration to be used in retrieve |

<a name="Util.signalFatalError"></a>

### Util.signalFatalError() ⇒ <code>void</code>
used to ensure the program tells surrounding software that an unrecoverable error occured

**Kind**: static method of [<code>Util</code>](#Util)  
<a name="Util.isTrue"></a>

### Util.isTrue(attrValue) ⇒ <code>boolean</code>
SFMC accepts multiple true values for Boolean attributes for which we are checking here

**Kind**: static method of [<code>Util</code>](#Util)  
**Returns**: <code>boolean</code> - attribute value == true ? true : false  

| Param | Type | Description |
| --- | --- | --- |
| attrValue | <code>\*</code> | value |

<a name="Util.isFalse"></a>

### Util.isFalse(attrValue) ⇒ <code>boolean</code>
SFMC accepts multiple false values for Boolean attributes for which we are checking here

**Kind**: static method of [<code>Util</code>](#Util)  
**Returns**: <code>boolean</code> - attribute value == false ? true : false  

| Param | Type | Description |
| --- | --- | --- |
| attrValue | <code>\*</code> | value |

<a name="Util._isValidType"></a>

### Util.\_isValidType(selectedType) ⇒ <code>boolean</code>
helper for retrieve, retrieveAsTemplate and deploy

**Kind**: static method of [<code>Util</code>](#Util)  
**Returns**: <code>boolean</code> - type ok or not  

| Param | Type | Description |
| --- | --- | --- |
| selectedType | <code>string</code> | type or type-subtype |

<a name="Util.getDefaultProperties"></a>

### Util.getDefaultProperties() ⇒ <code>TYPE.Mcdevrc</code>
defines how the properties.json should look like
used for creating a template and for checking if variables are set

**Kind**: static method of [<code>Util</code>](#Util)  
**Returns**: <code>TYPE.Mcdevrc</code> - default properties  
<a name="Util.getRetrieveTypeChoices"></a>

### Util.getRetrieveTypeChoices() ⇒ <code>Array.&lt;string&gt;</code>
helper for getDefaultProperties()

**Kind**: static method of [<code>Util</code>](#Util)  
**Returns**: <code>Array.&lt;string&gt;</code> - type choices  
<a name="Util.checkProperties"></a>

### Util.checkProperties(properties, [silent]) ⇒ <code>Promise.&lt;(boolean\|Array.&lt;string&gt;)&gt;</code>
check if the config file is correctly formatted and has values

**Kind**: static method of [<code>Util</code>](#Util)  
**Returns**: <code>Promise.&lt;(boolean\|Array.&lt;string&gt;)&gt;</code> - file structure ok OR list of fields to be fixed  

| Param | Type | Description |
| --- | --- | --- |
| properties | <code>TYPE.Mcdevrc</code> | javascript object in .mcdevrc.json |
| [silent] | <code>boolean</code> | set to true for internal use w/o cli output |

<a name="Util.metadataLogger"></a>

### Util.metadataLogger(level, type, method, payload, [source]) ⇒ <code>void</code>
Logger helper for Metadata functions

**Kind**: static method of [<code>Util</code>](#Util)  

| Param | Type | Description |
| --- | --- | --- |
| level | <code>string</code> | of log (error, info, warn) |
| type | <code>string</code> | of metadata being referenced |
| method | <code>string</code> | name which log was called from |
| payload | <code>\*</code> | generic object which details the error |
| [source] | <code>string</code> | key/id of metadata which relates to error |

<a name="Util.replaceByObject"></a>

### Util.replaceByObject(str, obj) ⇒ <code>string</code> \| <code>object</code>
replaces values in a JSON object string, based on a series of
key-value pairs (obj)

**Kind**: static method of [<code>Util</code>](#Util)  
**Returns**: <code>string</code> \| <code>object</code> - replaced version of str  

| Param | Type | Description |
| --- | --- | --- |
| str | <code>string</code> \| <code>object</code> | JSON object or its stringified version, which has values to be replaced |
| obj | <code>TYPE.TemplateMap</code> | key value object which contains keys to be replaced and values to be replaced with |

<a name="Util.inverseGet"></a>

### Util.inverseGet(objs, val) ⇒ <code>string</code>
get key of an object based on the first matching value

**Kind**: static method of [<code>Util</code>](#Util)  
**Returns**: <code>string</code> - key  

| Param | Type | Description |
| --- | --- | --- |
| objs | <code>object</code> | object of objects to be searched |
| val | <code>string</code> | value to be searched for |

<a name="Util.getMetadataHierachy"></a>

### Util.getMetadataHierachy(metadataTypes) ⇒ <code>Array.&lt;string&gt;</code>
Returns Order in which metadata needs to be retrieved/deployed

**Kind**: static method of [<code>Util</code>](#Util)  
**Returns**: <code>Array.&lt;string&gt;</code> - retrieve/deploy order as array  

| Param | Type | Description |
| --- | --- | --- |
| metadataTypes | <code>Array.&lt;string&gt;</code> | which should be retrieved/deployed |

<a name="Util.resolveObjPath"></a>

### Util.resolveObjPath(path, obj) ⇒ <code>any</code>
let's you dynamically walk down an object and get a value

**Kind**: static method of [<code>Util</code>](#Util)  
**Returns**: <code>any</code> - value of obj.path  

| Param | Type | Description |
| --- | --- | --- |
| path | <code>string</code> | 'fieldA.fieldB.fieldC' |
| obj | <code>object</code> | some parent object |

<a name="Util.execSync"></a>

### Util.execSync(cmd, [args]) ⇒ <code>undefined</code>
helper to run other commands as if run manually by user

**Kind**: static method of [<code>Util</code>](#Util)  

| Param | Type | Description |
| --- | --- | --- |
| cmd | <code>string</code> | to be executed command |
| [args] | <code>Array.&lt;string&gt;</code> | list of arguments |

<a name="Util.templateSearchResult"></a>

### Util.templateSearchResult(results, keyToSearch, searchValue) ⇒ <code>TYPE.MetadataTypeItem</code>
standardize check to ensure only one result is returned from template search

**Kind**: static method of [<code>Util</code>](#Util)  
**Returns**: <code>TYPE.MetadataTypeItem</code> - metadata to be used in building template  

| Param | Type | Description |
| --- | --- | --- |
| results | <code>Array.&lt;TYPE.MetadataTypeItem&gt;</code> | array of metadata |
| keyToSearch | <code>string</code> | the field which contains the searched value |
| searchValue | <code>string</code> | the value which is being looked for |

<a name="Util.setLoggingLevel"></a>

### Util.setLoggingLevel(argv) ⇒ <code>void</code>
configures what is displayed in the console

**Kind**: static method of [<code>Util</code>](#Util)  

| Param | Type | Description |
| --- | --- | --- |
| argv | <code>object</code> | list of command line parameters given by user |
| [argv.silent] | <code>boolean</code> | only errors printed to CLI |
| [argv.verbose] | <code>boolean</code> | chatty user CLI output |
| [argv.debug] | <code>boolean</code> | enables developer output & features |

<a name="MetadataTypeDefinitions"></a>

## MetadataTypeDefinitions
Provides access to all metadataType classes

**Kind**: global constant  
<a name="MetadataTypeInfo"></a>

## MetadataTypeInfo
Provides access to all metadataType classes

**Kind**: global constant  
<a name="mcdev"></a>

## mcdev
sample file on how to retrieve a simple changelog to use in GUIs or automated processing of any kind

**Kind**: global constant  
**Example**  
```js
[{
    name: 'deName',
    key: 'deKey',
    t: 'dataExtension',
    cd: '2020-05-06T00:16:00.737',
    cb: 'name of creator',
    ld: '2020-05-06T00:16:00.737',
    lb: 'name of lastmodified'
  }]
```
<a name="BusinessUnit"></a>

## BusinessUnit
Helper that handles retrieval of BU info

**Kind**: global constant  
<a name="BusinessUnit.refreshBUProperties"></a>

### BusinessUnit.refreshBUProperties(properties, credentialsName) ⇒ <code>Promise.&lt;boolean&gt;</code>
Refreshes BU names and ID's from MC instance

**Kind**: static method of [<code>BusinessUnit</code>](#BusinessUnit)  
**Returns**: <code>Promise.&lt;boolean&gt;</code> - success of refresh  

| Param | Type | Description |
| --- | --- | --- |
| properties | <code>TYPE.Mcdevrc</code> | current properties that have to be refreshed |
| credentialsName | <code>string</code> | identifying name of the installed package / project |

<a name="Cli"></a>

## Cli
CLI helper class

**Kind**: global constant  

* [Cli](#Cli)
    * [.initMcdevConfig([skipInteraction])](#Cli.initMcdevConfig) ⇒ <code>Promise.&lt;boolean&gt;</code>
    * [.addExtraCredential(properties, [skipInteraction])](#Cli.addExtraCredential) ⇒ <code>Promise.&lt;void&gt;</code>
    * [.updateCredential(properties, credName, [skipInteraction])](#Cli.updateCredential) ⇒ <code>Promise.&lt;boolean&gt;</code>
    * [.getCredentialObject(properties, target, [isCredentialOnly], [allowAll])](#Cli.getCredentialObject) ⇒ <code>Promise.&lt;TYPE.BuObject&gt;</code>
    * [._selectBU(properties, [credential], [isCredentialOnly], [allowAll])](#Cli._selectBU) ⇒ <code>Promise.&lt;Array&gt;</code>
    * [._setCredential(properties, [credName], [skipInteraction])](#Cli._setCredential) ⇒ <code>Promise.&lt;(boolean\|string)&gt;</code>
    * [._askCredentials(properties, [credName])](#Cli._askCredentials) ⇒ <code>Promise.&lt;object&gt;</code>
    * [.selectTypes(properties, [setTypesArr])](#Cli.selectTypes) ⇒ <code>Promise.&lt;void&gt;</code>
    * [._summarizeSubtypes(responses, type)](#Cli._summarizeSubtypes) ⇒ <code>void</code>
    * [.explainTypes()](#Cli.explainTypes) ⇒ <code>void</code>

<a name="Cli.initMcdevConfig"></a>

### Cli.initMcdevConfig([skipInteraction]) ⇒ <code>Promise.&lt;boolean&gt;</code>
used when initially setting up a project.
loads default config and adds first credential

**Kind**: static method of [<code>Cli</code>](#Cli)  
**Returns**: <code>Promise.&lt;boolean&gt;</code> - success of init  

| Param | Type | Description |
| --- | --- | --- |
| [skipInteraction] | <code>TYPE.skipInteraction</code> | signals what to insert automatically for things usually asked via wizard |

<a name="Cli.addExtraCredential"></a>

### Cli.addExtraCredential(properties, [skipInteraction]) ⇒ <code>Promise.&lt;void&gt;</code>
Extends template file for properties.json

**Kind**: static method of [<code>Cli</code>](#Cli)  
**Returns**: <code>Promise.&lt;void&gt;</code> - -  

| Param | Type | Description |
| --- | --- | --- |
| properties | <code>TYPE.Mcdevrc</code> | config file's json |
| [skipInteraction] | <code>TYPE.skipInteraction</code> | signals what to insert automatically for things usually asked via wizard |

<a name="Cli.updateCredential"></a>

### Cli.updateCredential(properties, credName, [skipInteraction]) ⇒ <code>Promise.&lt;boolean&gt;</code>
Extends template file for properties.json
update credentials

**Kind**: static method of [<code>Cli</code>](#Cli)  
**Returns**: <code>Promise.&lt;boolean&gt;</code> - success of update  

| Param | Type | Description |
| --- | --- | --- |
| properties | <code>TYPE.Mcdevrc</code> | config file's json |
| credName | <code>string</code> | name of credential that needs updating |
| [skipInteraction] | <code>TYPE.skipInteraction</code> | signals what to insert automatically for things usually asked via wizard |

<a name="Cli.getCredentialObject"></a>

### Cli.getCredentialObject(properties, target, [isCredentialOnly], [allowAll]) ⇒ <code>Promise.&lt;TYPE.BuObject&gt;</code>
Returns Object with parameters required for accessing API

**Kind**: static method of [<code>Cli</code>](#Cli)  
**Returns**: <code>Promise.&lt;TYPE.BuObject&gt;</code> - credential to be used for Business Unit  

| Param | Type | Description |
| --- | --- | --- |
| properties | <code>TYPE.Mcdevrc</code> | object of all configuration including credentials |
| target | <code>string</code> | code of BU to use |
| [isCredentialOnly] | <code>boolean</code> \| <code>string</code> | true:don't ask for BU | string: name of BU |
| [allowAll] | <code>boolean</code> | Offer ALL as option in BU selection |

<a name="Cli._selectBU"></a>

### Cli.\_selectBU(properties, [credential], [isCredentialOnly], [allowAll]) ⇒ <code>Promise.&lt;Array&gt;</code>
helps select the right credential in case of bad initial input

**Kind**: static method of [<code>Cli</code>](#Cli)  
**Returns**: <code>Promise.&lt;Array&gt;</code> - selected credential/BU combo  

| Param | Type | Description |
| --- | --- | --- |
| properties | <code>TYPE.Mcdevrc</code> | config file's json |
| [credential] | <code>string</code> | name of valid credential |
| [isCredentialOnly] | <code>boolean</code> | don't ask for BU if true |
| [allowAll] | <code>boolean</code> | Offer ALL as option in BU selection |

<a name="Cli._setCredential"></a>

### Cli.\_setCredential(properties, [credName], [skipInteraction]) ⇒ <code>Promise.&lt;(boolean\|string)&gt;</code>
helper around _askCredentials

**Kind**: static method of [<code>Cli</code>](#Cli)  
**Returns**: <code>Promise.&lt;(boolean\|string)&gt;</code> - success of refresh or credential name  

| Param | Type | Description |
| --- | --- | --- |
| properties | <code>TYPE.Mcdevrc</code> | from config file |
| [credName] | <code>string</code> | name of credential that needs updating |
| [skipInteraction] | <code>TYPE.skipInteraction</code> | signals what to insert automatically for things usually asked via wizard |

<a name="Cli._askCredentials"></a>

### Cli.\_askCredentials(properties, [credName]) ⇒ <code>Promise.&lt;object&gt;</code>
helper for addExtraCredential()

**Kind**: static method of [<code>Cli</code>](#Cli)  
**Returns**: <code>Promise.&lt;object&gt;</code> - credential info  

| Param | Type | Description |
| --- | --- | --- |
| properties | <code>TYPE.Mcdevrc</code> | from config file |
| [credName] | <code>string</code> | name of credential that needs updating |

<a name="Cli.selectTypes"></a>

### Cli.selectTypes(properties, [setTypesArr]) ⇒ <code>Promise.&lt;void&gt;</code>
allows updating the metadata types that shall be retrieved

**Kind**: static method of [<code>Cli</code>](#Cli)  
**Returns**: <code>Promise.&lt;void&gt;</code> - -  

| Param | Type | Description |
| --- | --- | --- |
| properties | <code>TYPE.Mcdevrc</code> | config file's json |
| [setTypesArr] | <code>Array.&lt;string&gt;</code> | skip user prompt and overwrite with this list if given |

<a name="Cli._summarizeSubtypes"></a>

### Cli.\_summarizeSubtypes(responses, type) ⇒ <code>void</code>
helper for this.selectTypes() that converts subtypes back to main type if all and only defaults were selected
this keeps the config automatically upgradable when we add new subtypes or change what is selected by default

**Kind**: static method of [<code>Cli</code>](#Cli)  

| Param | Type | Description |
| --- | --- | --- |
| responses | <code>object</code> | wrapper object for respones |
| responses.selectedTypes | <code>Array.&lt;string&gt;</code> | what types the user selected |
| type | <code>string</code> | metadata type |

<a name="Cli.explainTypes"></a>

### Cli.explainTypes() ⇒ <code>void</code>
shows metadata type descriptions

**Kind**: static method of [<code>Cli</code>](#Cli)  
**Returns**: <code>void</code> - -  
<a name="DevOps"></a>

## DevOps
DevOps helper class

**Kind**: global constant  

* [DevOps](#DevOps)
    * [.getDeltaList(properties, [range], [saveToDeployDir], [filterPaths])](#DevOps.getDeltaList) ⇒ <code>Promise.&lt;Array.&lt;TYPE.DeltaPkgItem&gt;&gt;</code>
        * [~delta](#DevOps.getDeltaList..delta) : <code>Array.&lt;TYPE.DeltaPkgItem&gt;</code>
        * [~copied](#DevOps.getDeltaList..copied) : <code>TYPE.DeltaPkgItem</code>
    * [.buildDeltaDefinitions(properties, range, [skipInteraction])](#DevOps.buildDeltaDefinitions)
    * [.document(directory, jsonReport)](#DevOps.document) ⇒ <code>void</code>
    * [.getFilesToCommit(properties, buObject, metadataType, keyArr)](#DevOps.getFilesToCommit) ⇒ <code>Promise.&lt;Array.&lt;string&gt;&gt;</code>

<a name="DevOps.getDeltaList"></a>

### DevOps.getDeltaList(properties, [range], [saveToDeployDir], [filterPaths]) ⇒ <code>Promise.&lt;Array.&lt;TYPE.DeltaPkgItem&gt;&gt;</code>
Extracts the delta between a commit and the current state for deployment.
Interactive commit selection if no commits are passed.

**Kind**: static method of [<code>DevOps</code>](#DevOps)  
**Returns**: <code>Promise.&lt;Array.&lt;TYPE.DeltaPkgItem&gt;&gt;</code> - -  

| Param | Type | Description |
| --- | --- | --- |
| properties | <code>TYPE.Mcdevrc</code> | central properties object |
| [range] | <code>string</code> | git commit range |
| [saveToDeployDir] | <code>boolean</code> | if true, copy metadata changes into deploy directory |
| [filterPaths] | <code>string</code> | filter file paths that start with any specified path (comma separated) |


* [.getDeltaList(properties, [range], [saveToDeployDir], [filterPaths])](#DevOps.getDeltaList) ⇒ <code>Promise.&lt;Array.&lt;TYPE.DeltaPkgItem&gt;&gt;</code>
    * [~delta](#DevOps.getDeltaList..delta) : <code>Array.&lt;TYPE.DeltaPkgItem&gt;</code>
    * [~copied](#DevOps.getDeltaList..copied) : <code>TYPE.DeltaPkgItem</code>

<a name="DevOps.getDeltaList..delta"></a>

#### getDeltaList~delta : <code>Array.&lt;TYPE.DeltaPkgItem&gt;</code>
**Kind**: inner constant of [<code>getDeltaList</code>](#DevOps.getDeltaList)  
<a name="DevOps.getDeltaList..copied"></a>

#### getDeltaList~copied : <code>TYPE.DeltaPkgItem</code>
**Kind**: inner constant of [<code>getDeltaList</code>](#DevOps.getDeltaList)  
<a name="DevOps.buildDeltaDefinitions"></a>

### DevOps.buildDeltaDefinitions(properties, range, [skipInteraction])
wrapper around DevOps.getDeltaList, Builder.buildTemplate and M

**Kind**: static method of [<code>DevOps</code>](#DevOps)  

| Param | Type | Description |
| --- | --- | --- |
| properties | <code>TYPE.Mcdevrc</code> | project config file |
| range | <code>string</code> | git commit range |
| [skipInteraction] | <code>TYPE.SkipInteraction</code> | allows to skip interactive wizard |

<a name="DevOps.document"></a>

### DevOps.document(directory, jsonReport) ⇒ <code>void</code>
create markdown file for deployment listing

**Kind**: static method of [<code>DevOps</code>](#DevOps)  

| Param | Type | Description |
| --- | --- | --- |
| directory | <code>string</code> | - |
| jsonReport | <code>object</code> | - |

<a name="DevOps.getFilesToCommit"></a>

### DevOps.getFilesToCommit(properties, buObject, metadataType, keyArr) ⇒ <code>Promise.&lt;Array.&lt;string&gt;&gt;</code>
should return only the json for all but asset, query and script that are saved as multiple files
additionally, the documentation for dataExtension and automation should be returned

**Kind**: static method of [<code>DevOps</code>](#DevOps)  
**Returns**: <code>Promise.&lt;Array.&lt;string&gt;&gt;</code> - list of all files that need to be committed in a flat array ['path/file1.ext', 'path/file2.ext']  

| Param | Type | Description |
| --- | --- | --- |
| properties | <code>TYPE.Mcdevrc</code> | central properties object |
| buObject | <code>TYPE.BuObject</code> | references credentials |
| metadataType | <code>string</code> | metadata type to build |
| keyArr | <code>Array.&lt;string&gt;</code> | customerkey of the metadata |

<a name="File"></a>

## File
File extends fs-extra. It adds logger and util methods for file handling

**Kind**: global constant  

* [File](#File)
    * [.copyFile(from, to)](#File.copyFile) ⇒ <code>object</code>
    * [.filterIllegalPathChars(path)](#File.filterIllegalPathChars) ⇒ <code>string</code>
    * [.filterIllegalFilenames(filename)](#File.filterIllegalFilenames) ⇒ <code>string</code>
    * [.reverseFilterIllegalFilenames(filename)](#File.reverseFilterIllegalFilenames) ⇒ <code>string</code>
    * [.normalizePath(denormalizedPath)](#File.normalizePath) ⇒ <code>string</code>
    * [.writeJSONToFile(directory, filename, content)](#File.writeJSONToFile) ⇒ <code>Promise</code>
    * [.writePrettyToFile(directory, filename, filetype, content, [templateVariables])](#File.writePrettyToFile) ⇒ <code>Promise.&lt;boolean&gt;</code>
    * [._beautify_prettier(directory, filename, filetype, content)](#File._beautify_prettier) ⇒ <code>string</code>
    * [.writeToFile(directory, filename, filetype, content, [encoding])](#File.writeToFile) ⇒ <code>Promise.&lt;boolean&gt;</code>
    * [.readJSONFile(directory, filename, sync, cleanPath)](#File.readJSONFile) ⇒ <code>Promise</code> \| <code>object</code>
    * [.readFilteredFilename(directory, filename, filetype, [encoding])](#File.readFilteredFilename) ⇒ <code>Promise.&lt;string&gt;</code>
    * [.readDirectories(directory, depth, [includeStem], [_stemLength])](#File.readDirectories) ⇒ <code>Promise.&lt;Array.&lt;string&gt;&gt;</code>
    * [.readDirectoriesSync(directory, [depth], [includeStem], [_stemLength])](#File.readDirectoriesSync) ⇒ <code>Array.&lt;string&gt;</code>
    * [.loadConfigFile([silent])](#File.loadConfigFile) ⇒ <code>TYPE.Mcdevrc</code>
    * [.saveConfigFile(properties)](#File.saveConfigFile) ⇒ <code>Promise.&lt;void&gt;</code>
    * [.initPrettier([filetype])](#File.initPrettier) ⇒ <code>Promise.&lt;boolean&gt;</code>

<a name="File.copyFile"></a>

### File.copyFile(from, to) ⇒ <code>object</code>
copies a file from one path to another

**Kind**: static method of [<code>File</code>](#File)  
**Returns**: <code>object</code> - - results object  

| Param | Type | Description |
| --- | --- | --- |
| from | <code>string</code> | full filepath including name of existing file |
| to | <code>string</code> | full filepath including name where file should go |

<a name="File.filterIllegalPathChars"></a>

### File.filterIllegalPathChars(path) ⇒ <code>string</code>
makes sure Windows accepts path names

**Kind**: static method of [<code>File</code>](#File)  
**Returns**: <code>string</code> - - corrected string  

| Param | Type | Description |
| --- | --- | --- |
| path | <code>string</code> | filename or path |

<a name="File.filterIllegalFilenames"></a>

### File.filterIllegalFilenames(filename) ⇒ <code>string</code>
makes sure Windows accepts file names

**Kind**: static method of [<code>File</code>](#File)  
**Returns**: <code>string</code> - - corrected string  

| Param | Type | Description |
| --- | --- | --- |
| filename | <code>string</code> | filename or path |

<a name="File.reverseFilterIllegalFilenames"></a>

### File.reverseFilterIllegalFilenames(filename) ⇒ <code>string</code>
makes sure Windows accepts file names

**Kind**: static method of [<code>File</code>](#File)  
**Returns**: <code>string</code> - - corrected string  

| Param | Type | Description |
| --- | --- | --- |
| filename | <code>string</code> | filename or path |

<a name="File.normalizePath"></a>

### File.normalizePath(denormalizedPath) ⇒ <code>string</code>
Takes various types of path strings and formats into a platform specific path

**Kind**: static method of [<code>File</code>](#File)  
**Returns**: <code>string</code> - Path strings  

| Param | Type | Description |
| --- | --- | --- |
| denormalizedPath | <code>string</code> \| <code>Array.&lt;string&gt;</code> | directory the file will be written to |

<a name="File.writeJSONToFile"></a>

### File.writeJSONToFile(directory, filename, content) ⇒ <code>Promise</code>
Saves json content to a file in the local file system. Will create the parent directory if it does not exist

**Kind**: static method of [<code>File</code>](#File)  
**Returns**: <code>Promise</code> - Promise  

| Param | Type | Description |
| --- | --- | --- |
| directory | <code>string</code> \| <code>Array.&lt;string&gt;</code> | directory the file will be written to |
| filename | <code>string</code> | name of the file without '.json' ending |
| content | <code>object</code> | filecontent |

<a name="File.writePrettyToFile"></a>

### File.writePrettyToFile(directory, filename, filetype, content, [templateVariables]) ⇒ <code>Promise.&lt;boolean&gt;</code>
Saves beautified files in the local file system. Will create the parent directory if it does not exist
! Important: run 'await File.initPrettier()' in your MetadataType.retrieve() once before hitting this

**Kind**: static method of [<code>File</code>](#File)  
**Returns**: <code>Promise.&lt;boolean&gt;</code> - Promise  

| Param | Type | Description |
| --- | --- | --- |
| directory | <code>string</code> \| <code>Array.&lt;string&gt;</code> | directory the file will be written to |
| filename | <code>string</code> | name of the file without suffix |
| filetype | <code>string</code> | filetype ie. JSON or SSJS |
| content | <code>string</code> | filecontent |
| [templateVariables] | <code>TYPE.TemplateMap</code> | templating variables to be replaced in the metadata |

<a name="File._beautify_prettier"></a>

### File.\_beautify\_prettier(directory, filename, filetype, content) ⇒ <code>string</code>
helper for writePrettyToFile, applying prettier onto given stringified content
! Important: run 'await File.initPrettier()' in your MetadataType.retrieve() once before hitting this

**Kind**: static method of [<code>File</code>](#File)  
**Returns**: <code>string</code> - original string on error; formatted string on success  

| Param | Type | Description |
| --- | --- | --- |
| directory | <code>string</code> \| <code>Array.&lt;string&gt;</code> | directory the file will be written to |
| filename | <code>string</code> | name of the file without suffix |
| filetype | <code>string</code> | filetype ie. JSON or SSJS |
| content | <code>string</code> | filecontent |

<a name="File.writeToFile"></a>

### File.writeToFile(directory, filename, filetype, content, [encoding]) ⇒ <code>Promise.&lt;boolean&gt;</code>
Saves text content to a file in the local file system. Will create the parent directory if it does not exist

**Kind**: static method of [<code>File</code>](#File)  
**Returns**: <code>Promise.&lt;boolean&gt;</code> - Promise  

| Param | Type | Description |
| --- | --- | --- |
| directory | <code>string</code> \| <code>Array.&lt;string&gt;</code> | directory the file will be written to |
| filename | <code>string</code> | name of the file without '.json' ending |
| filetype | <code>string</code> | filetype suffix |
| content | <code>string</code> | filecontent |
| [encoding] | <code>object</code> | added for certain file types (like images) |

<a name="File.readJSONFile"></a>

### File.readJSONFile(directory, filename, sync, cleanPath) ⇒ <code>Promise</code> \| <code>object</code>
Saves json content to a file in the local file system. Will create the parent directory if it does not exist

**Kind**: static method of [<code>File</code>](#File)  
**Returns**: <code>Promise</code> \| <code>object</code> - Promise or JSON object depending on if async or not  

| Param | Type | Description |
| --- | --- | --- |
| directory | <code>string</code> \| <code>Array.&lt;string&gt;</code> | directory where the file is stored |
| filename | <code>string</code> | name of the file without '.json' ending |
| sync | <code>boolean</code> | should execute sync (default is async) |
| cleanPath | <code>boolean</code> | should execute sync (default is true) |

<a name="File.readFilteredFilename"></a>

### File.readFilteredFilename(directory, filename, filetype, [encoding]) ⇒ <code>Promise.&lt;string&gt;</code>
reads file from local file system.

**Kind**: static method of [<code>File</code>](#File)  
**Returns**: <code>Promise.&lt;string&gt;</code> - file contents  

| Param | Type | Default | Description |
| --- | --- | --- | --- |
| directory | <code>string</code> \| <code>Array.&lt;string&gt;</code> |  | directory where the file is stored |
| filename | <code>string</code> |  | name of the file without '.json' ending |
| filetype | <code>string</code> |  | filetype suffix |
| [encoding] | <code>string</code> | <code>&quot;&#x27;utf8&#x27;&quot;</code> | read file with encoding (defaults to utf-8) |

<a name="File.readDirectories"></a>

### File.readDirectories(directory, depth, [includeStem], [_stemLength]) ⇒ <code>Promise.&lt;Array.&lt;string&gt;&gt;</code>
reads directories to a specific depth returning an array
of file paths to be iterated over

**Kind**: static method of [<code>File</code>](#File)  
**Returns**: <code>Promise.&lt;Array.&lt;string&gt;&gt;</code> - array of fully defined file paths  

| Param | Type | Description |
| --- | --- | --- |
| directory | <code>string</code> | directory to checkin |
| depth | <code>number</code> | how many levels to check (1 base) |
| [includeStem] | <code>boolean</code> | include the parent directory in the response |
| [_stemLength] | <code>number</code> | set recursively for subfolders. do not set manually! |

**Example**  
```js
['deploy/mcdev/bu1']
```
<a name="File.readDirectoriesSync"></a>

### File.readDirectoriesSync(directory, [depth], [includeStem], [_stemLength]) ⇒ <code>Array.&lt;string&gt;</code>
reads directories to a specific depth returning an array
of file paths to be iterated over using sync api (required in constructors)
TODO - merge with readDirectories. so far the logic is really different

**Kind**: static method of [<code>File</code>](#File)  
**Returns**: <code>Array.&lt;string&gt;</code> - array of fully defined file paths  

| Param | Type | Description |
| --- | --- | --- |
| directory | <code>string</code> | directory to checkin |
| [depth] | <code>number</code> | how many levels to check (1 base) |
| [includeStem] | <code>boolean</code> | include the parent directory in the response |
| [_stemLength] | <code>number</code> | set recursively for subfolders. do not set manually! |

**Example**  
```js
['deploy/mcdev/bu1']
```
<a name="File.loadConfigFile"></a>

### File.loadConfigFile([silent]) ⇒ <code>TYPE.Mcdevrc</code>
loads central properties from config file

**Kind**: static method of [<code>File</code>](#File)  
**Returns**: <code>TYPE.Mcdevrc</code> - central properties object  

| Param | Type | Description |
| --- | --- | --- |
| [silent] | <code>boolean</code> | omit throwing errors and print messages; assuming not silent if not set |

<a name="File.saveConfigFile"></a>

### File.saveConfigFile(properties) ⇒ <code>Promise.&lt;void&gt;</code>
helper that splits the config back into auth & config parts to save them separately

**Kind**: static method of [<code>File</code>](#File)  
**Returns**: <code>Promise.&lt;void&gt;</code> - -  

| Param | Type | Description |
| --- | --- | --- |
| properties | <code>TYPE.Mcdevrc</code> | central properties object |

<a name="File.initPrettier"></a>

### File.initPrettier([filetype]) ⇒ <code>Promise.&lt;boolean&gt;</code>
Initalises Prettier formatting lib async.

**Kind**: static method of [<code>File</code>](#File)  
**Returns**: <code>Promise.&lt;boolean&gt;</code> - success of config load  

| Param | Type | Default | Description |
| --- | --- | --- | --- |
| [filetype] | <code>string</code> | <code>&quot;&#x27;html&#x27;&quot;</code> | filetype ie. JSON or SSJS |

<a name="Init"></a>

## Init
CLI helper class

**Kind**: global constant  

* [Init](#Init)
    * [.fixMcdevConfig(properties)](#Init.fixMcdevConfig) ⇒ <code>Promise.&lt;boolean&gt;</code>
    * [.createIdeConfigFiles(versionBeforeUpgrade)](#Init.createIdeConfigFiles) ⇒ <code>Promise.&lt;boolean&gt;</code>
    * [._updateLeaf(propertiersCur, defaultPropsCur, fieldName)](#Init._updateLeaf) ⇒ <code>void</code>
    * [._getForcedUpdateList(projectVersion)](#Init._getForcedUpdateList) ⇒ <code>Promise.&lt;Array.&lt;string&gt;&gt;</code>
    * [._createIdeConfigFile(fileNameArr, relevantForcedUpdates, [boilerplateFileContent])](#Init._createIdeConfigFile) ⇒ <code>Promise.&lt;boolean&gt;</code>
    * [.upgradeAuthFile()](#Init.upgradeAuthFile) ⇒ <code>Promise.&lt;boolean&gt;</code>
    * [.initGitRepo([skipInteraction])](#Init.initGitRepo) ⇒ <code>Promise.&lt;{status: string, repoName: string}&gt;</code>
    * [.gitPush([skipInteraction])](#Init.gitPush) ⇒ <code>void</code>
    * [._addGitRemote([skipInteraction])](#Init._addGitRemote) ⇒ <code>string</code>
    * [._updateGitConfigUser([skipInteraction])](#Init._updateGitConfigUser) ⇒ <code>void</code>
    * [._getGitConfigUser()](#Init._getGitConfigUser) ⇒ <code>Promise.&lt;{&#x27;user.name&#x27;: string, &#x27;user.email&#x27;: string}&gt;</code>
    * [.initProject(properties, credentialName, [skipInteraction])](#Init.initProject) ⇒ <code>Promise.&lt;void&gt;</code>
    * [._downloadAllBUs(bu, gitStatus, [skipInteraction])](#Init._downloadAllBUs) ⇒ <code>Promise.&lt;void&gt;</code>
    * [.upgradeProject(properties, [initial], [repoName])](#Init.upgradeProject) ⇒ <code>Promise.&lt;boolean&gt;</code>
    * [._getMissingCredentials(properties)](#Init._getMissingCredentials) ⇒ <code>Array.&lt;string&gt;</code>
    * [.installDependencies([repoName])](#Init.installDependencies) ⇒ <code>Promise.&lt;boolean&gt;</code>
    * [._getDefaultPackageJson([currentContent])](#Init._getDefaultPackageJson) ⇒ <code>Promise.&lt;{script: object, author: string, license: string}&gt;</code>

<a name="Init.fixMcdevConfig"></a>

### Init.fixMcdevConfig(properties) ⇒ <code>Promise.&lt;boolean&gt;</code>
helper method for this.upgradeProject that upgrades project config if needed

**Kind**: static method of [<code>Init</code>](#Init)  
**Returns**: <code>Promise.&lt;boolean&gt;</code> - returns true if worked without errors  

| Param | Type | Description |
| --- | --- | --- |
| properties | <code>TYPE.Mcdevrc</code> | config file's json |

<a name="Init.createIdeConfigFiles"></a>

### Init.createIdeConfigFiles(versionBeforeUpgrade) ⇒ <code>Promise.&lt;boolean&gt;</code>
handles creation/update of all config file from the boilerplate

**Kind**: static method of [<code>Init</code>](#Init)  
**Returns**: <code>Promise.&lt;boolean&gt;</code> - status of config file creation  

| Param | Type | Description |
| --- | --- | --- |
| versionBeforeUpgrade | <code>string</code> | 'x.y.z' |

<a name="Init._updateLeaf"></a>

### Init.\_updateLeaf(propertiersCur, defaultPropsCur, fieldName) ⇒ <code>void</code>
recursive helper for _fixMcdevConfig that adds missing settings

**Kind**: static method of [<code>Init</code>](#Init)  

| Param | Type | Description |
| --- | --- | --- |
| propertiersCur | <code>object</code> | current sub-object of project settings |
| defaultPropsCur | <code>object</code> | current sub-object of default settings |
| fieldName | <code>string</code> | dot-concatenated object-path that needs adding |

<a name="Init._getForcedUpdateList"></a>

### Init.\_getForcedUpdateList(projectVersion) ⇒ <code>Promise.&lt;Array.&lt;string&gt;&gt;</code>
returns list of files that need to be updated

**Kind**: static method of [<code>Init</code>](#Init)  
**Returns**: <code>Promise.&lt;Array.&lt;string&gt;&gt;</code> - relevant files with path that need to be updated  

| Param | Type | Description |
| --- | --- | --- |
| projectVersion | <code>string</code> | version found in config file of the current project |

<a name="Init._createIdeConfigFile"></a>

### Init.\_createIdeConfigFile(fileNameArr, relevantForcedUpdates, [boilerplateFileContent]) ⇒ <code>Promise.&lt;boolean&gt;</code>
handles creation/update of one config file from the boilerplate at a time

**Kind**: static method of [<code>Init</code>](#Init)  
**Returns**: <code>Promise.&lt;boolean&gt;</code> - install successful or error occured  

| Param | Type | Description |
| --- | --- | --- |
| fileNameArr | <code>Array.&lt;string&gt;</code> | 0: path, 1: filename, 2: extension with dot |
| relevantForcedUpdates | <code>Array.&lt;string&gt;</code> | if fileNameArr is in this list we require an override |
| [boilerplateFileContent] | <code>string</code> | in case we cannot copy files 1:1 this can be used to pass in content |

<a name="Init.upgradeAuthFile"></a>

### Init.upgradeAuthFile() ⇒ <code>Promise.&lt;boolean&gt;</code>
helper method for this.upgradeProject that upgrades project config if needed

**Kind**: static method of [<code>Init</code>](#Init)  
**Returns**: <code>Promise.&lt;boolean&gt;</code> - returns true if worked without errors  
<a name="Init.initGitRepo"></a>

### Init.initGitRepo([skipInteraction]) ⇒ <code>Promise.&lt;{status: string, repoName: string}&gt;</code>
check if git repo exists and otherwise create one

**Kind**: static method of [<code>Init</code>](#Init)  
**Returns**: <code>Promise.&lt;{status: string, repoName: string}&gt;</code> - success flag  

| Param | Type | Description |
| --- | --- | --- |
| [skipInteraction] | <code>TYPE.skipInteraction</code> | signals what to insert automatically for things usually asked via wizard |

<a name="Init.gitPush"></a>

### Init.gitPush([skipInteraction]) ⇒ <code>void</code>
offer to push the new repo straight to the server

**Kind**: static method of [<code>Init</code>](#Init)  

| Param | Type | Description |
| --- | --- | --- |
| [skipInteraction] | <code>boolean</code> \| <code>TYPE.skipInteraction</code> | signals what to insert automatically for things usually asked via wizard |

<a name="Init._addGitRemote"></a>

### Init.\_addGitRemote([skipInteraction]) ⇒ <code>string</code>
offers to add the git remote origin

**Kind**: static method of [<code>Init</code>](#Init)  
**Returns**: <code>string</code> - repo name (optionally)  

| Param | Type | Description |
| --- | --- | --- |
| [skipInteraction] | <code>TYPE.skipInteraction</code> | signals what to insert automatically for things usually asked via wizard |

<a name="Init._updateGitConfigUser"></a>

### Init.\_updateGitConfigUser([skipInteraction]) ⇒ <code>void</code>
checks global config and ask to config the user info and then store it locally

**Kind**: static method of [<code>Init</code>](#Init)  

| Param | Type | Description |
| --- | --- | --- |
| [skipInteraction] | <code>boolean</code> \| <code>TYPE.skipInteraction</code> | signals what to insert automatically for things usually asked via wizard |

<a name="Init._getGitConfigUser"></a>

### Init.\_getGitConfigUser() ⇒ <code>Promise.&lt;{&#x27;user.name&#x27;: string, &#x27;user.email&#x27;: string}&gt;</code>
retrieves the global user.name and user.email values

**Kind**: static method of [<code>Init</code>](#Init)  
**Returns**: <code>Promise.&lt;{&#x27;user.name&#x27;: string, &#x27;user.email&#x27;: string}&gt;</code> - user.name and user.email  
<a name="Init.initProject"></a>

### Init.initProject(properties, credentialName, [skipInteraction]) ⇒ <code>Promise.&lt;void&gt;</code>
Creates template file for properties.json

**Kind**: static method of [<code>Init</code>](#Init)  
**Returns**: <code>Promise.&lt;void&gt;</code> - -  

| Param | Type | Description |
| --- | --- | --- |
| properties | <code>TYPE.Mcdevrc</code> | config file's json |
| credentialName | <code>string</code> | identifying name of the installed package / project |
| [skipInteraction] | <code>TYPE.skipInteraction</code> | signals what to insert automatically for things usually asked via wizard |

<a name="Init._downloadAllBUs"></a>

### Init.\_downloadAllBUs(bu, gitStatus, [skipInteraction]) ⇒ <code>Promise.&lt;void&gt;</code>
helper for this.initProject()

**Kind**: static method of [<code>Init</code>](#Init)  
**Returns**: <code>Promise.&lt;void&gt;</code> - -  

| Param | Type | Description |
| --- | --- | --- |
| bu | <code>string</code> | cred/bu or cred/* or * |
| gitStatus | <code>string</code> | signals what state the git repo is in |
| [skipInteraction] | <code>boolean</code> \| <code>TYPE.skipInteraction</code> | signals what to insert automatically for things usually asked via wizard |

<a name="Init.upgradeProject"></a>

### Init.upgradeProject(properties, [initial], [repoName]) ⇒ <code>Promise.&lt;boolean&gt;</code>
wrapper around npm dependency & configuration file setup

**Kind**: static method of [<code>Init</code>](#Init)  
**Returns**: <code>Promise.&lt;boolean&gt;</code> - success flag  

| Param | Type | Description |
| --- | --- | --- |
| properties | <code>TYPE.Mcdevrc</code> | config file's json |
| [initial] | <code>boolean</code> | print message if not part of initial setup |
| [repoName] | <code>string</code> | if git URL was provided earlier, the repo name was extracted to use it for npm init |

<a name="Init._getMissingCredentials"></a>

### Init.\_getMissingCredentials(properties) ⇒ <code>Array.&lt;string&gt;</code>
finds credentials that are set up in config but not in auth file

**Kind**: static method of [<code>Init</code>](#Init)  
**Returns**: <code>Array.&lt;string&gt;</code> - list of credential names  

| Param | Type | Description |
| --- | --- | --- |
| properties | <code>TYPE.Mcdevrc</code> | javascript object in .mcdevrc.json |

<a name="Init.installDependencies"></a>

### Init.installDependencies([repoName]) ⇒ <code>Promise.&lt;boolean&gt;</code>
initiates npm project and then
takes care of loading the pre-configured dependency list
from the boilerplate directory to them as dev-dependencies

**Kind**: static method of [<code>Init</code>](#Init)  
**Returns**: <code>Promise.&lt;boolean&gt;</code> - install successful or error occured  

| Param | Type | Description |
| --- | --- | --- |
| [repoName] | <code>string</code> | if git URL was provided earlier, the repo name was extracted to use it for npm init |

<a name="Init._getDefaultPackageJson"></a>

### Init.\_getDefaultPackageJson([currentContent]) ⇒ <code>Promise.&lt;{script: object, author: string, license: string}&gt;</code>
ensure we have certain default values in our config

**Kind**: static method of [<code>Init</code>](#Init)  
**Returns**: <code>Promise.&lt;{script: object, author: string, license: string}&gt;</code> - extended currentContent  

| Param | Type | Description |
| --- | --- | --- |
| [currentContent] | <code>object</code> | what was read from existing package.json file |

<a name="Init"></a>

## Init
CLI helper class

**Kind**: global constant  

* [Init](#Init)
    * [.fixMcdevConfig(properties)](#Init.fixMcdevConfig) ⇒ <code>Promise.&lt;boolean&gt;</code>
    * [.createIdeConfigFiles(versionBeforeUpgrade)](#Init.createIdeConfigFiles) ⇒ <code>Promise.&lt;boolean&gt;</code>
    * [._updateLeaf(propertiersCur, defaultPropsCur, fieldName)](#Init._updateLeaf) ⇒ <code>void</code>
    * [._getForcedUpdateList(projectVersion)](#Init._getForcedUpdateList) ⇒ <code>Promise.&lt;Array.&lt;string&gt;&gt;</code>
    * [._createIdeConfigFile(fileNameArr, relevantForcedUpdates, [boilerplateFileContent])](#Init._createIdeConfigFile) ⇒ <code>Promise.&lt;boolean&gt;</code>
    * [.upgradeAuthFile()](#Init.upgradeAuthFile) ⇒ <code>Promise.&lt;boolean&gt;</code>
    * [.initGitRepo([skipInteraction])](#Init.initGitRepo) ⇒ <code>Promise.&lt;{status: string, repoName: string}&gt;</code>
    * [.gitPush([skipInteraction])](#Init.gitPush) ⇒ <code>void</code>
    * [._addGitRemote([skipInteraction])](#Init._addGitRemote) ⇒ <code>string</code>
    * [._updateGitConfigUser([skipInteraction])](#Init._updateGitConfigUser) ⇒ <code>void</code>
    * [._getGitConfigUser()](#Init._getGitConfigUser) ⇒ <code>Promise.&lt;{&#x27;user.name&#x27;: string, &#x27;user.email&#x27;: string}&gt;</code>
    * [.initProject(properties, credentialName, [skipInteraction])](#Init.initProject) ⇒ <code>Promise.&lt;void&gt;</code>
    * [._downloadAllBUs(bu, gitStatus, [skipInteraction])](#Init._downloadAllBUs) ⇒ <code>Promise.&lt;void&gt;</code>
    * [.upgradeProject(properties, [initial], [repoName])](#Init.upgradeProject) ⇒ <code>Promise.&lt;boolean&gt;</code>
    * [._getMissingCredentials(properties)](#Init._getMissingCredentials) ⇒ <code>Array.&lt;string&gt;</code>
    * [.installDependencies([repoName])](#Init.installDependencies) ⇒ <code>Promise.&lt;boolean&gt;</code>
    * [._getDefaultPackageJson([currentContent])](#Init._getDefaultPackageJson) ⇒ <code>Promise.&lt;{script: object, author: string, license: string}&gt;</code>

<a name="Init.fixMcdevConfig"></a>

### Init.fixMcdevConfig(properties) ⇒ <code>Promise.&lt;boolean&gt;</code>
helper method for this.upgradeProject that upgrades project config if needed

**Kind**: static method of [<code>Init</code>](#Init)  
**Returns**: <code>Promise.&lt;boolean&gt;</code> - returns true if worked without errors  

| Param | Type | Description |
| --- | --- | --- |
| properties | <code>TYPE.Mcdevrc</code> | config file's json |

<a name="Init.createIdeConfigFiles"></a>

### Init.createIdeConfigFiles(versionBeforeUpgrade) ⇒ <code>Promise.&lt;boolean&gt;</code>
handles creation/update of all config file from the boilerplate

**Kind**: static method of [<code>Init</code>](#Init)  
**Returns**: <code>Promise.&lt;boolean&gt;</code> - status of config file creation  

| Param | Type | Description |
| --- | --- | --- |
| versionBeforeUpgrade | <code>string</code> | 'x.y.z' |

<a name="Init._updateLeaf"></a>

### Init.\_updateLeaf(propertiersCur, defaultPropsCur, fieldName) ⇒ <code>void</code>
recursive helper for _fixMcdevConfig that adds missing settings

**Kind**: static method of [<code>Init</code>](#Init)  

| Param | Type | Description |
| --- | --- | --- |
| propertiersCur | <code>object</code> | current sub-object of project settings |
| defaultPropsCur | <code>object</code> | current sub-object of default settings |
| fieldName | <code>string</code> | dot-concatenated object-path that needs adding |

<a name="Init._getForcedUpdateList"></a>

### Init.\_getForcedUpdateList(projectVersion) ⇒ <code>Promise.&lt;Array.&lt;string&gt;&gt;</code>
returns list of files that need to be updated

**Kind**: static method of [<code>Init</code>](#Init)  
**Returns**: <code>Promise.&lt;Array.&lt;string&gt;&gt;</code> - relevant files with path that need to be updated  

| Param | Type | Description |
| --- | --- | --- |
| projectVersion | <code>string</code> | version found in config file of the current project |

<a name="Init._createIdeConfigFile"></a>

### Init.\_createIdeConfigFile(fileNameArr, relevantForcedUpdates, [boilerplateFileContent]) ⇒ <code>Promise.&lt;boolean&gt;</code>
handles creation/update of one config file from the boilerplate at a time

**Kind**: static method of [<code>Init</code>](#Init)  
**Returns**: <code>Promise.&lt;boolean&gt;</code> - install successful or error occured  

| Param | Type | Description |
| --- | --- | --- |
| fileNameArr | <code>Array.&lt;string&gt;</code> | 0: path, 1: filename, 2: extension with dot |
| relevantForcedUpdates | <code>Array.&lt;string&gt;</code> | if fileNameArr is in this list we require an override |
| [boilerplateFileContent] | <code>string</code> | in case we cannot copy files 1:1 this can be used to pass in content |

<a name="Init.upgradeAuthFile"></a>

### Init.upgradeAuthFile() ⇒ <code>Promise.&lt;boolean&gt;</code>
helper method for this.upgradeProject that upgrades project config if needed

**Kind**: static method of [<code>Init</code>](#Init)  
**Returns**: <code>Promise.&lt;boolean&gt;</code> - returns true if worked without errors  
<a name="Init.initGitRepo"></a>

### Init.initGitRepo([skipInteraction]) ⇒ <code>Promise.&lt;{status: string, repoName: string}&gt;</code>
check if git repo exists and otherwise create one

**Kind**: static method of [<code>Init</code>](#Init)  
**Returns**: <code>Promise.&lt;{status: string, repoName: string}&gt;</code> - success flag  

| Param | Type | Description |
| --- | --- | --- |
| [skipInteraction] | <code>TYPE.skipInteraction</code> | signals what to insert automatically for things usually asked via wizard |

<a name="Init.gitPush"></a>

### Init.gitPush([skipInteraction]) ⇒ <code>void</code>
offer to push the new repo straight to the server

**Kind**: static method of [<code>Init</code>](#Init)  

| Param | Type | Description |
| --- | --- | --- |
| [skipInteraction] | <code>boolean</code> \| <code>TYPE.skipInteraction</code> | signals what to insert automatically for things usually asked via wizard |

<a name="Init._addGitRemote"></a>

### Init.\_addGitRemote([skipInteraction]) ⇒ <code>string</code>
offers to add the git remote origin

**Kind**: static method of [<code>Init</code>](#Init)  
**Returns**: <code>string</code> - repo name (optionally)  

| Param | Type | Description |
| --- | --- | --- |
| [skipInteraction] | <code>TYPE.skipInteraction</code> | signals what to insert automatically for things usually asked via wizard |

<a name="Init._updateGitConfigUser"></a>

### Init.\_updateGitConfigUser([skipInteraction]) ⇒ <code>void</code>
checks global config and ask to config the user info and then store it locally

**Kind**: static method of [<code>Init</code>](#Init)  

| Param | Type | Description |
| --- | --- | --- |
| [skipInteraction] | <code>boolean</code> \| <code>TYPE.skipInteraction</code> | signals what to insert automatically for things usually asked via wizard |

<a name="Init._getGitConfigUser"></a>

### Init.\_getGitConfigUser() ⇒ <code>Promise.&lt;{&#x27;user.name&#x27;: string, &#x27;user.email&#x27;: string}&gt;</code>
retrieves the global user.name and user.email values

**Kind**: static method of [<code>Init</code>](#Init)  
**Returns**: <code>Promise.&lt;{&#x27;user.name&#x27;: string, &#x27;user.email&#x27;: string}&gt;</code> - user.name and user.email  
<a name="Init.initProject"></a>

### Init.initProject(properties, credentialName, [skipInteraction]) ⇒ <code>Promise.&lt;void&gt;</code>
Creates template file for properties.json

**Kind**: static method of [<code>Init</code>](#Init)  
**Returns**: <code>Promise.&lt;void&gt;</code> - -  

| Param | Type | Description |
| --- | --- | --- |
| properties | <code>TYPE.Mcdevrc</code> | config file's json |
| credentialName | <code>string</code> | identifying name of the installed package / project |
| [skipInteraction] | <code>TYPE.skipInteraction</code> | signals what to insert automatically for things usually asked via wizard |

<a name="Init._downloadAllBUs"></a>

### Init.\_downloadAllBUs(bu, gitStatus, [skipInteraction]) ⇒ <code>Promise.&lt;void&gt;</code>
helper for this.initProject()

**Kind**: static method of [<code>Init</code>](#Init)  
**Returns**: <code>Promise.&lt;void&gt;</code> - -  

| Param | Type | Description |
| --- | --- | --- |
| bu | <code>string</code> | cred/bu or cred/* or * |
| gitStatus | <code>string</code> | signals what state the git repo is in |
| [skipInteraction] | <code>boolean</code> \| <code>TYPE.skipInteraction</code> | signals what to insert automatically for things usually asked via wizard |

<a name="Init.upgradeProject"></a>

### Init.upgradeProject(properties, [initial], [repoName]) ⇒ <code>Promise.&lt;boolean&gt;</code>
wrapper around npm dependency & configuration file setup

**Kind**: static method of [<code>Init</code>](#Init)  
**Returns**: <code>Promise.&lt;boolean&gt;</code> - success flag  

| Param | Type | Description |
| --- | --- | --- |
| properties | <code>TYPE.Mcdevrc</code> | config file's json |
| [initial] | <code>boolean</code> | print message if not part of initial setup |
| [repoName] | <code>string</code> | if git URL was provided earlier, the repo name was extracted to use it for npm init |

<a name="Init._getMissingCredentials"></a>

### Init.\_getMissingCredentials(properties) ⇒ <code>Array.&lt;string&gt;</code>
finds credentials that are set up in config but not in auth file

**Kind**: static method of [<code>Init</code>](#Init)  
**Returns**: <code>Array.&lt;string&gt;</code> - list of credential names  

| Param | Type | Description |
| --- | --- | --- |
| properties | <code>TYPE.Mcdevrc</code> | javascript object in .mcdevrc.json |

<a name="Init.installDependencies"></a>

### Init.installDependencies([repoName]) ⇒ <code>Promise.&lt;boolean&gt;</code>
initiates npm project and then
takes care of loading the pre-configured dependency list
from the boilerplate directory to them as dev-dependencies

**Kind**: static method of [<code>Init</code>](#Init)  
**Returns**: <code>Promise.&lt;boolean&gt;</code> - install successful or error occured  

| Param | Type | Description |
| --- | --- | --- |
| [repoName] | <code>string</code> | if git URL was provided earlier, the repo name was extracted to use it for npm init |

<a name="Init._getDefaultPackageJson"></a>

### Init.\_getDefaultPackageJson([currentContent]) ⇒ <code>Promise.&lt;{script: object, author: string, license: string}&gt;</code>
ensure we have certain default values in our config

**Kind**: static method of [<code>Init</code>](#Init)  
**Returns**: <code>Promise.&lt;{script: object, author: string, license: string}&gt;</code> - extended currentContent  

| Param | Type | Description |
| --- | --- | --- |
| [currentContent] | <code>object</code> | what was read from existing package.json file |

<a name="Init"></a>

## Init
CLI helper class

**Kind**: global constant  

* [Init](#Init)
    * [.fixMcdevConfig(properties)](#Init.fixMcdevConfig) ⇒ <code>Promise.&lt;boolean&gt;</code>
    * [.createIdeConfigFiles(versionBeforeUpgrade)](#Init.createIdeConfigFiles) ⇒ <code>Promise.&lt;boolean&gt;</code>
    * [._updateLeaf(propertiersCur, defaultPropsCur, fieldName)](#Init._updateLeaf) ⇒ <code>void</code>
    * [._getForcedUpdateList(projectVersion)](#Init._getForcedUpdateList) ⇒ <code>Promise.&lt;Array.&lt;string&gt;&gt;</code>
    * [._createIdeConfigFile(fileNameArr, relevantForcedUpdates, [boilerplateFileContent])](#Init._createIdeConfigFile) ⇒ <code>Promise.&lt;boolean&gt;</code>
    * [.upgradeAuthFile()](#Init.upgradeAuthFile) ⇒ <code>Promise.&lt;boolean&gt;</code>
    * [.initGitRepo([skipInteraction])](#Init.initGitRepo) ⇒ <code>Promise.&lt;{status: string, repoName: string}&gt;</code>
    * [.gitPush([skipInteraction])](#Init.gitPush) ⇒ <code>void</code>
    * [._addGitRemote([skipInteraction])](#Init._addGitRemote) ⇒ <code>string</code>
    * [._updateGitConfigUser([skipInteraction])](#Init._updateGitConfigUser) ⇒ <code>void</code>
    * [._getGitConfigUser()](#Init._getGitConfigUser) ⇒ <code>Promise.&lt;{&#x27;user.name&#x27;: string, &#x27;user.email&#x27;: string}&gt;</code>
    * [.initProject(properties, credentialName, [skipInteraction])](#Init.initProject) ⇒ <code>Promise.&lt;void&gt;</code>
    * [._downloadAllBUs(bu, gitStatus, [skipInteraction])](#Init._downloadAllBUs) ⇒ <code>Promise.&lt;void&gt;</code>
    * [.upgradeProject(properties, [initial], [repoName])](#Init.upgradeProject) ⇒ <code>Promise.&lt;boolean&gt;</code>
    * [._getMissingCredentials(properties)](#Init._getMissingCredentials) ⇒ <code>Array.&lt;string&gt;</code>
    * [.installDependencies([repoName])](#Init.installDependencies) ⇒ <code>Promise.&lt;boolean&gt;</code>
    * [._getDefaultPackageJson([currentContent])](#Init._getDefaultPackageJson) ⇒ <code>Promise.&lt;{script: object, author: string, license: string}&gt;</code>

<a name="Init.fixMcdevConfig"></a>

### Init.fixMcdevConfig(properties) ⇒ <code>Promise.&lt;boolean&gt;</code>
helper method for this.upgradeProject that upgrades project config if needed

**Kind**: static method of [<code>Init</code>](#Init)  
**Returns**: <code>Promise.&lt;boolean&gt;</code> - returns true if worked without errors  

| Param | Type | Description |
| --- | --- | --- |
| properties | <code>TYPE.Mcdevrc</code> | config file's json |

<a name="Init.createIdeConfigFiles"></a>

### Init.createIdeConfigFiles(versionBeforeUpgrade) ⇒ <code>Promise.&lt;boolean&gt;</code>
handles creation/update of all config file from the boilerplate

**Kind**: static method of [<code>Init</code>](#Init)  
**Returns**: <code>Promise.&lt;boolean&gt;</code> - status of config file creation  

| Param | Type | Description |
| --- | --- | --- |
| versionBeforeUpgrade | <code>string</code> | 'x.y.z' |

<a name="Init._updateLeaf"></a>

### Init.\_updateLeaf(propertiersCur, defaultPropsCur, fieldName) ⇒ <code>void</code>
recursive helper for _fixMcdevConfig that adds missing settings

**Kind**: static method of [<code>Init</code>](#Init)  

| Param | Type | Description |
| --- | --- | --- |
| propertiersCur | <code>object</code> | current sub-object of project settings |
| defaultPropsCur | <code>object</code> | current sub-object of default settings |
| fieldName | <code>string</code> | dot-concatenated object-path that needs adding |

<a name="Init._getForcedUpdateList"></a>

### Init.\_getForcedUpdateList(projectVersion) ⇒ <code>Promise.&lt;Array.&lt;string&gt;&gt;</code>
returns list of files that need to be updated

**Kind**: static method of [<code>Init</code>](#Init)  
**Returns**: <code>Promise.&lt;Array.&lt;string&gt;&gt;</code> - relevant files with path that need to be updated  

| Param | Type | Description |
| --- | --- | --- |
| projectVersion | <code>string</code> | version found in config file of the current project |

<a name="Init._createIdeConfigFile"></a>

### Init.\_createIdeConfigFile(fileNameArr, relevantForcedUpdates, [boilerplateFileContent]) ⇒ <code>Promise.&lt;boolean&gt;</code>
handles creation/update of one config file from the boilerplate at a time

**Kind**: static method of [<code>Init</code>](#Init)  
**Returns**: <code>Promise.&lt;boolean&gt;</code> - install successful or error occured  

| Param | Type | Description |
| --- | --- | --- |
| fileNameArr | <code>Array.&lt;string&gt;</code> | 0: path, 1: filename, 2: extension with dot |
| relevantForcedUpdates | <code>Array.&lt;string&gt;</code> | if fileNameArr is in this list we require an override |
| [boilerplateFileContent] | <code>string</code> | in case we cannot copy files 1:1 this can be used to pass in content |

<a name="Init.upgradeAuthFile"></a>

### Init.upgradeAuthFile() ⇒ <code>Promise.&lt;boolean&gt;</code>
helper method for this.upgradeProject that upgrades project config if needed

**Kind**: static method of [<code>Init</code>](#Init)  
**Returns**: <code>Promise.&lt;boolean&gt;</code> - returns true if worked without errors  
<a name="Init.initGitRepo"></a>

### Init.initGitRepo([skipInteraction]) ⇒ <code>Promise.&lt;{status: string, repoName: string}&gt;</code>
check if git repo exists and otherwise create one

**Kind**: static method of [<code>Init</code>](#Init)  
**Returns**: <code>Promise.&lt;{status: string, repoName: string}&gt;</code> - success flag  

| Param | Type | Description |
| --- | --- | --- |
| [skipInteraction] | <code>TYPE.skipInteraction</code> | signals what to insert automatically for things usually asked via wizard |

<a name="Init.gitPush"></a>

### Init.gitPush([skipInteraction]) ⇒ <code>void</code>
offer to push the new repo straight to the server

**Kind**: static method of [<code>Init</code>](#Init)  

| Param | Type | Description |
| --- | --- | --- |
| [skipInteraction] | <code>boolean</code> \| <code>TYPE.skipInteraction</code> | signals what to insert automatically for things usually asked via wizard |

<a name="Init._addGitRemote"></a>

### Init.\_addGitRemote([skipInteraction]) ⇒ <code>string</code>
offers to add the git remote origin

**Kind**: static method of [<code>Init</code>](#Init)  
**Returns**: <code>string</code> - repo name (optionally)  

| Param | Type | Description |
| --- | --- | --- |
| [skipInteraction] | <code>TYPE.skipInteraction</code> | signals what to insert automatically for things usually asked via wizard |

<a name="Init._updateGitConfigUser"></a>

### Init.\_updateGitConfigUser([skipInteraction]) ⇒ <code>void</code>
checks global config and ask to config the user info and then store it locally

**Kind**: static method of [<code>Init</code>](#Init)  

| Param | Type | Description |
| --- | --- | --- |
| [skipInteraction] | <code>boolean</code> \| <code>TYPE.skipInteraction</code> | signals what to insert automatically for things usually asked via wizard |

<a name="Init._getGitConfigUser"></a>

### Init.\_getGitConfigUser() ⇒ <code>Promise.&lt;{&#x27;user.name&#x27;: string, &#x27;user.email&#x27;: string}&gt;</code>
retrieves the global user.name and user.email values

**Kind**: static method of [<code>Init</code>](#Init)  
**Returns**: <code>Promise.&lt;{&#x27;user.name&#x27;: string, &#x27;user.email&#x27;: string}&gt;</code> - user.name and user.email  
<a name="Init.initProject"></a>

### Init.initProject(properties, credentialName, [skipInteraction]) ⇒ <code>Promise.&lt;void&gt;</code>
Creates template file for properties.json

**Kind**: static method of [<code>Init</code>](#Init)  
**Returns**: <code>Promise.&lt;void&gt;</code> - -  

| Param | Type | Description |
| --- | --- | --- |
| properties | <code>TYPE.Mcdevrc</code> | config file's json |
| credentialName | <code>string</code> | identifying name of the installed package / project |
| [skipInteraction] | <code>TYPE.skipInteraction</code> | signals what to insert automatically for things usually asked via wizard |

<a name="Init._downloadAllBUs"></a>

### Init.\_downloadAllBUs(bu, gitStatus, [skipInteraction]) ⇒ <code>Promise.&lt;void&gt;</code>
helper for this.initProject()

**Kind**: static method of [<code>Init</code>](#Init)  
**Returns**: <code>Promise.&lt;void&gt;</code> - -  

| Param | Type | Description |
| --- | --- | --- |
| bu | <code>string</code> | cred/bu or cred/* or * |
| gitStatus | <code>string</code> | signals what state the git repo is in |
| [skipInteraction] | <code>boolean</code> \| <code>TYPE.skipInteraction</code> | signals what to insert automatically for things usually asked via wizard |

<a name="Init.upgradeProject"></a>

### Init.upgradeProject(properties, [initial], [repoName]) ⇒ <code>Promise.&lt;boolean&gt;</code>
wrapper around npm dependency & configuration file setup

**Kind**: static method of [<code>Init</code>](#Init)  
**Returns**: <code>Promise.&lt;boolean&gt;</code> - success flag  

| Param | Type | Description |
| --- | --- | --- |
| properties | <code>TYPE.Mcdevrc</code> | config file's json |
| [initial] | <code>boolean</code> | print message if not part of initial setup |
| [repoName] | <code>string</code> | if git URL was provided earlier, the repo name was extracted to use it for npm init |

<a name="Init._getMissingCredentials"></a>

### Init.\_getMissingCredentials(properties) ⇒ <code>Array.&lt;string&gt;</code>
finds credentials that are set up in config but not in auth file

**Kind**: static method of [<code>Init</code>](#Init)  
**Returns**: <code>Array.&lt;string&gt;</code> - list of credential names  

| Param | Type | Description |
| --- | --- | --- |
| properties | <code>TYPE.Mcdevrc</code> | javascript object in .mcdevrc.json |

<a name="Init.installDependencies"></a>

### Init.installDependencies([repoName]) ⇒ <code>Promise.&lt;boolean&gt;</code>
initiates npm project and then
takes care of loading the pre-configured dependency list
from the boilerplate directory to them as dev-dependencies

**Kind**: static method of [<code>Init</code>](#Init)  
**Returns**: <code>Promise.&lt;boolean&gt;</code> - install successful or error occured  

| Param | Type | Description |
| --- | --- | --- |
| [repoName] | <code>string</code> | if git URL was provided earlier, the repo name was extracted to use it for npm init |

<a name="Init._getDefaultPackageJson"></a>

### Init.\_getDefaultPackageJson([currentContent]) ⇒ <code>Promise.&lt;{script: object, author: string, license: string}&gt;</code>
ensure we have certain default values in our config

**Kind**: static method of [<code>Init</code>](#Init)  
**Returns**: <code>Promise.&lt;{script: object, author: string, license: string}&gt;</code> - extended currentContent  

| Param | Type | Description |
| --- | --- | --- |
| [currentContent] | <code>object</code> | what was read from existing package.json file |

<a name="Init"></a>

## Init
CLI helper class

**Kind**: global constant  

* [Init](#Init)
    * [.fixMcdevConfig(properties)](#Init.fixMcdevConfig) ⇒ <code>Promise.&lt;boolean&gt;</code>
    * [.createIdeConfigFiles(versionBeforeUpgrade)](#Init.createIdeConfigFiles) ⇒ <code>Promise.&lt;boolean&gt;</code>
    * [._updateLeaf(propertiersCur, defaultPropsCur, fieldName)](#Init._updateLeaf) ⇒ <code>void</code>
    * [._getForcedUpdateList(projectVersion)](#Init._getForcedUpdateList) ⇒ <code>Promise.&lt;Array.&lt;string&gt;&gt;</code>
    * [._createIdeConfigFile(fileNameArr, relevantForcedUpdates, [boilerplateFileContent])](#Init._createIdeConfigFile) ⇒ <code>Promise.&lt;boolean&gt;</code>
    * [.upgradeAuthFile()](#Init.upgradeAuthFile) ⇒ <code>Promise.&lt;boolean&gt;</code>
    * [.initGitRepo([skipInteraction])](#Init.initGitRepo) ⇒ <code>Promise.&lt;{status: string, repoName: string}&gt;</code>
    * [.gitPush([skipInteraction])](#Init.gitPush) ⇒ <code>void</code>
    * [._addGitRemote([skipInteraction])](#Init._addGitRemote) ⇒ <code>string</code>
    * [._updateGitConfigUser([skipInteraction])](#Init._updateGitConfigUser) ⇒ <code>void</code>
    * [._getGitConfigUser()](#Init._getGitConfigUser) ⇒ <code>Promise.&lt;{&#x27;user.name&#x27;: string, &#x27;user.email&#x27;: string}&gt;</code>
    * [.initProject(properties, credentialName, [skipInteraction])](#Init.initProject) ⇒ <code>Promise.&lt;void&gt;</code>
    * [._downloadAllBUs(bu, gitStatus, [skipInteraction])](#Init._downloadAllBUs) ⇒ <code>Promise.&lt;void&gt;</code>
    * [.upgradeProject(properties, [initial], [repoName])](#Init.upgradeProject) ⇒ <code>Promise.&lt;boolean&gt;</code>
    * [._getMissingCredentials(properties)](#Init._getMissingCredentials) ⇒ <code>Array.&lt;string&gt;</code>
    * [.installDependencies([repoName])](#Init.installDependencies) ⇒ <code>Promise.&lt;boolean&gt;</code>
    * [._getDefaultPackageJson([currentContent])](#Init._getDefaultPackageJson) ⇒ <code>Promise.&lt;{script: object, author: string, license: string}&gt;</code>

<a name="Init.fixMcdevConfig"></a>

### Init.fixMcdevConfig(properties) ⇒ <code>Promise.&lt;boolean&gt;</code>
helper method for this.upgradeProject that upgrades project config if needed

**Kind**: static method of [<code>Init</code>](#Init)  
**Returns**: <code>Promise.&lt;boolean&gt;</code> - returns true if worked without errors  

| Param | Type | Description |
| --- | --- | --- |
| properties | <code>TYPE.Mcdevrc</code> | config file's json |

<a name="Init.createIdeConfigFiles"></a>

### Init.createIdeConfigFiles(versionBeforeUpgrade) ⇒ <code>Promise.&lt;boolean&gt;</code>
handles creation/update of all config file from the boilerplate

**Kind**: static method of [<code>Init</code>](#Init)  
**Returns**: <code>Promise.&lt;boolean&gt;</code> - status of config file creation  

| Param | Type | Description |
| --- | --- | --- |
| versionBeforeUpgrade | <code>string</code> | 'x.y.z' |

<a name="Init._updateLeaf"></a>

### Init.\_updateLeaf(propertiersCur, defaultPropsCur, fieldName) ⇒ <code>void</code>
recursive helper for _fixMcdevConfig that adds missing settings

**Kind**: static method of [<code>Init</code>](#Init)  

| Param | Type | Description |
| --- | --- | --- |
| propertiersCur | <code>object</code> | current sub-object of project settings |
| defaultPropsCur | <code>object</code> | current sub-object of default settings |
| fieldName | <code>string</code> | dot-concatenated object-path that needs adding |

<a name="Init._getForcedUpdateList"></a>

### Init.\_getForcedUpdateList(projectVersion) ⇒ <code>Promise.&lt;Array.&lt;string&gt;&gt;</code>
returns list of files that need to be updated

**Kind**: static method of [<code>Init</code>](#Init)  
**Returns**: <code>Promise.&lt;Array.&lt;string&gt;&gt;</code> - relevant files with path that need to be updated  

| Param | Type | Description |
| --- | --- | --- |
| projectVersion | <code>string</code> | version found in config file of the current project |

<a name="Init._createIdeConfigFile"></a>

### Init.\_createIdeConfigFile(fileNameArr, relevantForcedUpdates, [boilerplateFileContent]) ⇒ <code>Promise.&lt;boolean&gt;</code>
handles creation/update of one config file from the boilerplate at a time

**Kind**: static method of [<code>Init</code>](#Init)  
**Returns**: <code>Promise.&lt;boolean&gt;</code> - install successful or error occured  

| Param | Type | Description |
| --- | --- | --- |
| fileNameArr | <code>Array.&lt;string&gt;</code> | 0: path, 1: filename, 2: extension with dot |
| relevantForcedUpdates | <code>Array.&lt;string&gt;</code> | if fileNameArr is in this list we require an override |
| [boilerplateFileContent] | <code>string</code> | in case we cannot copy files 1:1 this can be used to pass in content |

<a name="Init.upgradeAuthFile"></a>

### Init.upgradeAuthFile() ⇒ <code>Promise.&lt;boolean&gt;</code>
helper method for this.upgradeProject that upgrades project config if needed

**Kind**: static method of [<code>Init</code>](#Init)  
**Returns**: <code>Promise.&lt;boolean&gt;</code> - returns true if worked without errors  
<a name="Init.initGitRepo"></a>

### Init.initGitRepo([skipInteraction]) ⇒ <code>Promise.&lt;{status: string, repoName: string}&gt;</code>
check if git repo exists and otherwise create one

**Kind**: static method of [<code>Init</code>](#Init)  
**Returns**: <code>Promise.&lt;{status: string, repoName: string}&gt;</code> - success flag  

| Param | Type | Description |
| --- | --- | --- |
| [skipInteraction] | <code>TYPE.skipInteraction</code> | signals what to insert automatically for things usually asked via wizard |

<a name="Init.gitPush"></a>

### Init.gitPush([skipInteraction]) ⇒ <code>void</code>
offer to push the new repo straight to the server

**Kind**: static method of [<code>Init</code>](#Init)  

| Param | Type | Description |
| --- | --- | --- |
| [skipInteraction] | <code>boolean</code> \| <code>TYPE.skipInteraction</code> | signals what to insert automatically for things usually asked via wizard |

<a name="Init._addGitRemote"></a>

### Init.\_addGitRemote([skipInteraction]) ⇒ <code>string</code>
offers to add the git remote origin

**Kind**: static method of [<code>Init</code>](#Init)  
**Returns**: <code>string</code> - repo name (optionally)  

| Param | Type | Description |
| --- | --- | --- |
| [skipInteraction] | <code>TYPE.skipInteraction</code> | signals what to insert automatically for things usually asked via wizard |

<a name="Init._updateGitConfigUser"></a>

### Init.\_updateGitConfigUser([skipInteraction]) ⇒ <code>void</code>
checks global config and ask to config the user info and then store it locally

**Kind**: static method of [<code>Init</code>](#Init)  

| Param | Type | Description |
| --- | --- | --- |
| [skipInteraction] | <code>boolean</code> \| <code>TYPE.skipInteraction</code> | signals what to insert automatically for things usually asked via wizard |

<a name="Init._getGitConfigUser"></a>

### Init.\_getGitConfigUser() ⇒ <code>Promise.&lt;{&#x27;user.name&#x27;: string, &#x27;user.email&#x27;: string}&gt;</code>
retrieves the global user.name and user.email values

**Kind**: static method of [<code>Init</code>](#Init)  
**Returns**: <code>Promise.&lt;{&#x27;user.name&#x27;: string, &#x27;user.email&#x27;: string}&gt;</code> - user.name and user.email  
<a name="Init.initProject"></a>

### Init.initProject(properties, credentialName, [skipInteraction]) ⇒ <code>Promise.&lt;void&gt;</code>
Creates template file for properties.json

**Kind**: static method of [<code>Init</code>](#Init)  
**Returns**: <code>Promise.&lt;void&gt;</code> - -  

| Param | Type | Description |
| --- | --- | --- |
| properties | <code>TYPE.Mcdevrc</code> | config file's json |
| credentialName | <code>string</code> | identifying name of the installed package / project |
| [skipInteraction] | <code>TYPE.skipInteraction</code> | signals what to insert automatically for things usually asked via wizard |

<a name="Init._downloadAllBUs"></a>

### Init.\_downloadAllBUs(bu, gitStatus, [skipInteraction]) ⇒ <code>Promise.&lt;void&gt;</code>
helper for this.initProject()

**Kind**: static method of [<code>Init</code>](#Init)  
**Returns**: <code>Promise.&lt;void&gt;</code> - -  

| Param | Type | Description |
| --- | --- | --- |
| bu | <code>string</code> | cred/bu or cred/* or * |
| gitStatus | <code>string</code> | signals what state the git repo is in |
| [skipInteraction] | <code>boolean</code> \| <code>TYPE.skipInteraction</code> | signals what to insert automatically for things usually asked via wizard |

<a name="Init.upgradeProject"></a>

### Init.upgradeProject(properties, [initial], [repoName]) ⇒ <code>Promise.&lt;boolean&gt;</code>
wrapper around npm dependency & configuration file setup

**Kind**: static method of [<code>Init</code>](#Init)  
**Returns**: <code>Promise.&lt;boolean&gt;</code> - success flag  

| Param | Type | Description |
| --- | --- | --- |
| properties | <code>TYPE.Mcdevrc</code> | config file's json |
| [initial] | <code>boolean</code> | print message if not part of initial setup |
| [repoName] | <code>string</code> | if git URL was provided earlier, the repo name was extracted to use it for npm init |

<a name="Init._getMissingCredentials"></a>

### Init.\_getMissingCredentials(properties) ⇒ <code>Array.&lt;string&gt;</code>
finds credentials that are set up in config but not in auth file

**Kind**: static method of [<code>Init</code>](#Init)  
**Returns**: <code>Array.&lt;string&gt;</code> - list of credential names  

| Param | Type | Description |
| --- | --- | --- |
| properties | <code>TYPE.Mcdevrc</code> | javascript object in .mcdevrc.json |

<a name="Init.installDependencies"></a>

### Init.installDependencies([repoName]) ⇒ <code>Promise.&lt;boolean&gt;</code>
initiates npm project and then
takes care of loading the pre-configured dependency list
from the boilerplate directory to them as dev-dependencies

**Kind**: static method of [<code>Init</code>](#Init)  
**Returns**: <code>Promise.&lt;boolean&gt;</code> - install successful or error occured  

| Param | Type | Description |
| --- | --- | --- |
| [repoName] | <code>string</code> | if git URL was provided earlier, the repo name was extracted to use it for npm init |

<a name="Init._getDefaultPackageJson"></a>

### Init.\_getDefaultPackageJson([currentContent]) ⇒ <code>Promise.&lt;{script: object, author: string, license: string}&gt;</code>
ensure we have certain default values in our config

**Kind**: static method of [<code>Init</code>](#Init)  
**Returns**: <code>Promise.&lt;{script: object, author: string, license: string}&gt;</code> - extended currentContent  

| Param | Type | Description |
| --- | --- | --- |
| [currentContent] | <code>object</code> | what was read from existing package.json file |

<a name="Util"></a>

## Util
Util that contains logger and simple util methods

**Kind**: global constant  

* [Util](#Util)
<<<<<<< HEAD
    * [.skipInteraction](#Util.skipInteraction) : <code>TYPE.skipInteraction</code>
    * [.logger](#Util.logger)
=======
    * [.logger](#Util.logger) : <code>TYPE.Logger</code>
>>>>>>> c36c9fdc
    * [.filterObjByKeys(originalObj, [whitelistArr])](#Util.filterObjByKeys) ⇒ <code>Object.&lt;string, \*&gt;</code>
    * [.includesStartsWith(arr, search)](#Util.includesStartsWith) ⇒ <code>boolean</code>
    * [.includesStartsWithIndex(arr, search)](#Util.includesStartsWithIndex) ⇒ <code>number</code>
    * [.checkMarket(market, properties)](#Util.checkMarket) ⇒ <code>boolean</code>
    * [.verifyMarketList(mlName, properties)](#Util.verifyMarketList) ⇒ <code>void</code>
    * [.signalFatalError()](#Util.signalFatalError) ⇒ <code>void</code>
    * [.isTrue(attrValue)](#Util.isTrue) ⇒ <code>boolean</code>
    * [.isFalse(attrValue)](#Util.isFalse) ⇒ <code>boolean</code>
    * [._isValidType(selectedType)](#Util._isValidType) ⇒ <code>boolean</code>
    * [.getDefaultProperties()](#Util.getDefaultProperties) ⇒ <code>TYPE.Mcdevrc</code>
    * [.getRetrieveTypeChoices()](#Util.getRetrieveTypeChoices) ⇒ <code>Array.&lt;string&gt;</code>
    * [.checkProperties(properties, [silent])](#Util.checkProperties) ⇒ <code>Promise.&lt;(boolean\|Array.&lt;string&gt;)&gt;</code>
    * [.metadataLogger(level, type, method, payload, [source])](#Util.metadataLogger) ⇒ <code>void</code>
    * [.replaceByObject(str, obj)](#Util.replaceByObject) ⇒ <code>string</code> \| <code>object</code>
    * [.inverseGet(objs, val)](#Util.inverseGet) ⇒ <code>string</code>
    * [.getMetadataHierachy(metadataTypes)](#Util.getMetadataHierachy) ⇒ <code>Array.&lt;string&gt;</code>
    * [.resolveObjPath(path, obj)](#Util.resolveObjPath) ⇒ <code>any</code>
    * [.execSync(cmd, [args])](#Util.execSync) ⇒ <code>undefined</code>
    * [.templateSearchResult(results, keyToSearch, searchValue)](#Util.templateSearchResult) ⇒ <code>TYPE.MetadataTypeItem</code>
    * [.setLoggingLevel(argv)](#Util.setLoggingLevel) ⇒ <code>void</code>

<a name="Util.skipInteraction"></a>

### Util.skipInteraction : <code>TYPE.skipInteraction</code>
**Kind**: static property of [<code>Util</code>](#Util)  
<a name="Util.logger"></a>

### Util.logger : <code>TYPE.Logger</code>
Logger that creates timestamped log file in 'logs/' directory

**Kind**: static property of [<code>Util</code>](#Util)  
<a name="Util.filterObjByKeys"></a>

### Util.filterObjByKeys(originalObj, [whitelistArr]) ⇒ <code>Object.&lt;string, \*&gt;</code>
helper that allows filtering an object by its keys

**Kind**: static method of [<code>Util</code>](#Util)  
**Returns**: <code>Object.&lt;string, \*&gt;</code> - filtered object that only contains keys you provided  

| Param | Type | Description |
| --- | --- | --- |
| originalObj | <code>Object.&lt;string, \*&gt;</code> | object that you want to filter |
| [whitelistArr] | <code>Array.&lt;string&gt;</code> | positive filter. if not provided, returns originalObj without filter |

<a name="Util.includesStartsWith"></a>

### Util.includesStartsWith(arr, search) ⇒ <code>boolean</code>
extended Array.includes method that allows check if an array-element starts with a certain string

**Kind**: static method of [<code>Util</code>](#Util)  
**Returns**: <code>boolean</code> - found / not found  

| Param | Type | Description |
| --- | --- | --- |
| arr | <code>Array.&lt;string&gt;</code> | your array of strigns |
| search | <code>string</code> | the string you are looking for |

<a name="Util.includesStartsWithIndex"></a>

### Util.includesStartsWithIndex(arr, search) ⇒ <code>number</code>
extended Array.includes method that allows check if an array-element starts with a certain string

**Kind**: static method of [<code>Util</code>](#Util)  
**Returns**: <code>number</code> - array index 0..n or -1 of not found  

| Param | Type | Description |
| --- | --- | --- |
| arr | <code>Array.&lt;string&gt;</code> | your array of strigns |
| search | <code>string</code> | the string you are looking for |

<a name="Util.checkMarket"></a>

### Util.checkMarket(market, properties) ⇒ <code>boolean</code>
check if a market name exists in current mcdev config

**Kind**: static method of [<code>Util</code>](#Util)  
**Returns**: <code>boolean</code> - found market or not  

| Param | Type | Description |
| --- | --- | --- |
| market | <code>string</code> | market localizations |
| properties | <code>TYPE.Mcdevrc</code> | local mcdev config |

<a name="Util.verifyMarketList"></a>

### Util.verifyMarketList(mlName, properties) ⇒ <code>void</code>
ensure provided MarketList exists and it's content including markets and BUs checks out

**Kind**: static method of [<code>Util</code>](#Util)  
**Returns**: <code>void</code> - throws errors if problems were found  

| Param | Type | Description |
| --- | --- | --- |
| mlName | <code>string</code> | name of marketList |
| properties | <code>TYPE.Mcdevrc</code> | General configuration to be used in retrieve |

<a name="Util.signalFatalError"></a>

### Util.signalFatalError() ⇒ <code>void</code>
used to ensure the program tells surrounding software that an unrecoverable error occured

**Kind**: static method of [<code>Util</code>](#Util)  
<a name="Util.isTrue"></a>

### Util.isTrue(attrValue) ⇒ <code>boolean</code>
SFMC accepts multiple true values for Boolean attributes for which we are checking here

**Kind**: static method of [<code>Util</code>](#Util)  
**Returns**: <code>boolean</code> - attribute value == true ? true : false  

| Param | Type | Description |
| --- | --- | --- |
| attrValue | <code>\*</code> | value |

<a name="Util.isFalse"></a>

### Util.isFalse(attrValue) ⇒ <code>boolean</code>
SFMC accepts multiple false values for Boolean attributes for which we are checking here

**Kind**: static method of [<code>Util</code>](#Util)  
**Returns**: <code>boolean</code> - attribute value == false ? true : false  

| Param | Type | Description |
| --- | --- | --- |
| attrValue | <code>\*</code> | value |

<a name="Util._isValidType"></a>

### Util.\_isValidType(selectedType) ⇒ <code>boolean</code>
helper for retrieve, retrieveAsTemplate and deploy

**Kind**: static method of [<code>Util</code>](#Util)  
**Returns**: <code>boolean</code> - type ok or not  

| Param | Type | Description |
| --- | --- | --- |
| selectedType | <code>string</code> | type or type-subtype |

<a name="Util.getDefaultProperties"></a>

### Util.getDefaultProperties() ⇒ <code>TYPE.Mcdevrc</code>
defines how the properties.json should look like
used for creating a template and for checking if variables are set

**Kind**: static method of [<code>Util</code>](#Util)  
**Returns**: <code>TYPE.Mcdevrc</code> - default properties  
<a name="Util.getRetrieveTypeChoices"></a>

### Util.getRetrieveTypeChoices() ⇒ <code>Array.&lt;string&gt;</code>
helper for getDefaultProperties()

**Kind**: static method of [<code>Util</code>](#Util)  
**Returns**: <code>Array.&lt;string&gt;</code> - type choices  
<a name="Util.checkProperties"></a>

### Util.checkProperties(properties, [silent]) ⇒ <code>Promise.&lt;(boolean\|Array.&lt;string&gt;)&gt;</code>
check if the config file is correctly formatted and has values

**Kind**: static method of [<code>Util</code>](#Util)  
**Returns**: <code>Promise.&lt;(boolean\|Array.&lt;string&gt;)&gt;</code> - file structure ok OR list of fields to be fixed  

| Param | Type | Description |
| --- | --- | --- |
| properties | <code>TYPE.Mcdevrc</code> | javascript object in .mcdevrc.json |
| [silent] | <code>boolean</code> | set to true for internal use w/o cli output |

<a name="Util.metadataLogger"></a>

### Util.metadataLogger(level, type, method, payload, [source]) ⇒ <code>void</code>
Logger helper for Metadata functions

**Kind**: static method of [<code>Util</code>](#Util)  

| Param | Type | Description |
| --- | --- | --- |
| level | <code>string</code> | of log (error, info, warn) |
| type | <code>string</code> | of metadata being referenced |
| method | <code>string</code> | name which log was called from |
| payload | <code>\*</code> | generic object which details the error |
| [source] | <code>string</code> | key/id of metadata which relates to error |

<a name="Util.replaceByObject"></a>

### Util.replaceByObject(str, obj) ⇒ <code>string</code> \| <code>object</code>
replaces values in a JSON object string, based on a series of
key-value pairs (obj)

**Kind**: static method of [<code>Util</code>](#Util)  
**Returns**: <code>string</code> \| <code>object</code> - replaced version of str  

| Param | Type | Description |
| --- | --- | --- |
| str | <code>string</code> \| <code>object</code> | JSON object or its stringified version, which has values to be replaced |
| obj | <code>TYPE.TemplateMap</code> | key value object which contains keys to be replaced and values to be replaced with |

<a name="Util.inverseGet"></a>

### Util.inverseGet(objs, val) ⇒ <code>string</code>
get key of an object based on the first matching value

**Kind**: static method of [<code>Util</code>](#Util)  
**Returns**: <code>string</code> - key  

| Param | Type | Description |
| --- | --- | --- |
| objs | <code>object</code> | object of objects to be searched |
| val | <code>string</code> | value to be searched for |

<a name="Util.getMetadataHierachy"></a>

### Util.getMetadataHierachy(metadataTypes) ⇒ <code>Array.&lt;string&gt;</code>
Returns Order in which metadata needs to be retrieved/deployed

**Kind**: static method of [<code>Util</code>](#Util)  
**Returns**: <code>Array.&lt;string&gt;</code> - retrieve/deploy order as array  

| Param | Type | Description |
| --- | --- | --- |
| metadataTypes | <code>Array.&lt;string&gt;</code> | which should be retrieved/deployed |

<a name="Util.resolveObjPath"></a>

### Util.resolveObjPath(path, obj) ⇒ <code>any</code>
let's you dynamically walk down an object and get a value

**Kind**: static method of [<code>Util</code>](#Util)  
**Returns**: <code>any</code> - value of obj.path  

| Param | Type | Description |
| --- | --- | --- |
| path | <code>string</code> | 'fieldA.fieldB.fieldC' |
| obj | <code>object</code> | some parent object |

<a name="Util.execSync"></a>

### Util.execSync(cmd, [args]) ⇒ <code>undefined</code>
helper to run other commands as if run manually by user

**Kind**: static method of [<code>Util</code>](#Util)  

| Param | Type | Description |
| --- | --- | --- |
| cmd | <code>string</code> | to be executed command |
| [args] | <code>Array.&lt;string&gt;</code> | list of arguments |

<a name="Util.templateSearchResult"></a>

### Util.templateSearchResult(results, keyToSearch, searchValue) ⇒ <code>TYPE.MetadataTypeItem</code>
standardize check to ensure only one result is returned from template search

**Kind**: static method of [<code>Util</code>](#Util)  
**Returns**: <code>TYPE.MetadataTypeItem</code> - metadata to be used in building template  

| Param | Type | Description |
| --- | --- | --- |
| results | <code>Array.&lt;TYPE.MetadataTypeItem&gt;</code> | array of metadata |
| keyToSearch | <code>string</code> | the field which contains the searched value |
| searchValue | <code>string</code> | the value which is being looked for |

<a name="Util.setLoggingLevel"></a>

### Util.setLoggingLevel(argv) ⇒ <code>void</code>
configures what is displayed in the console

**Kind**: static method of [<code>Util</code>](#Util)  

| Param | Type | Description |
| --- | --- | --- |
| argv | <code>object</code> | list of command line parameters given by user |
| [argv.silent] | <code>boolean</code> | only errors printed to CLI |
| [argv.verbose] | <code>boolean</code> | chatty user CLI output |
| [argv.debug] | <code>boolean</code> | enables developer output & features |

<a name="csvToArray"></a>

## csvToArray(csv) ⇒ <code>Array.&lt;string&gt;</code>
helper to convert CSVs into an array. if only one value was given, it's also returned as an array

**Kind**: global function  
**Returns**: <code>Array.&lt;string&gt;</code> - values split into an array.  

| Param | Type | Description |
| --- | --- | --- |
| csv | <code>string</code> | potentially comma-separated value |

<a name="getUserName"></a>

## getUserName(userList, item, fieldname) ⇒ <code>string</code>
**Kind**: global function  
**Returns**: <code>string</code> - username or user id or 'n/a'  

| Param | Type | Description |
| --- | --- | --- |
| userList | <code>Object.&lt;string, string&gt;</code> | user-id > user-name map |
| item | <code>Object.&lt;string, string&gt;</code> | single metadata item |
| fieldname | <code>string</code> | name of field containing the info |

<a name="setupSDK"></a>

## setupSDK(credentialKey, authObject) ⇒ [<code>SDK</code>](#SDK)
Returns an SDK instance to be used for API calls

**Kind**: global function  
**Returns**: [<code>SDK</code>](#SDK) - auth object  

| Param | Type | Description |
| --- | --- | --- |
| credentialKey | <code>string</code> | key for specific BU |
| authObject | <code>TYPE.AuthObject</code> | credentials for specific BU |

<a name="createNewLoggerTransport"></a>

## createNewLoggerTransport() ⇒ <code>object</code>
wrapper around our standard winston logging to console and logfile

**Kind**: global function  
**Returns**: <code>object</code> - initiated logger for console and file  
<a name="startLogger"></a>

## startLogger() ⇒ <code>void</code>
initiate winston logger

**Kind**: global function  
<a name="SupportedMetadataTypes"></a>

## SupportedMetadataTypes : <code>Object.&lt;string, string&gt;</code>
**Kind**: global typedef  
<a name="MetadataTypeItemObj"></a>

## MetadataTypeItemObj : <code>Object.&lt;string, any&gt;</code>
key=customer key

**Kind**: global typedef  
<a name="CodeExtractItem"></a>

## CodeExtractItem : <code>object</code>
**Kind**: global typedef  
**Properties**

| Name | Type | Description |
| --- | --- | --- |
| json | <code>MetadataTypeItem</code> | metadata of one item w/o code |
| codeArr | [<code>Array.&lt;CodeExtract&gt;</code>](#CodeExtract) | list of code snippets in this item |
| subFolder | <code>Array.&lt;string&gt;</code> | mostly set to null, otherwise list of subfolders |

<a name="CodeExtract"></a>

## CodeExtract : <code>object</code>
**Kind**: global typedef  
**Properties**

| Name | Type | Description |
| --- | --- | --- |
| subFolder | <code>Array.&lt;string&gt;</code> | mostly set to null, otherwise subfolders path split into elements |
| fileName | <code>string</code> | name of file w/o extension |
| fileExt | <code>string</code> | file extension |
| content | <code>string</code> | file content |
| [encoding] | <code>&#x27;base64&#x27;</code> | optional for binary files |

<a name="CodeExtractItem"></a>

## CodeExtractItem : <code>object</code>
**Kind**: global typedef  
**Properties**

| Name | Type | Description |
| --- | --- | --- |
| name | <code>string</code> | name |
| key | <code>string</code> | key |
| description | <code>string</code> | - |
| targetKey | <code>string</code> | key of target data extension |
| createdDate | <code>string</code> | e.g. "2020-09-14T01:42:03.017" |
| modifiedDate | <code>string</code> | e.g. "2020-09-14T01:42:03.017" |
| targetUpdateTypeName | <code>&#x27;Overwrite&#x27;</code> \| <code>&#x27;Update&#x27;</code> \| <code>&#x27;Append&#x27;</code> | defines how the query writes into the target data extension |
| [targetUpdateTypeId] | <code>0</code> \| <code>1</code> \| <code>2</code> | mapped to targetUpdateTypeName via this.definition.targetUpdateTypeMapping |
| [targetId] | <code>string</code> | Object ID of DE (removed before save) |
| [targetDescription] | <code>string</code> | Description DE (removed before save) |
| isFrozen | <code>boolean</code> | looks like this is always set to false |
| [queryText] | <code>string</code> | contains SQL query with line breaks converted to '\n'. The content is extracted during retrieval and written into a separate *.sql file |
| [categoryId] | <code>string</code> | holds folder ID, replaced with r__folder_Path during retrieve |
| r__folder_Path | <code>string</code> | folder path in which this DE is saved |
| json | <code>QueryItem</code> | metadata of one item w/o code |
| codeArr | [<code>Array.&lt;CodeExtract&gt;</code>](#CodeExtract) | list of code snippets in this item |
| subFolder | <code>Array.&lt;string&gt;</code> | mostly set to null, otherwise list of subfolders |

<a name="ScriptMap"></a>

## ScriptMap : <code>object</code>
**Kind**: global typedef  
**Properties**

| Name | Type | Description |
| --- | --- | --- |
| name | <code>string</code> | name |
| key | <code>string</code> | key |
| description | <code>string</code> | - |
| createdDate | <code>string</code> | e.g. "2020-09-14T01:42:03.017" |
| modifiedDate | <code>string</code> | e.g. "2020-09-14T01:42:03.017" |
| [script] | <code>string</code> | contains script with line breaks converted to '\n'. The content is extracted during retrieval and written into a separate *.ssjs file |
| [categoryId] | <code>string</code> | holds folder ID, replaced with r__folder_Path during retrieve |
| r__folder_Path | <code>string</code> | folder path in which this DE is saved |

<a name="AssetSubType"></a>

## AssetSubType : <code>Object.&lt;string, any&gt;</code>
**Kind**: global typedef  
<a name="DataExtensionFieldMap"></a>

## DataExtensionFieldMap : <code>object</code>
**Kind**: global typedef  
**Properties**

| Name | Type | Description |
| --- | --- | --- |
| [ObjectID] | <code>string</code> | id |
| [CustomerKey] | <code>string</code> | key in format [DEkey].[FieldName] |
| [DataExtension] | <code>object</code> | - |
| DataExtension.CustomerKey | <code>string</code> | key of DE |
| Name | <code>string</code> | name of field |
| [Name_new] | <code>string</code> | custom attribute that is only used when trying to rename a field from Name to Name_new |
| DefaultValue | <code>string</code> | empty string for not set |
| IsRequired | <code>true</code> \| <code>false</code> | - |
| IsPrimaryKey | <code>true</code> \| <code>false</code> | - |
| Ordinal | <code>string</code> | 1, 2, 3, ... |
| FieldType | <code>&#x27;Text&#x27;</code> \| <code>&#x27;Number&#x27;</code> \| <code>&#x27;Date&#x27;</code> \| <code>&#x27;Boolean&#x27;</code> \| <code>&#x27;Decimal&#x27;</code> \| <code>&#x27;EmailAddress&#x27;</code> \| <code>&#x27;Phone&#x27;</code> \| <code>&#x27;Locale&#x27;</code> | can only be set on create |
| Scale | <code>string</code> | the number of places after the decimal that the field can hold; example: "0","1", ... |

<a name="DataExtensionMap"></a>

## DataExtensionMap : <code>object</code>
**Kind**: global typedef  
**Properties**

| Name | Type | Description |
| --- | --- | --- |
| CustomerKey | <code>string</code> | key |
| Name | <code>string</code> | name |
| Description | <code>string</code> | - |
| IsSendable | <code>true</code> \| <code>false</code> | - |
| IsTestable | <code>true</code> \| <code>false</code> | - |
| SendableDataExtensionField | <code>object</code> | - |
| SendableDataExtensionField.Name | <code>string</code> | - |
| SendableSubscriberField | <code>object</code> | - |
| SendableSubscriberField.Name | <code>string</code> | - |
| Fields | <code>Array.&lt;DataExtensionFieldItem&gt;</code> | list of DE fields |
| r__folder_ContentType | <code>&#x27;dataextension&#x27;</code> \| <code>&#x27;salesforcedataextension&#x27;</code> \| <code>&#x27;synchronizeddataextension&#x27;</code> \| <code>&#x27;shared\_dataextension&#x27;</code> \| <code>&#x27;shared\_salesforcedataextension&#x27;</code> | retrieved from associated folder |
| r__folder_Path | <code>string</code> | folder path in which this DE is saved |
| [CategoryID] | <code>string</code> | holds folder ID, replaced with r__folder_Path during retrieve |
| [r__dataExtensionTemplate_Name] | <code>string</code> | name of optionally associated DE template |
| [Template] | <code>object</code> | - |
| [Template.CustomerKey] | <code>string</code> | key of optionally associated DE teplate |

<a name="AccountUserDocument"></a>

## AccountUserDocument : <code>object</code>
**Kind**: global typedef  
**Properties**

| Name | Type | Description |
| --- | --- | --- |
| TYPE | <code>string</code> | user.type__c |
| UserID | <code>string</code> | user.UserID |
| AccountUserID | <code>string</code> | user.AccountUserID |
| CustomerKey | <code>string</code> | user.CustomerKey |
| Name | <code>string</code> | user.Name |
| Email | <code>string</code> | user.Email |
| NotificationEmailAddress | <code>string</code> | user.NotificationEmailAddress |
| ActiveFlag | <code>string</code> | user.ActiveFlag === true ? '✓' : '-' |
| IsAPIUser | <code>string</code> | user.IsAPIUser === true ? '✓' : '-' |
| MustChangePassword | <code>string</code> | user.MustChangePassword === true ? '✓' : '-' |
| DefaultBusinessUnit | <code>string</code> | defaultBUName |
| AssociatedBusinessUnits__c | <code>string</code> | associatedBus |
| Roles | <code>string</code> | roles |
| UserPermissions | <code>string</code> | userPermissions |
| LastSuccessfulLogin | <code>string</code> | this.timeSinceDate(user.LastSuccessfulLogin) |
| CreatedDate | <code>string</code> | user.CreatedDate |
| ModifiedDate | <code>string</code> | user.ModifiedDate |

<a name="AutomationActivity"></a>

## AutomationActivity : <code>object</code>
**Kind**: global typedef  
**Properties**

| Name | Type | Description |
| --- | --- | --- |
| name | <code>string</code> | name (not key) of activity |
| [objectTypeId] | <code>string</code> | Id of assoicated activity type; see this.definition.activityTypeMapping |
| [activityObjectId] | <code>string</code> | Object Id of assoicated metadata item |
| [displayOrder] | <code>number</code> | order within step; starts with 1 or higher number |
| r__type | <code>string</code> | see this.definition.activityTypeMapping |

<a name="AutomationStep"></a>

## AutomationStep : <code>object</code>
**Kind**: global typedef  
**Properties**

| Name | Type | Description |
| --- | --- | --- |
| name | <code>string</code> | description |
| [annotation] | <code>string</code> | equals AutomationStep.name |
| [step] | <code>number</code> | step iterator; starts with 1 |
| [stepNumber] | <code>number</code> | step iterator, automatically set during deployment |
| activities | [<code>Array.&lt;AutomationActivity&gt;</code>](#AutomationActivity) | - |

<a name="AutomationSchedule"></a>

## AutomationSchedule : <code>object</code>
REST format

**Kind**: global typedef  
**Properties**

| Name | Type | Description |
| --- | --- | --- |
| typeId | <code>number</code> | ? |
| startDate | <code>string</code> | example: '2021-05-07T09:00:00' |
| endDate | <code>string</code> | example: '2021-05-07T09:00:00' |
| icalRecur | <code>string</code> | example: 'FREQ=DAILY;UNTIL=20790606T160000;INTERVAL=1' |
| timezoneName | <code>string</code> | example: 'W. Europe Standard Time'; see this.definition.timeZoneMapping |
| [timezoneId] | <code>number</code> | see this.definition.timeZoneMapping |

<a name="AutomationScheduleSoap"></a>

## AutomationScheduleSoap : <code>object</code>
SOAP format

**Kind**: global typedef  
**Properties**

| Name | Type | Description |
| --- | --- | --- |
| Recurrence | <code>object</code> | - |
| Recurrence.$ | <code>object</code> | {'xsi:type': keyStem + 'lyRecurrence'} |
| [Recurrence.YearlyRecurrencePatternType] | <code>&#x27;ByYear&#x27;</code> | * currently not supported by tool * |
| [Recurrence.MonthlyRecurrencePatternType] | <code>&#x27;ByMonth&#x27;</code> | * currently not supported by tool * |
| [Recurrence.WeeklyRecurrencePatternType] | <code>&#x27;ByWeek&#x27;</code> | * currently not supported by tool * |
| [Recurrence.DailyRecurrencePatternType] | <code>&#x27;ByDay&#x27;</code> | - |
| [Recurrence.MinutelyRecurrencePatternType] | <code>&#x27;Interval&#x27;</code> | - |
| [Recurrence.HourlyRecurrencePatternType] | <code>&#x27;Interval&#x27;</code> | - |
| [Recurrence.YearInterval] | <code>number</code> | 1..n * currently not supported by tool * |
| [Recurrence.MonthInterval] | <code>number</code> | 1..n * currently not supported by tool * |
| [Recurrence.WeekInterval] | <code>number</code> | 1..n * currently not supported by tool * |
| [Recurrence.DayInterval] | <code>number</code> | 1..n |
| [Recurrence.HourInterval] | <code>number</code> | 1..n |
| [Recurrence.MinuteInterval] | <code>number</code> | 1..n |
| _interval | <code>number</code> | internal variable for CLI output only |
| TimeZone | <code>object</code> | - |
| TimeZone.ID | <code>number</code> | AutomationSchedule.timezoneId |
| _timezoneString | <code>string</code> | internal variable for CLI output only |
| StartDateTime | <code>string</code> | AutomationSchedule.startDate |
| EndDateTime | <code>string</code> | AutomationSchedule.endDate |
| _StartDateTime | <code>string</code> | AutomationSchedule.startDate; internal variable for CLI output only |
| RecurrenceRangeType | <code>&#x27;EndOn&#x27;</code> \| <code>&#x27;EndAfter&#x27;</code> | set to 'EndOn' if AutomationSchedule.icalRecur contains 'UNTIL'; otherwise to 'EndAfter' |
| Occurrences | <code>number</code> | only exists if RecurrenceRangeType=='EndAfter' |

<a name="AutomationItem"></a>

## AutomationItem : <code>object</code>
**Kind**: global typedef  
**Properties**

| Name | Type | Description |
| --- | --- | --- |
| [id] | <code>string</code> | Object Id |
| key | <code>string</code> | key |
| name | <code>string</code> | name |
| description | <code>string</code> | - |
| type | <code>&#x27;scheduled&#x27;</code> \| <code>&#x27;triggered&#x27;</code> | Starting Source = Schedule / File Drop |
| status | <code>&#x27;Scheduled&#x27;</code> \| <code>&#x27;Running&#x27;</code> \| <code>&#x27;Ready&#x27;</code> \| <code>&#x27;Building&#x27;</code> \| <code>&#x27;PausedSchedule&#x27;</code> \| <code>&#x27;InactiveTrigger&#x27;</code> | - |
| [schedule] | [<code>AutomationSchedule</code>](#AutomationSchedule) | only existing if type=scheduled |
| [fileTrigger] | <code>object</code> | only existing if type=triggered |
| fileTrigger.fileNamingPattern | <code>string</code> | file name with placeholders |
| fileTrigger.fileNamePatternTypeId | <code>number</code> | - |
| fileTrigger.folderLocationText | <code>string</code> | where to look for the fileNamingPattern |
| fileTrigger.isPublished | <code>boolean</code> | ? |
| fileTrigger.queueFiles | <code>boolean</code> | ? |
| fileTrigger.triggerActive | <code>boolean</code> | - |
| [startSource] | <code>object</code> | - |
| [startSource.schedule] | [<code>AutomationSchedule</code>](#AutomationSchedule) | rewritten to AutomationItem.schedule |
| [startSource.fileDrop] | <code>object</code> | rewritten to AutomationItem.fileTrigger |
| startSource.fileDrop.fileNamingPattern | <code>string</code> | file name with placeholders |
| startSource.fileDrop.fileNamePatternTypeId | <code>string</code> | - |
| startSource.fileDrop.folderLocation | <code>string</code> | - |
| startSource.fileDrop.queueFiles | <code>boolean</code> | - |
| startSource.typeId | <code>number</code> | - |
| steps | [<code>Array.&lt;AutomationStep&gt;</code>](#AutomationStep) | - |
| r__folder_Path | <code>string</code> | folder path |
| [categoryId] | <code>string</code> | holds folder ID, replaced with r__folder_Path during retrieve |

<a name="SDK"></a>

## SDK : <code>Object.&lt;string, AutomationItem&gt;</code>
**Kind**: global typedef  
**Properties**

| Name | Type | Description |
| --- | --- | --- |
| file | <code>string</code> | relative path to file |
| changes | <code>number</code> | changed lines |
| insertions | <code>number</code> | added lines |
| deletions | <code>number</code> | deleted lines |
| binary | <code>boolean</code> | is a binary file |
| moved | <code>boolean</code> | git thinks this file was moved |
| [fromPath] | <code>string</code> | git thinks this relative path is where the file was before |
| type | [<code>SupportedMetadataTypes</code>](#SupportedMetadataTypes) | metadata type |
| externalKey | <code>string</code> | key |
| name | <code>string</code> | name |
| gitAction | <code>&#x27;move&#x27;</code> \| <code>&#x27;add/update&#x27;</code> \| <code>&#x27;delete&#x27;</code> | what git recognized as an action |
| _credential | <code>string</code> | mcdev credential name |
| _businessUnit | <code>string</code> | mcdev business unit name inside of _credential |

<a name="skipInteraction"></a>

## skipInteraction : <code>object</code>
signals what to insert automatically for things usually asked via wizard

**Kind**: global typedef  
**Properties**

| Name | Type | Description |
| --- | --- | --- |
| client_id | <code>string</code> | client id of installed package |
| client_secret | <code>string</code> | client secret of installed package |
| auth_url | <code>string</code> | tenant specific auth url of installed package |
| account_id | <code>number</code> | MID of the Parent Business Unit |
| credentialName | <code>string</code> | how you would like the credential to be named |
| gitRemoteUrl | <code>string</code> | URL of Git remote server |

<a name="AuthObject"></a>

## AuthObject : <code>object</code>
**Kind**: global typedef  
**Properties**

| Name | Type | Description |
| --- | --- | --- |
| client_id | <code>string</code> | client_id client_id for sfmc-sdk auth |
| client_secret | <code>string</code> | client_secret for sfmc-sdk auth |
| account_id | <code>number</code> | mid of business unit to auth against |
| auth_url | <code>string</code> | authentication base url |

<a name="SoapFilter"></a>

## SoapFilter : <code>object</code>
**Kind**: global typedef  
**Properties**

| Name | Type | Description |
| --- | --- | --- |
| [continueRequest] | <code>string</code> | request id |
| [options] | <code>object</code> | additional options (CallsInConversation, Client, ConversationID, Priority, RequestType, SaveOptions, ScheduledTime, SendResponseTo, SequenceCode) |
| clientIDs | <code>\*</code> | ? |
| [filter] | [<code>SoapFilter</code>](#SoapFilter) | simple or complex complex |
| [QueryAllAccounts] | <code>boolean</code> | all BUs or just one |
| leftOperand | <code>string</code> \| [<code>SoapFilter</code>](#SoapFilter) | string for simple or a new filter-object for complex |
| operator | <code>&#x27;AND&#x27;</code> \| <code>&#x27;OR&#x27;</code> \| <code>&#x27;equals&#x27;</code> \| <code>&#x27;notEquals&#x27;</code> \| <code>&#x27;isNull&#x27;</code> \| <code>&#x27;isNotNull&#x27;</code> \| <code>&#x27;greaterThan&#x27;</code> \| <code>&#x27;lessThan&#x27;</code> \| <code>&#x27;greaterThanOrEqual&#x27;</code> \| <code>&#x27;lessThanOrEqual&#x27;</code> \| <code>&#x27;between&#x27;</code> \| <code>&#x27;IN&#x27;</code> \| <code>&#x27;like&#x27;</code> | various options |
| [rightOperand] | <code>string</code> \| <code>number</code> \| <code>boolean</code> \| <code>Array</code> \| [<code>SoapFilter</code>](#SoapFilter) | string for simple or a new filter-object for complex; omit for isNull and isNotNull |

<a name="Mcdevrc"></a>

## Mcdevrc : <code>object</code>
**Kind**: global typedef  
**Properties**

| Name | Type | Description |
| --- | --- | --- |
| credentials | <code>object</code> | list of credentials |
| options | <code>object</code> | configure options for mcdev |
| directories | <code>object</code> | configure directories for mcdev to read/write to |
| directories.businessUnits | <code>string</code> | "businessUnits/" |
| directories.deploy | <code>string</code> | "deploy/" |
| directories.docs | <code>string</code> | "docs/" |
| directories.retrieve | <code>string</code> | "retrieve/" |
| directories.template | <code>string</code> | "template/" |
| directories.templateBuilds | <code>string</code> | ["retrieve/", "deploy/"] |
| markets | <code>Object.&lt;string, object&gt;</code> | templating variables grouped by markets |
| marketList | <code>object</code> | combination of markets and BUs for streamlined deployments |
| metaDataTypes | <code>object</code> | templating variables grouped by markets |
| metaDataTypes.retrieve | <code>Array.&lt;string&gt;</code> | define what types shall be downloaded by default during retrieve |
| metaDataTypes.documentOnRetrieve | <code>Array.&lt;string&gt;</code> | which types should be parsed & documented after retrieve |
| version | <code>string</code> | mcdev version that last updated the config file |

<a name="Logger"></a>

## Logger : <code>object</code>
**Kind**: global typedef  
**Properties**

| Name | Type | Description |
| --- | --- | --- |
| info | <code>function</code> | print info message |
| warn | <code>function</code> | print warning message |
| verbose | <code>function</code> | additional messages that are not important |
| debug | <code>function</code> | print debug message |
| error | <code>function</code> | print error message |
| errorStack | <code>function</code> | print error with trace message |
<|MERGE_RESOLUTION|>--- conflicted
+++ resolved
@@ -4279,12 +4279,8 @@
 **Kind**: global constant  
 
 * [Util](#Util)
-<<<<<<< HEAD
     * [.skipInteraction](#Util.skipInteraction) : <code>TYPE.skipInteraction</code>
-    * [.logger](#Util.logger)
-=======
     * [.logger](#Util.logger) : <code>TYPE.Logger</code>
->>>>>>> c36c9fdc
     * [.filterObjByKeys(originalObj, [whitelistArr])](#Util.filterObjByKeys) ⇒ <code>Object.&lt;string, \*&gt;</code>
     * [.includesStartsWith(arr, search)](#Util.includesStartsWith) ⇒ <code>boolean</code>
     * [.includesStartsWithIndex(arr, search)](#Util.includesStartsWithIndex) ⇒ <code>number</code>
@@ -6023,12 +6019,8 @@
 **Kind**: global constant  
 
 * [Util](#Util)
-<<<<<<< HEAD
     * [.skipInteraction](#Util.skipInteraction) : <code>TYPE.skipInteraction</code>
-    * [.logger](#Util.logger)
-=======
     * [.logger](#Util.logger) : <code>TYPE.Logger</code>
->>>>>>> c36c9fdc
     * [.filterObjByKeys(originalObj, [whitelistArr])](#Util.filterObjByKeys) ⇒ <code>Object.&lt;string, \*&gt;</code>
     * [.includesStartsWith(arr, search)](#Util.includesStartsWith) ⇒ <code>boolean</code>
     * [.includesStartsWithIndex(arr, search)](#Util.includesStartsWithIndex) ⇒ <code>number</code>
