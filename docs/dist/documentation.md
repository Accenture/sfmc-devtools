--- conflicted
+++ resolved
@@ -178,7 +178,6 @@
 ## Typedefs
 
 <dl>
-<<<<<<< HEAD
 <dt><a href="#FilterDefinitionSOAPItemMap">FilterDefinitionSOAPItemMap</a> : <code>object</code></dt>
 <dd></dd>
 <dt><a href="#AutomationFilterDefinitionItem">AutomationFilterDefinitionItem</a> : <code>object</code></dt>
@@ -187,10 +186,7 @@
 <dt><a href="#FilterDefinitionMap">FilterDefinitionMap</a> : <code>object</code></dt>
 <dd><p>/email/v1/filters/filterdefinition/<id></p>
 </dd>
-<dt><a href="#TemplateMap">TemplateMap</a> : <code>Object.&lt;string, string&gt;</code></dt>
-=======
 <dt><a href="#SupportedMetadataTypes">SupportedMetadataTypes</a> : <code>Object.&lt;string, string&gt;</code></dt>
->>>>>>> 7208da9d
 <dd></dd>
 <dt><a href="#MetadataTypeItemObj">MetadataTypeItemObj</a> : <code>Object.&lt;string, any&gt;</code></dt>
 <dd><p>key=customer key</p>
@@ -228,9 +224,9 @@
 <dt><a href="#skipInteraction">skipInteraction</a> : <code>object</code></dt>
 <dd><p>signals what to insert automatically for things usually asked via wizard</p>
 </dd>
+<dt><a href="#FilterMap">FilterMap</a> : <code>object</code></dt>
+<dd></dd>
 <dt><a href="#AuthObject">AuthObject</a> : <code>object</code></dt>
-<dd></dd>
-<dt><a href="#FilterMap">FilterMap</a> : <code>object</code></dt>
 <dd></dd>
 </dl>
 
@@ -6466,7 +6462,6 @@
 initiate winston logger
 
 **Kind**: global function  
-<<<<<<< HEAD
 <a name="FilterDefinitionSOAPItemMap"></a>
 
 ## FilterDefinitionSOAPItemMap : <code>object</code>
@@ -6564,10 +6559,7 @@
 | soap__DataFilter.RightOperand.SimpleOperator | <code>string</code> | - |
 | soap__DataFilter.RightOperand.Value | <code>string</code> | - |
 
-<a name="TemplateMap"></a>
-=======
 <a name="SupportedMetadataTypes"></a>
->>>>>>> 7208da9d
 
 ## SupportedMetadataTypes : <code>Object.&lt;string, string&gt;</code>
 **Kind**: global typedef  
@@ -6865,13 +6857,6 @@
 **Kind**: global typedef  
 **Properties**
 
-<<<<<<< HEAD
-## AutomationItemObj : <code>Object.&lt;string, AutomationItem&gt;</code>
-**Kind**: global typedef  
-<a name="FilterMap"></a>
-
-## FilterMap : <code>object</code>
-=======
 | Name | Type | Description |
 | --- | --- | --- |
 | client_id | <code>string</code> | client id of installed package |
@@ -6881,16 +6866,14 @@
 | credentialName | <code>string</code> | how you would like the credential to be named |
 | gitRemoteUrl | <code>string</code> | URL of Git remote server |
 
-<a name="AuthObject"></a>
-
-## AuthObject : <code>object</code>
->>>>>>> 7208da9d
+<a name="FilterMap"></a>
+
+## FilterMap : <code>object</code>
 **Kind**: global typedef  
 **Properties**
 
 | Name | Type | Description |
 | --- | --- | --- |
-<<<<<<< HEAD
 | categoryId | <code>number</code> | folder id |
 | [createdDate] | <code>string</code> | - |
 | customerKey | <code>string</code> | key |
@@ -6903,9 +6886,16 @@
 | sourceObjectId | <code>string</code> | DE/List ID |
 | sourceTypeId | <code>1</code> \| <code>2</code> \| <code>3</code> \| <code>4</code> | 1:SubscriberList, 2:DataExtension, 3:GroupWizard, 4:BehavioralData |
 | statusId | <code>number</code> | ? |
-=======
+
+<a name="AuthObject"></a>
+
+## AuthObject : <code>object</code>
+**Kind**: global typedef  
+**Properties**
+
+| Name | Type | Description |
+| --- | --- | --- |
 | client_id | <code>string</code> | client_id client_id for sfmc-sdk auth |
 | client_secret | <code>string</code> | client_secret for sfmc-sdk auth |
 | account_id | <code>number</code> | mid of business unit to auth against |
 | auth_url | <code>string</code> | authentication base url |
->>>>>>> 7208da9d
