--- conflicted
+++ resolved
@@ -337,28 +337,20 @@
 **Kind**: global class  
 
 * [Deployer](#Deployer)
-<<<<<<< HEAD
     * [new Deployer(properties, buObject, [fromRetrieve])](#new_Deployer_new)
-=======
-    * [new Deployer(properties, buObject)](#new_Deployer_new)
->>>>>>> 8b136884
     * _instance_
         * [.metadata](#Deployer+metadata) : <code>TYPE.MultiMetadataTypeMap</code>
         * [._deploy([typeArr], [keyArr])](#Deployer+_deploy) ⇒ <code>Promise</code>
         * [.deployCallback(result, metadataType)](#Deployer+deployCallback) ⇒ <code>void</code>
     * _static_
-        * [.deploy(businessUnit, [selectedTypesArr], [keyArr])](#Deployer.deploy) ⇒ <code>Promise.&lt;void&gt;</code>
-        * [._deployBU(cred, bu, [typeArr], [keyArr])](#Deployer._deployBU) ⇒ <code>Promise</code>
+        * [.deploy(businessUnit, [selectedTypesArr], [keyArr], [fromRetrieve])](#Deployer.deploy) ⇒ <code>Promise.&lt;void&gt;</code>
+        * [._deployBU(cred, bu, [typeArr], [keyArr], [fromRetrieve])](#Deployer._deployBU) ⇒ <code>Promise</code>
         * [.readBUMetadata(deployDir, [typeArr], [listBadKeys])](#Deployer.readBUMetadata) ⇒ <code>TYPE.MultiMetadataTypeMap</code>
         * [.createFolderDefinitions(deployDir, metadata, metadataTypeArr)](#Deployer.createFolderDefinitions) ⇒ <code>void</code>
 
 <a name="new_Deployer_new"></a>
 
-<<<<<<< HEAD
 ### new Deployer(properties, buObject, [fromRetrieve])
-=======
-### new Deployer(properties, buObject)
->>>>>>> 8b136884
 Creates a Deployer, uses v2 auth if v2AuthOptions are passed.
 
 
@@ -366,10 +358,7 @@
 | --- | --- | --- |
 | properties | <code>TYPE.Mcdevrc</code> | General configuration to be used in retrieve |
 | buObject | <code>TYPE.BuObject</code> | properties for auth |
-<<<<<<< HEAD
 | [fromRetrieve] | <code>boolean</code> | optionally deploy whats defined via selectedTypesArr + keyArr directly from retrieve folder instead of from deploy folder |
-=======
->>>>>>> 8b136884
 
 <a name="Deployer+metadata"></a>
 
@@ -402,7 +391,7 @@
 
 <a name="Deployer.deploy"></a>
 
-### Deployer.deploy(businessUnit, [selectedTypesArr], [keyArr]) ⇒ <code>Promise.&lt;void&gt;</code>
+### Deployer.deploy(businessUnit, [selectedTypesArr], [keyArr], [fromRetrieve]) ⇒ <code>Promise.&lt;void&gt;</code>
 Deploys all metadata located in the 'deploy' directory to the specified business unit
 
 **Kind**: static method of [<code>Deployer</code>](#Deployer)  
@@ -413,10 +402,11 @@
 | businessUnit | <code>string</code> | references credentials from properties.json |
 | [selectedTypesArr] | <code>Array.&lt;string&gt;</code> | limit deployment to given metadata type |
 | [keyArr] | <code>Array.&lt;string&gt;</code> | limit deployment to given metadata keys |
+| [fromRetrieve] | <code>boolean</code> | optionally deploy whats defined via selectedTypesArr + keyArr directly from retrieve folder instead of from deploy folder |
 
 <a name="Deployer._deployBU"></a>
 
-### Deployer.\_deployBU(cred, bu, [typeArr], [keyArr]) ⇒ <code>Promise</code>
+### Deployer.\_deployBU(cred, bu, [typeArr], [keyArr], [fromRetrieve]) ⇒ <code>Promise</code>
 helper for deploy()
 
 **Kind**: static method of [<code>Deployer</code>](#Deployer)  
@@ -428,6 +418,7 @@
 | bu | <code>string</code> | name of BU |
 | [typeArr] | <code>Array.&lt;string&gt;</code> | limit deployment to given metadata type |
 | [keyArr] | <code>Array.&lt;string&gt;</code> | limit deployment to given metadata keys |
+| [fromRetrieve] | <code>boolean</code> | optionally deploy whats defined via selectedTypesArr + keyArr directly from retrieve folder instead of from deploy folder |
 
 <a name="Deployer.readBUMetadata"></a>
 
@@ -471,7 +462,7 @@
     * [.explainTypes()](#Mcdev.explainTypes) ⇒ <code>void</code>
     * [.upgrade([skipInteraction])](#Mcdev.upgrade) ⇒ <code>Promise.&lt;boolean&gt;</code>
     * [.retrieve(businessUnit, [selectedTypesArr], [key], [changelogOnly])](#Mcdev.retrieve) ⇒ <code>Promise.&lt;object&gt;</code>
-    * [.deploy(businessUnit, [selectedTypesArr], [keyArr])](#Mcdev.deploy) ⇒ <code>Promise.&lt;void&gt;</code>
+    * [.deploy(businessUnit, [selectedTypesArr], [keyArr], [fromRetrieve])](#Mcdev.deploy) ⇒ <code>Promise.&lt;void&gt;</code>
     * [.initProject([credentialsName], [skipInteraction])](#Mcdev.initProject) ⇒ <code>Promise.&lt;void&gt;</code>
     * [.findBUs(credentialsName)](#Mcdev.findBUs) ⇒ <code>Promise.&lt;void&gt;</code>
     * [.document(businessUnit, type)](#Mcdev.document) ⇒ <code>Promise.&lt;void&gt;</code>
@@ -560,17 +551,18 @@
 
 <a name="Mcdev.deploy"></a>
 
-### Mcdev.deploy(businessUnit, [selectedTypesArr], [keyArr]) ⇒ <code>Promise.&lt;void&gt;</code>
+### Mcdev.deploy(businessUnit, [selectedTypesArr], [keyArr], [fromRetrieve]) ⇒ <code>Promise.&lt;void&gt;</code>
 Deploys all metadata located in the 'deploy' directory to the specified business unit
 
 **Kind**: static method of [<code>Mcdev</code>](#Mcdev)  
 **Returns**: <code>Promise.&lt;void&gt;</code> - -  
 
-| Param | Type | Description |
-| --- | --- | --- |
-| businessUnit | <code>string</code> | references credentials from properties.json |
-| [selectedTypesArr] | <code>Array.&lt;string&gt;</code> | limit deployment to given metadata type |
-| [keyArr] | <code>Array.&lt;string&gt;</code> | limit deployment to given metadata keys |
+| Param | Type | Default | Description |
+| --- | --- | --- | --- |
+| businessUnit | <code>string</code> |  | references credentials from properties.json |
+| [selectedTypesArr] | <code>Array.&lt;string&gt;</code> |  | limit deployment to given metadata type |
+| [keyArr] | <code>Array.&lt;string&gt;</code> |  | limit deployment to given metadata keys |
+| [fromRetrieve] | <code>boolean</code> | <code>false</code> | optionally deploy whats defined via selectedTypesArr + keyArr directly from retrieve folder instead of from deploy folder |
 
 <a name="Mcdev.initProject"></a>
 
