--- conflicted
+++ resolved
@@ -199,9 +199,9 @@
 <dd></dd>
 <dt><a href="#CodeExtractItem">CodeExtractItem</a> : <code>object</code></dt>
 <dd></dd>
+<dt><a href="#MetadataType">MetadataType</a> : <code>require(&#x27;../metadataTypes/MetadataType.js&#x27;)</code></dt>
+<dd></dd>
 <dt><a href="#AuthObject">AuthObject</a> : <code>Object</code></dt>
-<dd></dd>
-<dt><a href="#MetadataType">MetadataType</a> : <code>require(&#x27;../metadataTypes/MetadataType.js&#x27;)</code></dt>
 <dd></dd>
 <dt><a href="#MultiMetadataTypeList">MultiMetadataTypeList</a> : <code>Object.&lt;string, string&gt;</code></dt>
 <dd></dd>
@@ -229,31 +229,12 @@
 
 | Param | Type | Description |
 | --- | --- | --- |
-<<<<<<< HEAD
 | properties | <code>Object</code> | properties for auth |
 | properties.directories | <code>Object</code> | list of default directories |
 | properties.directories.template | <code>String</code> | where templates are saved |
 | properties.directories.templateBuilds | <code>String</code> | where template-based deployment definitions are saved |
 | properties.businessUnits | <code>String</code> | ID of Business Unit to authenticate with |
 | buObject | <code>Util.BuObject</code> | properties for auth |
-=======
-| properties | <code>object</code> | properties for auth |
-| properties.clientId | <code>string</code> | clientId for FuelSDK auth |
-| properties.clientSecret | <code>string</code> | clientSecret for FuelSDK auth |
-| properties.directories | <code>object</code> | list of default directories |
-| properties.directories.template | <code>string</code> | where templates are saved |
-| properties.directories.templateBuilds | <code>string</code> | where template-based deployment definitions are saved |
-| properties.tenant | <code>string</code> | v2 Auth Tenant Information |
-| properties.businessUnits | <code>string</code> | ID of Business Unit to authenticate with |
-| buObject | <code>object</code> | properties for auth |
-| buObject.clientId | <code>string</code> | clientId for FuelSDK auth |
-| buObject.clientSecret | <code>string</code> | clientSecret for FuelSDK auth |
-| buObject.credential | <code>object</code> | clientId for FuelSDK auth |
-| buObject.tenant | <code>string</code> | v2 Auth Tenant Information |
-| buObject.mid | <code>string</code> | ID of Business Unit to authenticate with |
-| buObject.businessUnit | <code>string</code> | name of Business Unit to authenticate with |
-| client | <code>Util.SDK</code> | fuel client |
->>>>>>> 32be5cf0
 
 <a name="Builder+buildDefinition"></a>
 
@@ -310,24 +291,10 @@
 
 | Param | Type | Description |
 | --- | --- | --- |
-<<<<<<< HEAD
 | properties | <code>Object</code> | General configuration to be used in retrieve |
 | properties.directories | <code>Object</code> | Directories to be used when interacting with FS |
 | buObject | <code>Util.BuObject</code> | properties for auth |
 | [type] | <code>String</code> | limit deployment to given metadata type |
-=======
-| properties | <code>object</code> | General configuration to be used in retrieve |
-| properties.directories | <code>object</code> | Directories to be used when interacting with FS |
-| buObject | <code>object</code> | properties for auth |
-| buObject.clientId | <code>string</code> | clientId for FuelSDK auth |
-| buObject.clientSecret | <code>string</code> | clientSecret for FuelSDK auth |
-| buObject.credential | <code>object</code> | clientId for FuelSDK auth |
-| buObject.tenant | <code>string</code> | v2 Auth Tenant Information |
-| buObject.mid | <code>string</code> | ID of Business Unit to authenticate with |
-| buObject.businessUnit | <code>string</code> | name of Business Unit to authenticate with |
-| client | <code>Util.SDK</code> | fuel client |
-| [type] | <code>string</code> | limit deployment to given metadata type |
->>>>>>> 32be5cf0
 
 <a name="Deployer+deploy"></a>
 
@@ -411,21 +378,12 @@
 
 | Param | Type | Description |
 | --- | --- | --- |
-<<<<<<< HEAD
 | [skipInteraction] | <code>boolean</code> \| <code>Object</code> | signals what to insert automatically for things usually asked via wizard |
 | skipInteraction.client_id | <code>String</code> | client id of installed package |
 | skipInteraction.client_secret | <code>String</code> | client secret of installed package |
 | skipInteraction.auth_url | <code>String</code> | tenant of installed package |
 | skipInteraction.account_id | <code>String</code> | MID of the Parent Business Unit |
 | skipInteraction.credentialsName | <code>String</code> | how you would like the credential to be named |
-=======
-| [skipInteraction] | <code>boolean</code> \| <code>object</code> | signals what to insert automatically for things usually asked via wizard |
-| skipInteraction.clientId | <code>string</code> | client id of installed package |
-| skipInteraction.clientSecret | <code>string</code> | client secret of installed package |
-| skipInteraction.tenant | <code>string</code> | tenant of installed package |
-| skipInteraction.eid | <code>string</code> | MID of the Parent Business Unit |
-| skipInteraction.credentialsName | <code>string</code> | how you would like the credential to be named |
->>>>>>> 32be5cf0
 
 <a name="Mcdev.createDeltaPkg"></a>
 
@@ -3920,22 +3878,9 @@
 
 | Param | Type | Description |
 | --- | --- | --- |
-<<<<<<< HEAD
 | properties | <code>Object</code> | General configuration to be used in retrieve |
 | properties.directories | <code>Object</code> | Directories to be used when interacting with FS |
 | buObject | <code>Util.BuObject</code> | properties for auth |
-=======
-| properties | <code>object</code> | General configuration to be used in retrieve |
-| properties.directories | <code>object</code> | Directories to be used when interacting with FS |
-| buObject | <code>object</code> | properties for auth |
-| buObject.clientId | <code>string</code> | clientId for FuelSDK auth |
-| buObject.clientSecret | <code>string</code> | clientSecret for FuelSDK auth |
-| buObject.credential | <code>object</code> | clientId for FuelSDK auth |
-| buObject.tenant | <code>string</code> | v2 Auth Tenant Information |
-| [buObject.mid] | <code>string</code> | ID of Business Unit to authenticate with |
-| [buObject.businessUnit] | <code>string</code> | name of Business Unit to authenticate with |
-| client | <code>Util.SDK</code> | fuel client |
->>>>>>> 32be5cf0
 
 <a name="Retriever+retrieve"></a>
 
@@ -3968,16 +3913,9 @@
     * [.getRetrieveTypeChoices()](#Util.getRetrieveTypeChoices) ⇒ <code>Array.&lt;string&gt;</code>
     * [.checkProperties(properties, [silent])](#Util.checkProperties) ⇒ <code>Promise.&lt;(boolean\|Array.&lt;string&gt;)&gt;</code>
     * [.metadataLogger(level, type, method, payload, [source])](#Util.metadataLogger) ⇒ <code>void</code>
-<<<<<<< HEAD
-    * [.replaceByObject(str, obj)](#Util.replaceByObject) ⇒ <code>String</code> \| <code>Object</code>
-    * [.inverseGet(objs, val)](#Util.inverseGet) ⇒ <code>String</code>
-    * [.getMetadataHierachy(metadataTypes)](#Util.getMetadataHierachy) ⇒ <code>Array.&lt;String&gt;</code>
-=======
     * [.replaceByObject(str, obj)](#Util.replaceByObject) ⇒ <code>string</code> \| <code>object</code>
     * [.inverseGet(objs, val)](#Util.inverseGet) ⇒ <code>string</code>
     * [.getMetadataHierachy(metadataTypes)](#Util.getMetadataHierachy) ⇒ <code>Array.&lt;string&gt;</code>
-    * [.getETClient(buObject)](#Util.getETClient) ⇒ <code>Promise.&lt;SDK&gt;</code>
->>>>>>> 32be5cf0
     * [.resolveObjPath(path, obj)](#Util.resolveObjPath) ⇒ <code>any</code>
     * [.execSync(cmd, [args])](#Util.execSync) ⇒ <code>undefined</code>
     * [.templateSearchResult(results, keyToSearch, searchValue)](#Util.templateSearchResult) ⇒ <code>MetadataTypeItem</code>
@@ -4101,21 +4039,6 @@
 | --- | --- | --- |
 | metadataTypes | <code>Array.&lt;string&gt;</code> | which should be retrieved/deployed |
 
-<<<<<<< HEAD
-=======
-<a name="Util.getETClient"></a>
-
-### Util.getETClient(buObject) ⇒ <code>Promise.&lt;SDK&gt;</code>
-signs in with SFMC
-
-**Kind**: static method of [<code>Util</code>](#Util)  
-**Returns**: <code>Promise.&lt;SDK&gt;</code> - auth object  
-
-| Param | Type | Description |
-| --- | --- | --- |
-| buObject | <code>BuObject</code> | properties for auth |
-
->>>>>>> 32be5cf0
 <a name="Util.resolveObjPath"></a>
 
 ### Util.resolveObjPath(path, obj) ⇒ <code>any</code>
@@ -4232,16 +4155,11 @@
 * [Cli](#Cli)
     * [.initMcdevConfig([skipInteraction])](#Cli.initMcdevConfig) ⇒ <code>Promise.&lt;boolean&gt;</code>
     * [.addExtraCredential(properties, [skipInteraction])](#Cli.addExtraCredential) ⇒ <code>Promise.&lt;void&gt;</code>
-    * [.updateCredential(properties, credName, [skipInteraction])](#Cli.updateCredential) ⇒ <code>Promise.&lt;boolean&gt;</code>
+    * [.updateCredential(properties, credName, [skipInteraction])](#Cli.updateCredential) ⇒ <code>Promise.&lt;Boolean&gt;</code>
     * [.getCredentialObject(properties, target, [isCredentialOnly], [allowAll])](#Cli.getCredentialObject) ⇒ <code>Promise.&lt;Util.BuObject&gt;</code>
     * [._selectBU(properties, [credential], [isCredentialOnly], [allowAll])](#Cli._selectBU) ⇒ <code>Promise.&lt;Array&gt;</code>
-<<<<<<< HEAD
     * [._setCredential(properties, [credName], [skipInteraction])](#Cli._setCredential) ⇒ <code>Promise.&lt;(boolean\|String)&gt;</code>
     * [._askCredentials(properties, credName)](#Cli._askCredentials) ⇒ <code>Promise.&lt;Object&gt;</code>
-=======
-    * [._setCredential(properties, [credName], [skipInteraction])](#Cli._setCredential) ⇒ <code>Promise.&lt;(boolean\|string)&gt;</code>
-    * [._askCredentials(properties, [credName])](#Cli._askCredentials) ⇒ <code>Promise.&lt;object&gt;</code>
->>>>>>> 32be5cf0
     * [.selectTypes(properties, [setTypesArr])](#Cli.selectTypes) ⇒ <code>Promise.&lt;void&gt;</code>
     * [._summarizeSubtypes(responses, type)](#Cli._summarizeSubtypes) ⇒ <code>void</code>
     * [.explainTypes()](#Cli.explainTypes) ⇒ <code>void</code>
@@ -4257,21 +4175,12 @@
 
 | Param | Type | Description |
 | --- | --- | --- |
-<<<<<<< HEAD
 | [skipInteraction] | <code>Object</code> | signals what to insert automatically for things usually asked via wizard |
 | skipInteraction.client_id | <code>String</code> | client id of installed package |
 | skipInteraction.client_secret | <code>String</code> | client secret of installed package |
 | skipInteraction.tenant | <code>String</code> | auth_url of installed package |
 | skipInteraction.eid | <code>String</code> | MID of the Parent Business Unit |
 | skipInteraction.credentialName | <code>String</code> | how you would like the credential to be named |
-=======
-| [skipInteraction] | <code>object</code> | signals what to insert automatically for things usually asked via wizard |
-| skipInteraction.clientId | <code>string</code> | client id of installed package |
-| skipInteraction.clientSecret | <code>string</code> | client secret of installed package |
-| skipInteraction.tenant | <code>string</code> | tenant of installed package |
-| skipInteraction.eid | <code>string</code> | MID of the Parent Business Unit |
-| skipInteraction.credentialsName | <code>string</code> | how you would like the credential to be named |
->>>>>>> 32be5cf0
 
 <a name="Cli.addExtraCredential"></a>
 
@@ -4283,7 +4192,6 @@
 
 | Param | Type | Description |
 | --- | --- | --- |
-<<<<<<< HEAD
 | properties | <code>Object</code> | config file's json |
 | properties.credentials | <code>Object</code> | list of existing credentials |
 | [skipInteraction] | <code>Object</code> | signals what to insert automatically for things usually asked via wizard |
@@ -4292,45 +4200,26 @@
 | skipInteraction.auth_url | <code>String</code> | auth_url of installed package |
 | skipInteraction.eid | <code>String</code> | MID of the Parent Business Unit |
 | skipInteraction.credentialName | <code>String</code> | how you would like the credential to be named |
-=======
-| properties | <code>object</code> | config file's json |
-| properties.credentials | <code>object</code> | list of existing credentials |
-| [skipInteraction] | <code>object</code> | signals what to insert automatically for things usually asked via wizard |
-| skipInteraction.clientId | <code>string</code> | client id of installed package |
-| skipInteraction.clientSecret | <code>string</code> | client secret of installed package |
-| skipInteraction.tenant | <code>string</code> | tenant of installed package |
-| skipInteraction.eid | <code>string</code> | MID of the Parent Business Unit |
-| skipInteraction.credentialsName | <code>string</code> | how you would like the credential to be named |
->>>>>>> 32be5cf0
 
 <a name="Cli.updateCredential"></a>
 
-### Cli.updateCredential(properties, credName, [skipInteraction]) ⇒ <code>Promise.&lt;boolean&gt;</code>
+### Cli.updateCredential(properties, credName, [skipInteraction]) ⇒ <code>Promise.&lt;Boolean&gt;</code>
 Extends template file for properties.json
 update credentials
 
 **Kind**: static method of [<code>Cli</code>](#Cli)  
-**Returns**: <code>Promise.&lt;boolean&gt;</code> - success of update  
+**Returns**: <code>Promise.&lt;Boolean&gt;</code> - success of update  
 
 | Param | Type | Description |
 | --- | --- | --- |
 | properties | <code>object</code> | config file's json |
 | credName | <code>string</code> | name of credential that needs updating |
-<<<<<<< HEAD
 | [skipInteraction] | <code>Object</code> | signals what to insert automatically for things usually asked via wizard |
 | skipInteraction.client_id | <code>String</code> | client id of installed package |
 | skipInteraction.client_secret | <code>String</code> | client secret of installed package |
 | skipInteraction.auth_url | <code>String</code> | auth_url of installed package |
 | skipInteraction.eid | <code>String</code> | MID of the Parent Business Unit |
 | skipInteraction.credentialName | <code>String</code> | how you would like the credential to be named |
-=======
-| [skipInteraction] | <code>object</code> | signals what to insert automatically for things usually asked via wizard |
-| skipInteraction.clientId | <code>string</code> | client id of installed package |
-| skipInteraction.clientSecret | <code>string</code> | client secret of installed package |
-| skipInteraction.tenant | <code>string</code> | tenant of installed package |
-| skipInteraction.eid | <code>string</code> | MID of the Parent Business Unit |
-| skipInteraction.credentialsName | <code>string</code> | how you would like the credential to be named |
->>>>>>> 32be5cf0
 
 <a name="Cli.getCredentialObject"></a>
 
@@ -4364,17 +4253,16 @@
 
 <a name="Cli._setCredential"></a>
 
-### Cli.\_setCredential(properties, [credName], [skipInteraction]) ⇒ <code>Promise.&lt;(boolean\|string)&gt;</code>
+### Cli.\_setCredential(properties, [credName], [skipInteraction]) ⇒ <code>Promise.&lt;(boolean\|String)&gt;</code>
 helper around _askCredentials
 
 **Kind**: static method of [<code>Cli</code>](#Cli)  
-**Returns**: <code>Promise.&lt;(boolean\|string)&gt;</code> - success of refresh or credential name  
+**Returns**: <code>Promise.&lt;(boolean\|String)&gt;</code> - success of refresh or credential name  
 
 | Param | Type | Description |
 | --- | --- | --- |
 | properties | <code>object</code> | from config file |
 | [credName] | <code>string</code> | name of credential that needs updating |
-<<<<<<< HEAD
 | [skipInteraction] | <code>Object</code> | signals what to insert automatically for things usually asked via wizard |
 | skipInteraction.client_id | <code>String</code> | client id of installed package |
 | skipInteraction.client_secret | <code>String</code> | client id of installed package |
@@ -4384,31 +4272,15 @@
 <a name="Cli._askCredentials"></a>
 
 ### Cli.\_askCredentials(properties, credName) ⇒ <code>Promise.&lt;Object&gt;</code>
-=======
-| [skipInteraction] | <code>object</code> | signals what to insert automatically for things usually asked via wizard |
-| skipInteraction.clientId | <code>string</code> | client id of installed package |
-| skipInteraction.clientSecret | <code>string</code> | client id of installed package |
-| skipInteraction.tenant | <code>string</code> | client id of installed package |
-| skipInteraction.credentialsName | <code>string</code> | how you would like the credential to be named |
-
-<a name="Cli._askCredentials"></a>
-
-### Cli.\_askCredentials(properties, [credName]) ⇒ <code>Promise.&lt;object&gt;</code>
->>>>>>> 32be5cf0
 helper for addExtraCredential()
 
 **Kind**: static method of [<code>Cli</code>](#Cli)  
-**Returns**: <code>Promise.&lt;object&gt;</code> - credential info  
-
-| Param | Type | Description |
-| --- | --- | --- |
-<<<<<<< HEAD
+**Returns**: <code>Promise.&lt;Object&gt;</code> - credential info  
+
+| Param | Type | Description |
+| --- | --- | --- |
 | properties | <code>Object</code> | from config file |
 | credName | <code>string</code> | name of credential that needs updating |
-=======
-| properties | <code>object</code> | from config file |
-| [credName] | <code>string</code> | name of credential that needs updating |
->>>>>>> 32be5cf0
 
 <a name="Cli.selectTypes"></a>
 
@@ -4757,13 +4629,8 @@
     * [.gitPush([skipInteraction])](#Init.gitPush) ⇒ <code>void</code>
     * [._addGitRemote([skipInteraction])](#Init._addGitRemote) ⇒ <code>string</code>
     * [._updateGitConfigUser([skipInteraction])](#Init._updateGitConfigUser) ⇒ <code>void</code>
-<<<<<<< HEAD
-    * [._getGitConfigUser()](#Init._getGitConfigUser) ⇒ <code>Promise.&lt;{&#x27;user.name&#x27;: String, &#x27;user.email&#x27;: String}&gt;</code>
+    * [._getGitConfigUser()](#Init._getGitConfigUser) ⇒ <code>Promise.&lt;{&#x27;user.name&#x27;: string, &#x27;user.email&#x27;: string}&gt;</code>
     * [.initProject(properties, credentialName, [skipInteraction])](#Init.initProject) ⇒ <code>Promise.&lt;void&gt;</code>
-=======
-    * [._getGitConfigUser()](#Init._getGitConfigUser) ⇒ <code>Promise.&lt;{&#x27;user.name&#x27;: string, &#x27;user.email&#x27;: string}&gt;</code>
-    * [.initProject(properties, credentialsName, [skipInteraction])](#Init.initProject) ⇒ <code>Promise.&lt;void&gt;</code>
->>>>>>> 32be5cf0
     * [._downloadAllBUs(bu, gitStatus, [skipInteraction])](#Init._downloadAllBUs) ⇒ <code>Promise.&lt;void&gt;</code>
     * [.upgradeProject(properties, [initial], [repoName])](#Init.upgradeProject) ⇒ <code>Promise.&lt;boolean&gt;</code>
     * [._getMissingCredentials(properties)](#Init._getMissingCredentials) ⇒ <code>Array.&lt;string&gt;</code>
@@ -4898,7 +4765,6 @@
 
 | Param | Type | Description |
 | --- | --- | --- |
-<<<<<<< HEAD
 | properties | <code>Object</code> | config file's json |
 | credentialName | <code>string</code> | identifying name of the installed package / project |
 | [skipInteraction] | <code>Object</code> | signals what to insert automatically for things usually asked via wizard |
@@ -4908,17 +4774,6 @@
 | skipInteraction.account_url | <code>String</code> | MID of the Parent Business Unit |
 | skipInteraction.credentialName | <code>String</code> | how you would like the credential to be named |
 | skipInteraction.gitRemoteUrl | <code>String</code> | URL of Git remote server |
-=======
-| properties | <code>object</code> | config file's json |
-| credentialsName | <code>string</code> | identifying name of the installed package / project |
-| [skipInteraction] | <code>object</code> | signals what to insert automatically for things usually asked via wizard |
-| skipInteraction.clientId | <code>string</code> | client id of installed package |
-| skipInteraction.clientSecret | <code>string</code> | client secret of installed package |
-| skipInteraction.tenant | <code>string</code> | tenant of installed package |
-| skipInteraction.eid | <code>string</code> | MID of the Parent Business Unit |
-| skipInteraction.credentialsName | <code>string</code> | how you would like the credential to be named |
-| skipInteraction.gitRemoteUrl | <code>string</code> | URL of Git remote server |
->>>>>>> 32be5cf0
 
 <a name="Init._downloadAllBUs"></a>
 
@@ -5003,13 +4858,8 @@
     * [.gitPush([skipInteraction])](#Init.gitPush) ⇒ <code>void</code>
     * [._addGitRemote([skipInteraction])](#Init._addGitRemote) ⇒ <code>string</code>
     * [._updateGitConfigUser([skipInteraction])](#Init._updateGitConfigUser) ⇒ <code>void</code>
-<<<<<<< HEAD
-    * [._getGitConfigUser()](#Init._getGitConfigUser) ⇒ <code>Promise.&lt;{&#x27;user.name&#x27;: String, &#x27;user.email&#x27;: String}&gt;</code>
+    * [._getGitConfigUser()](#Init._getGitConfigUser) ⇒ <code>Promise.&lt;{&#x27;user.name&#x27;: string, &#x27;user.email&#x27;: string}&gt;</code>
     * [.initProject(properties, credentialName, [skipInteraction])](#Init.initProject) ⇒ <code>Promise.&lt;void&gt;</code>
-=======
-    * [._getGitConfigUser()](#Init._getGitConfigUser) ⇒ <code>Promise.&lt;{&#x27;user.name&#x27;: string, &#x27;user.email&#x27;: string}&gt;</code>
-    * [.initProject(properties, credentialsName, [skipInteraction])](#Init.initProject) ⇒ <code>Promise.&lt;void&gt;</code>
->>>>>>> 32be5cf0
     * [._downloadAllBUs(bu, gitStatus, [skipInteraction])](#Init._downloadAllBUs) ⇒ <code>Promise.&lt;void&gt;</code>
     * [.upgradeProject(properties, [initial], [repoName])](#Init.upgradeProject) ⇒ <code>Promise.&lt;boolean&gt;</code>
     * [._getMissingCredentials(properties)](#Init._getMissingCredentials) ⇒ <code>Array.&lt;string&gt;</code>
@@ -5144,7 +4994,6 @@
 
 | Param | Type | Description |
 | --- | --- | --- |
-<<<<<<< HEAD
 | properties | <code>Object</code> | config file's json |
 | credentialName | <code>string</code> | identifying name of the installed package / project |
 | [skipInteraction] | <code>Object</code> | signals what to insert automatically for things usually asked via wizard |
@@ -5154,17 +5003,6 @@
 | skipInteraction.account_url | <code>String</code> | MID of the Parent Business Unit |
 | skipInteraction.credentialName | <code>String</code> | how you would like the credential to be named |
 | skipInteraction.gitRemoteUrl | <code>String</code> | URL of Git remote server |
-=======
-| properties | <code>object</code> | config file's json |
-| credentialsName | <code>string</code> | identifying name of the installed package / project |
-| [skipInteraction] | <code>object</code> | signals what to insert automatically for things usually asked via wizard |
-| skipInteraction.clientId | <code>string</code> | client id of installed package |
-| skipInteraction.clientSecret | <code>string</code> | client secret of installed package |
-| skipInteraction.tenant | <code>string</code> | tenant of installed package |
-| skipInteraction.eid | <code>string</code> | MID of the Parent Business Unit |
-| skipInteraction.credentialsName | <code>string</code> | how you would like the credential to be named |
-| skipInteraction.gitRemoteUrl | <code>string</code> | URL of Git remote server |
->>>>>>> 32be5cf0
 
 <a name="Init._downloadAllBUs"></a>
 
@@ -5249,13 +5087,8 @@
     * [.gitPush([skipInteraction])](#Init.gitPush) ⇒ <code>void</code>
     * [._addGitRemote([skipInteraction])](#Init._addGitRemote) ⇒ <code>string</code>
     * [._updateGitConfigUser([skipInteraction])](#Init._updateGitConfigUser) ⇒ <code>void</code>
-<<<<<<< HEAD
-    * [._getGitConfigUser()](#Init._getGitConfigUser) ⇒ <code>Promise.&lt;{&#x27;user.name&#x27;: String, &#x27;user.email&#x27;: String}&gt;</code>
+    * [._getGitConfigUser()](#Init._getGitConfigUser) ⇒ <code>Promise.&lt;{&#x27;user.name&#x27;: string, &#x27;user.email&#x27;: string}&gt;</code>
     * [.initProject(properties, credentialName, [skipInteraction])](#Init.initProject) ⇒ <code>Promise.&lt;void&gt;</code>
-=======
-    * [._getGitConfigUser()](#Init._getGitConfigUser) ⇒ <code>Promise.&lt;{&#x27;user.name&#x27;: string, &#x27;user.email&#x27;: string}&gt;</code>
-    * [.initProject(properties, credentialsName, [skipInteraction])](#Init.initProject) ⇒ <code>Promise.&lt;void&gt;</code>
->>>>>>> 32be5cf0
     * [._downloadAllBUs(bu, gitStatus, [skipInteraction])](#Init._downloadAllBUs) ⇒ <code>Promise.&lt;void&gt;</code>
     * [.upgradeProject(properties, [initial], [repoName])](#Init.upgradeProject) ⇒ <code>Promise.&lt;boolean&gt;</code>
     * [._getMissingCredentials(properties)](#Init._getMissingCredentials) ⇒ <code>Array.&lt;string&gt;</code>
@@ -5390,7 +5223,6 @@
 
 | Param | Type | Description |
 | --- | --- | --- |
-<<<<<<< HEAD
 | properties | <code>Object</code> | config file's json |
 | credentialName | <code>string</code> | identifying name of the installed package / project |
 | [skipInteraction] | <code>Object</code> | signals what to insert automatically for things usually asked via wizard |
@@ -5400,17 +5232,6 @@
 | skipInteraction.account_url | <code>String</code> | MID of the Parent Business Unit |
 | skipInteraction.credentialName | <code>String</code> | how you would like the credential to be named |
 | skipInteraction.gitRemoteUrl | <code>String</code> | URL of Git remote server |
-=======
-| properties | <code>object</code> | config file's json |
-| credentialsName | <code>string</code> | identifying name of the installed package / project |
-| [skipInteraction] | <code>object</code> | signals what to insert automatically for things usually asked via wizard |
-| skipInteraction.clientId | <code>string</code> | client id of installed package |
-| skipInteraction.clientSecret | <code>string</code> | client secret of installed package |
-| skipInteraction.tenant | <code>string</code> | tenant of installed package |
-| skipInteraction.eid | <code>string</code> | MID of the Parent Business Unit |
-| skipInteraction.credentialsName | <code>string</code> | how you would like the credential to be named |
-| skipInteraction.gitRemoteUrl | <code>string</code> | URL of Git remote server |
->>>>>>> 32be5cf0
 
 <a name="Init._downloadAllBUs"></a>
 
@@ -5495,13 +5316,8 @@
     * [.gitPush([skipInteraction])](#Init.gitPush) ⇒ <code>void</code>
     * [._addGitRemote([skipInteraction])](#Init._addGitRemote) ⇒ <code>string</code>
     * [._updateGitConfigUser([skipInteraction])](#Init._updateGitConfigUser) ⇒ <code>void</code>
-<<<<<<< HEAD
-    * [._getGitConfigUser()](#Init._getGitConfigUser) ⇒ <code>Promise.&lt;{&#x27;user.name&#x27;: String, &#x27;user.email&#x27;: String}&gt;</code>
+    * [._getGitConfigUser()](#Init._getGitConfigUser) ⇒ <code>Promise.&lt;{&#x27;user.name&#x27;: string, &#x27;user.email&#x27;: string}&gt;</code>
     * [.initProject(properties, credentialName, [skipInteraction])](#Init.initProject) ⇒ <code>Promise.&lt;void&gt;</code>
-=======
-    * [._getGitConfigUser()](#Init._getGitConfigUser) ⇒ <code>Promise.&lt;{&#x27;user.name&#x27;: string, &#x27;user.email&#x27;: string}&gt;</code>
-    * [.initProject(properties, credentialsName, [skipInteraction])](#Init.initProject) ⇒ <code>Promise.&lt;void&gt;</code>
->>>>>>> 32be5cf0
     * [._downloadAllBUs(bu, gitStatus, [skipInteraction])](#Init._downloadAllBUs) ⇒ <code>Promise.&lt;void&gt;</code>
     * [.upgradeProject(properties, [initial], [repoName])](#Init.upgradeProject) ⇒ <code>Promise.&lt;boolean&gt;</code>
     * [._getMissingCredentials(properties)](#Init._getMissingCredentials) ⇒ <code>Array.&lt;string&gt;</code>
@@ -5636,7 +5452,6 @@
 
 | Param | Type | Description |
 | --- | --- | --- |
-<<<<<<< HEAD
 | properties | <code>Object</code> | config file's json |
 | credentialName | <code>string</code> | identifying name of the installed package / project |
 | [skipInteraction] | <code>Object</code> | signals what to insert automatically for things usually asked via wizard |
@@ -5646,17 +5461,6 @@
 | skipInteraction.account_url | <code>String</code> | MID of the Parent Business Unit |
 | skipInteraction.credentialName | <code>String</code> | how you would like the credential to be named |
 | skipInteraction.gitRemoteUrl | <code>String</code> | URL of Git remote server |
-=======
-| properties | <code>object</code> | config file's json |
-| credentialsName | <code>string</code> | identifying name of the installed package / project |
-| [skipInteraction] | <code>object</code> | signals what to insert automatically for things usually asked via wizard |
-| skipInteraction.clientId | <code>string</code> | client id of installed package |
-| skipInteraction.clientSecret | <code>string</code> | client secret of installed package |
-| skipInteraction.tenant | <code>string</code> | tenant of installed package |
-| skipInteraction.eid | <code>string</code> | MID of the Parent Business Unit |
-| skipInteraction.credentialsName | <code>string</code> | how you would like the credential to be named |
-| skipInteraction.gitRemoteUrl | <code>string</code> | URL of Git remote server |
->>>>>>> 32be5cf0
 
 <a name="Init._downloadAllBUs"></a>
 
@@ -5722,11 +5526,7 @@
 
 | Param | Type | Description |
 | --- | --- | --- |
-<<<<<<< HEAD
-| [currentContent] | <code>Object</code> | what was read from existing package.json file |
-=======
 | [currentContent] | <code>object</code> | what was read from existing package.json file |
->>>>>>> 32be5cf0
 
 <a name="Util"></a>
 
@@ -5744,16 +5544,9 @@
     * [.getRetrieveTypeChoices()](#Util.getRetrieveTypeChoices) ⇒ <code>Array.&lt;string&gt;</code>
     * [.checkProperties(properties, [silent])](#Util.checkProperties) ⇒ <code>Promise.&lt;(boolean\|Array.&lt;string&gt;)&gt;</code>
     * [.metadataLogger(level, type, method, payload, [source])](#Util.metadataLogger) ⇒ <code>void</code>
-<<<<<<< HEAD
-    * [.replaceByObject(str, obj)](#Util.replaceByObject) ⇒ <code>String</code> \| <code>Object</code>
-    * [.inverseGet(objs, val)](#Util.inverseGet) ⇒ <code>String</code>
-    * [.getMetadataHierachy(metadataTypes)](#Util.getMetadataHierachy) ⇒ <code>Array.&lt;String&gt;</code>
-=======
     * [.replaceByObject(str, obj)](#Util.replaceByObject) ⇒ <code>string</code> \| <code>object</code>
     * [.inverseGet(objs, val)](#Util.inverseGet) ⇒ <code>string</code>
     * [.getMetadataHierachy(metadataTypes)](#Util.getMetadataHierachy) ⇒ <code>Array.&lt;string&gt;</code>
-    * [.getETClient(buObject)](#Util.getETClient) ⇒ <code>Promise.&lt;SDK&gt;</code>
->>>>>>> 32be5cf0
     * [.resolveObjPath(path, obj)](#Util.resolveObjPath) ⇒ <code>any</code>
     * [.execSync(cmd, [args])](#Util.execSync) ⇒ <code>undefined</code>
     * [.templateSearchResult(results, keyToSearch, searchValue)](#Util.templateSearchResult) ⇒ <code>MetadataTypeItem</code>
@@ -5877,21 +5670,6 @@
 | --- | --- | --- |
 | metadataTypes | <code>Array.&lt;string&gt;</code> | which should be retrieved/deployed |
 
-<<<<<<< HEAD
-=======
-<a name="Util.getETClient"></a>
-
-### Util.getETClient(buObject) ⇒ <code>Promise.&lt;SDK&gt;</code>
-signs in with SFMC
-
-**Kind**: static method of [<code>Util</code>](#Util)  
-**Returns**: <code>Promise.&lt;SDK&gt;</code> - auth object  
-
-| Param | Type | Description |
-| --- | --- | --- |
-| buObject | <code>BuObject</code> | properties for auth |
-
->>>>>>> 32be5cf0
 <a name="Util.resolveObjPath"></a>
 
 ### Util.resolveObjPath(path, obj) ⇒ <code>any</code>
@@ -6215,7 +5993,6 @@
 | codeArr | <code>Array.&lt;MetadataType.CodeExtract&gt;</code> | list of code snippets in this item |
 | subFolder | <code>Array.&lt;string&gt;</code> | mostly set to null, otherwise list of subfolders |
 
-<<<<<<< HEAD
 <a name="MetadataType"></a>
 
 ## MetadataType : <code>require(&#x27;../metadataTypes/MetadataType.js&#x27;)</code>
@@ -6225,10 +6002,10 @@
     * [.client](#MetadataType.client) : <code>Util.SDK</code>
     * [.properties](#MetadataType.properties) : <code>Util.MultiMetadataTypeMap</code>
     * [.subType](#MetadataType.subType) : <code>string</code>
-    * [.buObject](#MetadataType.buObject) : <code>Object</code>
-    * [.getJsonFromFS(dir, [listBadKeys])](#MetadataType.getJsonFromFS) ⇒ <code>Object</code>
+    * [.buObject](#MetadataType.buObject) : <code>object</code>
+    * [.getJsonFromFS(dir, [listBadKeys])](#MetadataType.getJsonFromFS) ⇒ <code>object</code>
     * [.getFieldNamesToRetrieve([additionalFields])](#MetadataType.getFieldNamesToRetrieve) ⇒ <code>Array.&lt;string&gt;</code>
-    * [.deploy(metadata, deployDir, retrieveDir, buObject)](#MetadataType.deploy) ⇒ <code>Promise.&lt;Object&gt;</code>
+    * [.deploy(metadata, deployDir, retrieveDir, buObject)](#MetadataType.deploy) ⇒ <code>Promise.&lt;object&gt;</code>
     * [.postDeployTasks(metadata, originalMetadata)](#MetadataType.postDeployTasks) ⇒ <code>void</code>
     * [.postRetrieveTasks(metadata, targetDir, [isTemplating])](#MetadataType.postRetrieveTasks) ⇒ <code>Util.MetadataTypeItem</code>
     * [.overrideKeyWithName(metadata, [warningMsg])](#MetadataType.overrideKeyWithName) ⇒ <code>void</code>
@@ -6257,14 +6034,14 @@
     * [.saveResults(results, retrieveDir, [overrideType], [templateVariables])](#MetadataType.saveResults) ⇒ <code>Promise.&lt;Util.MetadataTypeMap&gt;</code>
     * [.buildDefinitionForExtracts(templateDir, targetDir, metadata, variables, templateName)](#MetadataType.buildDefinitionForExtracts) ⇒ <code>Promise.&lt;void&gt;</code>
     * [.findSubType(templateDir, templateName)](#MetadataType.findSubType) ⇒ <code>string</code>
-    * [.readSecondaryFolder(templateDir, typeDirArr, templateName, fileName, ex)](#MetadataType.readSecondaryFolder) ⇒ <code>Object</code>
+    * [.readSecondaryFolder(templateDir, typeDirArr, templateName, fileName, ex)](#MetadataType.readSecondaryFolder) ⇒ <code>object</code>
     * [.buildDefinition(templateDir, targetDir, templateName, variables)](#MetadataType.buildDefinition) ⇒ <code>Promise.&lt;{metadata:Util.MetadataTypeMap, type:string}&gt;</code>
     * [.checkForErrors(ex)](#MetadataType.checkForErrors) ⇒ <code>string</code>
     * [.document([buObject], [metadata], [isDeploy])](#MetadataType.document) ⇒ <code>void</code>
     * [.deleteByKey(buObject, customerKey)](#MetadataType.deleteByKey) ⇒ <code>boolean</code>
     * [.postDeleteTasks(buObject, customerKey)](#MetadataType.postDeleteTasks) ⇒ <code>void</code>
     * [.deleteByKeySOAP(buObject, customerKey, [handleOutside])](#MetadataType.deleteByKeySOAP) ⇒ <code>boolean</code>
-    * [.readBUMetadataForType(readDir, [listBadKeys], [buMetadata])](#MetadataType.readBUMetadataForType) ⇒ <code>Object</code>
+    * [.readBUMetadataForType(readDir, [listBadKeys], [buMetadata])](#MetadataType.readBUMetadataForType) ⇒ <code>object</code>
 
 <a name="MetadataType.client"></a>
 
@@ -6280,15 +6057,15 @@
 **Kind**: static property of [<code>MetadataType</code>](#MetadataType)  
 <a name="MetadataType.buObject"></a>
 
-### MetadataType.buObject : <code>Object</code>
+### MetadataType.buObject : <code>object</code>
 **Kind**: static property of [<code>MetadataType</code>](#MetadataType)  
 <a name="MetadataType.getJsonFromFS"></a>
 
-### MetadataType.getJsonFromFS(dir, [listBadKeys]) ⇒ <code>Object</code>
+### MetadataType.getJsonFromFS(dir, [listBadKeys]) ⇒ <code>object</code>
 Returns file contents mapped to their filename without '.json' ending
 
 **Kind**: static method of [<code>MetadataType</code>](#MetadataType)  
-**Returns**: <code>Object</code> - fileName => fileContent map  
+**Returns**: <code>object</code> - fileName => fileContent map  
 
 | Param | Type | Default | Description |
 | --- | --- | --- | --- |
@@ -6309,11 +6086,11 @@
 
 <a name="MetadataType.deploy"></a>
 
-### MetadataType.deploy(metadata, deployDir, retrieveDir, buObject) ⇒ <code>Promise.&lt;Object&gt;</code>
+### MetadataType.deploy(metadata, deployDir, retrieveDir, buObject) ⇒ <code>Promise.&lt;object&gt;</code>
 Deploys metadata
 
 **Kind**: static method of [<code>MetadataType</code>](#MetadataType)  
-**Returns**: <code>Promise.&lt;Object&gt;</code> - Promise of keyField => metadata map  
+**Returns**: <code>Promise.&lt;object&gt;</code> - Promise of keyField => metadata map  
 
 | Param | Type | Description |
 | --- | --- | --- |
@@ -6534,7 +6311,7 @@
 | --- | --- | --- |
 | retrieveDir | <code>string</code> | Directory where retrieved metadata directory will be saved |
 | buObject | <code>Util.BuObject</code> | properties for auth |
-| [requestParams] | <code>Object</code> | required for the specific request (filter for example) |
+| [requestParams] | <code>object</code> | required for the specific request (filter for example) |
 | [additionalFields] | <code>Array.&lt;string&gt;</code> | Returns specified fields even if their retrieve definition is not set to true |
 
 <a name="MetadataType.retrieveREST"></a>
@@ -6562,7 +6339,7 @@
 
 | Param | Type | Description |
 | --- | --- | --- |
-| body | <code>Object</code> | json of response body |
+| body | <code>object</code> | json of response body |
 
 <a name="MetadataType.deleteFieldByDefinition"></a>
 
@@ -6650,7 +6427,7 @@
 
 | Param | Type | Default | Description |
 | --- | --- | --- | --- |
-| metadataEntry | <code>Object</code> |  | metadata entry |
+| metadataEntry | <code>object</code> |  | metadata entry |
 | [include] | <code>boolean</code> | <code>false</code> | true: use definition.include / options.include; false=exclude: use definition.filter / options.exclude |
 
 <a name="MetadataType.saveResults"></a>
@@ -6700,11 +6477,11 @@
 
 <a name="MetadataType.readSecondaryFolder"></a>
 
-### MetadataType.readSecondaryFolder(templateDir, typeDirArr, templateName, fileName, ex) ⇒ <code>Object</code>
+### MetadataType.readSecondaryFolder(templateDir, typeDirArr, templateName, fileName, ex) ⇒ <code>object</code>
 optional method used for some types to try a different folder structure
 
 **Kind**: static method of [<code>MetadataType</code>](#MetadataType)  
-**Returns**: <code>Object</code> - metadata  
+**Returns**: <code>object</code> - metadata  
 
 | Param | Type | Description |
 | --- | --- | --- |
@@ -6727,7 +6504,7 @@
 | Param | Type | Description |
 | --- | --- | --- |
 | templateDir | <code>string</code> | Directory where metadata templates are stored |
-| targetDir | <code>String</code> \| <code>Array.&lt;String&gt;</code> | (List of) Directory where built definitions will be saved |
+| targetDir | <code>string</code> \| <code>Array.&lt;string&gt;</code> | (List of) Directory where built definitions will be saved |
 | templateName | <code>string</code> | name of the metadata file |
 | variables | <code>Util.TemplateMap</code> | variables to be replaced in the metadata |
 
@@ -6741,7 +6518,7 @@
 
 | Param | Type | Description |
 | --- | --- | --- |
-| ex | <code>Object</code> | response payload from REST API |
+| ex | <code>object</code> | response payload from REST API |
 
 <a name="MetadataType.document"></a>
 
@@ -6798,17 +6575,17 @@
 
 <a name="MetadataType.readBUMetadataForType"></a>
 
-### MetadataType.readBUMetadataForType(readDir, [listBadKeys], [buMetadata]) ⇒ <code>Object</code>
+### MetadataType.readBUMetadataForType(readDir, [listBadKeys], [buMetadata]) ⇒ <code>object</code>
 Returns metadata of a business unit that is saved locally
 
 **Kind**: static method of [<code>MetadataType</code>](#MetadataType)  
-**Returns**: <code>Object</code> - Metadata of BU in local directory  
+**Returns**: <code>object</code> - Metadata of BU in local directory  
 
 | Param | Type | Default | Description |
 | --- | --- | --- | --- |
 | readDir | <code>string</code> |  | root directory of metadata. |
 | [listBadKeys] | <code>boolean</code> | <code>false</code> | do not print errors, used for badKeys() |
-| [buMetadata] | <code>Object</code> |  | Metadata of BU in local directory |
+| [buMetadata] | <code>object</code> |  | Metadata of BU in local directory |
 
 <a name="AuthObject"></a>
 
@@ -6823,602 +6600,6 @@
 | account_id | <code>integer</code> | mid of business unit to auth against |
 | auth_url | <code>string</code> | authentication base url |
 
-<a name="MetadataType"></a>
-
-## MetadataType : <code>require(&#x27;../metadataTypes/MetadataType.js&#x27;)</code>
-**Kind**: global typedef  
-
-* [MetadataType](#MetadataType) : <code>require(&#x27;../metadataTypes/MetadataType.js&#x27;)</code>
-    * [.client](#MetadataType.client) : <code>Util.SDK</code>
-    * [.properties](#MetadataType.properties) : <code>Util.MultiMetadataTypeMap</code>
-    * [.subType](#MetadataType.subType) : <code>string</code>
-    * [.buObject](#MetadataType.buObject) : <code>Object</code>
-    * [.getJsonFromFS(dir, [listBadKeys])](#MetadataType.getJsonFromFS) ⇒ <code>Object</code>
-    * [.getFieldNamesToRetrieve([additionalFields])](#MetadataType.getFieldNamesToRetrieve) ⇒ <code>Array.&lt;string&gt;</code>
-    * [.deploy(metadata, deployDir, retrieveDir, buObject)](#MetadataType.deploy) ⇒ <code>Promise.&lt;Object&gt;</code>
-    * [.postDeployTasks(metadata, originalMetadata)](#MetadataType.postDeployTasks) ⇒ <code>void</code>
-    * [.postRetrieveTasks(metadata, targetDir, [isTemplating])](#MetadataType.postRetrieveTasks) ⇒ <code>Util.MetadataTypeItem</code>
-    * [.overrideKeyWithName(metadata, [warningMsg])](#MetadataType.overrideKeyWithName) ⇒ <code>void</code>
-    * [.retrieve(retrieveDir, [additionalFields], buObject, [subType])](#MetadataType.retrieve) ⇒ <code>Promise.&lt;{metadata:Util.MetadataTypeMap, type:string}&gt;</code>
-    * [.retrieveChangelog([additionalFields], buObject, [subType])](#MetadataType.retrieveChangelog) ⇒ <code>Promise.&lt;{metadata:Util.MetadataTypeMap, type:string}&gt;</code>
-    * [.retrieveForCache(buObject, [subType])](#MetadataType.retrieveForCache) ⇒ <code>Promise.&lt;{metadata:Util.MetadataTypeMap, type:string}&gt;</code>
-    * [.retrieveAsTemplate(templateDir, name, templateVariables, [subType])](#MetadataType.retrieveAsTemplate) ⇒ <code>Promise.&lt;{metadata:Util.MetadataTypeItem, type:string}&gt;</code>
-    * [.preDeployTasks(metadata, deployDir)](#MetadataType.preDeployTasks) ⇒ <code>Promise.&lt;Util.MetadataTypeItem&gt;</code>
-    * [.create(metadata, deployDir)](#MetadataType.create) ⇒ <code>void</code>
-    * [.update(metadata, [metadataBefore])](#MetadataType.update) ⇒ <code>void</code>
-    * [.upsert(metadata, deployDir, [buObject])](#MetadataType.upsert) ⇒ <code>Promise.&lt;Util.MetadataTypeMap&gt;</code>
-    * [.createREST(metadataEntry, uri)](#MetadataType.createREST) ⇒ <code>Promise</code>
-    * [.createSOAP(metadataEntry, [overrideType], [handleOutside])](#MetadataType.createSOAP) ⇒ <code>Promise</code>
-    * [.updateREST(metadataEntry, uri)](#MetadataType.updateREST) ⇒ <code>Promise</code>
-    * [.updateSOAP(metadataEntry, [overrideType], [handleOutside])](#MetadataType.updateSOAP) ⇒ <code>Promise</code>
-    * [.retrieveSOAP(retrieveDir, buObject, [requestParams], [additionalFields])](#MetadataType.retrieveSOAP) ⇒ <code>Promise.&lt;{metadata:Util.MetadataTypeMap, type:string}&gt;</code>
-    * [.retrieveREST(retrieveDir, uri, [overrideType], [templateVariables])](#MetadataType.retrieveREST) ⇒ <code>Promise.&lt;{metadata: (Util.MetadataTypeMap\|Util.MetadataTypeItem), type:string}&gt;</code>
-    * [.parseResponseBody(body)](#MetadataType.parseResponseBody) ⇒ <code>Promise.&lt;Util.MetadataTypeMap&gt;</code>
-    * [.deleteFieldByDefinition(metadataEntry, fieldPath, definitionProperty, origin)](#MetadataType.deleteFieldByDefinition) ⇒ <code>void</code>
-    * [.removeNotCreateableFields(metadataEntry)](#MetadataType.removeNotCreateableFields) ⇒ <code>void</code>
-    * [.removeNotUpdateableFields(metadataEntry)](#MetadataType.removeNotUpdateableFields) ⇒ <code>void</code>
-    * [.keepTemplateFields(metadataEntry)](#MetadataType.keepTemplateFields) ⇒ <code>void</code>
-    * [.keepRetrieveFields(metadataEntry)](#MetadataType.keepRetrieveFields) ⇒ <code>void</code>
-    * [.isFiltered(metadataEntry, [include])](#MetadataType.isFiltered) ⇒ <code>boolean</code>
-    * [.isFilteredFolder(metadataEntry, [include])](#MetadataType.isFilteredFolder) ⇒ <code>boolean</code>
-    * [.saveResults(results, retrieveDir, [overrideType], [templateVariables])](#MetadataType.saveResults) ⇒ <code>Promise.&lt;Util.MetadataTypeMap&gt;</code>
-    * [.buildDefinitionForExtracts(templateDir, targetDir, metadata, variables, templateName)](#MetadataType.buildDefinitionForExtracts) ⇒ <code>Promise.&lt;void&gt;</code>
-    * [.findSubType(templateDir, templateName)](#MetadataType.findSubType) ⇒ <code>string</code>
-    * [.readSecondaryFolder(templateDir, typeDirArr, templateName, fileName, ex)](#MetadataType.readSecondaryFolder) ⇒ <code>Object</code>
-    * [.buildDefinition(templateDir, targetDir, templateName, variables)](#MetadataType.buildDefinition) ⇒ <code>Promise.&lt;{metadata:Util.MetadataTypeMap, type:string}&gt;</code>
-    * [.checkForErrors(ex)](#MetadataType.checkForErrors) ⇒ <code>string</code>
-    * [.document([buObject], [metadata], [isDeploy])](#MetadataType.document) ⇒ <code>void</code>
-    * [.deleteByKey(buObject, customerKey)](#MetadataType.deleteByKey) ⇒ <code>boolean</code>
-    * [.postDeleteTasks(buObject, customerKey)](#MetadataType.postDeleteTasks) ⇒ <code>void</code>
-    * [.deleteByKeySOAP(buObject, customerKey, [handleOutside])](#MetadataType.deleteByKeySOAP) ⇒ <code>boolean</code>
-    * [.readBUMetadataForType(readDir, [listBadKeys], [buMetadata])](#MetadataType.readBUMetadataForType) ⇒ <code>Object</code>
-
-<a name="MetadataType.client"></a>
-
-### MetadataType.client : <code>Util.SDK</code>
-**Kind**: static property of [<code>MetadataType</code>](#MetadataType)  
-<a name="MetadataType.properties"></a>
-
-### MetadataType.properties : <code>Util.MultiMetadataTypeMap</code>
-**Kind**: static property of [<code>MetadataType</code>](#MetadataType)  
-<a name="MetadataType.subType"></a>
-
-### MetadataType.subType : <code>string</code>
-**Kind**: static property of [<code>MetadataType</code>](#MetadataType)  
-<a name="MetadataType.buObject"></a>
-
-### MetadataType.buObject : <code>Object</code>
-**Kind**: static property of [<code>MetadataType</code>](#MetadataType)  
-<a name="MetadataType.getJsonFromFS"></a>
-
-### MetadataType.getJsonFromFS(dir, [listBadKeys]) ⇒ <code>Object</code>
-Returns file contents mapped to their filename without '.json' ending
-
-**Kind**: static method of [<code>MetadataType</code>](#MetadataType)  
-**Returns**: <code>Object</code> - fileName => fileContent map  
-
-| Param | Type | Default | Description |
-| --- | --- | --- | --- |
-| dir | <code>string</code> |  | directory that contains '.json' files to be read |
-| [listBadKeys] | <code>boolean</code> | <code>false</code> | do not print errors, used for badKeys() |
-
-<a name="MetadataType.getFieldNamesToRetrieve"></a>
-
-### MetadataType.getFieldNamesToRetrieve([additionalFields]) ⇒ <code>Array.&lt;string&gt;</code>
-Returns fieldnames of Metadata Type. 'this.definition.fields' variable only set in child classes.
-
-**Kind**: static method of [<code>MetadataType</code>](#MetadataType)  
-**Returns**: <code>Array.&lt;string&gt;</code> - Fieldnames  
-
-| Param | Type | Description |
-| --- | --- | --- |
-| [additionalFields] | <code>Array.&lt;string&gt;</code> | Returns specified fields even if their retrieve definition is not set to true |
-
-<a name="MetadataType.deploy"></a>
-
-### MetadataType.deploy(metadata, deployDir, retrieveDir, buObject) ⇒ <code>Promise.&lt;Object&gt;</code>
-Deploys metadata
-
-**Kind**: static method of [<code>MetadataType</code>](#MetadataType)  
-**Returns**: <code>Promise.&lt;Object&gt;</code> - Promise of keyField => metadata map  
-
-| Param | Type | Description |
-| --- | --- | --- |
-| metadata | <code>Util.MetadataTypeMap</code> | metadata mapped by their keyField |
-| deployDir | <code>string</code> | directory where deploy metadata are saved |
-| retrieveDir | <code>string</code> | directory where metadata after deploy should be saved |
-| buObject | <code>Util.BuObject</code> | properties for auth |
-
-<a name="MetadataType.postDeployTasks"></a>
-
-### MetadataType.postDeployTasks(metadata, originalMetadata) ⇒ <code>void</code>
-Gets executed after deployment of metadata type
-
-**Kind**: static method of [<code>MetadataType</code>](#MetadataType)  
-
-| Param | Type | Description |
-| --- | --- | --- |
-| metadata | <code>Util.MetadataTypeMap</code> | metadata mapped by their keyField |
-| originalMetadata | <code>Util.MetadataTypeMap</code> | metadata to be updated (contains additioanl fields) |
-
-<a name="MetadataType.postRetrieveTasks"></a>
-
-### MetadataType.postRetrieveTasks(metadata, targetDir, [isTemplating]) ⇒ <code>Util.MetadataTypeItem</code>
-Gets executed after retreive of metadata type
-
-**Kind**: static method of [<code>MetadataType</code>](#MetadataType)  
-**Returns**: <code>Util.MetadataTypeItem</code> - cloned metadata  
-
-| Param | Type | Description |
-| --- | --- | --- |
-| metadata | <code>Util.MetadataTypeItem</code> | a single item |
-| targetDir | <code>string</code> | folder where retrieves should be saved |
-| [isTemplating] | <code>boolean</code> | signals that we are retrieving templates |
-
-<a name="MetadataType.overrideKeyWithName"></a>
-
-### MetadataType.overrideKeyWithName(metadata, [warningMsg]) ⇒ <code>void</code>
-used to synchronize name and external key during retrieveAsTemplate
-
-**Kind**: static method of [<code>MetadataType</code>](#MetadataType)  
-
-| Param | Type | Description |
-| --- | --- | --- |
-| metadata | <code>Util.MetadataTypeItem</code> | a single item |
-| [warningMsg] | <code>string</code> | optional msg to show the user |
-
-<a name="MetadataType.retrieve"></a>
-
-### MetadataType.retrieve(retrieveDir, [additionalFields], buObject, [subType]) ⇒ <code>Promise.&lt;{metadata:Util.MetadataTypeMap, type:string}&gt;</code>
-Gets metadata from Marketing Cloud
-
-**Kind**: static method of [<code>MetadataType</code>](#MetadataType)  
-**Returns**: <code>Promise.&lt;{metadata:Util.MetadataTypeMap, type:string}&gt;</code> - metadata  
-
-| Param | Type | Description |
-| --- | --- | --- |
-| retrieveDir | <code>string</code> | Directory where retrieved metadata directory will be saved |
-| [additionalFields] | <code>Array.&lt;string&gt;</code> | Returns specified fields even if their retrieve definition is not set to true |
-| buObject | <code>Util.BuObject</code> | properties for auth |
-| [subType] | <code>string</code> | optionally limit to a single subtype |
-
-<a name="MetadataType.retrieveChangelog"></a>
-
-### MetadataType.retrieveChangelog([additionalFields], buObject, [subType]) ⇒ <code>Promise.&lt;{metadata:Util.MetadataTypeMap, type:string}&gt;</code>
-Gets metadata from Marketing Cloud
-
-**Kind**: static method of [<code>MetadataType</code>](#MetadataType)  
-**Returns**: <code>Promise.&lt;{metadata:Util.MetadataTypeMap, type:string}&gt;</code> - metadata  
-
-| Param | Type | Description |
-| --- | --- | --- |
-| [additionalFields] | <code>Array.&lt;string&gt;</code> | Returns specified fields even if their retrieve definition is not set to true |
-| buObject | <code>Util.BuObject</code> | properties for auth |
-| [subType] | <code>string</code> | optionally limit to a single subtype |
-
-<a name="MetadataType.retrieveForCache"></a>
-
-### MetadataType.retrieveForCache(buObject, [subType]) ⇒ <code>Promise.&lt;{metadata:Util.MetadataTypeMap, type:string}&gt;</code>
-Gets metadata cache with limited fields and does not store value to disk
-
-**Kind**: static method of [<code>MetadataType</code>](#MetadataType)  
-**Returns**: <code>Promise.&lt;{metadata:Util.MetadataTypeMap, type:string}&gt;</code> - metadata  
-
-| Param | Type | Description |
-| --- | --- | --- |
-| buObject | <code>Util.BuObject</code> | properties for auth |
-| [subType] | <code>string</code> | optionally limit to a single subtype |
-
-<a name="MetadataType.retrieveAsTemplate"></a>
-
-### MetadataType.retrieveAsTemplate(templateDir, name, templateVariables, [subType]) ⇒ <code>Promise.&lt;{metadata:Util.MetadataTypeItem, type:string}&gt;</code>
-Gets metadata cache with limited fields and does not store value to disk
-
-**Kind**: static method of [<code>MetadataType</code>](#MetadataType)  
-**Returns**: <code>Promise.&lt;{metadata:Util.MetadataTypeItem, type:string}&gt;</code> - metadata  
-
-| Param | Type | Description |
-| --- | --- | --- |
-| templateDir | <code>string</code> | Directory where retrieved metadata directory will be saved |
-| name | <code>string</code> | name of the metadata file |
-| templateVariables | <code>Util.TemplateMap</code> | variables to be replaced in the metadata |
-| [subType] | <code>string</code> | optionally limit to a single subtype |
-
-<a name="MetadataType.preDeployTasks"></a>
-
-### MetadataType.preDeployTasks(metadata, deployDir) ⇒ <code>Promise.&lt;Util.MetadataTypeItem&gt;</code>
-Gets executed before deploying metadata
-
-**Kind**: static method of [<code>MetadataType</code>](#MetadataType)  
-**Returns**: <code>Promise.&lt;Util.MetadataTypeItem&gt;</code> - Promise of a single metadata item  
-
-| Param | Type | Description |
-| --- | --- | --- |
-| metadata | <code>Util.MetadataTypeItem</code> | a single metadata item |
-| deployDir | <code>string</code> | folder where files for deployment are stored |
-
-<a name="MetadataType.create"></a>
-
-### MetadataType.create(metadata, deployDir) ⇒ <code>void</code>
-Abstract create method that needs to be implemented in child metadata type
-
-**Kind**: static method of [<code>MetadataType</code>](#MetadataType)  
-
-| Param | Type | Description |
-| --- | --- | --- |
-| metadata | <code>Util.MetadataTypeItem</code> | single metadata entry |
-| deployDir | <code>string</code> | directory where deploy metadata are saved |
-
-<a name="MetadataType.update"></a>
-
-### MetadataType.update(metadata, [metadataBefore]) ⇒ <code>void</code>
-Abstract update method that needs to be implemented in child metadata type
-
-**Kind**: static method of [<code>MetadataType</code>](#MetadataType)  
-
-| Param | Type | Description |
-| --- | --- | --- |
-| metadata | <code>Util.MetadataTypeItem</code> | single metadata entry |
-| [metadataBefore] | <code>Util.MetadataTypeItem</code> | metadata mapped by their keyField |
-
-<a name="MetadataType.upsert"></a>
-
-### MetadataType.upsert(metadata, deployDir, [buObject]) ⇒ <code>Promise.&lt;Util.MetadataTypeMap&gt;</code>
-MetadataType upsert, after retrieving from target and comparing to check if create or update operation is needed.
-
-**Kind**: static method of [<code>MetadataType</code>](#MetadataType)  
-**Returns**: <code>Promise.&lt;Util.MetadataTypeMap&gt;</code> - keyField => metadata map  
-
-| Param | Type | Description |
-| --- | --- | --- |
-| metadata | <code>Util.MetadataTypeMap</code> | metadata mapped by their keyField |
-| deployDir | <code>string</code> | directory where deploy metadata are saved |
-| [buObject] | <code>Util.BuObject</code> | properties for auth |
-
-<a name="MetadataType.createREST"></a>
-
-### MetadataType.createREST(metadataEntry, uri) ⇒ <code>Promise</code>
-Creates a single metadata entry via REST
-
-**Kind**: static method of [<code>MetadataType</code>](#MetadataType)  
-**Returns**: <code>Promise</code> - Promise  
-
-| Param | Type | Description |
-| --- | --- | --- |
-| metadataEntry | <code>Util.MetadataTypeItem</code> | a single metadata Entry |
-| uri | <code>string</code> | rest endpoint for POST |
-
-<a name="MetadataType.createSOAP"></a>
-
-### MetadataType.createSOAP(metadataEntry, [overrideType], [handleOutside]) ⇒ <code>Promise</code>
-Creates a single metadata entry via fuel-soap (generic lib not wrapper)
-
-**Kind**: static method of [<code>MetadataType</code>](#MetadataType)  
-**Returns**: <code>Promise</code> - Promise  
-
-| Param | Type | Description |
-| --- | --- | --- |
-| metadataEntry | <code>Util.MetadataTypeItem</code> | single metadata entry |
-| [overrideType] | <code>string</code> | can be used if the API type differs from the otherwise used type identifier |
-| [handleOutside] | <code>boolean</code> | if the API reponse is irregular this allows you to handle it outside of this generic method |
-
-<a name="MetadataType.updateREST"></a>
-
-### MetadataType.updateREST(metadataEntry, uri) ⇒ <code>Promise</code>
-Updates a single metadata entry via REST
-
-**Kind**: static method of [<code>MetadataType</code>](#MetadataType)  
-**Returns**: <code>Promise</code> - Promise  
-
-| Param | Type | Description |
-| --- | --- | --- |
-| metadataEntry | <code>Util.MetadataTypeItem</code> | a single metadata Entry |
-| uri | <code>string</code> | rest endpoint for PATCH |
-
-<a name="MetadataType.updateSOAP"></a>
-
-### MetadataType.updateSOAP(metadataEntry, [overrideType], [handleOutside]) ⇒ <code>Promise</code>
-Updates a single metadata entry via fuel-soap (generic lib not wrapper)
-
-**Kind**: static method of [<code>MetadataType</code>](#MetadataType)  
-**Returns**: <code>Promise</code> - Promise  
-
-| Param | Type | Description |
-| --- | --- | --- |
-| metadataEntry | <code>Util.MetadataTypeItem</code> | single metadata entry |
-| [overrideType] | <code>string</code> | can be used if the API type differs from the otherwise used type identifier |
-| [handleOutside] | <code>boolean</code> | if the API reponse is irregular this allows you to handle it outside of this generic method |
-
-<a name="MetadataType.retrieveSOAP"></a>
-
-### MetadataType.retrieveSOAP(retrieveDir, buObject, [requestParams], [additionalFields]) ⇒ <code>Promise.&lt;{metadata:Util.MetadataTypeMap, type:string}&gt;</code>
-Retrieves SOAP via generic fuel-soap wrapper based metadata of metadata type into local filesystem. executes callback with retrieved metadata
-
-**Kind**: static method of [<code>MetadataType</code>](#MetadataType)  
-**Returns**: <code>Promise.&lt;{metadata:Util.MetadataTypeMap, type:string}&gt;</code> - Promise of item map  
-
-| Param | Type | Description |
-| --- | --- | --- |
-| retrieveDir | <code>string</code> | Directory where retrieved metadata directory will be saved |
-| buObject | <code>Util.BuObject</code> | properties for auth |
-| [requestParams] | <code>Object</code> | required for the specific request (filter for example) |
-| [additionalFields] | <code>Array.&lt;string&gt;</code> | Returns specified fields even if their retrieve definition is not set to true |
-
-<a name="MetadataType.retrieveREST"></a>
-
-### MetadataType.retrieveREST(retrieveDir, uri, [overrideType], [templateVariables]) ⇒ <code>Promise.&lt;{metadata: (Util.MetadataTypeMap\|Util.MetadataTypeItem), type:string}&gt;</code>
-Retrieves Metadata for Rest Types
-
-**Kind**: static method of [<code>MetadataType</code>](#MetadataType)  
-**Returns**: <code>Promise.&lt;{metadata: (Util.MetadataTypeMap\|Util.MetadataTypeItem), type:string}&gt;</code> - Promise of item map (single item for templated result)  
-
-| Param | Type | Description |
-| --- | --- | --- |
-| retrieveDir | <code>string</code> | Directory where retrieved metadata directory will be saved |
-| uri | <code>string</code> | rest endpoint for GET |
-| [overrideType] | <code>string</code> | force a metadata type (mainly used for Folders) |
-| [templateVariables] | <code>Util.TemplateMap</code> | variables to be replaced in the metadata |
-
-<a name="MetadataType.parseResponseBody"></a>
-
-### MetadataType.parseResponseBody(body) ⇒ <code>Promise.&lt;Util.MetadataTypeMap&gt;</code>
-Builds map of metadata entries mapped to their keyfields
-
-**Kind**: static method of [<code>MetadataType</code>](#MetadataType)  
-**Returns**: <code>Promise.&lt;Util.MetadataTypeMap&gt;</code> - keyField => metadata map  
-
-| Param | Type | Description |
-| --- | --- | --- |
-| body | <code>Object</code> | json of response body |
-
-<a name="MetadataType.deleteFieldByDefinition"></a>
-
-### MetadataType.deleteFieldByDefinition(metadataEntry, fieldPath, definitionProperty, origin) ⇒ <code>void</code>
-Deletes a field in a metadata entry if the selected definition property equals false.
-
-**Kind**: static method of [<code>MetadataType</code>](#MetadataType)  
-
-| Param | Type | Description |
-| --- | --- | --- |
-| metadataEntry | <code>Util.MetadataTypeItem</code> | One entry of a metadataType |
-| fieldPath | <code>string</code> | field path to be checked if it conforms to the definition (dot seperated if nested): 'fuu.bar' |
-| definitionProperty | <code>&#x27;isCreateable&#x27;</code> \| <code>&#x27;isUpdateable&#x27;</code> \| <code>&#x27;retrieving&#x27;</code> \| <code>&#x27;templating&#x27;</code> | delete field if definitionProperty equals false for specified field. Options: [isCreateable | isUpdateable] |
-| origin | <code>string</code> | string of parent object, required when using arrays as these are parsed slightly differently. |
-
-**Example**  
-```js
-Removes field (or nested fields childs) that are not updateable
-deleteFieldByDefinition(metadataEntry, 'CustomerKey', 'isUpdateable');
-```
-<a name="MetadataType.removeNotCreateableFields"></a>
-
-### MetadataType.removeNotCreateableFields(metadataEntry) ⇒ <code>void</code>
-Remove fields from metadata entry that are not createable
-
-**Kind**: static method of [<code>MetadataType</code>](#MetadataType)  
-
-| Param | Type | Description |
-| --- | --- | --- |
-| metadataEntry | <code>Util.MetadataTypeItem</code> | metadata entry |
-
-<a name="MetadataType.removeNotUpdateableFields"></a>
-
-### MetadataType.removeNotUpdateableFields(metadataEntry) ⇒ <code>void</code>
-Remove fields from metadata entry that are not updateable
-
-**Kind**: static method of [<code>MetadataType</code>](#MetadataType)  
-
-| Param | Type | Description |
-| --- | --- | --- |
-| metadataEntry | <code>Util.MetadataTypeItem</code> | metadata entry |
-
-<a name="MetadataType.keepTemplateFields"></a>
-
-### MetadataType.keepTemplateFields(metadataEntry) ⇒ <code>void</code>
-Remove fields from metadata entry that are not needed in the template
-
-**Kind**: static method of [<code>MetadataType</code>](#MetadataType)  
-
-| Param | Type | Description |
-| --- | --- | --- |
-| metadataEntry | <code>Util.MetadataTypeItem</code> | metadata entry |
-
-<a name="MetadataType.keepRetrieveFields"></a>
-
-### MetadataType.keepRetrieveFields(metadataEntry) ⇒ <code>void</code>
-Remove fields from metadata entry that are not needed in the stored metadata
-
-**Kind**: static method of [<code>MetadataType</code>](#MetadataType)  
-
-| Param | Type | Description |
-| --- | --- | --- |
-| metadataEntry | <code>Util.MetadataTypeItem</code> | metadata entry |
-
-<a name="MetadataType.isFiltered"></a>
-
-### MetadataType.isFiltered(metadataEntry, [include]) ⇒ <code>boolean</code>
-checks if the current metadata entry should be saved on retrieve or not
-
-**Kind**: static method of [<code>MetadataType</code>](#MetadataType)  
-**Returns**: <code>boolean</code> - true: skip saving == filtered; false: continue with saving  
-
-| Param | Type | Default | Description |
-| --- | --- | --- | --- |
-| metadataEntry | <code>Util.MetadataTypeItem</code> |  | metadata entry |
-| [include] | <code>boolean</code> | <code>false</code> | true: use definition.include / options.include; false=exclude: use definition.filter / options.exclude |
-
-<a name="MetadataType.isFilteredFolder"></a>
-
-### MetadataType.isFilteredFolder(metadataEntry, [include]) ⇒ <code>boolean</code>
-optionally filter by what folder something is in
-
-**Kind**: static method of [<code>MetadataType</code>](#MetadataType)  
-**Returns**: <code>boolean</code> - true: filtered == do NOT save; false: not filtered == do save  
-
-| Param | Type | Default | Description |
-| --- | --- | --- | --- |
-| metadataEntry | <code>Object</code> |  | metadata entry |
-| [include] | <code>boolean</code> | <code>false</code> | true: use definition.include / options.include; false=exclude: use definition.filter / options.exclude |
-
-<a name="MetadataType.saveResults"></a>
-
-### MetadataType.saveResults(results, retrieveDir, [overrideType], [templateVariables]) ⇒ <code>Promise.&lt;Util.MetadataTypeMap&gt;</code>
-Helper for writing Metadata to disk, used for Retrieve and deploy
-
-**Kind**: static method of [<code>MetadataType</code>](#MetadataType)  
-**Returns**: <code>Promise.&lt;Util.MetadataTypeMap&gt;</code> - Promise of saved metadata  
-
-| Param | Type | Description |
-| --- | --- | --- |
-| results | <code>Util.MetadataTypeMap</code> | metadata results from deploy |
-| retrieveDir | <code>string</code> | directory where metadata should be stored after deploy/retrieve |
-| [overrideType] | <code>string</code> | for use when there is a subtype (such as folder-queries) |
-| [templateVariables] | <code>Util.TemplateMap</code> | variables to be replaced in the metadata |
-
-<a name="MetadataType.buildDefinitionForExtracts"></a>
-
-### MetadataType.buildDefinitionForExtracts(templateDir, targetDir, metadata, variables, templateName) ⇒ <code>Promise.&lt;void&gt;</code>
-helper for buildDefinition
-handles extracted code if any are found for complex types (e.g script, asset, query)
-
-**Kind**: static method of [<code>MetadataType</code>](#MetadataType)  
-**Returns**: <code>Promise.&lt;void&gt;</code> - Promise  
-
-| Param | Type | Description |
-| --- | --- | --- |
-| templateDir | <code>string</code> | Directory where metadata templates are stored |
-| targetDir | <code>string</code> | Directory where built definitions will be saved |
-| metadata | <code>Util.MetadataTypeItem</code> | main JSON file that was read from file system |
-| variables | <code>Util.TemplateMap</code> | variables to be replaced in the metadata |
-| templateName | <code>string</code> | name of the template to be built |
-
-<a name="MetadataType.findSubType"></a>
-
-### MetadataType.findSubType(templateDir, templateName) ⇒ <code>string</code>
-check template directory for complex types that open subfolders for their subtypes
-
-**Kind**: static method of [<code>MetadataType</code>](#MetadataType)  
-**Returns**: <code>string</code> - subtype name  
-
-| Param | Type | Description |
-| --- | --- | --- |
-| templateDir | <code>string</code> | Directory where metadata templates are stored |
-| templateName | <code>string</code> | name of the metadata file |
-
-<a name="MetadataType.readSecondaryFolder"></a>
-
-### MetadataType.readSecondaryFolder(templateDir, typeDirArr, templateName, fileName, ex) ⇒ <code>Object</code>
-optional method used for some types to try a different folder structure
-
-**Kind**: static method of [<code>MetadataType</code>](#MetadataType)  
-**Returns**: <code>Object</code> - metadata  
-
-| Param | Type | Description |
-| --- | --- | --- |
-| templateDir | <code>string</code> | Directory where metadata templates are stored |
-| typeDirArr | <code>Array.&lt;string&gt;</code> | current subdir for this type |
-| templateName | <code>string</code> | name of the metadata template |
-| fileName | <code>string</code> | name of the metadata template file w/o extension |
-| ex | <code>Error</code> | error from first attempt |
-
-<a name="MetadataType.buildDefinition"></a>
-
-### MetadataType.buildDefinition(templateDir, targetDir, templateName, variables) ⇒ <code>Promise.&lt;{metadata:Util.MetadataTypeMap, type:string}&gt;</code>
-Builds definition based on template
-NOTE: Most metadata files should use this generic method, unless custom
-parsing is required (for example scripts & queries)
-
-**Kind**: static method of [<code>MetadataType</code>](#MetadataType)  
-**Returns**: <code>Promise.&lt;{metadata:Util.MetadataTypeMap, type:string}&gt;</code> - Promise of item map  
-
-| Param | Type | Description |
-| --- | --- | --- |
-| templateDir | <code>string</code> | Directory where metadata templates are stored |
-| targetDir | <code>String</code> \| <code>Array.&lt;String&gt;</code> | (List of) Directory where built definitions will be saved |
-| templateName | <code>string</code> | name of the metadata file |
-| variables | <code>Util.TemplateMap</code> | variables to be replaced in the metadata |
-
-<a name="MetadataType.checkForErrors"></a>
-
-### MetadataType.checkForErrors(ex) ⇒ <code>string</code>
-Standardizes a check for multiple messages
-
-**Kind**: static method of [<code>MetadataType</code>](#MetadataType)  
-**Returns**: <code>string</code> - formatted Error Message  
-
-| Param | Type | Description |
-| --- | --- | --- |
-| ex | <code>Object</code> | response payload from REST API |
-
-<a name="MetadataType.document"></a>
-
-### MetadataType.document([buObject], [metadata], [isDeploy]) ⇒ <code>void</code>
-Gets metadata cache with limited fields and does not store value to disk
-
-**Kind**: static method of [<code>MetadataType</code>](#MetadataType)  
-
-| Param | Type | Description |
-| --- | --- | --- |
-| [buObject] | <code>Util.BuObject</code> | properties for auth |
-| [metadata] | <code>Util.MetadataTypeMap</code> | a list of type definitions |
-| [isDeploy] | <code>boolean</code> | used to skip non-supported message during deploy |
-
-<a name="MetadataType.deleteByKey"></a>
-
-### MetadataType.deleteByKey(buObject, customerKey) ⇒ <code>boolean</code>
-Delete a metadata item from the specified business unit
-
-**Kind**: static method of [<code>MetadataType</code>](#MetadataType)  
-**Returns**: <code>boolean</code> - deletion success status  
-
-| Param | Type | Description |
-| --- | --- | --- |
-| buObject | <code>Util.BuObject</code> | references credentials |
-| customerKey | <code>string</code> | Identifier of data extension |
-
-<a name="MetadataType.postDeleteTasks"></a>
-
-### MetadataType.postDeleteTasks(buObject, customerKey) ⇒ <code>void</code>
-clean up after deleting a metadata item
-
-**Kind**: static method of [<code>MetadataType</code>](#MetadataType)  
-**Returns**: <code>void</code> - -  
-
-| Param | Type | Description |
-| --- | --- | --- |
-| buObject | <code>Util.BuObject</code> | references credentials |
-| customerKey | <code>string</code> | Identifier of metadata item |
-
-<a name="MetadataType.deleteByKeySOAP"></a>
-
-### MetadataType.deleteByKeySOAP(buObject, customerKey, [handleOutside]) ⇒ <code>boolean</code>
-Delete a data extension from the specified business unit
-
-**Kind**: static method of [<code>MetadataType</code>](#MetadataType)  
-**Returns**: <code>boolean</code> - deletion success flag  
-
-| Param | Type | Description |
-| --- | --- | --- |
-| buObject | <code>Util.BuObject</code> | references credentials |
-| customerKey | <code>string</code> | Identifier of metadata |
-| [handleOutside] | <code>boolean</code> | if the API reponse is irregular this allows you to handle it outside of this generic method |
-
-<a name="MetadataType.readBUMetadataForType"></a>
-
-### MetadataType.readBUMetadataForType(readDir, [listBadKeys], [buMetadata]) ⇒ <code>Object</code>
-Returns metadata of a business unit that is saved locally
-
-**Kind**: static method of [<code>MetadataType</code>](#MetadataType)  
-**Returns**: <code>Object</code> - Metadata of BU in local directory  
-
-| Param | Type | Default | Description |
-| --- | --- | --- | --- |
-| readDir | <code>string</code> |  | root directory of metadata. |
-| [listBadKeys] | <code>boolean</code> | <code>false</code> | do not print errors, used for badKeys() |
-| [buMetadata] | <code>Object</code> |  | Metadata of BU in local directory |
-
-=======
->>>>>>> 32be5cf0
 <a name="MultiMetadataTypeList"></a>
 
 ## MultiMetadataTypeList : <code>Object.&lt;string, string&gt;</code>
