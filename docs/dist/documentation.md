## Classes

<dl>
<dt><a href="#Builder">Builder</a></dt>
<dd><p>Builds metadata from a template using market specific customisation</p>
</dd>
<dt><a href="#Deployer">Deployer</a></dt>
<dd><p>Reads metadata from local directory and deploys it to specified target business unit.
Source and target business units are also compared before the deployment to apply metadata specific patches.</p>
</dd>
<dt><a href="#Mcdev">Mcdev</a></dt>
<dd><p>main class</p>
</dd>
<dt><a href="#AccountUser">AccountUser</a> ⇐ <code><a href="#MetadataType">MetadataType</a></code></dt>
<dd><p>MessageSendActivity MetadataType</p>
</dd>
<dt><a href="#Asset">Asset</a> ⇐ <code><a href="#MetadataType">MetadataType</a></code></dt>
<dd><p>FileTransfer MetadataType</p>
</dd>
<dt><a href="#AttributeGroup">AttributeGroup</a> ⇐ <code><a href="#MetadataType">MetadataType</a></code></dt>
<dd><p>AttributeGroup MetadataType</p>
</dd>
<dt><a href="#Automation">Automation</a> ⇐ <code><a href="#MetadataType">MetadataType</a></code></dt>
<dd><p>Automation MetadataType</p>
</dd>
<dt><a href="#Campaign">Campaign</a> ⇐ <code><a href="#MetadataType">MetadataType</a></code></dt>
<dd><p>Campaign MetadataType</p>
</dd>
<dt><a href="#ContentArea">ContentArea</a> ⇐ <code><a href="#MetadataType">MetadataType</a></code></dt>
<dd><p>ContentArea MetadataType</p>
</dd>
<dt><a href="#DataExtension">DataExtension</a> ⇐ <code><a href="#MetadataType">MetadataType</a></code></dt>
<dd><p>DataExtension MetadataType</p>
</dd>
<dt><a href="#DataExtensionField">DataExtensionField</a> ⇐ <code><a href="#MetadataType">MetadataType</a></code></dt>
<dd><p>DataExtensionField MetadataType</p>
</dd>
<dt><a href="#DataExtensionTemplate">DataExtensionTemplate</a> ⇐ <code><a href="#MetadataType">MetadataType</a></code></dt>
<dd><p>DataExtensionTemplate MetadataType</p>
</dd>
<dt><a href="#DataExtract">DataExtract</a> ⇐ <code><a href="#MetadataType">MetadataType</a></code></dt>
<dd><p>DataExtract MetadataType</p>
</dd>
<dt><a href="#DataExtractType">DataExtractType</a> ⇐ <code><a href="#MetadataType">MetadataType</a></code></dt>
<dd><p>DataExtractType MetadataType
Only for Caching No retrieve/upsert is required
as this is a configuration in the EID</p>
</dd>
<dt><a href="#Discovery">Discovery</a> ⇐ <code><a href="#MetadataType">MetadataType</a></code></dt>
<dd><p>ImportFile MetadataType</p>
</dd>
<dt><a href="#Email">Email</a> ⇐ <code><a href="#MetadataType">MetadataType</a></code></dt>
<dd><p>Email MetadataType</p>
</dd>
<dt><a href="#EmailSendDefinition">EmailSendDefinition</a> ⇐ <code><a href="#MetadataType">MetadataType</a></code></dt>
<dd><p>MessageSendActivity MetadataType</p>
</dd>
<dt><a href="#EventDefinition">EventDefinition</a> ⇐ <code><a href="#MetadataType">MetadataType</a></code></dt>
<dd><p>EventDefinition MetadataType</p>
</dd>
<dt><a href="#FileTransfer">FileTransfer</a> ⇐ <code><a href="#MetadataType">MetadataType</a></code></dt>
<dd><p>FileTransfer MetadataType</p>
</dd>
<dt><a href="#Filter">Filter</a> ⇐ <code><a href="#MetadataType">MetadataType</a></code></dt>
<dd><p>Filter MetadataType</p>
</dd>
<dt><a href="#Folder">Folder</a> ⇐ <code><a href="#MetadataType">MetadataType</a></code></dt>
<dd><p>Folder MetadataType</p>
</dd>
<dt><a href="#FtpLocation">FtpLocation</a> ⇐ <code><a href="#MetadataType">MetadataType</a></code></dt>
<dd><p>ImportFile MetadataType</p>
</dd>
<dt><a href="#ImportFile">ImportFile</a> ⇐ <code><a href="#MetadataType">MetadataType</a></code></dt>
<dd><p>ImportFile MetadataType</p>
</dd>
<dt><a href="#Interaction">Interaction</a> ⇐ <code><a href="#MetadataType">MetadataType</a></code></dt>
<dd><p>Script MetadataType</p>
</dd>
<dt><a href="#List">List</a> ⇐ <code><a href="#MetadataType">MetadataType</a></code></dt>
<dd><p>List MetadataType</p>
</dd>
<dt><a href="#MetadataType">MetadataType</a></dt>
<dd><p>MetadataType class that gets extended by their specific metadata type class.
Provides default functionality that can be overwritten by child metadata type classes</p>
</dd>
<dt><a href="#MobileCode">MobileCode</a> ⇐ <code><a href="#MetadataType">MetadataType</a></code></dt>
<dd><p>MobileCode MetadataType</p>
</dd>
<dt><a href="#MobileKeyword">MobileKeyword</a> ⇐ <code><a href="#MetadataType">MetadataType</a></code></dt>
<dd><p>MobileKeyword MetadataType</p>
</dd>
<dt><a href="#Query">Query</a> ⇐ <code><a href="#MetadataType">MetadataType</a></code></dt>
<dd><p>Query MetadataType</p>
</dd>
<dt><a href="#Role">Role</a> ⇐ <code><a href="#MetadataType">MetadataType</a></code></dt>
<dd><p>ImportFile MetadataType</p>
</dd>
<dt><a href="#Script">Script</a> ⇐ <code><a href="#MetadataType">MetadataType</a></code></dt>
<dd><p>Script MetadataType</p>
</dd>
<dt><a href="#SetDefinition">SetDefinition</a> ⇐ <code><a href="#MetadataType">MetadataType</a></code></dt>
<dd><p>SetDefinition MetadataType</p>
</dd>
<dt><a href="#TriggeredSendDefinition">TriggeredSendDefinition</a> ⇐ <code><a href="#MetadataType">MetadataType</a></code></dt>
<dd><p>MessageSendActivity MetadataType</p>
</dd>
<dt><a href="#Retriever">Retriever</a></dt>
<dd><p>Retrieves metadata from a business unit and saves it to the local filesystem.</p>
</dd>
</dl>

## Constants

<dl>
<dt><a href="#Util">Util</a></dt>
<dd><p>CLI entry for SFMC DevTools</p>
</dd>
<dt><a href="#MetadataTypeDefinitions">MetadataTypeDefinitions</a></dt>
<dd><p>Provides access to all metadataType classes</p>
</dd>
<dt><a href="#MetadataTypeInfo">MetadataTypeInfo</a></dt>
<dd><p>Provides access to all metadataType classes</p>
</dd>
<dt><a href="#mcdev">mcdev</a></dt>
<dd><p>sample file on how to retrieve a simple changelog to use in GUIs or automated processing of any kind</p>
</dd>
<dt><a href="#BusinessUnit">BusinessUnit</a></dt>
<dd><p>Helper that handles retrieval of BU info</p>
</dd>
<dt><a href="#Cli">Cli</a></dt>
<dd><p>CLI helper class</p>
</dd>
<dt><a href="#DevOps">DevOps</a></dt>
<dd><p>DevOps helper class</p>
</dd>
<dt><a href="#File">File</a></dt>
<dd><p>File extends fs-extra. It adds logger and util methods for file handling</p>
</dd>
<dt><a href="#Init">Init</a></dt>
<dd><p>CLI helper class</p>
</dd>
<dt><a href="#Init">Init</a></dt>
<dd><p>CLI helper class</p>
</dd>
<dt><a href="#Init">Init</a></dt>
<dd><p>CLI helper class</p>
</dd>
<dt><a href="#Init">Init</a></dt>
<dd><p>CLI helper class</p>
</dd>
<dt><a href="#Util">Util</a></dt>
<dd><p>Util that contains logger and simple util methods</p>
</dd>
</dl>

## Functions

<dl>
<dt><a href="#getUserName">getUserName(userList, item, fieldname)</a> ⇒ <code>string</code></dt>
<dd></dd>
<dt><a href="#createNewLoggerTransport">createNewLoggerTransport()</a> ⇒ <code>object</code></dt>
<dd><p>wrapper around our standard winston logging to console and logfile</p>
</dd>
<dt><a href="#startLogger">startLogger()</a> ⇒ <code>void</code></dt>
<dd><p>initiate winston logger</p>
</dd>
</dl>

<a name="Builder"></a>

## Builder
Builds metadata from a template using market specific customisation

**Kind**: global class  

* [Builder](#Builder)
    * [new Builder(properties, buObject, client)](#new_Builder_new)
    * _instance_
        * [.buildDefinition(metadataType, name, variables)](#Builder+buildDefinition) ⇒ <code>Promise</code>
        * [.buildTemplate(metadataType, key, templateVariables)](#Builder+buildTemplate) ⇒ <code>Promise.&lt;{metadata:Util.MetadataTypeItem, type:string}&gt;</code>
    * _static_
        * [.verifyMarketList(mlName, properties)](#Builder.verifyMarketList) ⇒ <code>void</code>

<a name="new_Builder_new"></a>

### new Builder(properties, buObject, client)
Creates a Builder, uses v2 auth if v2AuthOptions are passed.


| Param | Type | Description |
| --- | --- | --- |
| properties | <code>object</code> | properties for auth |
| properties.clientId | <code>string</code> | clientId for FuelSDK auth |
| properties.clientSecret | <code>string</code> | clientSecret for FuelSDK auth |
| properties.directories | <code>object</code> | list of default directories |
| properties.directories.template | <code>string</code> | where templates are saved |
| properties.directories.templateBuilds | <code>string</code> | where template-based deployment definitions are saved |
| properties.tenant | <code>string</code> | v2 Auth Tenant Information |
| properties.businessUnits | <code>string</code> | ID of Business Unit to authenticate with |
| buObject | <code>TYPE.BuObject</code> | properties for auth |
| client | <code>Util.SDK</code> | fuel client |

<a name="Builder+buildDefinition"></a>

### builder.buildDefinition(metadataType, name, variables) ⇒ <code>Promise</code>
Builds a specific metadata file by name

**Kind**: instance method of [<code>Builder</code>](#Builder)  
**Returns**: <code>Promise</code> - Promise  

| Param | Type | Description |
| --- | --- | --- |
| metadataType | <code>string</code> | metadata type to build |
| name | <code>string</code> | name of metadata to build |
| variables | <code>TYPE.TemplateMap</code> | variables to be replaced in the metadata |

<a name="Builder+buildTemplate"></a>

### builder.buildTemplate(metadataType, key, templateVariables) ⇒ <code>Promise.&lt;{metadata:Util.MetadataTypeItem, type:string}&gt;</code>
Builds a specific metadata file by name

**Kind**: instance method of [<code>Builder</code>](#Builder)  
**Returns**: <code>Promise.&lt;{metadata:Util.MetadataTypeItem, type:string}&gt;</code> - Promise  

| Param | Type | Description |
| --- | --- | --- |
| metadataType | <code>string</code> | metadata type to create a template of |
| key | <code>string</code> | customerkey of metadata to create a template of |
| templateVariables | <code>Util.TemplateMap</code> | variables to be replaced in the metadata |

<a name="Builder.verifyMarketList"></a>

### Builder.verifyMarketList(mlName, properties) ⇒ <code>void</code>
ensure provided MarketList exists and it's content including markets and BUs checks out

**Kind**: static method of [<code>Builder</code>](#Builder)  
**Returns**: <code>void</code> - throws errors if problems were found  

| Param | Type | Description |
| --- | --- | --- |
| mlName | <code>string</code> | name of marketList |
| properties | <code>object</code> | General configuration to be used in retrieve |
| properties.markets | <code>object</code> | list of template variable combos |
| properties.marketList | <code>object</code> | list of bu-market combos |
| properties.credentials | <code>object</code> | list of credentials and their BUs |

<a name="Deployer"></a>

## Deployer
Reads metadata from local directory and deploys it to specified target business unit.
Source and target business units are also compared before the deployment to apply metadata specific patches.

**Kind**: global class  

* [Deployer](#Deployer)
    * [new Deployer(properties, buObject, client, [typeArr])](#new_Deployer_new)
    * _instance_
        * [.deploy()](#Deployer+deploy) ⇒ <code>Promise</code>
        * [.deployCallback(result, metadataType)](#Deployer+deployCallback) ⇒ <code>void</code>
    * _static_
        * [.readBUMetadata(deployDir, [type], [listBadKeys])](#Deployer.readBUMetadata) ⇒ <code>object</code>
        * [.createFolderDefinitions(deployDir, metadata, metadataTypeArr)](#Deployer.createFolderDefinitions) ⇒ <code>void</code>

<a name="new_Deployer_new"></a>

### new Deployer(properties, buObject, client, [typeArr])
Creates a Deployer, uses v2 auth if v2AuthOptions are passed.


| Param | Type | Description |
| --- | --- | --- |
| properties | <code>object</code> | General configuration to be used in retrieve |
| properties.directories | <code>object</code> | Directories to be used when interacting with FS |
| buObject | <code>TYPE.BuObject</code> | properties for auth |
| client | <code>Util.SDK</code> | fuel client |
| [typeArr] | <code>string</code> | limit deployment to given metadata type |

<a name="Deployer+deploy"></a>

### deployer.deploy() ⇒ <code>Promise</code>
Deploy all metadata that is located in the deployDir

**Kind**: instance method of [<code>Deployer</code>](#Deployer)  
**Returns**: <code>Promise</code> - Promise  
<a name="Deployer+deployCallback"></a>

### deployer.deployCallback(result, metadataType) ⇒ <code>void</code>
Gets called for every deployed metadata entry

**Kind**: instance method of [<code>Deployer</code>](#Deployer)  

| Param | Type | Description |
| --- | --- | --- |
| result | <code>object</code> | Deployment result |
| metadataType | <code>string</code> | Name of metadata type |

<a name="Deployer.readBUMetadata"></a>

### Deployer.readBUMetadata(deployDir, [type], [listBadKeys]) ⇒ <code>object</code>
Returns metadata of a business unit that is saved locally

**Kind**: static method of [<code>Deployer</code>](#Deployer)  
**Returns**: <code>object</code> - Metadata of BU in local directory  

| Param | Type | Default | Description |
| --- | --- | --- | --- |
| deployDir | <code>string</code> |  | root directory of metadata. |
| [type] | <code>Array.&lt;string&gt;</code> |  | limit deployment to given metadata type |
| [listBadKeys] | <code>boolean</code> | <code>false</code> | do not print errors, used for badKeys() |

<a name="Deployer.createFolderDefinitions"></a>

### Deployer.createFolderDefinitions(deployDir, metadata, metadataTypeArr) ⇒ <code>void</code>
parses asset metadata to auto-create folders in target folder

**Kind**: static method of [<code>Deployer</code>](#Deployer)  

| Param | Type | Description |
| --- | --- | --- |
| deployDir | <code>string</code> | root directory of metadata. |
| metadata | <code>object</code> | list of metadata |
| metadataTypeArr | <code>string</code> | list of metadata types |

<a name="Mcdev"></a>

## Mcdev
main class

**Kind**: global class  

* [Mcdev](#Mcdev)
    * [.setSkipInteraction([skipInteraction])](#Mcdev.setSkipInteraction) ⇒ <code>void</code>
    * [.createDeltaPkg(argv)](#Mcdev.createDeltaPkg) ⇒ <code>void</code>
    * [.selectTypes()](#Mcdev.selectTypes) ⇒ <code>Promise</code>
    * [.explainTypes()](#Mcdev.explainTypes) ⇒ <code>void</code>
    * [.upgrade([skipInteraction])](#Mcdev.upgrade) ⇒ <code>Promise</code>
    * [.retrieve(businessUnit, [selectedTypesArr], [changelogOnly])](#Mcdev.retrieve) ⇒ <code>Promise.&lt;object&gt;</code>
    * [._deployBU(cred, bu, [typeArr])](#Mcdev._deployBU) ⇒ <code>Promise</code>
    * [.deploy(businessUnit, [selectedTypesArr])](#Mcdev.deploy) ⇒ <code>Promise.&lt;void&gt;</code>
    * [.initProject([credentialsName], [skipInteraction])](#Mcdev.initProject) ⇒ <code>Promise.&lt;void&gt;</code>
    * [.findBUs(credentialsName)](#Mcdev.findBUs) ⇒ <code>Promise.&lt;void&gt;</code>
    * [.document(businessUnit, type)](#Mcdev.document) ⇒ <code>Promise.&lt;void&gt;</code>
    * [.deleteByKey(businessUnit, type, customerKey)](#Mcdev.deleteByKey) ⇒ <code>Promise.&lt;void&gt;</code>
    * [.badKeys(businessUnit)](#Mcdev.badKeys) ⇒ <code>Promise.&lt;void&gt;</code>
    * [.retrieveAsTemplate(businessUnit, selectedType, name, market)](#Mcdev.retrieveAsTemplate) ⇒ <code>Promise.&lt;TYPE.MetadataTypeItemObj&gt;</code>
    * [.buildDefinition(businessUnit, type, name, market)](#Mcdev.buildDefinition) ⇒ <code>Promise.&lt;void&gt;</code>
    * [._checkMarket(market)](#Mcdev._checkMarket) ⇒ <code>boolean</code>
    * [.buildDefinitionBulk(listName, type, name)](#Mcdev.buildDefinitionBulk) ⇒ <code>Promise.&lt;void&gt;</code>

<a name="Mcdev.setSkipInteraction"></a>

### Mcdev.setSkipInteraction([skipInteraction]) ⇒ <code>void</code>
helper method to use unattended mode when including mcdev as a package

**Kind**: static method of [<code>Mcdev</code>](#Mcdev)  

| Param | Type | Description |
| --- | --- | --- |
| [skipInteraction] | <code>boolean</code> \| <code>object</code> | signals what to insert automatically for things usually asked via wizard |
| skipInteraction.clientId | <code>string</code> | client id of installed package |
| skipInteraction.clientSecret | <code>string</code> | client secret of installed package |
| skipInteraction.tenant | <code>string</code> | tenant of installed package |
| skipInteraction.eid | <code>string</code> | MID of the Parent Business Unit |
| skipInteraction.credentialsName | <code>string</code> | how you would like the credential to be named |

<a name="Mcdev.createDeltaPkg"></a>

### Mcdev.createDeltaPkg(argv) ⇒ <code>void</code>
handler for 'mcdev createDeltaPkg

**Kind**: static method of [<code>Mcdev</code>](#Mcdev)  

| Param | Type | Description |
| --- | --- | --- |
| argv | <code>object</code> | yargs parameters |
| [argv.range] | <code>string</code> | git commit range     into deploy directory |
| [argv.filter] | <code>string</code> | filter file paths that start with any |
| [argv.skipInteraction] | <code>boolean</code> | allows to skip interactive wizard |

<a name="Mcdev.selectTypes"></a>

### Mcdev.selectTypes() ⇒ <code>Promise</code>
**Kind**: static method of [<code>Mcdev</code>](#Mcdev)  
**Returns**: <code>Promise</code> - .  
<a name="Mcdev.explainTypes"></a>

### Mcdev.explainTypes() ⇒ <code>void</code>
**Kind**: static method of [<code>Mcdev</code>](#Mcdev)  
**Returns**: <code>void</code> - .  
<a name="Mcdev.upgrade"></a>

### Mcdev.upgrade([skipInteraction]) ⇒ <code>Promise</code>
**Kind**: static method of [<code>Mcdev</code>](#Mcdev)  
**Returns**: <code>Promise</code> - .  

| Param | Type | Description |
| --- | --- | --- |
| [skipInteraction] | <code>boolean</code> \| <code>object</code> | signals what to insert automatically for things usually asked via wizard |

<a name="Mcdev.retrieve"></a>

### Mcdev.retrieve(businessUnit, [selectedTypesArr], [changelogOnly]) ⇒ <code>Promise.&lt;object&gt;</code>
Retrieve all metadata from the specified business unit into the local file system.

**Kind**: static method of [<code>Mcdev</code>](#Mcdev)  
**Returns**: <code>Promise.&lt;object&gt;</code> - -  

| Param | Type | Description |
| --- | --- | --- |
| businessUnit | <code>string</code> | references credentials from properties.json |
| [selectedTypesArr] | <code>Array.&lt;string&gt;</code> | limit retrieval to given metadata type |
| [changelogOnly] | <code>boolean</code> | skip saving, only create json in memory |

<a name="Mcdev._deployBU"></a>

### Mcdev.\_deployBU(cred, bu, [typeArr]) ⇒ <code>Promise</code>
helper for deploy()

**Kind**: static method of [<code>Mcdev</code>](#Mcdev)  
**Returns**: <code>Promise</code> - ensure that BUs are worked on sequentially  

| Param | Type | Description |
| --- | --- | --- |
| cred | <code>string</code> | name of Credential |
| bu | <code>string</code> | name of BU |
| [typeArr] | <code>Array.&lt;string&gt;</code> | limit deployment to given metadata type |

<a name="Mcdev.deploy"></a>

### Mcdev.deploy(businessUnit, [selectedTypesArr]) ⇒ <code>Promise.&lt;void&gt;</code>
Deploys all metadata located in the 'deploy' directory to the specified business unit
! deploy does not support selecting subtypes yet

**Kind**: static method of [<code>Mcdev</code>](#Mcdev)  
**Returns**: <code>Promise.&lt;void&gt;</code> - -  

| Param | Type | Description |
| --- | --- | --- |
| businessUnit | <code>string</code> | references credentials from properties.json |
| [selectedTypesArr] | <code>Array.&lt;string&gt;</code> | limit deployment to given metadata type |

<a name="Mcdev.initProject"></a>

### Mcdev.initProject([credentialsName], [skipInteraction]) ⇒ <code>Promise.&lt;void&gt;</code>
Creates template file for properties.json

**Kind**: static method of [<code>Mcdev</code>](#Mcdev)  
**Returns**: <code>Promise.&lt;void&gt;</code> - -  

| Param | Type | Description |
| --- | --- | --- |
| [credentialsName] | <code>string</code> | identifying name of the installed package / project |
| [skipInteraction] | <code>boolean</code> \| <code>object</code> | signals what to insert automatically for things usually asked via wizard |

<a name="Mcdev.findBUs"></a>

### Mcdev.findBUs(credentialsName) ⇒ <code>Promise.&lt;void&gt;</code>
Refreshes BU names and ID's from MC instance

**Kind**: static method of [<code>Mcdev</code>](#Mcdev)  
**Returns**: <code>Promise.&lt;void&gt;</code> - -  

| Param | Type | Description |
| --- | --- | --- |
| credentialsName | <code>string</code> | identifying name of the installed package / project |

<a name="Mcdev.document"></a>

### Mcdev.document(businessUnit, type) ⇒ <code>Promise.&lt;void&gt;</code>
Creates docs for supported metadata types in Markdown and/or HTML format

**Kind**: static method of [<code>Mcdev</code>](#Mcdev)  
**Returns**: <code>Promise.&lt;void&gt;</code> - -  

| Param | Type | Description |
| --- | --- | --- |
| businessUnit | <code>string</code> | references credentials from properties.json |
| type | <code>string</code> | metadata type |

<a name="Mcdev.deleteByKey"></a>

### Mcdev.deleteByKey(businessUnit, type, customerKey) ⇒ <code>Promise.&lt;void&gt;</code>
Creates docs for supported metadata types in Markdown and/or HTML format

**Kind**: static method of [<code>Mcdev</code>](#Mcdev)  
**Returns**: <code>Promise.&lt;void&gt;</code> - -  

| Param | Type | Description |
| --- | --- | --- |
| businessUnit | <code>string</code> | references credentials from properties.json |
| type | <code>string</code> | supported metadata type |
| customerKey | <code>string</code> | Identifier of data extension |

<a name="Mcdev.badKeys"></a>

### Mcdev.badKeys(businessUnit) ⇒ <code>Promise.&lt;void&gt;</code>
Converts metadata to legacy format. Output is saved in 'converted' directory

**Kind**: static method of [<code>Mcdev</code>](#Mcdev)  
**Returns**: <code>Promise.&lt;void&gt;</code> - -  

| Param | Type | Description |
| --- | --- | --- |
| businessUnit | <code>string</code> | references credentials from properties.json |

<a name="Mcdev.retrieveAsTemplate"></a>

### Mcdev.retrieveAsTemplate(businessUnit, selectedType, name, market) ⇒ <code>Promise.&lt;TYPE.MetadataTypeItemObj&gt;</code>
Retrieve a specific metadata file and templatise.

**Kind**: static method of [<code>Mcdev</code>](#Mcdev)  
**Returns**: <code>Promise.&lt;TYPE.MetadataTypeItemObj&gt;</code> - -  

| Param | Type | Description |
| --- | --- | --- |
| businessUnit | <code>string</code> | references credentials from properties.json |
| selectedType | <code>string</code> | supported metadata type |
| name | <code>string</code> | name of the metadata |
| market | <code>string</code> | market which should be used to revert template |

<a name="Mcdev.buildDefinition"></a>

### Mcdev.buildDefinition(businessUnit, type, name, market) ⇒ <code>Promise.&lt;void&gt;</code>
Build a specific metadata file based on a template.

**Kind**: static method of [<code>Mcdev</code>](#Mcdev)  
**Returns**: <code>Promise.&lt;void&gt;</code> - -  

| Param | Type | Description |
| --- | --- | --- |
| businessUnit | <code>string</code> | references credentials from properties.json |
| type | <code>string</code> | supported metadata type |
| name | <code>string</code> | name of the metadata |
| market | <code>string</code> | market localizations |

<a name="Mcdev._checkMarket"></a>

### Mcdev.\_checkMarket(market) ⇒ <code>boolean</code>
check if a market name exists in current mcdev config

**Kind**: static method of [<code>Mcdev</code>](#Mcdev)  
**Returns**: <code>boolean</code> - found market or not  

| Param | Type | Description |
| --- | --- | --- |
| market | <code>string</code> | market localizations |

<a name="Mcdev.buildDefinitionBulk"></a>

### Mcdev.buildDefinitionBulk(listName, type, name) ⇒ <code>Promise.&lt;void&gt;</code>
Build a specific metadata file based on a template using a list of bu-market combos

**Kind**: static method of [<code>Mcdev</code>](#Mcdev)  
**Returns**: <code>Promise.&lt;void&gt;</code> - -  

| Param | Type | Description |
| --- | --- | --- |
| listName | <code>string</code> | name of list of BU-market combos |
| type | <code>string</code> | supported metadata type |
| name | <code>string</code> | name of the metadata |

<a name="AccountUser"></a>

## AccountUser ⇐ [<code>MetadataType</code>](#MetadataType)
MessageSendActivity MetadataType

**Kind**: global class  
**Extends**: [<code>MetadataType</code>](#MetadataType)  

* [AccountUser](#AccountUser) ⇐ [<code>MetadataType</code>](#MetadataType)
    * [.retrieve(retrieveDir, _, buObject)](#AccountUser.retrieve) ⇒ <code>Promise.&lt;TYPE.MetadataTypeMapObj&gt;</code>
    * [.retrieveChangelog(buObject)](#AccountUser.retrieveChangelog) ⇒ <code>Promise.&lt;object&gt;</code>
    * [.timeSinceDate(date)](#AccountUser.timeSinceDate) ⇒ <code>number</code>
    * [.getBuName(buObject, id)](#AccountUser.getBuName) ⇒ <code>string</code>
    * [.document(buObject, [metadata])](#AccountUser.document) ⇒ <code>Promise.&lt;void&gt;</code>
    * [._generateDocMd(users, type, columnsToPrint)](#AccountUser._generateDocMd) ⇒ <code>string</code>
    * [.postRetrieveTasks(metadata)](#AccountUser.postRetrieveTasks) ⇒ <code>TYPE.MetadataTypeItem</code>
    * [.parseMetadata(metadata)](#AccountUser.parseMetadata) ⇒ <code>TYPE.MetadataTypeItem</code>

<a name="AccountUser.retrieve"></a>

### AccountUser.retrieve(retrieveDir, _, buObject) ⇒ <code>Promise.&lt;TYPE.MetadataTypeMapObj&gt;</code>
Retrieves SOAP based metadata of metadata type into local filesystem. executes callback with retrieved metadata

**Kind**: static method of [<code>AccountUser</code>](#AccountUser)  
**Returns**: <code>Promise.&lt;TYPE.MetadataTypeMapObj&gt;</code> - Promise of metadata  

| Param | Type | Description |
| --- | --- | --- |
| retrieveDir | <code>string</code> | Directory where retrieved metadata directory will be saved |
| _ | <code>Array.&lt;string&gt;</code> | Returns specified fields even if their retrieve definition is not set to true |
| buObject | <code>TYPE.BuObject</code> | properties for auth |

<a name="AccountUser.retrieveChangelog"></a>

### AccountUser.retrieveChangelog(buObject) ⇒ <code>Promise.&lt;object&gt;</code>
Retrieves SOAP based metadata of metadata type into local filesystem. executes callback with retrieved metadata

**Kind**: static method of [<code>AccountUser</code>](#AccountUser)  
**Returns**: <code>Promise.&lt;object&gt;</code> - Promise of metadata  

| Param | Type | Description |
| --- | --- | --- |
| buObject | <code>object</code> | properties for auth |

<a name="AccountUser.timeSinceDate"></a>

### AccountUser.timeSinceDate(date) ⇒ <code>number</code>
**Kind**: static method of [<code>AccountUser</code>](#AccountUser)  
**Returns**: <code>number</code> - time difference  

| Param | Type | Description |
| --- | --- | --- |
| date | <code>string</code> | first date |

<a name="AccountUser.getBuName"></a>

### AccountUser.getBuName(buObject, id) ⇒ <code>string</code>
helper to print bu names

**Kind**: static method of [<code>AccountUser</code>](#AccountUser)  
**Returns**: <code>string</code> - "bu name (bu id)""  

| Param | Type | Description |
| --- | --- | --- |
| buObject | <code>TYPE.BuObject</code> | needed for eid |
| buObject.eid | <code>string</code> | needed to check for parent bu |
| id | <code>number</code> | bu id |

<a name="AccountUser.document"></a>

### AccountUser.document(buObject, [metadata]) ⇒ <code>Promise.&lt;void&gt;</code>
Creates markdown documentation of all roles

**Kind**: static method of [<code>AccountUser</code>](#AccountUser)  
**Returns**: <code>Promise.&lt;void&gt;</code> - -  

| Param | Type | Description |
| --- | --- | --- |
| buObject | <code>TYPE.BuObject</code> | properties for auth |
| [metadata] | <code>object</code> | user list |

<a name="AccountUser._generateDocMd"></a>

### AccountUser.\_generateDocMd(users, type, columnsToPrint) ⇒ <code>string</code>
**Kind**: static method of [<code>AccountUser</code>](#AccountUser)  
**Returns**: <code>string</code> - markdown  

| Param | Type | Description |
| --- | --- | --- |
| users | <code>Array.&lt;object&gt;</code> | list of users and installed package |
| type | <code>&#x27;Installed Package&#x27;</code> \| <code>&#x27;User&#x27;</code> | choose what sub type to print |
| columnsToPrint | <code>Array.&lt;Array&gt;</code> | helper array |

<a name="AccountUser.postRetrieveTasks"></a>

### AccountUser.postRetrieveTasks(metadata) ⇒ <code>TYPE.MetadataTypeItem</code>
manages post retrieve steps

**Kind**: static method of [<code>AccountUser</code>](#AccountUser)  
**Returns**: <code>TYPE.MetadataTypeItem</code> - Array with one metadata object and one query string  

| Param | Type | Description |
| --- | --- | --- |
| metadata | <code>TYPE.MetadataTypeItem</code> | a single query |

<a name="AccountUser.parseMetadata"></a>

### AccountUser.parseMetadata(metadata) ⇒ <code>TYPE.MetadataTypeItem</code>
parses retrieved Metadata before saving

**Kind**: static method of [<code>AccountUser</code>](#AccountUser)  
**Returns**: <code>TYPE.MetadataTypeItem</code> - Array with one metadata object and one sql string  

| Param | Type | Description |
| --- | --- | --- |
| metadata | <code>TYPE.MetadataTypeItem</code> | a single query activity definition |

<a name="Asset"></a>

## Asset ⇐ [<code>MetadataType</code>](#MetadataType)
FileTransfer MetadataType

**Kind**: global class  
**Extends**: [<code>MetadataType</code>](#MetadataType)  

* [Asset](#Asset) ⇐ [<code>MetadataType</code>](#MetadataType)
    * [.retrieve(retrieveDir, _, __, [selectedSubType])](#Asset.retrieve) ⇒ <code>Promise.&lt;{metadata:TYPE.AssetMap, type:string}&gt;</code>
    * [.retrieveForCache(_, [selectedSubType])](#Asset.retrieveForCache) ⇒ <code>Promise.&lt;{metadata:TYPE.AssetMap, type:string}&gt;</code>
    * [.retrieveAsTemplate(templateDir, name, templateVariables, [selectedSubType])](#Asset.retrieveAsTemplate) ⇒ <code>Promise.&lt;{metadata:TYPE.AssetItem, type:string}&gt;</code>
    * [.create(metadata)](#Asset.create) ⇒ <code>Promise</code>
    * [.update(metadata)](#Asset.update) ⇒ <code>Promise</code>
    * [.requestSubType(subType, subTypeArray, [retrieveDir], [templateName], [templateVariables])](#Asset.requestSubType) ⇒ <code>Promise</code>
    * [.requestAndSaveExtended(items, subType, retrieveDir, [templateVariables])](#Asset.requestAndSaveExtended) ⇒ <code>Promise</code>
    * [._retrieveExtendedFile(metadata, subType, retrieveDir)](#Asset._retrieveExtendedFile) ⇒ <code>Promise.&lt;void&gt;</code>
    * [._readExtendedFileFromFS(metadata, subType, deployDir)](#Asset._readExtendedFileFromFS) ⇒ <code>Promise.&lt;void&gt;</code>
    * [.postRetrieveTasks(metadata, [_], isTemplating)](#Asset.postRetrieveTasks) ⇒ <code>TYPE.CodeExtractItem</code>
    * [.preDeployTasks(metadata, deployDir)](#Asset.preDeployTasks) ⇒ <code>Promise.&lt;TYPE.AssetItem&gt;</code>
    * [.getSubtype(metadata)](#Asset.getSubtype) ⇒ <code>TYPE.AssetSubType</code>
    * [.buildDefinitionForExtracts(templateDir, targetDir, metadata, variables, templateName)](#Asset.buildDefinitionForExtracts) ⇒ <code>Promise.&lt;void&gt;</code>
    * [.parseMetadata(metadata)](#Asset.parseMetadata) ⇒ <code>TYPE.CodeExtractItem</code>
    * [._mergeCode(metadata, deployDir, subType, [templateName])](#Asset._mergeCode) ⇒ <code>Promise.&lt;Array.&lt;TYPE.CodeExtract&gt;&gt;</code>
    * [._mergeCode_slots(prefix, metadataSlots, readDirArr, subtypeExtension, subDirArr, fileList, customerKey, [templateName])](#Asset._mergeCode_slots) ⇒ <code>Promise.&lt;void&gt;</code>
    * [._extractCode(metadata)](#Asset._extractCode) ⇒ <code>TYPE.CodeExtractItem</code>
    * [._extractCode_slots(prefix, metadataSlots, codeArr)](#Asset._extractCode_slots) ⇒ <code>void</code>
    * [.getJsonFromFS(dir)](#Asset.getJsonFromFS) ⇒ <code>object</code>
    * [.findSubType(templateDir, templateName)](#Asset.findSubType) ⇒ <code>TYPE.AssetSubType</code>
    * [.readSecondaryFolder(templateDir, typeDirArr, templateName, fileName)](#Asset.readSecondaryFolder) ⇒ <code>TYPE.AssetItem</code>

<a name="Asset.retrieve"></a>

### Asset.retrieve(retrieveDir, _, __, [selectedSubType]) ⇒ <code>Promise.&lt;{metadata:TYPE.AssetMap, type:string}&gt;</code>
Retrieves Metadata of Asset

**Kind**: static method of [<code>Asset</code>](#Asset)  
**Returns**: <code>Promise.&lt;{metadata:TYPE.AssetMap, type:string}&gt;</code> - Promise  

| Param | Type | Description |
| --- | --- | --- |
| retrieveDir | <code>string</code> | Directory where retrieved metadata directory will be saved |
| _ | <code>void</code> | - |
| __ | <code>void</code> | - |
| [selectedSubType] | <code>TYPE.AssetSubType</code> | optionally limit to a single subtype |

<a name="Asset.retrieveForCache"></a>

### Asset.retrieveForCache(_, [selectedSubType]) ⇒ <code>Promise.&lt;{metadata:TYPE.AssetMap, type:string}&gt;</code>
Retrieves asset metadata for caching

**Kind**: static method of [<code>Asset</code>](#Asset)  
**Returns**: <code>Promise.&lt;{metadata:TYPE.AssetMap, type:string}&gt;</code> - Promise  

| Param | Type | Description |
| --- | --- | --- |
| _ | <code>void</code> | - |
| [selectedSubType] | <code>string</code> | optionally limit to a single subtype |

<a name="Asset.retrieveAsTemplate"></a>

### Asset.retrieveAsTemplate(templateDir, name, templateVariables, [selectedSubType]) ⇒ <code>Promise.&lt;{metadata:TYPE.AssetItem, type:string}&gt;</code>
Retrieves asset metadata for templating

**Kind**: static method of [<code>Asset</code>](#Asset)  
**Returns**: <code>Promise.&lt;{metadata:TYPE.AssetItem, type:string}&gt;</code> - Promise  

| Param | Type | Description |
| --- | --- | --- |
| templateDir | <code>string</code> | Directory where retrieved metadata directory will be saved |
| name | <code>string</code> | name of the metadata file |
| templateVariables | <code>TYPE.TemplateMap</code> | variables to be replaced in the metadata |
| [selectedSubType] | <code>TYPE.AssetSubType</code> | optionally limit to a single subtype |

<a name="Asset.create"></a>

### Asset.create(metadata) ⇒ <code>Promise</code>
Creates a single asset

**Kind**: static method of [<code>Asset</code>](#Asset)  
**Returns**: <code>Promise</code> - Promise  

| Param | Type | Description |
| --- | --- | --- |
| metadata | <code>TYPE.AssetItem</code> | a single asset |

<a name="Asset.update"></a>

### Asset.update(metadata) ⇒ <code>Promise</code>
Updates a single asset

**Kind**: static method of [<code>Asset</code>](#Asset)  
**Returns**: <code>Promise</code> - Promise  

| Param | Type | Description |
| --- | --- | --- |
| metadata | <code>TYPE.AssetItem</code> | a single asset |

<a name="Asset.requestSubType"></a>

### Asset.requestSubType(subType, subTypeArray, [retrieveDir], [templateName], [templateVariables]) ⇒ <code>Promise</code>
Retrieves Metadata of a specific asset type

**Kind**: static method of [<code>Asset</code>](#Asset)  
**Returns**: <code>Promise</code> - Promise  

| Param | Type | Description |
| --- | --- | --- |
| subType | <code>TYPE.AssetSubType</code> | group of similar assets to put in a folder (ie. images) |
| subTypeArray | <code>Array.&lt;TYPE.AssetSubType&gt;</code> | list of all asset types within this subtype |
| [retrieveDir] | <code>string</code> | target directory for saving assets |
| [templateName] | <code>string</code> | name of the metadata file |
| [templateVariables] | <code>TYPE.TemplateMap</code> | variables to be replaced in the metadata |

<a name="Asset.requestAndSaveExtended"></a>

### Asset.requestAndSaveExtended(items, subType, retrieveDir, [templateVariables]) ⇒ <code>Promise</code>
Retrieves extended metadata (files or extended content) of asset

**Kind**: static method of [<code>Asset</code>](#Asset)  
**Returns**: <code>Promise</code> - Promise  

| Param | Type | Description |
| --- | --- | --- |
| items | <code>Array</code> | array of items to retrieve |
| subType | <code>TYPE.AssetSubType</code> | group of similar assets to put in a folder (ie. images) |
| retrieveDir | <code>string</code> | target directory for saving assets |
| [templateVariables] | <code>TYPE.TemplateMap</code> | variables to be replaced in the metadata |

<a name="Asset._retrieveExtendedFile"></a>

### Asset.\_retrieveExtendedFile(metadata, subType, retrieveDir) ⇒ <code>Promise.&lt;void&gt;</code>
Some metadata types store their actual content as a separate file, e.g. images
This method retrieves these and saves them alongside the metadata json

**Kind**: static method of [<code>Asset</code>](#Asset)  
**Returns**: <code>Promise.&lt;void&gt;</code> - -  

| Param | Type | Description |
| --- | --- | --- |
| metadata | <code>TYPE.AssetItem</code> | a single asset |
| subType | <code>TYPE.AssetSubType</code> | group of similar assets to put in a folder (ie. images) |
| retrieveDir | <code>string</code> | target directory for saving assets |

<a name="Asset._readExtendedFileFromFS"></a>

### Asset.\_readExtendedFileFromFS(metadata, subType, deployDir) ⇒ <code>Promise.&lt;void&gt;</code>
helper for this.preDeployTasks()
Some metadata types store their actual content as a separate file, e.g. images
This method reads these from the local FS stores them in the metadata object allowing to deploy it

**Kind**: static method of [<code>Asset</code>](#Asset)  
**Returns**: <code>Promise.&lt;void&gt;</code> - -  

| Param | Type | Description |
| --- | --- | --- |
| metadata | <code>TYPE.AssetItem</code> | a single asset |
| subType | <code>TYPE.AssetSubType</code> | group of similar assets to put in a folder (ie. images) |
| deployDir | <code>string</code> | directory of deploy files |

<a name="Asset.postRetrieveTasks"></a>

### Asset.postRetrieveTasks(metadata, [_], isTemplating) ⇒ <code>TYPE.CodeExtractItem</code>
manages post retrieve steps

**Kind**: static method of [<code>Asset</code>](#Asset)  
**Returns**: <code>TYPE.CodeExtractItem</code> - metadata  

| Param | Type | Description |
| --- | --- | --- |
| metadata | <code>TYPE.AssetItem</code> | a single asset |
| [_] | <code>string</code> | unused |
| isTemplating | <code>boolean</code> | signals that we are retrieving templates |

<a name="Asset.preDeployTasks"></a>

### Asset.preDeployTasks(metadata, deployDir) ⇒ <code>Promise.&lt;TYPE.AssetItem&gt;</code>
prepares an asset definition for deployment

**Kind**: static method of [<code>Asset</code>](#Asset)  
**Returns**: <code>Promise.&lt;TYPE.AssetItem&gt;</code> - Promise  

| Param | Type | Description |
| --- | --- | --- |
| metadata | <code>TYPE.AssetItem</code> | a single asset |
| deployDir | <code>string</code> | directory of deploy files |

<a name="Asset.getSubtype"></a>

### Asset.getSubtype(metadata) ⇒ <code>TYPE.AssetSubType</code>
determines the subtype of the current asset

**Kind**: static method of [<code>Asset</code>](#Asset)  
**Returns**: <code>TYPE.AssetSubType</code> - subtype  

| Param | Type | Description |
| --- | --- | --- |
| metadata | <code>TYPE.AssetItem</code> | a single asset |

<a name="Asset.buildDefinitionForExtracts"></a>

### Asset.buildDefinitionForExtracts(templateDir, targetDir, metadata, variables, templateName) ⇒ <code>Promise.&lt;void&gt;</code>
helper for buildDefinition
handles extracted code if any are found for complex types

**Kind**: static method of [<code>Asset</code>](#Asset)  
**Returns**: <code>Promise.&lt;void&gt;</code> - Promise  

| Param | Type | Description |
| --- | --- | --- |
| templateDir | <code>string</code> | Directory where metadata templates are stored |
| targetDir | <code>string</code> | Directory where built definitions will be saved |
| metadata | <code>TYPE.AssetItem</code> | main JSON file that was read from file system |
| variables | <code>TYPE.TemplateMap</code> | variables to be replaced in the metadata |
| templateName | <code>string</code> | name of the template to be built |

<a name="Asset.parseMetadata"></a>

### Asset.parseMetadata(metadata) ⇒ <code>TYPE.CodeExtractItem</code>
parses retrieved Metadata before saving

**Kind**: static method of [<code>Asset</code>](#Asset)  
**Returns**: <code>TYPE.CodeExtractItem</code> - parsed metadata definition  

| Param | Type | Description |
| --- | --- | --- |
| metadata | <code>TYPE.AssetItem</code> | a single asset definition |

<a name="Asset._mergeCode"></a>

### Asset.\_mergeCode(metadata, deployDir, subType, [templateName]) ⇒ <code>Promise.&lt;Array.&lt;TYPE.CodeExtract&gt;&gt;</code>
helper for this.preDeployTasks() that loads extracted code content back into JSON

**Kind**: static method of [<code>Asset</code>](#Asset)  
**Returns**: <code>Promise.&lt;Array.&lt;TYPE.CodeExtract&gt;&gt;</code> - fileList for templating (disregarded during deployment)  

| Param | Type | Description |
| --- | --- | --- |
| metadata | <code>TYPE.AssetItem</code> | a single asset definition |
| deployDir | <code>string</code> | directory of deploy files |
| subType | <code>TYPE.AssetSubType</code> | asset-subtype name |
| [templateName] | <code>string</code> | name of the template used to built defintion (prior applying templating) |

<a name="Asset._mergeCode_slots"></a>

### Asset.\_mergeCode\_slots(prefix, metadataSlots, readDirArr, subtypeExtension, subDirArr, fileList, customerKey, [templateName]) ⇒ <code>Promise.&lt;void&gt;</code>
helper for this.preDeployTasks() that loads extracted code content back into JSON

**Kind**: static method of [<code>Asset</code>](#Asset)  
**Returns**: <code>Promise.&lt;void&gt;</code> - -  

| Param | Type | Description |
| --- | --- | --- |
| prefix | <code>string</code> | usually the customerkey |
| metadataSlots | <code>object</code> | metadata.views.html.slots or deeper slots.<>.blocks.<>.slots |
| readDirArr | <code>Array.&lt;string&gt;</code> | directory of deploy files |
| subtypeExtension | <code>string</code> | asset-subtype name ending on -meta |
| subDirArr | <code>Array.&lt;string&gt;</code> | directory of files w/o leading deploy dir |
| fileList | <code>Array.&lt;object&gt;</code> | directory of files w/o leading deploy dir |
| customerKey | <code>string</code> | external key of template (could have been changed if used during templating) |
| [templateName] | <code>string</code> | name of the template used to built defintion (prior applying templating) |

<a name="Asset._extractCode"></a>

### Asset.\_extractCode(metadata) ⇒ <code>TYPE.CodeExtractItem</code>
helper for this.parseMetadata() that finds code content in JSON and extracts it
to allow saving that separately and formatted

**Kind**: static method of [<code>Asset</code>](#Asset)  
**Returns**: <code>TYPE.CodeExtractItem</code> - { json: metadata, codeArr: object[], subFolder: string[] }  

| Param | Type | Description |
| --- | --- | --- |
| metadata | <code>TYPE.AssetItem</code> | a single asset definition |

<a name="Asset._extractCode_slots"></a>

### Asset.\_extractCode\_slots(prefix, metadataSlots, codeArr) ⇒ <code>void</code>
**Kind**: static method of [<code>Asset</code>](#Asset)  

| Param | Type | Description |
| --- | --- | --- |
| prefix | <code>string</code> | usually the customerkey |
| metadataSlots | <code>object</code> | metadata.views.html.slots or deeper slots.<>.blocks.<>.slots |
| codeArr | <code>Array.&lt;object&gt;</code> | to be extended array for extracted code |

<a name="Asset.getJsonFromFS"></a>

### Asset.getJsonFromFS(dir) ⇒ <code>object</code>
Returns file contents mapped to their fileName without '.json' ending

**Kind**: static method of [<code>Asset</code>](#Asset)  
**Returns**: <code>object</code> - fileName => fileContent map  

| Param | Type | Description |
| --- | --- | --- |
| dir | <code>string</code> | directory that contains '.json' files to be read |

<a name="Asset.findSubType"></a>

### Asset.findSubType(templateDir, templateName) ⇒ <code>TYPE.AssetSubType</code>
check template directory for complex types that open subfolders for their subtypes

**Kind**: static method of [<code>Asset</code>](#Asset)  
**Returns**: <code>TYPE.AssetSubType</code> - subtype name  

| Param | Type | Description |
| --- | --- | --- |
| templateDir | <code>string</code> | Directory where metadata templates are stored |
| templateName | <code>string</code> | name of the metadata file |

<a name="Asset.readSecondaryFolder"></a>

### Asset.readSecondaryFolder(templateDir, typeDirArr, templateName, fileName) ⇒ <code>TYPE.AssetItem</code>
optional method used for some types to try a different folder structure

**Kind**: static method of [<code>Asset</code>](#Asset)  
**Returns**: <code>TYPE.AssetItem</code> - metadata  

| Param | Type | Description |
| --- | --- | --- |
| templateDir | <code>string</code> | Directory where metadata templates are stored |
| typeDirArr | <code>Array.&lt;string&gt;</code> | current subdir for this type |
| templateName | <code>string</code> | name of the metadata template |
| fileName | <code>string</code> | name of the metadata template file w/o extension |

<a name="AttributeGroup"></a>

## AttributeGroup ⇐ [<code>MetadataType</code>](#MetadataType)
AttributeGroup MetadataType

**Kind**: global class  
**Extends**: [<code>MetadataType</code>](#MetadataType)  

* [AttributeGroup](#AttributeGroup) ⇐ [<code>MetadataType</code>](#MetadataType)
    * [.retrieveForCache()](#AttributeGroup.retrieveForCache) ⇒ <code>Promise.&lt;TYPE.MetadataTypeMapObj&gt;</code>
    * [.retrieve(retrieveDir)](#AttributeGroup.retrieve) ⇒ <code>Promise.&lt;TYPE.MetadataTypeMapObj&gt;</code>

<a name="AttributeGroup.retrieveForCache"></a>

### AttributeGroup.retrieveForCache() ⇒ <code>Promise.&lt;TYPE.MetadataTypeMapObj&gt;</code>
Retrieves Metadata of schema attribute groups for caching.

**Kind**: static method of [<code>AttributeGroup</code>](#AttributeGroup)  
**Returns**: <code>Promise.&lt;TYPE.MetadataTypeMapObj&gt;</code> - Promise of metadata  
<a name="AttributeGroup.retrieve"></a>

### AttributeGroup.retrieve(retrieveDir) ⇒ <code>Promise.&lt;TYPE.MetadataTypeMapObj&gt;</code>
Retrieves Metadata of schema attribute groups.

**Kind**: static method of [<code>AttributeGroup</code>](#AttributeGroup)  
**Returns**: <code>Promise.&lt;TYPE.MetadataTypeMapObj&gt;</code> - Promise of metadata  

| Param | Type | Description |
| --- | --- | --- |
| retrieveDir | <code>string</code> | Directory where retrieved metadata directory will be saved |

<a name="Automation"></a>

## Automation ⇐ [<code>MetadataType</code>](#MetadataType)
Automation MetadataType

**Kind**: global class  
**Extends**: [<code>MetadataType</code>](#MetadataType)  

* [Automation](#Automation) ⇐ [<code>MetadataType</code>](#MetadataType)
    * [.retrieve(retrieveDir)](#Automation.retrieve) ⇒ <code>Promise.&lt;TYPE.AutomationMapObj&gt;</code>
    * [.retrieveChangelog()](#Automation.retrieveChangelog) ⇒ <code>Promise.&lt;TYPE.AutomationMapObj&gt;</code>
    * [.retrieveForCache()](#Automation.retrieveForCache) ⇒ <code>Promise.&lt;TYPE.AutomationMapObj&gt;</code>
    * [.retrieveAsTemplate(templateDir, name, templateVariables)](#Automation.retrieveAsTemplate) ⇒ <code>Promise.&lt;TYPE.AutomationItemObj&gt;</code>
    * [.postRetrieveTasks(metadata, [_], [isTemplating])](#Automation.postRetrieveTasks) ⇒ <code>TYPE.AutomationItem</code>
    * [.deploy(metadata, targetBU, retrieveDir)](#Automation.deploy) ⇒ <code>Promise.&lt;TYPE.AutomationMap&gt;</code>
    * [.create(metadata)](#Automation.create) ⇒ <code>Promise</code>
    * [.update(metadata, metadataBefore)](#Automation.update) ⇒ <code>Promise</code>
    * [.preDeployTasks(metadata)](#Automation.preDeployTasks) ⇒ <code>Promise.&lt;TYPE.AutomationItem&gt;</code>
    * [.validateDeployMetadata(metadata)](#Automation.validateDeployMetadata) ⇒ <code>boolean</code>
    * [.postDeployTasks(metadata, originalMetadata)](#Automation.postDeployTasks) ⇒ <code>Promise.&lt;void&gt;</code>
    * [.parseMetadata(metadata)](#Automation.parseMetadata) ⇒ <code>TYPE.AutomationItem</code>
    * [._buildSchedule(scheduleObject)](#Automation._buildSchedule) ⇒ <code>TYPE.AutomationScheduleSoap</code>
    * [._calcTime(offsetServer, dateInput, [offsetInput])](#Automation._calcTime) ⇒ <code>string</code>

<a name="Automation.retrieve"></a>

### Automation.retrieve(retrieveDir) ⇒ <code>Promise.&lt;TYPE.AutomationMapObj&gt;</code>
Retrieves Metadata of Automation

**Kind**: static method of [<code>Automation</code>](#Automation)  
**Returns**: <code>Promise.&lt;TYPE.AutomationMapObj&gt;</code> - Promise of metadata  

| Param | Type | Description |
| --- | --- | --- |
| retrieveDir | <code>string</code> | Directory where retrieved metadata directory will be saved |

<a name="Automation.retrieveChangelog"></a>

### Automation.retrieveChangelog() ⇒ <code>Promise.&lt;TYPE.AutomationMapObj&gt;</code>
Retrieves Metadata of Automation

**Kind**: static method of [<code>Automation</code>](#Automation)  
**Returns**: <code>Promise.&lt;TYPE.AutomationMapObj&gt;</code> - Promise of metadata  
<a name="Automation.retrieveForCache"></a>

### Automation.retrieveForCache() ⇒ <code>Promise.&lt;TYPE.AutomationMapObj&gt;</code>
Retrieves automation metadata for caching

**Kind**: static method of [<code>Automation</code>](#Automation)  
**Returns**: <code>Promise.&lt;TYPE.AutomationMapObj&gt;</code> - Promise of metadata  
<a name="Automation.retrieveAsTemplate"></a>

### Automation.retrieveAsTemplate(templateDir, name, templateVariables) ⇒ <code>Promise.&lt;TYPE.AutomationItemObj&gt;</code>
Retrieve a specific Automation Definition by Name

**Kind**: static method of [<code>Automation</code>](#Automation)  
**Returns**: <code>Promise.&lt;TYPE.AutomationItemObj&gt;</code> - Promise of metadata  

| Param | Type | Description |
| --- | --- | --- |
| templateDir | <code>string</code> | Directory where retrieved metadata directory will be saved |
| name | <code>string</code> | name of the metadata file |
| templateVariables | <code>TYPE.TemplateMap</code> | variables to be replaced in the metadata |

<a name="Automation.postRetrieveTasks"></a>

### Automation.postRetrieveTasks(metadata, [_], [isTemplating]) ⇒ <code>TYPE.AutomationItem</code>
manages post retrieve steps

**Kind**: static method of [<code>Automation</code>](#Automation)  
**Returns**: <code>TYPE.AutomationItem</code> - metadata  

| Param | Type | Description |
| --- | --- | --- |
| metadata | <code>TYPE.AutomationItem</code> | a single automation |
| [_] | <code>string</code> | unused |
| [isTemplating] | <code>boolean</code> | signals that we are retrieving templates |

<a name="Automation.deploy"></a>

### Automation.deploy(metadata, targetBU, retrieveDir) ⇒ <code>Promise.&lt;TYPE.AutomationMap&gt;</code>
Deploys automation - the saved file is the original one due to large differences required for deployment

**Kind**: static method of [<code>Automation</code>](#Automation)  
**Returns**: <code>Promise.&lt;TYPE.AutomationMap&gt;</code> - Promise  

| Param | Type | Description |
| --- | --- | --- |
| metadata | <code>TYPE.AutomationMap</code> | metadata mapped by their keyField |
| targetBU | <code>string</code> | name/shorthand of target businessUnit for mapping |
| retrieveDir | <code>string</code> | directory where metadata after deploy should be saved |

<a name="Automation.create"></a>

### Automation.create(metadata) ⇒ <code>Promise</code>
Creates a single automation

**Kind**: static method of [<code>Automation</code>](#Automation)  
**Returns**: <code>Promise</code> - Promise  

| Param | Type | Description |
| --- | --- | --- |
| metadata | <code>TYPE.AutomationItem</code> | single metadata entry |

<a name="Automation.update"></a>

### Automation.update(metadata, metadataBefore) ⇒ <code>Promise</code>
Updates a single automation

**Kind**: static method of [<code>Automation</code>](#Automation)  
**Returns**: <code>Promise</code> - Promise  

| Param | Type | Description |
| --- | --- | --- |
| metadata | <code>TYPE.AutomationItem</code> | single metadata entry |
| metadataBefore | <code>TYPE.AutomationItem</code> | metadata mapped by their keyField |

<a name="Automation.preDeployTasks"></a>

### Automation.preDeployTasks(metadata) ⇒ <code>Promise.&lt;TYPE.AutomationItem&gt;</code>
Gets executed before deploying metadata

**Kind**: static method of [<code>Automation</code>](#Automation)  
**Returns**: <code>Promise.&lt;TYPE.AutomationItem&gt;</code> - Promise  

| Param | Type | Description |
| --- | --- | --- |
| metadata | <code>TYPE.AutomationItem</code> | metadata mapped by their keyField |

<a name="Automation.validateDeployMetadata"></a>

### Automation.validateDeployMetadata(metadata) ⇒ <code>boolean</code>
Validates the automation to be sure it can be deployed.
Whitelisted Activites are deployed but require configuration

**Kind**: static method of [<code>Automation</code>](#Automation)  
**Returns**: <code>boolean</code> - result if automation can be deployed based on steps  

| Param | Type | Description |
| --- | --- | --- |
| metadata | <code>TYPE.AutomationItem</code> | single automation record |

<a name="Automation.postDeployTasks"></a>

### Automation.postDeployTasks(metadata, originalMetadata) ⇒ <code>Promise.&lt;void&gt;</code>
Gets executed after deployment of metadata type

**Kind**: static method of [<code>Automation</code>](#Automation)  
**Returns**: <code>Promise.&lt;void&gt;</code> - -  

| Param | Type | Description |
| --- | --- | --- |
| metadata | <code>TYPE.AutomationMap</code> | metadata mapped by their keyField |
| originalMetadata | <code>TYPE.AutomationMap</code> | metadata to be updated (contains additioanl fields) |

<a name="Automation.parseMetadata"></a>

### Automation.parseMetadata(metadata) ⇒ <code>TYPE.AutomationItem</code>
parses retrieved Metadata before saving

**Kind**: static method of [<code>Automation</code>](#Automation)  
**Returns**: <code>TYPE.AutomationItem</code> - parsed item  

| Param | Type | Description |
| --- | --- | --- |
| metadata | <code>TYPE.AutomationItem</code> | a single automation definition |

<a name="Automation._buildSchedule"></a>

### Automation.\_buildSchedule(scheduleObject) ⇒ <code>TYPE.AutomationScheduleSoap</code>
Builds a schedule object to be used for scheduling an automation
based on combination of ical string and start/end dates.

**Kind**: static method of [<code>Automation</code>](#Automation)  
**Returns**: <code>TYPE.AutomationScheduleSoap</code> - Schedulable object for soap API (currently not rest supported)  

| Param | Type | Description |
| --- | --- | --- |
| scheduleObject | <code>TYPE.AutomationSchedule</code> | child of automation metadata used for scheduling |

<a name="Automation._calcTime"></a>

### Automation.\_calcTime(offsetServer, dateInput, [offsetInput]) ⇒ <code>string</code>
used to convert dates to the system timezone required for startDate

**Kind**: static method of [<code>Automation</code>](#Automation)  
**Returns**: <code>string</code> - date in server  

| Param | Type | Description |
| --- | --- | --- |
| offsetServer | <code>number</code> | stack4: US Mountain time (UTC-7); other stacks: US Central (UTC-6) |
| dateInput | <code>string</code> \| <code>Date</code> | date in ISO format (2021-12-05T20:00:00.983) |
| [offsetInput] | <code>string</code> | timzone difference (+02:00) |

<a name="Campaign"></a>

## Campaign ⇐ [<code>MetadataType</code>](#MetadataType)
Campaign MetadataType

**Kind**: global class  
**Extends**: [<code>MetadataType</code>](#MetadataType)  

* [Campaign](#Campaign) ⇐ [<code>MetadataType</code>](#MetadataType)
    * [.retrieve(retrieveDir)](#Campaign.retrieve) ⇒ <code>Promise.&lt;TYPE.MetadataTypeMapObj&gt;</code>
    * [.getAssetTags(retrieveDir, id, name)](#Campaign.getAssetTags) ⇒ <code>Promise.&lt;TYPE.MetadataTypeMapObj&gt;</code>

<a name="Campaign.retrieve"></a>

### Campaign.retrieve(retrieveDir) ⇒ <code>Promise.&lt;TYPE.MetadataTypeMapObj&gt;</code>
Retrieves Metadata of campaigns. Afterwards, starts metadata retrieval for their campaign assets

**Kind**: static method of [<code>Campaign</code>](#Campaign)  
**Returns**: <code>Promise.&lt;TYPE.MetadataTypeMapObj&gt;</code> - Promise  

| Param | Type | Description |
| --- | --- | --- |
| retrieveDir | <code>string</code> | Directory where retrieved metadata directory will be saved |

<a name="Campaign.getAssetTags"></a>

### Campaign.getAssetTags(retrieveDir, id, name) ⇒ <code>Promise.&lt;TYPE.MetadataTypeMapObj&gt;</code>
Parses campaign asset response body and returns metadata entries mapped to their id

**Kind**: static method of [<code>Campaign</code>](#Campaign)  
**Returns**: <code>Promise.&lt;TYPE.MetadataTypeMapObj&gt;</code> - Campaign Asset Object  

| Param | Type | Description |
| --- | --- | --- |
| retrieveDir | <code>string</code> | folder where to save |
| id | <code>string</code> | of camapaign to retrieve |
| name | <code>string</code> | of camapaign for saving |

<a name="ContentArea"></a>

## ContentArea ⇐ [<code>MetadataType</code>](#MetadataType)
ContentArea MetadataType

**Kind**: global class  
**Extends**: [<code>MetadataType</code>](#MetadataType)  

* [ContentArea](#ContentArea) ⇐ [<code>MetadataType</code>](#MetadataType)
    * [.retrieve(retrieveDir)](#ContentArea.retrieve) ⇒ <code>Promise.&lt;TYPE.MetadataTypeMapObj&gt;</code>
    * [.postRetrieveTasks(metadata)](#ContentArea.postRetrieveTasks) ⇒ <code>TYPE.MetadataTypeItem</code>
    * [.parseMetadata(metadata)](#ContentArea.parseMetadata) ⇒ <code>TYPE.MetadataTypeItem</code>

<a name="ContentArea.retrieve"></a>

### ContentArea.retrieve(retrieveDir) ⇒ <code>Promise.&lt;TYPE.MetadataTypeMapObj&gt;</code>
Retrieves SOAP based metadata of metadata type into local filesystem. executes callback with retrieved metadata

**Kind**: static method of [<code>ContentArea</code>](#ContentArea)  
**Returns**: <code>Promise.&lt;TYPE.MetadataTypeMapObj&gt;</code> - Promise of metadata  

| Param | Type | Description |
| --- | --- | --- |
| retrieveDir | <code>string</code> | Directory where retrieved metadata directory will be saved |

<a name="ContentArea.postRetrieveTasks"></a>

### ContentArea.postRetrieveTasks(metadata) ⇒ <code>TYPE.MetadataTypeItem</code>
manages post retrieve steps

**Kind**: static method of [<code>ContentArea</code>](#ContentArea)  
**Returns**: <code>TYPE.MetadataTypeItem</code> - parsed item  

| Param | Type | Description |
| --- | --- | --- |
| metadata | <code>TYPE.MetadataTypeItem</code> | a single item |

<a name="ContentArea.parseMetadata"></a>

### ContentArea.parseMetadata(metadata) ⇒ <code>TYPE.MetadataTypeItem</code>
parses retrieved Metadata before saving

**Kind**: static method of [<code>ContentArea</code>](#ContentArea)  
**Returns**: <code>TYPE.MetadataTypeItem</code> - parsed item  

| Param | Type | Description |
| --- | --- | --- |
| metadata | <code>TYPE.MetadataTypeItem</code> | a single item |

<a name="DataExtension"></a>

## DataExtension ⇐ [<code>MetadataType</code>](#MetadataType)
DataExtension MetadataType

**Kind**: global class  
**Extends**: [<code>MetadataType</code>](#MetadataType)  

* [DataExtension](#DataExtension) ⇐ [<code>MetadataType</code>](#MetadataType)
    * [.upsert(desToDeploy, _, buObject)](#DataExtension.upsert) ⇒ <code>Promise</code>
    * [._filterUpsertResults(res)](#DataExtension._filterUpsertResults) ⇒ <code>boolean</code>
    * [.create(metadata)](#DataExtension.create) ⇒ <code>Promise</code>
    * [.update(metadata)](#DataExtension.update) ⇒ <code>Promise</code>
    * [.postDeployTasks(upsertedMetadata)](#DataExtension.postDeployTasks) ⇒ <code>void</code>
    * [.retrieve(retrieveDir, [additionalFields], buObject, [_], [isDeploy])](#DataExtension.retrieve) ⇒ <code>Promise.&lt;{metadata:TYPE.DataExtensionMap, type:string}&gt;</code>
    * [.retrieveChangelog([buObject], [additionalFields])](#DataExtension.retrieveChangelog) ⇒ <code>Promise.&lt;{metadata:TYPE.DataExtensionMap, type:string}&gt;</code>
    * [.postRetrieveTasks(metadata, [_], [isTemplating])](#DataExtension.postRetrieveTasks) ⇒ <code>TYPE.DataExtensionItem</code>
    * [.preDeployTasks(metadata)](#DataExtension.preDeployTasks) ⇒ <code>Promise.&lt;TYPE.DataExtensionItem&gt;</code>
    * [.document(buObject, [metadata], [isDeploy])](#DataExtension.document) ⇒ <code>Promise.&lt;void&gt;</code>
    * [.deleteByKey(buObject, customerKey)](#DataExtension.deleteByKey) ⇒ <code>Promise.&lt;boolean&gt;</code>
    * [.postDeleteTasks(buObject, customerKey)](#DataExtension.postDeleteTasks) ⇒ <code>void</code>
    * [.retrieveForCache(buObject, [_], [isDeploy])](#DataExtension.retrieveForCache) ⇒ <code>Promise.&lt;{metadata:TYPE.DataExtensionMap, type:string}&gt;</code>
    * [.retrieveAsTemplate(templateDir, name, templateVariables)](#DataExtension.retrieveAsTemplate) ⇒ <code>Promise.&lt;{metadata:DataExtension, type:string}&gt;</code>

<a name="DataExtension.upsert"></a>

### DataExtension.upsert(desToDeploy, _, buObject) ⇒ <code>Promise</code>
Upserts dataExtensions after retrieving them from source and target to compare
if create or update operation is needed.

**Kind**: static method of [<code>DataExtension</code>](#DataExtension)  
**Returns**: <code>Promise</code> - Promise  

| Param | Type | Description |
| --- | --- | --- |
| desToDeploy | <code>TYPE.DataExtensionMap</code> | dataExtensions mapped by their customerKey |
| _ | <code>object</code> | - |
| buObject | <code>TYPE.BuObject</code> | properties for auth |

<a name="DataExtension._filterUpsertResults"></a>

### DataExtension.\_filterUpsertResults(res) ⇒ <code>boolean</code>
helper for upsert()

**Kind**: static method of [<code>DataExtension</code>](#DataExtension)  
**Returns**: <code>boolean</code> - true: keep, false: discard  

| Param | Type | Description |
| --- | --- | --- |
| res | <code>object</code> | - |

<a name="DataExtension.create"></a>

### DataExtension.create(metadata) ⇒ <code>Promise</code>
Create a single dataExtension. Also creates their columns in 'dataExtension.columns'

**Kind**: static method of [<code>DataExtension</code>](#DataExtension)  
**Returns**: <code>Promise</code> - Promise  

| Param | Type | Description |
| --- | --- | --- |
| metadata | <code>TYPE.DataExtensionItem</code> | single metadata entry |

<a name="DataExtension.update"></a>

### DataExtension.update(metadata) ⇒ <code>Promise</code>
Updates a single dataExtension. Also updates their columns in 'dataExtension.columns'

**Kind**: static method of [<code>DataExtension</code>](#DataExtension)  
**Returns**: <code>Promise</code> - Promise  

| Param | Type | Description |
| --- | --- | --- |
| metadata | <code>TYPE.DataExtensionItem</code> | single metadata entry |

<a name="DataExtension.postDeployTasks"></a>

### DataExtension.postDeployTasks(upsertedMetadata) ⇒ <code>void</code>
Gets executed after deployment of metadata type

**Kind**: static method of [<code>DataExtension</code>](#DataExtension)  

| Param | Type | Description |
| --- | --- | --- |
| upsertedMetadata | <code>TYPE.DataExtensionMap</code> | metadata mapped by their keyField |

<a name="DataExtension.retrieve"></a>

### DataExtension.retrieve(retrieveDir, [additionalFields], buObject, [_], [isDeploy]) ⇒ <code>Promise.&lt;{metadata:TYPE.DataExtensionMap, type:string}&gt;</code>
Retrieves dataExtension metadata. Afterwards starts retrieval of dataExtensionColumn metadata retrieval

**Kind**: static method of [<code>DataExtension</code>](#DataExtension)  
**Returns**: <code>Promise.&lt;{metadata:TYPE.DataExtensionMap, type:string}&gt;</code> - Promise of item map  

| Param | Type | Description |
| --- | --- | --- |
| retrieveDir | <code>string</code> | Directory where retrieved metadata directory will be saved |
| [additionalFields] | <code>Array.&lt;string&gt;</code> | Returns specified fields even if their retrieve definition is not set to true |
| buObject | <code>TYPE.BuObject</code> | properties for auth |
| [_] | <code>void</code> | - |
| [isDeploy] | <code>boolean</code> | used to signal that fields shall be retrieve in caching mode |

<a name="DataExtension.retrieveChangelog"></a>

### DataExtension.retrieveChangelog([buObject], [additionalFields]) ⇒ <code>Promise.&lt;{metadata:TYPE.DataExtensionMap, type:string}&gt;</code>
Retrieves dataExtension metadata. Afterwards starts retrieval of dataExtensionColumn metadata retrieval

**Kind**: static method of [<code>DataExtension</code>](#DataExtension)  
**Returns**: <code>Promise.&lt;{metadata:TYPE.DataExtensionMap, type:string}&gt;</code> - Promise of item map  

| Param | Type | Description |
| --- | --- | --- |
| [buObject] | <code>TYPE.BuObject</code> | properties for auth |
| [additionalFields] | <code>Array.&lt;string&gt;</code> | Returns specified fields even if their retrieve definition is not set to true |

<a name="DataExtension.postRetrieveTasks"></a>

### DataExtension.postRetrieveTasks(metadata, [_], [isTemplating]) ⇒ <code>TYPE.DataExtensionItem</code>
manages post retrieve steps

**Kind**: static method of [<code>DataExtension</code>](#DataExtension)  
**Returns**: <code>TYPE.DataExtensionItem</code> - metadata  

| Param | Type | Description |
| --- | --- | --- |
| metadata | <code>TYPE.DataExtensionItem</code> | a single dataExtension |
| [_] | <code>string</code> | unused |
| [isTemplating] | <code>boolean</code> | signals that we are retrieving templates |

<a name="DataExtension.preDeployTasks"></a>

### DataExtension.preDeployTasks(metadata) ⇒ <code>Promise.&lt;TYPE.DataExtensionItem&gt;</code>
prepares a DataExtension for deployment

**Kind**: static method of [<code>DataExtension</code>](#DataExtension)  
**Returns**: <code>Promise.&lt;TYPE.DataExtensionItem&gt;</code> - Promise of updated single DE  

| Param | Type | Description |
| --- | --- | --- |
| metadata | <code>TYPE.DataExtensionItem</code> | a single data Extension |

<a name="DataExtension.document"></a>

### DataExtension.document(buObject, [metadata], [isDeploy]) ⇒ <code>Promise.&lt;void&gt;</code>
Parses metadata into a readable Markdown/HTML format then saves it

**Kind**: static method of [<code>DataExtension</code>](#DataExtension)  
**Returns**: <code>Promise.&lt;void&gt;</code> - -  

| Param | Type | Description |
| --- | --- | --- |
| buObject | <code>TYPE.BuObject</code> | properties for auth |
| [metadata] | <code>TYPE.DataExtensionMap</code> | a list of dataExtension definitions |
| [isDeploy] | <code>boolean</code> | used to skip non-supported message during deploy |

<a name="DataExtension.deleteByKey"></a>

### DataExtension.deleteByKey(buObject, customerKey) ⇒ <code>Promise.&lt;boolean&gt;</code>
Delete a metadata item from the specified business unit

**Kind**: static method of [<code>DataExtension</code>](#DataExtension)  
**Returns**: <code>Promise.&lt;boolean&gt;</code> - deletion success status  

| Param | Type | Description |
| --- | --- | --- |
| buObject | <code>TYPE.BuObject</code> | references credentials |
| customerKey | <code>string</code> | Identifier of data extension |

<a name="DataExtension.postDeleteTasks"></a>

### DataExtension.postDeleteTasks(buObject, customerKey) ⇒ <code>void</code>
clean up after deleting a metadata item

**Kind**: static method of [<code>DataExtension</code>](#DataExtension)  
**Returns**: <code>void</code> - -  

| Param | Type | Description |
| --- | --- | --- |
| buObject | <code>TYPE.BuObject</code> | references credentials |
| customerKey | <code>string</code> | Identifier of metadata item |

<a name="DataExtension.retrieveForCache"></a>

### DataExtension.retrieveForCache(buObject, [_], [isDeploy]) ⇒ <code>Promise.&lt;{metadata:TYPE.DataExtensionMap, type:string}&gt;</code>
Retrieves folder metadata into local filesystem. Also creates a uniquePath attribute for each folder.

**Kind**: static method of [<code>DataExtension</code>](#DataExtension)  
**Returns**: <code>Promise.&lt;{metadata:TYPE.DataExtensionMap, type:string}&gt;</code> - Promise  

| Param | Type | Description |
| --- | --- | --- |
| buObject | <code>object</code> | properties for auth |
| [_] | <code>void</code> | - |
| [isDeploy] | <code>boolean</code> | used to signal that fields shall be retrieve in caching mode |

<a name="DataExtension.retrieveAsTemplate"></a>

### DataExtension.retrieveAsTemplate(templateDir, name, templateVariables) ⇒ <code>Promise.&lt;{metadata:DataExtension, type:string}&gt;</code>
Retrieves dataExtension metadata in template format.

**Kind**: static method of [<code>DataExtension</code>](#DataExtension)  
**Returns**: <code>Promise.&lt;{metadata:DataExtension, type:string}&gt;</code> - Promise of items  

| Param | Type | Description |
| --- | --- | --- |
| templateDir | <code>string</code> | Directory where retrieved metadata directory will be saved |
| name | <code>string</code> | name of the metadata item |
| templateVariables | <code>TYPE.TemplateMap</code> | variables to be replaced in the metadata |

<a name="DataExtensionField"></a>

## DataExtensionField ⇐ [<code>MetadataType</code>](#MetadataType)
DataExtensionField MetadataType

**Kind**: global class  
**Extends**: [<code>MetadataType</code>](#MetadataType)  

* [DataExtensionField](#DataExtensionField) ⇐ [<code>MetadataType</code>](#MetadataType)
    * [.retrieve(retrieveDir, [additionalFields], buObject)](#DataExtensionField.retrieve) ⇒ <code>Promise.&lt;{metadata:TYPE.DataExtensionFieldMap, type:string}&gt;</code>
    * [.retrieveForCache([requestParams], [additionalFields])](#DataExtensionField.retrieveForCache) ⇒ <code>Promise.&lt;{metadata:TYPE.DataExtensionFieldMap, type:string}&gt;</code>
    * [.convertToSortedArray(fieldsObj)](#DataExtensionField.convertToSortedArray) ⇒ <code>Array.&lt;TYPE.DataExtensionFieldItem&gt;</code>
    * [.sortDeFields(a, b)](#DataExtensionField.sortDeFields) ⇒ <code>boolean</code>
    * [.postRetrieveTasks(metadata, forDataExtension)](#DataExtensionField.postRetrieveTasks) ⇒ <code>TYPE.DataExtensionFieldItem</code>
    * [.prepareDeployColumnsOnUpdate(deployColumns, deKey)](#DataExtensionField.prepareDeployColumnsOnUpdate) ⇒ <code>object.&lt;string, TYPE.DataExtensionFieldItem&gt;</code>
    * [.deleteByKey(buObject, customerKey)](#DataExtensionField.deleteByKey) ⇒ <code>Promise.&lt;boolean&gt;</code>
    * [.deleteByKeySOAP(buObject, customerKey, [handleOutside])](#DataExtensionField.deleteByKeySOAP) ⇒ <code>boolean</code>
    * [.postDeleteTasks(customerKey)](#DataExtensionField.postDeleteTasks) ⇒ <code>void</code>

<a name="DataExtensionField.retrieve"></a>

### DataExtensionField.retrieve(retrieveDir, [additionalFields], buObject) ⇒ <code>Promise.&lt;{metadata:TYPE.DataExtensionFieldMap, type:string}&gt;</code>
Retrieves all records and saves it to disk

**Kind**: static method of [<code>DataExtensionField</code>](#DataExtensionField)  
**Returns**: <code>Promise.&lt;{metadata:TYPE.DataExtensionFieldMap, type:string}&gt;</code> - Promise of items  

| Param | Type | Description |
| --- | --- | --- |
| retrieveDir | <code>string</code> | Directory where retrieved metadata directory will be saved |
| [additionalFields] | <code>Array.&lt;string&gt;</code> | Returns specified fields even if their retrieve definition is not set to true |
| buObject | <code>TYPE.BuObject</code> | properties for auth |

<a name="DataExtensionField.retrieveForCache"></a>

### DataExtensionField.retrieveForCache([requestParams], [additionalFields]) ⇒ <code>Promise.&lt;{metadata:TYPE.DataExtensionFieldMap, type:string}&gt;</code>
Retrieves all records for caching

**Kind**: static method of [<code>DataExtensionField</code>](#DataExtensionField)  
**Returns**: <code>Promise.&lt;{metadata:TYPE.DataExtensionFieldMap, type:string}&gt;</code> - Promise of items  

| Param | Type | Description |
| --- | --- | --- |
| [requestParams] | <code>object</code> | required for the specific request (filter for example) |
| [additionalFields] | <code>Array.&lt;string&gt;</code> | Returns specified fields even if their retrieve definition is not set to true |

<a name="DataExtensionField.convertToSortedArray"></a>

### DataExtensionField.convertToSortedArray(fieldsObj) ⇒ <code>Array.&lt;TYPE.DataExtensionFieldItem&gt;</code>
helper for DataExtension.js that sorts the fields into an array

**Kind**: static method of [<code>DataExtensionField</code>](#DataExtensionField)  
**Returns**: <code>Array.&lt;TYPE.DataExtensionFieldItem&gt;</code> - sorted array of field objects  

| Param | Type | Description |
| --- | --- | --- |
| fieldsObj | <code>TYPE.DataExtensionFieldMap</code> | customerKey-based list of fields for one dataExtension |

<a name="DataExtensionField.sortDeFields"></a>

### DataExtensionField.sortDeFields(a, b) ⇒ <code>boolean</code>
sorting method to ensure `Ordinal` is respected

**Kind**: static method of [<code>DataExtensionField</code>](#DataExtensionField)  
**Returns**: <code>boolean</code> - sorting based on Ordinal  

| Param | Type | Description |
| --- | --- | --- |
| a | <code>TYPE.DataExtensionFieldItem</code> | - |
| b | <code>TYPE.DataExtensionFieldItem</code> | - |

<a name="DataExtensionField.postRetrieveTasks"></a>

### DataExtensionField.postRetrieveTasks(metadata, forDataExtension) ⇒ <code>TYPE.DataExtensionFieldItem</code>
manages post retrieve steps

**Kind**: static method of [<code>DataExtensionField</code>](#DataExtensionField)  
**Returns**: <code>TYPE.DataExtensionFieldItem</code> - metadata  

| Param | Type | Description |
| --- | --- | --- |
| metadata | <code>TYPE.DataExtensionFieldItem</code> | a single item |
| forDataExtension | <code>boolean</code> | when used by DataExtension class we remove more fields |

<a name="DataExtensionField.prepareDeployColumnsOnUpdate"></a>

### DataExtensionField.prepareDeployColumnsOnUpdate(deployColumns, deKey) ⇒ <code>object.&lt;string, TYPE.DataExtensionFieldItem&gt;</code>
Mofifies passed deployColumns for update by mapping ObjectID to their target column's values.
Removes FieldType field if its the same in deploy and target column, because it results in an error even if its of the same type

**Kind**: static method of [<code>DataExtensionField</code>](#DataExtensionField)  
**Returns**: <code>object.&lt;string, TYPE.DataExtensionFieldItem&gt;</code> - existing fields by their original name to allow re-adding FieldType after update  

| Param | Type | Description |
| --- | --- | --- |
| deployColumns | <code>Array.&lt;TYPE.DataExtensionFieldItem&gt;</code> | Columns of data extension that will be deployed |
| deKey | <code>string</code> | external/customer key of Data Extension |

<a name="DataExtensionField.deleteByKey"></a>

### DataExtensionField.deleteByKey(buObject, customerKey) ⇒ <code>Promise.&lt;boolean&gt;</code>
Delete a metadata item from the specified business unit

**Kind**: static method of [<code>DataExtensionField</code>](#DataExtensionField)  
**Returns**: <code>Promise.&lt;boolean&gt;</code> - deletion success status  

| Param | Type | Description |
| --- | --- | --- |
| buObject | <code>TYPE.BuObject</code> | references credentials |
| customerKey | <code>string</code> | Identifier of data extension |

<a name="DataExtensionField.deleteByKeySOAP"></a>

### DataExtensionField.deleteByKeySOAP(buObject, customerKey, [handleOutside]) ⇒ <code>boolean</code>
Delete a data extension from the specified business unit

**Kind**: static method of [<code>DataExtensionField</code>](#DataExtensionField)  
**Returns**: <code>boolean</code> - deletion success flag  

| Param | Type | Description |
| --- | --- | --- |
| buObject | <code>TYPE.BuObject</code> | references credentials |
| customerKey | <code>string</code> | Identifier of metadata |
| [handleOutside] | <code>boolean</code> | if the API reponse is irregular this allows you to handle it outside of this generic method |

<a name="DataExtensionField.postDeleteTasks"></a>

### DataExtensionField.postDeleteTasks(customerKey) ⇒ <code>void</code>
clean up after deleting a metadata item

**Kind**: static method of [<code>DataExtensionField</code>](#DataExtensionField)  
**Returns**: <code>void</code> - -  

| Param | Type | Description |
| --- | --- | --- |
| customerKey | <code>string</code> | Identifier of metadata item |

<a name="DataExtensionTemplate"></a>

## DataExtensionTemplate ⇐ [<code>MetadataType</code>](#MetadataType)
DataExtensionTemplate MetadataType

**Kind**: global class  
**Extends**: [<code>MetadataType</code>](#MetadataType)  
<a name="DataExtensionTemplate.retrieve"></a>

### DataExtensionTemplate.retrieve(retrieveDir) ⇒ <code>Promise.&lt;TYPE.MetadataTypeMapObj&gt;</code>
Retrieves SOAP based metadata of metadata type into local filesystem. executes callback with retrieved metadata

**Kind**: static method of [<code>DataExtensionTemplate</code>](#DataExtensionTemplate)  
**Returns**: <code>Promise.&lt;TYPE.MetadataTypeMapObj&gt;</code> - Promise of metadata  

| Param | Type | Description |
| --- | --- | --- |
| retrieveDir | <code>string</code> | Directory where retrieved metadata directory will be saved |

<a name="DataExtract"></a>

## DataExtract ⇐ [<code>MetadataType</code>](#MetadataType)
DataExtract MetadataType

**Kind**: global class  
**Extends**: [<code>MetadataType</code>](#MetadataType)  

* [DataExtract](#DataExtract) ⇐ [<code>MetadataType</code>](#MetadataType)
    * [.retrieve(retrieveDir)](#DataExtract.retrieve) ⇒ <code>Promise.&lt;TYPE.MetadataTypeMapObj&gt;</code>
    * [.retrieveForCache()](#DataExtract.retrieveForCache) ⇒ <code>Promise.&lt;TYPE.MetadataTypeMapObj&gt;</code>
    * [.retrieveAsTemplate(templateDir, name, templateVariables)](#DataExtract.retrieveAsTemplate) ⇒ <code>Promise.&lt;TYPE.MetadataTypeItemObj&gt;</code>
    * [.postRetrieveTasks(fileTransfer)](#DataExtract.postRetrieveTasks) ⇒ <code>TYPE.MetadataTypeItem</code>
    * [.create(dataExtract)](#DataExtract.create) ⇒ <code>Promise</code>
    * [.update(dataExtract)](#DataExtract.update) ⇒ <code>Promise</code>
    * [.preDeployTasks(metadata)](#DataExtract.preDeployTasks) ⇒ <code>TYPE.MetadataTypeItem</code>
    * [.parseMetadata(metadata)](#DataExtract.parseMetadata) ⇒ <code>TYPE.MetadataTypeItem</code>

<a name="DataExtract.retrieve"></a>

### DataExtract.retrieve(retrieveDir) ⇒ <code>Promise.&lt;TYPE.MetadataTypeMapObj&gt;</code>
Retrieves Metadata of Data Extract Activity.
Endpoint /automation/v1/dataextracts/ returns all Data Extracts

**Kind**: static method of [<code>DataExtract</code>](#DataExtract)  
**Returns**: <code>Promise.&lt;TYPE.MetadataTypeMapObj&gt;</code> - Promise of metadata  

| Param | Type | Description |
| --- | --- | --- |
| retrieveDir | <code>string</code> | Directory where retrieved metadata directory will be saved |

<a name="DataExtract.retrieveForCache"></a>

### DataExtract.retrieveForCache() ⇒ <code>Promise.&lt;TYPE.MetadataTypeMapObj&gt;</code>
Retrieves Metadata of  Data Extract Activity for caching

**Kind**: static method of [<code>DataExtract</code>](#DataExtract)  
**Returns**: <code>Promise.&lt;TYPE.MetadataTypeMapObj&gt;</code> - Promise of metadata  
<a name="DataExtract.retrieveAsTemplate"></a>

### DataExtract.retrieveAsTemplate(templateDir, name, templateVariables) ⇒ <code>Promise.&lt;TYPE.MetadataTypeItemObj&gt;</code>
Retrieve a specific dataExtract Definition by Name

**Kind**: static method of [<code>DataExtract</code>](#DataExtract)  
**Returns**: <code>Promise.&lt;TYPE.MetadataTypeItemObj&gt;</code> - Promise of metadata  

| Param | Type | Description |
| --- | --- | --- |
| templateDir | <code>string</code> | Directory where retrieved metadata directory will be saved |
| name | <code>string</code> | name of the metadata file |
| templateVariables | <code>object</code> | variables to be replaced in the metadata |

<a name="DataExtract.postRetrieveTasks"></a>

### DataExtract.postRetrieveTasks(fileTransfer) ⇒ <code>TYPE.MetadataTypeItem</code>
manages post retrieve steps

**Kind**: static method of [<code>DataExtract</code>](#DataExtract)  
**Returns**: <code>TYPE.MetadataTypeItem</code> - metadata  

| Param | Type | Description |
| --- | --- | --- |
| fileTransfer | <code>TYPE.MetadataTypeItem</code> | a single fileTransfer |

<a name="DataExtract.create"></a>

### DataExtract.create(dataExtract) ⇒ <code>Promise</code>
Creates a single Data Extract

**Kind**: static method of [<code>DataExtract</code>](#DataExtract)  
**Returns**: <code>Promise</code> - Promise  

| Param | Type | Description |
| --- | --- | --- |
| dataExtract | <code>TYPE.MetadataTypeItem</code> | a single Data Extract |

<a name="DataExtract.update"></a>

### DataExtract.update(dataExtract) ⇒ <code>Promise</code>
Updates a single Data Extract

**Kind**: static method of [<code>DataExtract</code>](#DataExtract)  
**Returns**: <code>Promise</code> - Promise  

| Param | Type | Description |
| --- | --- | --- |
| dataExtract | <code>TYPE.MetadataTypeItem</code> | a single Data Extract |

<a name="DataExtract.preDeployTasks"></a>

### DataExtract.preDeployTasks(metadata) ⇒ <code>TYPE.MetadataTypeItem</code>
prepares a dataExtract for deployment

**Kind**: static method of [<code>DataExtract</code>](#DataExtract)  
**Returns**: <code>TYPE.MetadataTypeItem</code> - metadata object  

| Param | Type | Description |
| --- | --- | --- |
| metadata | <code>TYPE.MetadataTypeItem</code> | a single dataExtract activity definition |

<a name="DataExtract.parseMetadata"></a>

### DataExtract.parseMetadata(metadata) ⇒ <code>TYPE.MetadataTypeItem</code>
parses retrieved Metadata before saving

**Kind**: static method of [<code>DataExtract</code>](#DataExtract)  
**Returns**: <code>TYPE.MetadataTypeItem</code> - Array with one metadata object and one sql string  

| Param | Type | Description |
| --- | --- | --- |
| metadata | <code>TYPE.MetadataTypeItem</code> | a single dataExtract activity definition |

<a name="DataExtractType"></a>

## DataExtractType ⇐ [<code>MetadataType</code>](#MetadataType)
DataExtractType MetadataType
Only for Caching No retrieve/upsert is required
as this is a configuration in the EID

**Kind**: global class  
**Extends**: [<code>MetadataType</code>](#MetadataType)  

* [DataExtractType](#DataExtractType) ⇐ [<code>MetadataType</code>](#MetadataType)
    * [.retrieve(retrieveDir)](#DataExtractType.retrieve) ⇒ <code>Promise.&lt;TYPE.MetadataTypeMapObj&gt;</code>
    * [.retrieveForCache()](#DataExtractType.retrieveForCache) ⇒ <code>Promise.&lt;TYPE.MetadataTypeMapObj&gt;</code>

<a name="DataExtractType.retrieve"></a>

### DataExtractType.retrieve(retrieveDir) ⇒ <code>Promise.&lt;TYPE.MetadataTypeMapObj&gt;</code>
Retrieves Metadata of  Data Extract Type.

**Kind**: static method of [<code>DataExtractType</code>](#DataExtractType)  
**Returns**: <code>Promise.&lt;TYPE.MetadataTypeMapObj&gt;</code> - Promise of metadata  

| Param | Type | Description |
| --- | --- | --- |
| retrieveDir | <code>string</code> | Directory where retrieved metadata directory will be saved |

<a name="DataExtractType.retrieveForCache"></a>

### DataExtractType.retrieveForCache() ⇒ <code>Promise.&lt;TYPE.MetadataTypeMapObj&gt;</code>
Retrieves Metadata of  Data Extract Type for caching.

**Kind**: static method of [<code>DataExtractType</code>](#DataExtractType)  
**Returns**: <code>Promise.&lt;TYPE.MetadataTypeMapObj&gt;</code> - Promise of metadata  
<a name="Discovery"></a>

## Discovery ⇐ [<code>MetadataType</code>](#MetadataType)
ImportFile MetadataType

**Kind**: global class  
**Extends**: [<code>MetadataType</code>](#MetadataType)  
<a name="Discovery.retrieve"></a>

### Discovery.retrieve(retrieveDir, [_], buObject) ⇒ <code>Promise.&lt;TYPE.MetadataTypeMapObj&gt;</code>
Retrieves API endpoint
documentation: https://developer.salesforce.com/docs/atlas.en-us.noversion.mc-apis.meta/mc-apis/routes.htm

**Kind**: static method of [<code>Discovery</code>](#Discovery)  
**Returns**: <code>Promise.&lt;TYPE.MetadataTypeMapObj&gt;</code> - Promise  

| Param | Type | Description |
| --- | --- | --- |
| retrieveDir | <code>string</code> | Directory where retrieved metadata directory will be saved |
| [_] | <code>Array.&lt;string&gt;</code> | not used |
| buObject | <code>TYPE.BuObject</code> | properties for auth |

<a name="Email"></a>

## Email ⇐ [<code>MetadataType</code>](#MetadataType)
Email MetadataType

**Kind**: global class  
**Extends**: [<code>MetadataType</code>](#MetadataType)  

* [Email](#Email) ⇐ [<code>MetadataType</code>](#MetadataType)
    * [.retrieve(retrieveDir)](#Email.retrieve) ⇒ <code>Promise.&lt;TYPE.MetadataTypeMapObj&gt;</code>
    * [.postRetrieveTasks(metadata)](#Email.postRetrieveTasks) ⇒ <code>TYPE.MetadataTypeItem</code>
    * [.parseMetadata(metadata)](#Email.parseMetadata) ⇒ <code>TYPE.MetadataTypeItem</code>

<a name="Email.retrieve"></a>

### Email.retrieve(retrieveDir) ⇒ <code>Promise.&lt;TYPE.MetadataTypeMapObj&gt;</code>
Retrieves SOAP based metadata of metadata type into local filesystem. executes callback with retrieved metadata

**Kind**: static method of [<code>Email</code>](#Email)  
**Returns**: <code>Promise.&lt;TYPE.MetadataTypeMapObj&gt;</code> - Promise of metadata  

| Param | Type | Description |
| --- | --- | --- |
| retrieveDir | <code>string</code> | Directory where retrieved metadata directory will be saved |

<a name="Email.postRetrieveTasks"></a>

### Email.postRetrieveTasks(metadata) ⇒ <code>TYPE.MetadataTypeItem</code>
manages post retrieve steps

**Kind**: static method of [<code>Email</code>](#Email)  
**Returns**: <code>TYPE.MetadataTypeItem</code> - Array with one metadata object and one query string  

| Param | Type | Description |
| --- | --- | --- |
| metadata | <code>TYPE.MetadataTypeItem</code> | a single query |

<a name="Email.parseMetadata"></a>

### Email.parseMetadata(metadata) ⇒ <code>TYPE.MetadataTypeItem</code>
parses retrieved Metadata before saving

**Kind**: static method of [<code>Email</code>](#Email)  
**Returns**: <code>TYPE.MetadataTypeItem</code> - Array with one metadata object and one sql string  

| Param | Type | Description |
| --- | --- | --- |
| metadata | <code>TYPE.MetadataTypeItem</code> | a single query activity definition |

<a name="EmailSendDefinition"></a>

## EmailSendDefinition ⇐ [<code>MetadataType</code>](#MetadataType)
MessageSendActivity MetadataType

**Kind**: global class  
**Extends**: [<code>MetadataType</code>](#MetadataType)  

* [EmailSendDefinition](#EmailSendDefinition) ⇐ [<code>MetadataType</code>](#MetadataType)
    * [.retrieve(retrieveDir)](#EmailSendDefinition.retrieve) ⇒ <code>Promise.&lt;TYPE.MetadataTypeMapObj&gt;</code>
    * [.update(metadataItem)](#EmailSendDefinition.update) ⇒ <code>Promise</code>
    * [.create(metadataItem)](#EmailSendDefinition.create) ⇒ <code>Promise</code>
    * [.deleteByKey(buObject, customerKey)](#EmailSendDefinition.deleteByKey) ⇒ <code>Promise.&lt;boolean&gt;</code>
    * [.preDeployTasks(metadata)](#EmailSendDefinition.preDeployTasks) ⇒ <code>Promise.&lt;TYPE.MetadataTypeItem&gt;</code>
    * [.postRetrieveTasks(metadata)](#EmailSendDefinition.postRetrieveTasks) ⇒ <code>TYPE.MetadataTypeItem</code>
    * [.parseMetadata(metadata)](#EmailSendDefinition.parseMetadata) ⇒ <code>TYPE.MetadataTypeItem</code>

<a name="EmailSendDefinition.retrieve"></a>

### EmailSendDefinition.retrieve(retrieveDir) ⇒ <code>Promise.&lt;TYPE.MetadataTypeMapObj&gt;</code>
Retrieves SOAP based metadata of metadata type into local filesystem. executes callback with retrieved metadata

**Kind**: static method of [<code>EmailSendDefinition</code>](#EmailSendDefinition)  
**Returns**: <code>Promise.&lt;TYPE.MetadataTypeMapObj&gt;</code> - Promise of metadata  

| Param | Type | Description |
| --- | --- | --- |
| retrieveDir | <code>string</code> | Directory where retrieved metadata directory will be saved |

<a name="EmailSendDefinition.update"></a>

### EmailSendDefinition.update(metadataItem) ⇒ <code>Promise</code>
Updates a single item

**Kind**: static method of [<code>EmailSendDefinition</code>](#EmailSendDefinition)  
**Returns**: <code>Promise</code> - Promise  

| Param | Type | Description |
| --- | --- | --- |
| metadataItem | <code>TYPE.MetadataTypeItem</code> | a single item |

<a name="EmailSendDefinition.create"></a>

### EmailSendDefinition.create(metadataItem) ⇒ <code>Promise</code>
Creates a single item

**Kind**: static method of [<code>EmailSendDefinition</code>](#EmailSendDefinition)  
**Returns**: <code>Promise</code> - Promise  

| Param | Type | Description |
| --- | --- | --- |
| metadataItem | <code>TYPE.MetadataTypeItem</code> | a single item |

<a name="EmailSendDefinition.deleteByKey"></a>

### EmailSendDefinition.deleteByKey(buObject, customerKey) ⇒ <code>Promise.&lt;boolean&gt;</code>
Delete a metadata item from the specified business unit

**Kind**: static method of [<code>EmailSendDefinition</code>](#EmailSendDefinition)  
**Returns**: <code>Promise.&lt;boolean&gt;</code> - deletion success status  

| Param | Type | Description |
| --- | --- | --- |
| buObject | <code>TYPE.BuObject</code> | references credentials |
| customerKey | <code>string</code> | Identifier of data extension |

<a name="EmailSendDefinition.preDeployTasks"></a>

### EmailSendDefinition.preDeployTasks(metadata) ⇒ <code>Promise.&lt;TYPE.MetadataTypeItem&gt;</code>
prepares a single item for deployment

**Kind**: static method of [<code>EmailSendDefinition</code>](#EmailSendDefinition)  
**Returns**: <code>Promise.&lt;TYPE.MetadataTypeItem&gt;</code> - Promise  

| Param | Type | Description |
| --- | --- | --- |
| metadata | <code>TYPE.MetadataTypeItem</code> | a single script activity definition |

<a name="EmailSendDefinition.postRetrieveTasks"></a>

### EmailSendDefinition.postRetrieveTasks(metadata) ⇒ <code>TYPE.MetadataTypeItem</code>
manages post retrieve steps

**Kind**: static method of [<code>EmailSendDefinition</code>](#EmailSendDefinition)  
**Returns**: <code>TYPE.MetadataTypeItem</code> - Array with one metadata object and one query string  

| Param | Type | Description |
| --- | --- | --- |
| metadata | <code>TYPE.MetadataTypeItem</code> | a single query |

<a name="EmailSendDefinition.parseMetadata"></a>

### EmailSendDefinition.parseMetadata(metadata) ⇒ <code>TYPE.MetadataTypeItem</code>
parses retrieved Metadata before saving

**Kind**: static method of [<code>EmailSendDefinition</code>](#EmailSendDefinition)  
**Returns**: <code>TYPE.MetadataTypeItem</code> - Array with one metadata object and one sql string  

| Param | Type | Description |
| --- | --- | --- |
| metadata | <code>TYPE.MetadataTypeItem</code> | a single query activity definition |

<a name="EventDefinition"></a>

## EventDefinition ⇐ [<code>MetadataType</code>](#MetadataType)
EventDefinition MetadataType

**Kind**: global class  
**Extends**: [<code>MetadataType</code>](#MetadataType)  

* [EventDefinition](#EventDefinition) ⇐ [<code>MetadataType</code>](#MetadataType)
    * [.retrieve(retrieveDir)](#EventDefinition.retrieve) ⇒ <code>Promise.&lt;TYPE.MetadataTypeMapObj&gt;</code>
    * [.retrieveForCache()](#EventDefinition.retrieveForCache) ⇒ <code>Promise.&lt;TYPE.MetadataTypeMapObj&gt;</code>
    * [.retrieveAsTemplate(templateDir, name, templateVariables)](#EventDefinition.retrieveAsTemplate) ⇒ <code>Promise.&lt;TYPE.MetadataTypeItemObj&gt;</code>
    * [.postRetrieveTasks(eventDef)](#EventDefinition.postRetrieveTasks) ⇒ <code>Array.&lt;object&gt;</code>
    * [.create(EventDefinition)](#EventDefinition.create) ⇒ <code>Promise</code>
    * [.update(metadataEntry)](#EventDefinition.update) ⇒ <code>Promise</code>
    * [.preDeployTasks(metadata)](#EventDefinition.preDeployTasks) ⇒ <code>Promise</code>
    * [.parseMetadata(metadata)](#EventDefinition.parseMetadata) ⇒ <code>Array</code>

<a name="EventDefinition.retrieve"></a>

### EventDefinition.retrieve(retrieveDir) ⇒ <code>Promise.&lt;TYPE.MetadataTypeMapObj&gt;</code>
Retrieves Metadata of Event Definition.
Endpoint /interaction/v1/EventDefinitions return all Event Definitions with all details.
Currently it is not needed to loop over Imports with endpoint /interaction/v1/EventDefinitions/{id}

**Kind**: static method of [<code>EventDefinition</code>](#EventDefinition)  
**Returns**: <code>Promise.&lt;TYPE.MetadataTypeMapObj&gt;</code> - Promise of metadata  

| Param | Type | Description |
| --- | --- | --- |
| retrieveDir | <code>string</code> | Directory where retrieved metadata directory will be saved |

<a name="EventDefinition.retrieveForCache"></a>

### EventDefinition.retrieveForCache() ⇒ <code>Promise.&lt;TYPE.MetadataTypeMapObj&gt;</code>
Retrieves event definition metadata for caching

**Kind**: static method of [<code>EventDefinition</code>](#EventDefinition)  
**Returns**: <code>Promise.&lt;TYPE.MetadataTypeMapObj&gt;</code> - Promise of metadata  
<a name="EventDefinition.retrieveAsTemplate"></a>

### EventDefinition.retrieveAsTemplate(templateDir, name, templateVariables) ⇒ <code>Promise.&lt;TYPE.MetadataTypeItemObj&gt;</code>
Retrieve a specific Event Definition by Name

**Kind**: static method of [<code>EventDefinition</code>](#EventDefinition)  
**Returns**: <code>Promise.&lt;TYPE.MetadataTypeItemObj&gt;</code> - Promise of metadata  

| Param | Type | Description |
| --- | --- | --- |
| templateDir | <code>string</code> | Directory where retrieved metadata directory will be saved |
| name | <code>string</code> | name of the metadata file |
| templateVariables | <code>object</code> | variables to be replaced in the metadata |

<a name="EventDefinition.postRetrieveTasks"></a>

### EventDefinition.postRetrieveTasks(eventDef) ⇒ <code>Array.&lt;object&gt;</code>
manages post retrieve steps

**Kind**: static method of [<code>EventDefinition</code>](#EventDefinition)  
**Returns**: <code>Array.&lt;object&gt;</code> - metadata  

| Param | Type | Description |
| --- | --- | --- |
| eventDef | <code>object</code> | a single importDef |

<a name="EventDefinition.create"></a>

### EventDefinition.create(EventDefinition) ⇒ <code>Promise</code>
Creates a single Event Definition

**Kind**: static method of [<code>EventDefinition</code>](#EventDefinition)  
**Returns**: <code>Promise</code> - Promise  

| Param | Type | Description |
| --- | --- | --- |
| EventDefinition | <code>TYPE.MetadataTypeItem</code> | a single Event Definition |

<a name="EventDefinition.update"></a>

### EventDefinition.update(metadataEntry) ⇒ <code>Promise</code>
Updates a single Event Definition (using PUT method since PATCH isn't supported)

**Kind**: static method of [<code>EventDefinition</code>](#EventDefinition)  
**Returns**: <code>Promise</code> - Promise  

| Param | Type | Description |
| --- | --- | --- |
| metadataEntry | <code>TYPE.MetadataTypeItem</code> | a single Event Definition |

<a name="EventDefinition.preDeployTasks"></a>

### EventDefinition.preDeployTasks(metadata) ⇒ <code>Promise</code>
prepares an event definition for deployment

**Kind**: static method of [<code>EventDefinition</code>](#EventDefinition)  
**Returns**: <code>Promise</code> - Promise  

| Param | Type | Description |
| --- | --- | --- |
| metadata | <code>object</code> | a single eventDefinition |

<a name="EventDefinition.parseMetadata"></a>

### EventDefinition.parseMetadata(metadata) ⇒ <code>Array</code>
parses retrieved Metadata before saving

**Kind**: static method of [<code>EventDefinition</code>](#EventDefinition)  
**Returns**: <code>Array</code> - Array with one metadata object and one sql string  

| Param | Type | Description |
| --- | --- | --- |
| metadata | <code>object</code> | a single event definition |

<a name="FileTransfer"></a>

## FileTransfer ⇐ [<code>MetadataType</code>](#MetadataType)
FileTransfer MetadataType

**Kind**: global class  
**Extends**: [<code>MetadataType</code>](#MetadataType)  

* [FileTransfer](#FileTransfer) ⇐ [<code>MetadataType</code>](#MetadataType)
    * [.retrieve(retrieveDir)](#FileTransfer.retrieve) ⇒ <code>Promise.&lt;TYPE.MetadataTypeMapObj&gt;</code>
    * [.retrieveForCache()](#FileTransfer.retrieveForCache) ⇒ <code>Promise.&lt;TYPE.MetadataTypeMapObj&gt;</code>
    * [.retrieveAsTemplate(templateDir, name, templateVariables)](#FileTransfer.retrieveAsTemplate) ⇒ <code>Promise.&lt;TYPE.MetadataTypeItemObj&gt;</code>
    * [.postRetrieveTasks(metadata)](#FileTransfer.postRetrieveTasks) ⇒ <code>Array.&lt;object&gt;</code>
    * [.create(fileTransfer)](#FileTransfer.create) ⇒ <code>Promise</code>
    * [.update(fileTransfer)](#FileTransfer.update) ⇒ <code>Promise</code>
    * [.preDeployTasks(metadata)](#FileTransfer.preDeployTasks) ⇒ <code>Promise</code>
    * [.parseMetadata(metadata)](#FileTransfer.parseMetadata) ⇒ <code>Array</code>

<a name="FileTransfer.retrieve"></a>

### FileTransfer.retrieve(retrieveDir) ⇒ <code>Promise.&lt;TYPE.MetadataTypeMapObj&gt;</code>
Retrieves Metadata of FileTransfer Activity.
Endpoint /automation/v1/filetransfers/ returns all File Transfers

**Kind**: static method of [<code>FileTransfer</code>](#FileTransfer)  
**Returns**: <code>Promise.&lt;TYPE.MetadataTypeMapObj&gt;</code> - Promise  

| Param | Type | Description |
| --- | --- | --- |
| retrieveDir | <code>string</code> | Directory where retrieved metadata directory will be saved |

<a name="FileTransfer.retrieveForCache"></a>

### FileTransfer.retrieveForCache() ⇒ <code>Promise.&lt;TYPE.MetadataTypeMapObj&gt;</code>
Retrieves Metadata of  FileTransfer Activity for caching

**Kind**: static method of [<code>FileTransfer</code>](#FileTransfer)  
**Returns**: <code>Promise.&lt;TYPE.MetadataTypeMapObj&gt;</code> - Promise  
<a name="FileTransfer.retrieveAsTemplate"></a>

### FileTransfer.retrieveAsTemplate(templateDir, name, templateVariables) ⇒ <code>Promise.&lt;TYPE.MetadataTypeItemObj&gt;</code>
Retrieve a specific File Transfer Definition by Name

**Kind**: static method of [<code>FileTransfer</code>](#FileTransfer)  
**Returns**: <code>Promise.&lt;TYPE.MetadataTypeItemObj&gt;</code> - Promise  

| Param | Type | Description |
| --- | --- | --- |
| templateDir | <code>string</code> | Directory where retrieved metadata directory will be saved |
| name | <code>string</code> | name of the metadata file |
| templateVariables | <code>object</code> | variables to be replaced in the metadata |

<a name="FileTransfer.postRetrieveTasks"></a>

### FileTransfer.postRetrieveTasks(metadata) ⇒ <code>Array.&lt;object&gt;</code>
manages post retrieve steps

**Kind**: static method of [<code>FileTransfer</code>](#FileTransfer)  
**Returns**: <code>Array.&lt;object&gt;</code> - metadata  

| Param | Type | Description |
| --- | --- | --- |
| metadata | <code>TYPE.MetadataTypeItem</code> | a single fileTransfer activity definition |

<a name="FileTransfer.create"></a>

### FileTransfer.create(fileTransfer) ⇒ <code>Promise</code>
Creates a single File Transfer

**Kind**: static method of [<code>FileTransfer</code>](#FileTransfer)  
**Returns**: <code>Promise</code> - Promise  

| Param | Type | Description |
| --- | --- | --- |
| fileTransfer | <code>TYPE.MetadataTypeItem</code> | a single File Transfer |

<a name="FileTransfer.update"></a>

### FileTransfer.update(fileTransfer) ⇒ <code>Promise</code>
Updates a single File Transfer

**Kind**: static method of [<code>FileTransfer</code>](#FileTransfer)  
**Returns**: <code>Promise</code> - Promise  

| Param | Type | Description |
| --- | --- | --- |
| fileTransfer | <code>TYPE.MetadataTypeItem</code> | a single File Transfer |

<a name="FileTransfer.preDeployTasks"></a>

### FileTransfer.preDeployTasks(metadata) ⇒ <code>Promise</code>
prepares a fileTransfer for deployment

**Kind**: static method of [<code>FileTransfer</code>](#FileTransfer)  
**Returns**: <code>Promise</code> - Promise  

| Param | Type | Description |
| --- | --- | --- |
| metadata | <code>TYPE.MetadataTypeItem</code> | a single fileTransfer activity definition |

<a name="FileTransfer.parseMetadata"></a>

### FileTransfer.parseMetadata(metadata) ⇒ <code>Array</code>
parses retrieved Metadata before saving

**Kind**: static method of [<code>FileTransfer</code>](#FileTransfer)  
**Returns**: <code>Array</code> - Array with one metadata object and one sql string  

| Param | Type | Description |
| --- | --- | --- |
| metadata | <code>TYPE.MetadataTypeItem</code> | a single fileTransfer activity definition |

<a name="Filter"></a>

## Filter ⇐ [<code>MetadataType</code>](#MetadataType)
Filter MetadataType

**Kind**: global class  
**Extends**: [<code>MetadataType</code>](#MetadataType)  
<a name="Filter.retrieve"></a>

### Filter.retrieve(retrieveDir) ⇒ <code>Promise.&lt;TYPE.MetadataTypeMapObj&gt;</code>
Retrieves Metadata of Filter.
Endpoint /automation/v1/filters/ returns all Filters,
but only with some of the fields. So it is needed to loop over
Filters with the endpoint /automation/v1/filters/{id}

**Kind**: static method of [<code>Filter</code>](#Filter)  
**Returns**: <code>Promise.&lt;TYPE.MetadataTypeMapObj&gt;</code> - Promise  

| Param | Type | Description |
| --- | --- | --- |
| retrieveDir | <code>string</code> | Directory where retrieved metadata directory will be saved |

<a name="Folder"></a>

## Folder ⇐ [<code>MetadataType</code>](#MetadataType)
Folder MetadataType

**Kind**: global class  
**Extends**: [<code>MetadataType</code>](#MetadataType)  

* [Folder](#Folder) ⇐ [<code>MetadataType</code>](#MetadataType)
    * [.retrieve(retrieveDir, [additionalFields], buObject)](#Folder.retrieve) ⇒ <code>Promise</code>
    * [.retrieveForCache(buObject)](#Folder.retrieveForCache) ⇒ <code>Promise</code>
    * [.upsert(metadata)](#Folder.upsert) ⇒ <code>Promise.&lt;object&gt;</code>
    * [.create(metadataEntry)](#Folder.create) ⇒ <code>Promise</code>
    * [.update(metadataEntry)](#Folder.update) ⇒ <code>Promise</code>
    * [.preDeployTasks(metadata)](#Folder.preDeployTasks) ⇒ <code>Promise</code>
    * [.getJsonFromFS(dir, [listBadKeys])](#Folder.getJsonFromFS) ⇒ <code>object</code>
    * [.retrieveHelper([additionalFields], [queryAllAccounts])](#Folder.retrieveHelper) ⇒ <code>Promise.&lt;object&gt;</code>
    * [.postRetrieveTasks(metadata)](#Folder.postRetrieveTasks) ⇒ <code>Array.&lt;object&gt;</code>
    * [.saveResults(results, retrieveDir, mid)](#Folder.saveResults) ⇒ <code>Promise.&lt;object&gt;</code>

<a name="Folder.retrieve"></a>

### Folder.retrieve(retrieveDir, [additionalFields], buObject) ⇒ <code>Promise</code>
Retrieves metadata of metadata type into local filesystem. executes callback with retrieved metadata

**Kind**: static method of [<code>Folder</code>](#Folder)  
**Returns**: <code>Promise</code> - Promise  

| Param | Type | Description |
| --- | --- | --- |
| retrieveDir | <code>string</code> | Directory where retrieved metadata directory will be saved |
| [additionalFields] | <code>Array.&lt;string&gt;</code> | Returns specified fields even if their retrieve definition is not set to true |
| buObject | <code>object</code> | properties for auth |

<a name="Folder.retrieveForCache"></a>

### Folder.retrieveForCache(buObject) ⇒ <code>Promise</code>
Retrieves folder metadata for caching

**Kind**: static method of [<code>Folder</code>](#Folder)  
**Returns**: <code>Promise</code> - Promise  

| Param | Type | Description |
| --- | --- | --- |
| buObject | <code>object</code> | properties for auth |

<a name="Folder.upsert"></a>

### Folder.upsert(metadata) ⇒ <code>Promise.&lt;object&gt;</code>
Folder upsert (copied from Metadata Upsert), after retrieving from target
and comparing to check if create or update operation is needed.
Copied due to having a dependency on itself, meaning the created need to be serial

**Kind**: static method of [<code>Folder</code>](#Folder)  
**Returns**: <code>Promise.&lt;object&gt;</code> - Promise of saved metadata  

| Param | Type | Description |
| --- | --- | --- |
| metadata | <code>TYPE.MetadataTypeMap</code> | metadata mapped by their keyField |

<a name="Folder.create"></a>

### Folder.create(metadataEntry) ⇒ <code>Promise</code>
creates a folder based on metatadata

**Kind**: static method of [<code>Folder</code>](#Folder)  
**Returns**: <code>Promise</code> - Promise  

| Param | Type | Description |
| --- | --- | --- |
| metadataEntry | <code>TYPE.MetadataTypeItem</code> | metadata of the folder |

<a name="Folder.update"></a>

### Folder.update(metadataEntry) ⇒ <code>Promise</code>
Updates a single Folder.

**Kind**: static method of [<code>Folder</code>](#Folder)  
**Returns**: <code>Promise</code> - Promise  

| Param | Type | Description |
| --- | --- | --- |
| metadataEntry | <code>TYPE.MetadataTypeItem</code> | single metadata entry |

<a name="Folder.preDeployTasks"></a>

### Folder.preDeployTasks(metadata) ⇒ <code>Promise</code>
prepares a folder for deployment

**Kind**: static method of [<code>Folder</code>](#Folder)  
**Returns**: <code>Promise</code> - Promise  

| Param | Type | Description |
| --- | --- | --- |
| metadata | <code>object</code> | a single folder definition |

<a name="Folder.getJsonFromFS"></a>

### Folder.getJsonFromFS(dir, [listBadKeys]) ⇒ <code>object</code>
Returns file contents mapped to their filename without '.json' ending

**Kind**: static method of [<code>Folder</code>](#Folder)  
**Returns**: <code>object</code> - fileName => fileContent map  

| Param | Type | Default | Description |
| --- | --- | --- | --- |
| dir | <code>string</code> |  | directory that contains '.json' files to be read |
| [listBadKeys] | <code>boolean</code> | <code>false</code> | do not print errors, used for badKeys() |

<a name="Folder.retrieveHelper"></a>

### Folder.retrieveHelper([additionalFields], [queryAllAccounts]) ⇒ <code>Promise.&lt;object&gt;</code>
Helper to retrieve the folders as promise

**Kind**: static method of [<code>Folder</code>](#Folder)  
**Returns**: <code>Promise.&lt;object&gt;</code> - soap object  

| Param | Type | Description |
| --- | --- | --- |
| [additionalFields] | <code>Array.&lt;string&gt;</code> | Returns specified fields even if their retrieve definition is not set to true |
| [queryAllAccounts] | <code>boolean</code> | which queryAllAccounts setting to use |

<a name="Folder.postRetrieveTasks"></a>

### Folder.postRetrieveTasks(metadata) ⇒ <code>Array.&lt;object&gt;</code>
Gets executed after retreive of metadata type

**Kind**: static method of [<code>Folder</code>](#Folder)  
**Returns**: <code>Array.&lt;object&gt;</code> - cloned metadata  

| Param | Type | Description |
| --- | --- | --- |
| metadata | <code>object</code> | metadata mapped by their keyField |

<a name="Folder.saveResults"></a>

### Folder.saveResults(results, retrieveDir, mid) ⇒ <code>Promise.&lt;object&gt;</code>
Helper for writing Metadata to disk, used for Retrieve and deploy

**Kind**: static method of [<code>Folder</code>](#Folder)  
**Returns**: <code>Promise.&lt;object&gt;</code> - Promise of saved metadata  

| Param | Type | Description |
| --- | --- | --- |
| results | <code>object</code> | metadata results from deploy |
| retrieveDir | <code>string</code> | directory where metadata should be stored after deploy/retrieve |
| mid | <code>number</code> | current mid for this credential / business unit |

<a name="FtpLocation"></a>

## FtpLocation ⇐ [<code>MetadataType</code>](#MetadataType)
ImportFile MetadataType

**Kind**: global class  
**Extends**: [<code>MetadataType</code>](#MetadataType)  

* [FtpLocation](#FtpLocation) ⇐ [<code>MetadataType</code>](#MetadataType)
    * [.retrieve(retrieveDir)](#FtpLocation.retrieve) ⇒ <code>Promise.&lt;TYPE.MetadataTypeMapObj&gt;</code>
    * [.retrieveForCache()](#FtpLocation.retrieveForCache) ⇒ <code>Promise.&lt;TYPE.MetadataTypeMapObj&gt;</code>

<a name="FtpLocation.retrieve"></a>

### FtpLocation.retrieve(retrieveDir) ⇒ <code>Promise.&lt;TYPE.MetadataTypeMapObj&gt;</code>
Retrieves Metadata of FtpLocation
Endpoint /automation/v1/ftplocations/ return all FtpLocations

**Kind**: static method of [<code>FtpLocation</code>](#FtpLocation)  
**Returns**: <code>Promise.&lt;TYPE.MetadataTypeMapObj&gt;</code> - Promise  

| Param | Type | Description |
| --- | --- | --- |
| retrieveDir | <code>string</code> | Directory where retrieved metadata directory will be saved |

<a name="FtpLocation.retrieveForCache"></a>

### FtpLocation.retrieveForCache() ⇒ <code>Promise.&lt;TYPE.MetadataTypeMapObj&gt;</code>
Retrieves folder metadata into local filesystem. Also creates a uniquePath attribute for each folder.

**Kind**: static method of [<code>FtpLocation</code>](#FtpLocation)  
**Returns**: <code>Promise.&lt;TYPE.MetadataTypeMapObj&gt;</code> - Promise  
<a name="ImportFile"></a>

## ImportFile ⇐ [<code>MetadataType</code>](#MetadataType)
ImportFile MetadataType

**Kind**: global class  
**Extends**: [<code>MetadataType</code>](#MetadataType)  

* [ImportFile](#ImportFile) ⇐ [<code>MetadataType</code>](#MetadataType)
    * [.retrieve(retrieveDir)](#ImportFile.retrieve) ⇒ <code>Promise.&lt;TYPE.MetadataTypeMapObj&gt;</code>
    * [.retrieveForCache()](#ImportFile.retrieveForCache) ⇒ <code>Promise.&lt;TYPE.MetadataTypeMapObj&gt;</code>
    * [.retrieveAsTemplate(templateDir, name, templateVariables)](#ImportFile.retrieveAsTemplate) ⇒ <code>Promise.&lt;TYPE.MetadataTypeItemObj&gt;</code>
    * [.postRetrieveTasks(importDef)](#ImportFile.postRetrieveTasks) ⇒ <code>Array.&lt;object&gt;</code>
    * [.create(importFile)](#ImportFile.create) ⇒ <code>Promise</code>
    * [.update(importFile)](#ImportFile.update) ⇒ <code>Promise</code>
    * [.preDeployTasks(metadata)](#ImportFile.preDeployTasks) ⇒ <code>Promise</code>
    * [.parseMetadata(metadata)](#ImportFile.parseMetadata) ⇒ <code>TYPE.MetadataTypeItem</code>

<a name="ImportFile.retrieve"></a>

### ImportFile.retrieve(retrieveDir) ⇒ <code>Promise.&lt;TYPE.MetadataTypeMapObj&gt;</code>
Retrieves Metadata of Import File.
Endpoint /automation/v1/imports/ return all Import Files with all details.
Currently it is not needed to loop over Imports with endpoint /automation/v1/imports/{id}

**Kind**: static method of [<code>ImportFile</code>](#ImportFile)  
**Returns**: <code>Promise.&lt;TYPE.MetadataTypeMapObj&gt;</code> - Promise  

| Param | Type | Description |
| --- | --- | --- |
| retrieveDir | <code>string</code> | Directory where retrieved metadata directory will be saved |

<a name="ImportFile.retrieveForCache"></a>

### ImportFile.retrieveForCache() ⇒ <code>Promise.&lt;TYPE.MetadataTypeMapObj&gt;</code>
Retrieves import definition metadata for caching

**Kind**: static method of [<code>ImportFile</code>](#ImportFile)  
**Returns**: <code>Promise.&lt;TYPE.MetadataTypeMapObj&gt;</code> - Promise  
<a name="ImportFile.retrieveAsTemplate"></a>

### ImportFile.retrieveAsTemplate(templateDir, name, templateVariables) ⇒ <code>Promise.&lt;TYPE.MetadataTypeItemObj&gt;</code>
Retrieve a specific Import Definition by Name

**Kind**: static method of [<code>ImportFile</code>](#ImportFile)  
**Returns**: <code>Promise.&lt;TYPE.MetadataTypeItemObj&gt;</code> - Promise  

| Param | Type | Description |
| --- | --- | --- |
| templateDir | <code>string</code> | Directory where retrieved metadata directory will be saved |
| name | <code>string</code> | name of the metadata file |
| templateVariables | <code>object</code> | variables to be replaced in the metadata |

<a name="ImportFile.postRetrieveTasks"></a>

### ImportFile.postRetrieveTasks(importDef) ⇒ <code>Array.&lt;object&gt;</code>
manages post retrieve steps

**Kind**: static method of [<code>ImportFile</code>](#ImportFile)  
**Returns**: <code>Array.&lt;object&gt;</code> - metadata  

| Param | Type | Description |
| --- | --- | --- |
| importDef | <code>object</code> | a single importDef |

<a name="ImportFile.create"></a>

### ImportFile.create(importFile) ⇒ <code>Promise</code>
Creates a single Import File

**Kind**: static method of [<code>ImportFile</code>](#ImportFile)  
**Returns**: <code>Promise</code> - Promise  

| Param | Type | Description |
| --- | --- | --- |
| importFile | <code>object</code> | a single Import File |

<a name="ImportFile.update"></a>

### ImportFile.update(importFile) ⇒ <code>Promise</code>
Updates a single Import File

**Kind**: static method of [<code>ImportFile</code>](#ImportFile)  
**Returns**: <code>Promise</code> - Promise  

| Param | Type | Description |
| --- | --- | --- |
| importFile | <code>object</code> | a single Import File |

<a name="ImportFile.preDeployTasks"></a>

### ImportFile.preDeployTasks(metadata) ⇒ <code>Promise</code>
prepares a import definition for deployment

**Kind**: static method of [<code>ImportFile</code>](#ImportFile)  
**Returns**: <code>Promise</code> - Promise  

| Param | Type | Description |
| --- | --- | --- |
| metadata | <code>TYPE.MetadataTypeItem</code> | a single importDef |

<a name="ImportFile.parseMetadata"></a>

### ImportFile.parseMetadata(metadata) ⇒ <code>TYPE.MetadataTypeItem</code>
parses retrieved Metadata before saving

**Kind**: static method of [<code>ImportFile</code>](#ImportFile)  
**Returns**: <code>TYPE.MetadataTypeItem</code> - parsed metadata definition  

| Param | Type | Description |
| --- | --- | --- |
| metadata | <code>TYPE.MetadataTypeItem</code> | a single import definition |

<a name="Interaction"></a>

## Interaction ⇐ [<code>MetadataType</code>](#MetadataType)
Script MetadataType

**Kind**: global class  
**Extends**: [<code>MetadataType</code>](#MetadataType)  
<a name="Interaction.retrieve"></a>

### Interaction.retrieve(retrieveDir) ⇒ <code>Promise.&lt;TYPE.MetadataTypeMapObj&gt;</code>
Retrieves Metadata of Interaction
Endpoint /interaction/v1/interactions?extras=all&pageSize=50000 return 50000 Scripts with all details.

**Kind**: static method of [<code>Interaction</code>](#Interaction)  
**Returns**: <code>Promise.&lt;TYPE.MetadataTypeMapObj&gt;</code> - Promise  

| Param | Type | Description |
| --- | --- | --- |
| retrieveDir | <code>string</code> | Directory where retrieved metadata directory will be saved |

<a name="List"></a>

## List ⇐ [<code>MetadataType</code>](#MetadataType)
List MetadataType

**Kind**: global class  
**Extends**: [<code>MetadataType</code>](#MetadataType)  

* [List](#List) ⇐ [<code>MetadataType</code>](#MetadataType)
    * [.retrieve(retrieveDir)](#List.retrieve) ⇒ <code>Promise.&lt;TYPE.MetadataTypeMapObj&gt;</code>
    * [.retrieveForCache()](#List.retrieveForCache) ⇒ <code>Promise.&lt;TYPE.MetadataTypeMapObj&gt;</code>
    * [.deleteByKey(buObject, customerKey)](#List.deleteByKey) ⇒ <code>Promise.&lt;boolean&gt;</code>
    * [.postRetrieveTasks(list)](#List.postRetrieveTasks) ⇒ <code>TYPE.MetadataTypeItem</code>
    * [.parseMetadata(metadata, [parseForCache])](#List.parseMetadata) ⇒ <code>TYPE.MetadataTypeItem</code>

<a name="List.retrieve"></a>

### List.retrieve(retrieveDir) ⇒ <code>Promise.&lt;TYPE.MetadataTypeMapObj&gt;</code>
Retrieves Metadata of Lists

**Kind**: static method of [<code>List</code>](#List)  
**Returns**: <code>Promise.&lt;TYPE.MetadataTypeMapObj&gt;</code> - Promise  

| Param | Type | Description |
| --- | --- | --- |
| retrieveDir | <code>string</code> | Directory where retrieved metadata directory will be saved |

<a name="List.retrieveForCache"></a>

### List.retrieveForCache() ⇒ <code>Promise.&lt;TYPE.MetadataTypeMapObj&gt;</code>
Gets metadata cache with limited fields and does not store value to disk

**Kind**: static method of [<code>List</code>](#List)  
**Returns**: <code>Promise.&lt;TYPE.MetadataTypeMapObj&gt;</code> - Promise of metadata  
<a name="List.deleteByKey"></a>

### List.deleteByKey(buObject, customerKey) ⇒ <code>Promise.&lt;boolean&gt;</code>
Delete a metadata item from the specified business unit

**Kind**: static method of [<code>List</code>](#List)  
**Returns**: <code>Promise.&lt;boolean&gt;</code> - deletion success status  

| Param | Type | Description |
| --- | --- | --- |
| buObject | <code>TYPE.BuObject</code> | references credentials |
| customerKey | <code>string</code> | Identifier of data extension |

<a name="List.postRetrieveTasks"></a>

### List.postRetrieveTasks(list) ⇒ <code>TYPE.MetadataTypeItem</code>
manages post retrieve steps

**Kind**: static method of [<code>List</code>](#List)  
**Returns**: <code>TYPE.MetadataTypeItem</code> - metadata  

| Param | Type | Description |
| --- | --- | --- |
| list | <code>TYPE.MetadataTypeItem</code> | a single list |

<a name="List.parseMetadata"></a>

### List.parseMetadata(metadata, [parseForCache]) ⇒ <code>TYPE.MetadataTypeItem</code>
parses retrieved Metadata before saving

**Kind**: static method of [<code>List</code>](#List)  
**Returns**: <code>TYPE.MetadataTypeItem</code> - Array with one metadata object and one sql string  

| Param | Type | Description |
| --- | --- | --- |
| metadata | <code>TYPE.MetadataTypeItem</code> | a single list definition |
| [parseForCache] | <code>boolean</code> | if set to true, the Category ID is kept |

<a name="MetadataType"></a>

## MetadataType
MetadataType class that gets extended by their specific metadata type class.
Provides default functionality that can be overwritten by child metadata type classes

**Kind**: global class  

* [MetadataType](#MetadataType)
    * [.client](#MetadataType.client) : <code>Util.SDK</code>
    * [.properties](#MetadataType.properties) : <code>TYPE.MultiMetadataTypeMap</code>
    * [.subType](#MetadataType.subType) : <code>string</code>
    * [.buObject](#MetadataType.buObject) : <code>object</code>
    * [.getJsonFromFS(dir, [listBadKeys])](#MetadataType.getJsonFromFS) ⇒ <code>object</code>
    * [.getFieldNamesToRetrieve([additionalFields])](#MetadataType.getFieldNamesToRetrieve) ⇒ <code>Array.&lt;string&gt;</code>
    * [.deploy(metadata, deployDir, retrieveDir, buObject)](#MetadataType.deploy) ⇒ <code>Promise.&lt;object&gt;</code>
    * [.postDeployTasks(metadata, originalMetadata)](#MetadataType.postDeployTasks) ⇒ <code>void</code>
    * [.postRetrieveTasks(metadata, targetDir, [isTemplating])](#MetadataType.postRetrieveTasks) ⇒ <code>TYPE.MetadataTypeItem</code>
    * [.overrideKeyWithName(metadata, [warningMsg])](#MetadataType.overrideKeyWithName) ⇒ <code>void</code>
<<<<<<< HEAD
    * [.retrieve(retrieveDir, [additionalFields], buObject, [subType])](#MetadataType.retrieve) ⇒ <code>Promise.&lt;{metadata:Util.MetadataTypeMap, type:string}&gt;</code>
    * [.retrieveChangelog([buObject], [additionalFields], [subType])](#MetadataType.retrieveChangelog) ⇒ <code>Promise.&lt;{metadata:Util.MetadataTypeMap, type:string}&gt;</code>
    * [.retrieveForCache(buObject, [subType])](#MetadataType.retrieveForCache) ⇒ <code>Promise.&lt;{metadata:Util.MetadataTypeMap, type:string}&gt;</code>
    * [.retrieveAsTemplate(templateDir, name, templateVariables, [subType])](#MetadataType.retrieveAsTemplate) ⇒ <code>Promise.&lt;{metadata:Util.MetadataTypeItem, type:string}&gt;</code>
    * [.buildTemplate(retrieveDir, templateDir, name, templateVariables)](#MetadataType.buildTemplate) ⇒ <code>Promise.&lt;{metadata:Util.MetadataTypeItem, type:string}&gt;</code>
    * [.preDeployTasks(metadata, deployDir)](#MetadataType.preDeployTasks) ⇒ <code>Promise.&lt;Util.MetadataTypeItem&gt;</code>
=======
    * [.retrieve(retrieveDir, [additionalFields], buObject, [subType])](#MetadataType.retrieve) ⇒ <code>Promise.&lt;TYPE.MetadataTypeMapObj&gt;</code>
    * [.retrieveChangelog([buObject], [additionalFields], [subType])](#MetadataType.retrieveChangelog) ⇒ <code>Promise.&lt;TYPE.MetadataTypeMapObj&gt;</code>
    * [.retrieveForCache(buObject, [subType])](#MetadataType.retrieveForCache) ⇒ <code>Promise.&lt;TYPE.MetadataTypeMapObj&gt;</code>
    * [.retrieveAsTemplate(templateDir, name, templateVariables, [subType])](#MetadataType.retrieveAsTemplate) ⇒ <code>Promise.&lt;TYPE.MetadataTypeItemObj&gt;</code>
    * [.preDeployTasks(metadata, deployDir)](#MetadataType.preDeployTasks) ⇒ <code>Promise.&lt;TYPE.MetadataTypeItem&gt;</code>
>>>>>>> 266a2003
    * [.create(metadata, deployDir)](#MetadataType.create) ⇒ <code>void</code>
    * [.update(metadata, [metadataBefore])](#MetadataType.update) ⇒ <code>void</code>
    * [.upsert(metadata, deployDir, [buObject])](#MetadataType.upsert) ⇒ <code>Promise.&lt;TYPE.MetadataTypeMap&gt;</code>
    * [.createREST(metadataEntry, uri)](#MetadataType.createREST) ⇒ <code>Promise</code>
    * [.createSOAP(metadataEntry, [overrideType], [handleOutside])](#MetadataType.createSOAP) ⇒ <code>Promise</code>
    * [.updateREST(metadataEntry, uri)](#MetadataType.updateREST) ⇒ <code>Promise</code>
    * [.updateSOAP(metadataEntry, [overrideType], [handleOutside])](#MetadataType.updateSOAP) ⇒ <code>Promise</code>
    * [.retrieveSOAP(retrieveDir, buObject, [requestParams], [additionalFields])](#MetadataType.retrieveSOAP) ⇒ <code>Promise.&lt;TYPE.MetadataTypeMapObj&gt;</code>
    * [.retrieveREST(retrieveDir, uri, [overrideType], [templateVariables])](#MetadataType.retrieveREST) ⇒ <code>Promise.&lt;{metadata: (TYPE.MetadataTypeMap\|TYPE.MetadataTypeItem), type:string}&gt;</code>
    * [.parseResponseBody(body)](#MetadataType.parseResponseBody) ⇒ <code>Promise.&lt;TYPE.MetadataTypeMap&gt;</code>
    * [.deleteFieldByDefinition(metadataEntry, fieldPath, definitionProperty, origin)](#MetadataType.deleteFieldByDefinition) ⇒ <code>void</code>
    * [.removeNotCreateableFields(metadataEntry)](#MetadataType.removeNotCreateableFields) ⇒ <code>void</code>
    * [.removeNotUpdateableFields(metadataEntry)](#MetadataType.removeNotUpdateableFields) ⇒ <code>void</code>
    * [.keepTemplateFields(metadataEntry)](#MetadataType.keepTemplateFields) ⇒ <code>void</code>
    * [.keepRetrieveFields(metadataEntry)](#MetadataType.keepRetrieveFields) ⇒ <code>void</code>
    * [.isFiltered(metadataEntry, [include])](#MetadataType.isFiltered) ⇒ <code>boolean</code>
    * [.isFilteredFolder(metadataEntry, [include])](#MetadataType.isFilteredFolder) ⇒ <code>boolean</code>
    * [.saveResults(results, retrieveDir, [overrideType], [templateVariables])](#MetadataType.saveResults) ⇒ <code>Promise.&lt;TYPE.MetadataTypeMap&gt;</code>
    * [.buildDefinitionForExtracts(templateDir, targetDir, metadata, variables, templateName)](#MetadataType.buildDefinitionForExtracts) ⇒ <code>Promise.&lt;void&gt;</code>
    * [.buildTemplateForExtracts(templateDir, targetDir, metadata, templateVariables, templateName)](#MetadataType.buildTemplateForExtracts) ⇒ <code>Promise.&lt;void&gt;</code>
    * [.findSubType(templateDir, templateName)](#MetadataType.findSubType) ⇒ <code>string</code>
    * [.readSecondaryFolder(templateDir, typeDirArr, templateName, fileName, ex)](#MetadataType.readSecondaryFolder) ⇒ <code>object</code>
    * [.buildDefinition(templateDir, targetDir, templateName, variables)](#MetadataType.buildDefinition) ⇒ <code>Promise.&lt;TYPE.MetadataTypeMapObj&gt;</code>
    * [.checkForErrors(ex)](#MetadataType.checkForErrors) ⇒ <code>string</code>
    * [.document([buObject], [metadata], [isDeploy])](#MetadataType.document) ⇒ <code>void</code>
    * [.deleteByKey(buObject, customerKey)](#MetadataType.deleteByKey) ⇒ <code>boolean</code>
    * [.postDeleteTasks(buObject, customerKey)](#MetadataType.postDeleteTasks) ⇒ <code>void</code>
    * [.deleteByKeySOAP(buObject, customerKey, [handleOutside])](#MetadataType.deleteByKeySOAP) ⇒ <code>boolean</code>
    * [.readBUMetadataForType(readDir, [listBadKeys], [buMetadata])](#MetadataType.readBUMetadataForType) ⇒ <code>object</code>

<a name="MetadataType.client"></a>

### MetadataType.client : <code>Util.SDK</code>
**Kind**: static property of [<code>MetadataType</code>](#MetadataType)  
<a name="MetadataType.properties"></a>

### MetadataType.properties : <code>TYPE.MultiMetadataTypeMap</code>
**Kind**: static property of [<code>MetadataType</code>](#MetadataType)  
<a name="MetadataType.subType"></a>

### MetadataType.subType : <code>string</code>
**Kind**: static property of [<code>MetadataType</code>](#MetadataType)  
<a name="MetadataType.buObject"></a>

### MetadataType.buObject : <code>object</code>
**Kind**: static property of [<code>MetadataType</code>](#MetadataType)  
<a name="MetadataType.getJsonFromFS"></a>

### MetadataType.getJsonFromFS(dir, [listBadKeys]) ⇒ <code>object</code>
Returns file contents mapped to their filename without '.json' ending

**Kind**: static method of [<code>MetadataType</code>](#MetadataType)  
**Returns**: <code>object</code> - fileName => fileContent map  

| Param | Type | Default | Description |
| --- | --- | --- | --- |
| dir | <code>string</code> |  | directory that contains '.json' files to be read |
| [listBadKeys] | <code>boolean</code> | <code>false</code> | do not print errors, used for badKeys() |

<a name="MetadataType.getFieldNamesToRetrieve"></a>

### MetadataType.getFieldNamesToRetrieve([additionalFields]) ⇒ <code>Array.&lt;string&gt;</code>
Returns fieldnames of Metadata Type. 'this.definition.fields' variable only set in child classes.

**Kind**: static method of [<code>MetadataType</code>](#MetadataType)  
**Returns**: <code>Array.&lt;string&gt;</code> - Fieldnames  

| Param | Type | Description |
| --- | --- | --- |
| [additionalFields] | <code>Array.&lt;string&gt;</code> | Returns specified fields even if their retrieve definition is not set to true |

<a name="MetadataType.deploy"></a>

### MetadataType.deploy(metadata, deployDir, retrieveDir, buObject) ⇒ <code>Promise.&lt;object&gt;</code>
Deploys metadata

**Kind**: static method of [<code>MetadataType</code>](#MetadataType)  
**Returns**: <code>Promise.&lt;object&gt;</code> - Promise of keyField => metadata map  

| Param | Type | Description |
| --- | --- | --- |
| metadata | <code>TYPE.MetadataTypeMap</code> | metadata mapped by their keyField |
| deployDir | <code>string</code> | directory where deploy metadata are saved |
| retrieveDir | <code>string</code> | directory where metadata after deploy should be saved |
| buObject | <code>TYPE.BuObject</code> | properties for auth |

<a name="MetadataType.postDeployTasks"></a>

### MetadataType.postDeployTasks(metadata, originalMetadata) ⇒ <code>void</code>
Gets executed after deployment of metadata type

**Kind**: static method of [<code>MetadataType</code>](#MetadataType)  

| Param | Type | Description |
| --- | --- | --- |
| metadata | <code>TYPE.MetadataTypeMap</code> | metadata mapped by their keyField |
| originalMetadata | <code>TYPE.MetadataTypeMap</code> | metadata to be updated (contains additioanl fields) |

<a name="MetadataType.postRetrieveTasks"></a>

### MetadataType.postRetrieveTasks(metadata, targetDir, [isTemplating]) ⇒ <code>TYPE.MetadataTypeItem</code>
Gets executed after retreive of metadata type

**Kind**: static method of [<code>MetadataType</code>](#MetadataType)  
**Returns**: <code>TYPE.MetadataTypeItem</code> - cloned metadata  

| Param | Type | Description |
| --- | --- | --- |
| metadata | <code>TYPE.MetadataTypeItem</code> | a single item |
| targetDir | <code>string</code> | folder where retrieves should be saved |
| [isTemplating] | <code>boolean</code> | signals that we are retrieving templates |

<a name="MetadataType.overrideKeyWithName"></a>

### MetadataType.overrideKeyWithName(metadata, [warningMsg]) ⇒ <code>void</code>
used to synchronize name and external key during retrieveAsTemplate

**Kind**: static method of [<code>MetadataType</code>](#MetadataType)  

| Param | Type | Description |
| --- | --- | --- |
| metadata | <code>TYPE.MetadataTypeItem</code> | a single item |
| [warningMsg] | <code>string</code> | optional msg to show the user |

<a name="MetadataType.retrieve"></a>

### MetadataType.retrieve(retrieveDir, [additionalFields], buObject, [subType]) ⇒ <code>Promise.&lt;TYPE.MetadataTypeMapObj&gt;</code>
Gets metadata from Marketing Cloud

**Kind**: static method of [<code>MetadataType</code>](#MetadataType)  
**Returns**: <code>Promise.&lt;TYPE.MetadataTypeMapObj&gt;</code> - metadata  

| Param | Type | Description |
| --- | --- | --- |
| retrieveDir | <code>string</code> | Directory where retrieved metadata directory will be saved |
| [additionalFields] | <code>Array.&lt;string&gt;</code> | Returns specified fields even if their retrieve definition is not set to true |
| buObject | <code>TYPE.BuObject</code> | properties for auth |
| [subType] | <code>string</code> | optionally limit to a single subtype |

<a name="MetadataType.retrieveChangelog"></a>

### MetadataType.retrieveChangelog([buObject], [additionalFields], [subType]) ⇒ <code>Promise.&lt;TYPE.MetadataTypeMapObj&gt;</code>
Gets metadata from Marketing Cloud

**Kind**: static method of [<code>MetadataType</code>](#MetadataType)  
**Returns**: <code>Promise.&lt;TYPE.MetadataTypeMapObj&gt;</code> - metadata  

| Param | Type | Description |
| --- | --- | --- |
| [buObject] | <code>TYPE.BuObject</code> | properties for auth |
| [additionalFields] | <code>Array.&lt;string&gt;</code> | Returns specified fields even if their retrieve definition is not set to true |
| [subType] | <code>string</code> | optionally limit to a single subtype |

<a name="MetadataType.retrieveForCache"></a>

### MetadataType.retrieveForCache(buObject, [subType]) ⇒ <code>Promise.&lt;TYPE.MetadataTypeMapObj&gt;</code>
Gets metadata cache with limited fields and does not store value to disk

**Kind**: static method of [<code>MetadataType</code>](#MetadataType)  
**Returns**: <code>Promise.&lt;TYPE.MetadataTypeMapObj&gt;</code> - metadata  

| Param | Type | Description |
| --- | --- | --- |
| buObject | <code>TYPE.BuObject</code> | properties for auth |
| [subType] | <code>string</code> | optionally limit to a single subtype |

<a name="MetadataType.retrieveAsTemplate"></a>

### MetadataType.retrieveAsTemplate(templateDir, name, templateVariables, [subType]) ⇒ <code>Promise.&lt;TYPE.MetadataTypeItemObj&gt;</code>
Gets metadata cache with limited fields and does not store value to disk

**Kind**: static method of [<code>MetadataType</code>](#MetadataType)  
**Returns**: <code>Promise.&lt;TYPE.MetadataTypeItemObj&gt;</code> - metadata  

| Param | Type | Description |
| --- | --- | --- |
| templateDir | <code>string</code> | Directory where retrieved metadata directory will be saved |
| name | <code>string</code> | name of the metadata file |
| templateVariables | <code>TYPE.TemplateMap</code> | variables to be replaced in the metadata |
| [subType] | <code>string</code> | optionally limit to a single subtype |

<a name="MetadataType.buildTemplate"></a>

### MetadataType.buildTemplate(retrieveDir, templateDir, name, templateVariables) ⇒ <code>Promise.&lt;{metadata:Util.MetadataTypeItem, type:string}&gt;</code>
Gets metadata cache with limited fields and does not store value to disk

**Kind**: static method of [<code>MetadataType</code>](#MetadataType)  
**Returns**: <code>Promise.&lt;{metadata:Util.MetadataTypeItem, type:string}&gt;</code> - metadata  

| Param | Type | Description |
| --- | --- | --- |
| retrieveDir | <code>string</code> | Directory where retrieved metadata directory will be saved |
| templateDir | <code>string</code> | (List of) Directory where built definitions will be saved |
| name | <code>string</code> | name of the metadata file |
| templateVariables | <code>Util.TemplateMap</code> | variables to be replaced in the metadata |

<a name="MetadataType.preDeployTasks"></a>

### MetadataType.preDeployTasks(metadata, deployDir) ⇒ <code>Promise.&lt;TYPE.MetadataTypeItem&gt;</code>
Gets executed before deploying metadata

**Kind**: static method of [<code>MetadataType</code>](#MetadataType)  
**Returns**: <code>Promise.&lt;TYPE.MetadataTypeItem&gt;</code> - Promise of a single metadata item  

| Param | Type | Description |
| --- | --- | --- |
| metadata | <code>TYPE.MetadataTypeItem</code> | a single metadata item |
| deployDir | <code>string</code> | folder where files for deployment are stored |

<a name="MetadataType.create"></a>

### MetadataType.create(metadata, deployDir) ⇒ <code>void</code>
Abstract create method that needs to be implemented in child metadata type

**Kind**: static method of [<code>MetadataType</code>](#MetadataType)  

| Param | Type | Description |
| --- | --- | --- |
| metadata | <code>TYPE.MetadataTypeItem</code> | single metadata entry |
| deployDir | <code>string</code> | directory where deploy metadata are saved |

<a name="MetadataType.update"></a>

### MetadataType.update(metadata, [metadataBefore]) ⇒ <code>void</code>
Abstract update method that needs to be implemented in child metadata type

**Kind**: static method of [<code>MetadataType</code>](#MetadataType)  

| Param | Type | Description |
| --- | --- | --- |
| metadata | <code>TYPE.MetadataTypeItem</code> | single metadata entry |
| [metadataBefore] | <code>TYPE.MetadataTypeItem</code> | metadata mapped by their keyField |

<a name="MetadataType.upsert"></a>

### MetadataType.upsert(metadata, deployDir, [buObject]) ⇒ <code>Promise.&lt;TYPE.MetadataTypeMap&gt;</code>
MetadataType upsert, after retrieving from target and comparing to check if create or update operation is needed.

**Kind**: static method of [<code>MetadataType</code>](#MetadataType)  
**Returns**: <code>Promise.&lt;TYPE.MetadataTypeMap&gt;</code> - keyField => metadata map  

| Param | Type | Description |
| --- | --- | --- |
| metadata | <code>TYPE.MetadataTypeMap</code> | metadata mapped by their keyField |
| deployDir | <code>string</code> | directory where deploy metadata are saved |
| [buObject] | <code>TYPE.BuObject</code> | properties for auth |

<a name="MetadataType.createREST"></a>

### MetadataType.createREST(metadataEntry, uri) ⇒ <code>Promise</code>
Creates a single metadata entry via REST

**Kind**: static method of [<code>MetadataType</code>](#MetadataType)  
**Returns**: <code>Promise</code> - Promise  

| Param | Type | Description |
| --- | --- | --- |
| metadataEntry | <code>TYPE.MetadataTypeItem</code> | a single metadata Entry |
| uri | <code>string</code> | rest endpoint for POST |

<a name="MetadataType.createSOAP"></a>

### MetadataType.createSOAP(metadataEntry, [overrideType], [handleOutside]) ⇒ <code>Promise</code>
Creates a single metadata entry via fuel-soap (generic lib not wrapper)

**Kind**: static method of [<code>MetadataType</code>](#MetadataType)  
**Returns**: <code>Promise</code> - Promise  

| Param | Type | Description |
| --- | --- | --- |
| metadataEntry | <code>TYPE.MetadataTypeItem</code> | single metadata entry |
| [overrideType] | <code>string</code> | can be used if the API type differs from the otherwise used type identifier |
| [handleOutside] | <code>boolean</code> | if the API reponse is irregular this allows you to handle it outside of this generic method |

<a name="MetadataType.updateREST"></a>

### MetadataType.updateREST(metadataEntry, uri) ⇒ <code>Promise</code>
Updates a single metadata entry via REST

**Kind**: static method of [<code>MetadataType</code>](#MetadataType)  
**Returns**: <code>Promise</code> - Promise  

| Param | Type | Description |
| --- | --- | --- |
| metadataEntry | <code>TYPE.MetadataTypeItem</code> | a single metadata Entry |
| uri | <code>string</code> | rest endpoint for PATCH |

<a name="MetadataType.updateSOAP"></a>

### MetadataType.updateSOAP(metadataEntry, [overrideType], [handleOutside]) ⇒ <code>Promise</code>
Updates a single metadata entry via fuel-soap (generic lib not wrapper)

**Kind**: static method of [<code>MetadataType</code>](#MetadataType)  
**Returns**: <code>Promise</code> - Promise  

| Param | Type | Description |
| --- | --- | --- |
| metadataEntry | <code>TYPE.MetadataTypeItem</code> | single metadata entry |
| [overrideType] | <code>string</code> | can be used if the API type differs from the otherwise used type identifier |
| [handleOutside] | <code>boolean</code> | if the API reponse is irregular this allows you to handle it outside of this generic method |

<a name="MetadataType.retrieveSOAP"></a>

### MetadataType.retrieveSOAP(retrieveDir, buObject, [requestParams], [additionalFields]) ⇒ <code>Promise.&lt;TYPE.MetadataTypeMapObj&gt;</code>
Retrieves SOAP via generic fuel-soap wrapper based metadata of metadata type into local filesystem. executes callback with retrieved metadata

**Kind**: static method of [<code>MetadataType</code>](#MetadataType)  
**Returns**: <code>Promise.&lt;TYPE.MetadataTypeMapObj&gt;</code> - Promise of item map  

| Param | Type | Description |
| --- | --- | --- |
| retrieveDir | <code>string</code> | Directory where retrieved metadata directory will be saved |
| buObject | <code>TYPE.BuObject</code> | properties for auth |
| [requestParams] | <code>object</code> | required for the specific request (filter for example) |
| [additionalFields] | <code>Array.&lt;string&gt;</code> | Returns specified fields even if their retrieve definition is not set to true |

<a name="MetadataType.retrieveREST"></a>

### MetadataType.retrieveREST(retrieveDir, uri, [overrideType], [templateVariables]) ⇒ <code>Promise.&lt;{metadata: (TYPE.MetadataTypeMap\|TYPE.MetadataTypeItem), type:string}&gt;</code>
Retrieves Metadata for Rest Types

**Kind**: static method of [<code>MetadataType</code>](#MetadataType)  
**Returns**: <code>Promise.&lt;{metadata: (TYPE.MetadataTypeMap\|TYPE.MetadataTypeItem), type:string}&gt;</code> - Promise of item map (single item for templated result)  

| Param | Type | Description |
| --- | --- | --- |
| retrieveDir | <code>string</code> | Directory where retrieved metadata directory will be saved |
| uri | <code>string</code> | rest endpoint for GET |
| [overrideType] | <code>string</code> | force a metadata type (mainly used for Folders) |
| [templateVariables] | <code>TYPE.TemplateMap</code> | variables to be replaced in the metadata |

<a name="MetadataType.parseResponseBody"></a>

### MetadataType.parseResponseBody(body) ⇒ <code>Promise.&lt;TYPE.MetadataTypeMap&gt;</code>
Builds map of metadata entries mapped to their keyfields

**Kind**: static method of [<code>MetadataType</code>](#MetadataType)  
**Returns**: <code>Promise.&lt;TYPE.MetadataTypeMap&gt;</code> - keyField => metadata map  

| Param | Type | Description |
| --- | --- | --- |
| body | <code>object</code> | json of response body |

<a name="MetadataType.deleteFieldByDefinition"></a>

### MetadataType.deleteFieldByDefinition(metadataEntry, fieldPath, definitionProperty, origin) ⇒ <code>void</code>
Deletes a field in a metadata entry if the selected definition property equals false.

**Kind**: static method of [<code>MetadataType</code>](#MetadataType)  

| Param | Type | Description |
| --- | --- | --- |
| metadataEntry | <code>TYPE.MetadataTypeItem</code> | One entry of a metadataType |
| fieldPath | <code>string</code> | field path to be checked if it conforms to the definition (dot seperated if nested): 'fuu.bar' |
| definitionProperty | <code>&#x27;isCreateable&#x27;</code> \| <code>&#x27;isUpdateable&#x27;</code> \| <code>&#x27;retrieving&#x27;</code> \| <code>&#x27;templating&#x27;</code> | delete field if definitionProperty equals false for specified field. Options: [isCreateable | isUpdateable] |
| origin | <code>string</code> | string of parent object, required when using arrays as these are parsed slightly differently. |

**Example**  
```js
Removes field (or nested fields childs) that are not updateable
deleteFieldByDefinition(metadataEntry, 'CustomerKey', 'isUpdateable');
```
<a name="MetadataType.removeNotCreateableFields"></a>

### MetadataType.removeNotCreateableFields(metadataEntry) ⇒ <code>void</code>
Remove fields from metadata entry that are not createable

**Kind**: static method of [<code>MetadataType</code>](#MetadataType)  

| Param | Type | Description |
| --- | --- | --- |
| metadataEntry | <code>TYPE.MetadataTypeItem</code> | metadata entry |

<a name="MetadataType.removeNotUpdateableFields"></a>

### MetadataType.removeNotUpdateableFields(metadataEntry) ⇒ <code>void</code>
Remove fields from metadata entry that are not updateable

**Kind**: static method of [<code>MetadataType</code>](#MetadataType)  

| Param | Type | Description |
| --- | --- | --- |
| metadataEntry | <code>TYPE.MetadataTypeItem</code> | metadata entry |

<a name="MetadataType.keepTemplateFields"></a>

### MetadataType.keepTemplateFields(metadataEntry) ⇒ <code>void</code>
Remove fields from metadata entry that are not needed in the template

**Kind**: static method of [<code>MetadataType</code>](#MetadataType)  

| Param | Type | Description |
| --- | --- | --- |
| metadataEntry | <code>TYPE.MetadataTypeItem</code> | metadata entry |

<a name="MetadataType.keepRetrieveFields"></a>

### MetadataType.keepRetrieveFields(metadataEntry) ⇒ <code>void</code>
Remove fields from metadata entry that are not needed in the stored metadata

**Kind**: static method of [<code>MetadataType</code>](#MetadataType)  

| Param | Type | Description |
| --- | --- | --- |
| metadataEntry | <code>TYPE.MetadataTypeItem</code> | metadata entry |

<a name="MetadataType.isFiltered"></a>

### MetadataType.isFiltered(metadataEntry, [include]) ⇒ <code>boolean</code>
checks if the current metadata entry should be saved on retrieve or not

**Kind**: static method of [<code>MetadataType</code>](#MetadataType)  
**Returns**: <code>boolean</code> - true: skip saving == filtered; false: continue with saving  

| Param | Type | Default | Description |
| --- | --- | --- | --- |
| metadataEntry | <code>TYPE.MetadataTypeItem</code> |  | metadata entry |
| [include] | <code>boolean</code> | <code>false</code> | true: use definition.include / options.include; false=exclude: use definition.filter / options.exclude |

<a name="MetadataType.isFilteredFolder"></a>

### MetadataType.isFilteredFolder(metadataEntry, [include]) ⇒ <code>boolean</code>
optionally filter by what folder something is in

**Kind**: static method of [<code>MetadataType</code>](#MetadataType)  
**Returns**: <code>boolean</code> - true: filtered == do NOT save; false: not filtered == do save  

| Param | Type | Default | Description |
| --- | --- | --- | --- |
| metadataEntry | <code>object</code> |  | metadata entry |
| [include] | <code>boolean</code> | <code>false</code> | true: use definition.include / options.include; false=exclude: use definition.filter / options.exclude |

<a name="MetadataType.saveResults"></a>

### MetadataType.saveResults(results, retrieveDir, [overrideType], [templateVariables]) ⇒ <code>Promise.&lt;TYPE.MetadataTypeMap&gt;</code>
Helper for writing Metadata to disk, used for Retrieve and deploy

**Kind**: static method of [<code>MetadataType</code>](#MetadataType)  
**Returns**: <code>Promise.&lt;TYPE.MetadataTypeMap&gt;</code> - Promise of saved metadata  

| Param | Type | Description |
| --- | --- | --- |
| results | <code>TYPE.MetadataTypeMap</code> | metadata results from deploy |
| retrieveDir | <code>string</code> | directory where metadata should be stored after deploy/retrieve |
| [overrideType] | <code>string</code> | for use when there is a subtype (such as folder-queries) |
| [templateVariables] | <code>TYPE.TemplateMap</code> | variables to be replaced in the metadata |

<a name="MetadataType.buildDefinitionForExtracts"></a>

### MetadataType.buildDefinitionForExtracts(templateDir, targetDir, metadata, variables, templateName) ⇒ <code>Promise.&lt;void&gt;</code>
helper for buildDefinition
handles extracted code if any are found for complex types (e.g script, asset, query)

**Kind**: static method of [<code>MetadataType</code>](#MetadataType)  
**Returns**: <code>Promise.&lt;void&gt;</code> - Promise  

| Param | Type | Description |
| --- | --- | --- |
| templateDir | <code>string</code> | Directory where metadata templates are stored |
| targetDir | <code>string</code> | Directory where built definitions will be saved |
| metadata | <code>TYPE.MetadataTypeItem</code> | main JSON file that was read from file system |
| variables | <code>TYPE.TemplateMap</code> | variables to be replaced in the metadata |
| templateName | <code>string</code> | name of the template to be built |

<a name="MetadataType.buildTemplateForExtracts"></a>

### MetadataType.buildTemplateForExtracts(templateDir, targetDir, metadata, templateVariables, templateName) ⇒ <code>Promise.&lt;void&gt;</code>
helper for buildTemplate
handles extracted code if any are found for complex types

**Kind**: static method of [<code>MetadataType</code>](#MetadataType)  
**Returns**: <code>Promise.&lt;void&gt;</code> - void  

| Param | Type | Description |
| --- | --- | --- |
| templateDir | <code>string</code> | Directory where metadata templates are stored |
| targetDir | <code>string</code> \| <code>Array.&lt;string&gt;</code> | (List of) Directory where built definitions will be saved |
| metadata | <code>Util.MetadataTypeItem</code> | main JSON file that was read from file system |
| templateVariables | <code>Util.TemplateMap</code> | variables to be replaced in the metadata |
| templateName | <code>string</code> | name of the template to be built |

<a name="MetadataType.findSubType"></a>

### MetadataType.findSubType(templateDir, templateName) ⇒ <code>string</code>
check template directory for complex types that open subfolders for their subtypes

**Kind**: static method of [<code>MetadataType</code>](#MetadataType)  
**Returns**: <code>string</code> - subtype name  

| Param | Type | Description |
| --- | --- | --- |
| templateDir | <code>string</code> | Directory where metadata templates are stored |
| templateName | <code>string</code> | name of the metadata file |

<a name="MetadataType.readSecondaryFolder"></a>

### MetadataType.readSecondaryFolder(templateDir, typeDirArr, templateName, fileName, ex) ⇒ <code>object</code>
optional method used for some types to try a different folder structure

**Kind**: static method of [<code>MetadataType</code>](#MetadataType)  
**Returns**: <code>object</code> - metadata  

| Param | Type | Description |
| --- | --- | --- |
| templateDir | <code>string</code> | Directory where metadata templates are stored |
| typeDirArr | <code>Array.&lt;string&gt;</code> | current subdir for this type |
| templateName | <code>string</code> | name of the metadata template |
| fileName | <code>string</code> | name of the metadata template file w/o extension |
| ex | <code>Error</code> | error from first attempt |

<a name="MetadataType.buildDefinition"></a>

### MetadataType.buildDefinition(templateDir, targetDir, templateName, variables) ⇒ <code>Promise.&lt;TYPE.MetadataTypeMapObj&gt;</code>
Builds definition based on template
NOTE: Most metadata files should use this generic method, unless custom
parsing is required (for example scripts & queries)

**Kind**: static method of [<code>MetadataType</code>](#MetadataType)  
**Returns**: <code>Promise.&lt;TYPE.MetadataTypeMapObj&gt;</code> - Promise of item map  

| Param | Type | Description |
| --- | --- | --- |
| templateDir | <code>string</code> | Directory where metadata templates are stored |
| targetDir | <code>string</code> \| <code>Array.&lt;string&gt;</code> | (List of) Directory where built definitions will be saved |
| templateName | <code>string</code> | name of the metadata file |
| variables | <code>TYPE.TemplateMap</code> | variables to be replaced in the metadata |

<a name="MetadataType.checkForErrors"></a>

### MetadataType.checkForErrors(ex) ⇒ <code>string</code>
Standardizes a check for multiple messages

**Kind**: static method of [<code>MetadataType</code>](#MetadataType)  
**Returns**: <code>string</code> - formatted Error Message  

| Param | Type | Description |
| --- | --- | --- |
| ex | <code>object</code> | response payload from REST API |

<a name="MetadataType.document"></a>

### MetadataType.document([buObject], [metadata], [isDeploy]) ⇒ <code>void</code>
Gets metadata cache with limited fields and does not store value to disk

**Kind**: static method of [<code>MetadataType</code>](#MetadataType)  

| Param | Type | Description |
| --- | --- | --- |
| [buObject] | <code>TYPE.BuObject</code> | properties for auth |
| [metadata] | <code>TYPE.MetadataTypeMap</code> | a list of type definitions |
| [isDeploy] | <code>boolean</code> | used to skip non-supported message during deploy |

<a name="MetadataType.deleteByKey"></a>

### MetadataType.deleteByKey(buObject, customerKey) ⇒ <code>boolean</code>
Delete a metadata item from the specified business unit

**Kind**: static method of [<code>MetadataType</code>](#MetadataType)  
**Returns**: <code>boolean</code> - deletion success status  

| Param | Type | Description |
| --- | --- | --- |
| buObject | <code>TYPE.BuObject</code> | references credentials |
| customerKey | <code>string</code> | Identifier of data extension |

<a name="MetadataType.postDeleteTasks"></a>

### MetadataType.postDeleteTasks(buObject, customerKey) ⇒ <code>void</code>
clean up after deleting a metadata item

**Kind**: static method of [<code>MetadataType</code>](#MetadataType)  
**Returns**: <code>void</code> - -  

| Param | Type | Description |
| --- | --- | --- |
| buObject | <code>TYPE.BuObject</code> | references credentials |
| customerKey | <code>string</code> | Identifier of metadata item |

<a name="MetadataType.deleteByKeySOAP"></a>

### MetadataType.deleteByKeySOAP(buObject, customerKey, [handleOutside]) ⇒ <code>boolean</code>
Delete a data extension from the specified business unit

**Kind**: static method of [<code>MetadataType</code>](#MetadataType)  
**Returns**: <code>boolean</code> - deletion success flag  

| Param | Type | Description |
| --- | --- | --- |
| buObject | <code>TYPE.BuObject</code> | references credentials |
| customerKey | <code>string</code> | Identifier of metadata |
| [handleOutside] | <code>boolean</code> | if the API reponse is irregular this allows you to handle it outside of this generic method |

<a name="MetadataType.readBUMetadataForType"></a>

### MetadataType.readBUMetadataForType(readDir, [listBadKeys], [buMetadata]) ⇒ <code>object</code>
Returns metadata of a business unit that is saved locally

**Kind**: static method of [<code>MetadataType</code>](#MetadataType)  
**Returns**: <code>object</code> - Metadata of BU in local directory  

| Param | Type | Default | Description |
| --- | --- | --- | --- |
| readDir | <code>string</code> |  | root directory of metadata. |
| [listBadKeys] | <code>boolean</code> | <code>false</code> | do not print errors, used for badKeys() |
| [buMetadata] | <code>object</code> |  | Metadata of BU in local directory |

<a name="MobileCode"></a>

## MobileCode ⇐ [<code>MetadataType</code>](#MetadataType)
MobileCode MetadataType

**Kind**: global class  
**Extends**: [<code>MetadataType</code>](#MetadataType)  

* [MobileCode](#MobileCode) ⇐ [<code>MetadataType</code>](#MetadataType)
    * [.retrieve(retrieveDir)](#MobileCode.retrieve) ⇒ <code>Promise.&lt;TYPE.MetadataTypeMapObj&gt;</code>
    * [.retrieveForCache()](#MobileCode.retrieveForCache) ⇒ <code>Promise.&lt;TYPE.MetadataTypeMapObj&gt;</code>

<a name="MobileCode.retrieve"></a>

### MobileCode.retrieve(retrieveDir) ⇒ <code>Promise.&lt;TYPE.MetadataTypeMapObj&gt;</code>
Retrieves Metadata of Mobile Keywords
Endpoint /legacy/v1/beta/mobile/code/ return all Mobile Codes with all details.

**Kind**: static method of [<code>MobileCode</code>](#MobileCode)  
**Returns**: <code>Promise.&lt;TYPE.MetadataTypeMapObj&gt;</code> - Promise of metadata  

| Param | Type | Description |
| --- | --- | --- |
| retrieveDir | <code>string</code> | Directory where retrieved metadata directory will be saved |

<a name="MobileCode.retrieveForCache"></a>

### MobileCode.retrieveForCache() ⇒ <code>Promise.&lt;TYPE.MetadataTypeMapObj&gt;</code>
Retrieves event definition metadata for caching

**Kind**: static method of [<code>MobileCode</code>](#MobileCode)  
**Returns**: <code>Promise.&lt;TYPE.MetadataTypeMapObj&gt;</code> - Promise of metadata  
<a name="MobileKeyword"></a>

## MobileKeyword ⇐ [<code>MetadataType</code>](#MetadataType)
MobileKeyword MetadataType

**Kind**: global class  
**Extends**: [<code>MetadataType</code>](#MetadataType)  

* [MobileKeyword](#MobileKeyword) ⇐ [<code>MetadataType</code>](#MetadataType)
    * [.retrieve(retrieveDir)](#MobileKeyword.retrieve) ⇒ <code>Promise.&lt;TYPE.MetadataTypeMapObj&gt;</code>
    * [.retrieveForCache()](#MobileKeyword.retrieveForCache) ⇒ <code>Promise.&lt;TYPE.MetadataTypeMapObj&gt;</code>
    * [.retrieveAsTemplate(templateDir, name, templateVariables)](#MobileKeyword.retrieveAsTemplate) ⇒ <code>Promise.&lt;TYPE.MetadataTypeItemObj&gt;</code>
    * [.create(MobileKeyword)](#MobileKeyword.create) ⇒ <code>Promise</code>
    * [.preDeployTasks(metadata)](#MobileKeyword.preDeployTasks) ⇒ <code>TYPE.MetadataTypeItem</code>

<a name="MobileKeyword.retrieve"></a>

### MobileKeyword.retrieve(retrieveDir) ⇒ <code>Promise.&lt;TYPE.MetadataTypeMapObj&gt;</code>
Retrieves Metadata of Mobile Keywords
Endpoint /legacy/v1/beta/mobile/keyword/ return all Mobile Keywords with all details.

**Kind**: static method of [<code>MobileKeyword</code>](#MobileKeyword)  
**Returns**: <code>Promise.&lt;TYPE.MetadataTypeMapObj&gt;</code> - Promise of metadata  

| Param | Type | Description |
| --- | --- | --- |
| retrieveDir | <code>string</code> | Directory where retrieved metadata directory will be saved |

<a name="MobileKeyword.retrieveForCache"></a>

### MobileKeyword.retrieveForCache() ⇒ <code>Promise.&lt;TYPE.MetadataTypeMapObj&gt;</code>
Retrieves event definition metadata for caching

**Kind**: static method of [<code>MobileKeyword</code>](#MobileKeyword)  
**Returns**: <code>Promise.&lt;TYPE.MetadataTypeMapObj&gt;</code> - Promise of metadata  
<a name="MobileKeyword.retrieveAsTemplate"></a>

### MobileKeyword.retrieveAsTemplate(templateDir, name, templateVariables) ⇒ <code>Promise.&lt;TYPE.MetadataTypeItemObj&gt;</code>
Retrieve a specific keyword

**Kind**: static method of [<code>MobileKeyword</code>](#MobileKeyword)  
**Returns**: <code>Promise.&lt;TYPE.MetadataTypeItemObj&gt;</code> - Promise of metadata  

| Param | Type | Description |
| --- | --- | --- |
| templateDir | <code>string</code> | Directory where retrieved metadata directory will be saved |
| name | <code>string</code> | name of the metadata file |
| templateVariables | <code>TYPE.TemplateMap</code> | variables to be replaced in the metadata |

<a name="MobileKeyword.create"></a>

### MobileKeyword.create(MobileKeyword) ⇒ <code>Promise</code>
Creates a single Event Definition

**Kind**: static method of [<code>MobileKeyword</code>](#MobileKeyword)  
**Returns**: <code>Promise</code> - Promise  

| Param | Type | Description |
| --- | --- | --- |
| MobileKeyword | <code>TYPE.MetadataTypeItem</code> | a single Event Definition |

<a name="MobileKeyword.preDeployTasks"></a>

### MobileKeyword.preDeployTasks(metadata) ⇒ <code>TYPE.MetadataTypeItem</code>
prepares an event definition for deployment

**Kind**: static method of [<code>MobileKeyword</code>](#MobileKeyword)  
**Returns**: <code>TYPE.MetadataTypeItem</code> - Promise  

| Param | Type | Description |
| --- | --- | --- |
| metadata | <code>TYPE.MetadataTypeItem</code> | a single MobileKeyword |

<a name="Query"></a>

## Query ⇐ [<code>MetadataType</code>](#MetadataType)
Query MetadataType

**Kind**: global class  
**Extends**: [<code>MetadataType</code>](#MetadataType)  

* [Query](#Query) ⇐ [<code>MetadataType</code>](#MetadataType)
    * [.retrieve(retrieveDir)](#Query.retrieve) ⇒ <code>Promise.&lt;{metadata:TYPE.QueryMap, type:string}&gt;</code>
    * [.retrieveForCache()](#Query.retrieveForCache) ⇒ <code>Promise.&lt;{metadata:TYPE.QueryMap, type:string}&gt;</code>
    * [.retrieveAsTemplate(templateDir, name, templateVariables)](#Query.retrieveAsTemplate) ⇒ <code>Promise.&lt;{metadata:Query, type:string}&gt;</code>
    * [.postRetrieveTasks(metadata, _, isTemplating)](#Query.postRetrieveTasks) ⇒ <code>TYPE.CodeExtractItem</code>
    * [.create(query)](#Query.create) ⇒ <code>Promise</code>
    * [.update(query)](#Query.update) ⇒ <code>Promise</code>
<<<<<<< HEAD
    * [.preDeployTasks(metadata, deployDir)](#Query.preDeployTasks) ⇒ <code>Promise.&lt;QueryItem&gt;</code>
    * [._applyMarket(code, metadata, templateVariables)](#Query._applyMarket) ⇒ <code>string</code>
    * [._applyTemplateVariables(code, metadata, templateVariables)](#Query._applyTemplateVariables) ⇒ <code>string</code>
    * [.buildDefinitionForExtracts(templateDir, targetDir, metadata, templateVariables, templateName)](#Query.buildDefinitionForExtracts) ⇒ <code>Promise.&lt;void&gt;</code>
    * [.buildTemplateForExtracts(templateDir, targetDir, metadata, templateVariables, templateName)](#Query.buildTemplateForExtracts) ⇒ <code>Promise.&lt;void&gt;</code>
    * [.parseMetadata(metadata)](#Query.parseMetadata) ⇒ [<code>CodeExtractItem</code>](#CodeExtractItem)
=======
    * [.preDeployTasks(metadata, deployDir)](#Query.preDeployTasks) ⇒ <code>Promise.&lt;TYPE.QueryItem&gt;</code>
    * [.buildDefinitionForExtracts(templateDir, targetDir, metadata, variables, templateName)](#Query.buildDefinitionForExtracts) ⇒ <code>Promise.&lt;void&gt;</code>
    * [.parseMetadata(metadata)](#Query.parseMetadata) ⇒ <code>TYPE.CodeExtractItem</code>
>>>>>>> 266a2003

<a name="Query.retrieve"></a>

### Query.retrieve(retrieveDir) ⇒ <code>Promise.&lt;{metadata:TYPE.QueryMap, type:string}&gt;</code>
Retrieves Metadata of queries

**Kind**: static method of [<code>Query</code>](#Query)  
**Returns**: <code>Promise.&lt;{metadata:TYPE.QueryMap, type:string}&gt;</code> - Promise of metadata  

| Param | Type | Description |
| --- | --- | --- |
| retrieveDir | <code>string</code> | Directory where retrieved metadata directory will be saved |

<a name="Query.retrieveForCache"></a>

### Query.retrieveForCache() ⇒ <code>Promise.&lt;{metadata:TYPE.QueryMap, type:string}&gt;</code>
Retrieves query metadata for caching

**Kind**: static method of [<code>Query</code>](#Query)  
**Returns**: <code>Promise.&lt;{metadata:TYPE.QueryMap, type:string}&gt;</code> - Promise of metadata  
<a name="Query.retrieveAsTemplate"></a>

### Query.retrieveAsTemplate(templateDir, name, templateVariables) ⇒ <code>Promise.&lt;{metadata:Query, type:string}&gt;</code>
Retrieve a specific Query by Name

**Kind**: static method of [<code>Query</code>](#Query)  
**Returns**: <code>Promise.&lt;{metadata:Query, type:string}&gt;</code> - Promise of metadata  

| Param | Type | Description |
| --- | --- | --- |
| templateDir | <code>string</code> | Directory where retrieved metadata directory will be saved |
| name | <code>string</code> | name of the metadata file |
| templateVariables | <code>TYPE.TemplateMap</code> | variables to be replaced in the metadata |

<a name="Query.postRetrieveTasks"></a>

### Query.postRetrieveTasks(metadata, _, isTemplating) ⇒ <code>TYPE.CodeExtractItem</code>
manages post retrieve steps

**Kind**: static method of [<code>Query</code>](#Query)  
**Returns**: <code>TYPE.CodeExtractItem</code> - Array with one metadata object and one query string  

| Param | Type | Description |
| --- | --- | --- |
| metadata | <code>TYPE.QueryItem</code> | a single query |
| _ | <code>string</code> | unused |
| isTemplating | <code>boolean</code> | signals that we are retrieving templates |

<a name="Query.create"></a>

### Query.create(query) ⇒ <code>Promise</code>
Creates a single query

**Kind**: static method of [<code>Query</code>](#Query)  
**Returns**: <code>Promise</code> - Promise  

| Param | Type | Description |
| --- | --- | --- |
| query | <code>TYPE.QueryItem</code> | a single query |

<a name="Query.update"></a>

### Query.update(query) ⇒ <code>Promise</code>
Updates a single query

**Kind**: static method of [<code>Query</code>](#Query)  
**Returns**: <code>Promise</code> - Promise  

| Param | Type | Description |
| --- | --- | --- |
| query | <code>TYPE.QueryItem</code> | a single query |

<a name="Query.preDeployTasks"></a>

### Query.preDeployTasks(metadata, deployDir) ⇒ <code>Promise.&lt;TYPE.QueryItem&gt;</code>
prepares a Query for deployment

**Kind**: static method of [<code>Query</code>](#Query)  
**Returns**: <code>Promise.&lt;TYPE.QueryItem&gt;</code> - Promise  

| Param | Type | Description |
| --- | --- | --- |
| metadata | <code>TYPE.QueryItem</code> | a single query activity |
| deployDir | <code>string</code> | directory of deploy files |

<a name="Query._applyMarket"></a>

### Query.\_applyMarket(code, metadata, templateVariables) ⇒ <code>string</code>
helper for buildDefinitionForExtracts
searches extracted SQL file for template variables and applies the market values

**Kind**: static method of [<code>Query</code>](#Query)  
**Returns**: <code>string</code> - code with markets applied  

| Param | Type | Description |
| --- | --- | --- |
| code | <code>string</code> | code from extracted code |
| metadata | <code>QueryItem</code> | main JSON file that was read from file system |
| templateVariables | <code>Util.TemplateMap</code> | variables to be replaced in the metadata |

<a name="Query._applyTemplateVariables"></a>

### Query.\_applyTemplateVariables(code, metadata, templateVariables) ⇒ <code>string</code>
helper for buildTemplateForExtracts
searches extracted SQL file for template variables and applies the market variable names

**Kind**: static method of [<code>Query</code>](#Query)  
**Returns**: <code>string</code> - code with markets applied  

| Param | Type | Description |
| --- | --- | --- |
| code | <code>string</code> | code from extracted code |
| metadata | <code>QueryItem</code> | main JSON file that was read from file system |
| templateVariables | <code>Util.TemplateMap</code> | variables to be replaced in the metadata |

<a name="Query.buildDefinitionForExtracts"></a>

<<<<<<< HEAD
### Query.buildDefinitionForExtracts(templateDir, targetDir, metadata, templateVariables, templateName) ⇒ <code>Promise.&lt;void&gt;</code>
=======
### Query.buildDefinitionForExtracts(templateDir, targetDir, metadata, variables, templateName) ⇒ <code>Promise.&lt;void&gt;</code>
>>>>>>> 266a2003
helper for buildDefinition
handles extracted code if any are found for complex types

**Kind**: static method of [<code>Query</code>](#Query)  
<<<<<<< HEAD
**Returns**: <code>Promise.&lt;void&gt;</code> - void  
=======
**Returns**: <code>Promise.&lt;void&gt;</code> - Promise  
>>>>>>> 266a2003

| Param | Type | Description |
| --- | --- | --- |
| templateDir | <code>string</code> | Directory where metadata templates are stored |
| targetDir | <code>string</code> \| <code>Array.&lt;string&gt;</code> | (List of) Directory where built definitions will be saved |
<<<<<<< HEAD
| metadata | <code>QueryItem</code> | main JSON file that was read from file system |
| templateVariables | <code>Util.TemplateMap</code> | variables to be replaced in the metadata |
| templateName | <code>string</code> | name of the template to be built |

<a name="Query.buildTemplateForExtracts"></a>

### Query.buildTemplateForExtracts(templateDir, targetDir, metadata, templateVariables, templateName) ⇒ <code>Promise.&lt;void&gt;</code>
helper for buildTemplate
handles extracted code if any are found for complex types

**Kind**: static method of [<code>Query</code>](#Query)  
**Returns**: <code>Promise.&lt;void&gt;</code> - void  

| Param | Type | Description |
| --- | --- | --- |
| templateDir | <code>string</code> | Directory where metadata templates are stored |
| targetDir | <code>string</code> \| <code>Array.&lt;string&gt;</code> | (List of) Directory where built definitions will be saved |
| metadata | <code>QueryItem</code> | main JSON file that was read from file system |
| templateVariables | <code>Util.TemplateMap</code> | variables to be replaced in the metadata |
=======
| metadata | <code>TYPE.MetadataTypeItem</code> | main JSON file that was read from file system |
| variables | <code>object</code> | variables to be replaced in the metadata |
>>>>>>> 266a2003
| templateName | <code>string</code> | name of the template to be built |

<a name="Query.parseMetadata"></a>

### Query.parseMetadata(metadata) ⇒ <code>TYPE.CodeExtractItem</code>
parses retrieved Metadata before saving

**Kind**: static method of [<code>Query</code>](#Query)  
**Returns**: <code>TYPE.CodeExtractItem</code> - a single item with code parts extracted  

| Param | Type | Description |
| --- | --- | --- |
| metadata | <code>TYPE.QueryItem</code> | a single query activity definition |

<a name="Role"></a>

## Role ⇐ [<code>MetadataType</code>](#MetadataType)
ImportFile MetadataType

**Kind**: global class  
**Extends**: [<code>MetadataType</code>](#MetadataType)  

* [Role](#Role) ⇐ [<code>MetadataType</code>](#MetadataType)
    * [.retrieve(retrieveDir, _, buObject)](#Role.retrieve) ⇒ <code>Promise.&lt;TYPE.MetadataTypeMapObj&gt;</code>
    * [.preDeployTasks(metadata)](#Role.preDeployTasks) ⇒ <code>TYPE.MetadataTypeItem</code>
    * [.create(metadata)](#Role.create) ⇒ <code>Promise</code>
    * [.update(metadata)](#Role.update) ⇒ <code>Promise</code>
    * [.document(buObject, [metadata])](#Role.document) ⇒ <code>Promise.&lt;void&gt;</code>
    * [._traverseRoles(role, element, [permission], [isAllowed])](#Role._traverseRoles) ⇒ <code>void</code>

<a name="Role.retrieve"></a>

### Role.retrieve(retrieveDir, _, buObject) ⇒ <code>Promise.&lt;TYPE.MetadataTypeMapObj&gt;</code>
Gets metadata from Marketing Cloud

**Kind**: static method of [<code>Role</code>](#Role)  
**Returns**: <code>Promise.&lt;TYPE.MetadataTypeMapObj&gt;</code> - Metadata store object  

| Param | Type | Description |
| --- | --- | --- |
| retrieveDir | <code>string</code> | Directory where retrieved metadata directory will be saved |
| _ | <code>Array.&lt;string&gt;</code> | Returns specified fields even if their retrieve definition is not set to true |
| buObject | <code>TYPE.BuObject</code> | properties for auth |

<a name="Role.preDeployTasks"></a>

### Role.preDeployTasks(metadata) ⇒ <code>TYPE.MetadataTypeItem</code>
Gets executed before deploying metadata

**Kind**: static method of [<code>Role</code>](#Role)  
**Returns**: <code>TYPE.MetadataTypeItem</code> - Promise of a single metadata item  

| Param | Type | Description |
| --- | --- | --- |
| metadata | <code>TYPE.MetadataTypeItem</code> | a single metadata item |

<a name="Role.create"></a>

### Role.create(metadata) ⇒ <code>Promise</code>
Create a single Role.

**Kind**: static method of [<code>Role</code>](#Role)  
**Returns**: <code>Promise</code> - Promise  

| Param | Type | Description |
| --- | --- | --- |
| metadata | <code>TYPE.MetadataTypeItem</code> | single metadata entry |

<a name="Role.update"></a>

### Role.update(metadata) ⇒ <code>Promise</code>
Updates a single Role.

**Kind**: static method of [<code>Role</code>](#Role)  
**Returns**: <code>Promise</code> - Promise  

| Param | Type | Description |
| --- | --- | --- |
| metadata | <code>TYPE.MetadataTypeItem</code> | single metadata entry |

<a name="Role.document"></a>

### Role.document(buObject, [metadata]) ⇒ <code>Promise.&lt;void&gt;</code>
Creates markdown documentation of all roles

**Kind**: static method of [<code>Role</code>](#Role)  
**Returns**: <code>Promise.&lt;void&gt;</code> - -  

| Param | Type | Description |
| --- | --- | --- |
| buObject | <code>TYPE.BuObject</code> | properties for auth |
| [metadata] | <code>object</code> | role definitions |

<a name="Role._traverseRoles"></a>

### Role.\_traverseRoles(role, element, [permission], [isAllowed]) ⇒ <code>void</code>
iterates through permissions to output proper row-names for nested permissionss

**Kind**: static method of [<code>Role</code>](#Role)  

| Param | Type | Description |
| --- | --- | --- |
| role | <code>string</code> | name of the user role |
| element | <code>object</code> | data of the permission |
| [permission] | <code>string</code> | name of the permission |
| [isAllowed] | <code>string</code> | "true" / "false" from the |

<a name="Script"></a>

## Script ⇐ [<code>MetadataType</code>](#MetadataType)
Script MetadataType

**Kind**: global class  
**Extends**: [<code>MetadataType</code>](#MetadataType)  

* [Script](#Script) ⇐ [<code>MetadataType</code>](#MetadataType)
    * [.retrieve(retrieveDir)](#Script.retrieve) ⇒ <code>Promise.&lt;{metadata:TYPE.ScriptMap, type:string}&gt;</code>
    * [.retrieveForCache()](#Script.retrieveForCache) ⇒ <code>Promise.&lt;{metadata:TYPE.ScriptMap, type:string}&gt;</code>
    * [.retrieveAsTemplate(templateDir, name, templateVariables)](#Script.retrieveAsTemplate) ⇒ <code>Promise.&lt;{metadata:TYPE.Script, type:string}&gt;</code>
    * [.postRetrieveTasks(metadata, [_], [isTemplating])](#Script.postRetrieveTasks) ⇒ <code>TYPE.CodeExtractItem</code>
    * [.update(script)](#Script.update) ⇒ <code>Promise</code>
    * [.create(script)](#Script.create) ⇒ <code>Promise</code>
    * [._mergeCode(metadata, deployDir, [templateName])](#Script._mergeCode) ⇒ <code>Promise.&lt;string&gt;</code>
<<<<<<< HEAD
    * [.preDeployTasks(metadata, dir)](#Script.preDeployTasks) ⇒ <code>ScriptItem</code>
    * [._applyMarket(code, metadata, templateVariables)](#Script._applyMarket) ⇒ <code>string</code>
    * [._applyTemplateVariables(code, metadata, templateVariables)](#Script._applyTemplateVariables) ⇒ <code>string</code>
    * [.buildDefinitionForExtracts(templateDir, targetDir, metadata, templateVariables, templateName)](#Script.buildDefinitionForExtracts) ⇒ <code>Promise.&lt;void&gt;</code>
    * [.buildTemplateForExtracts(templateDir, targetDir, metadata, templateVariables, templateName)](#Script.buildTemplateForExtracts) ⇒ <code>Promise.&lt;void&gt;</code>
    * [.buildXForExtracts(templateDir, targetDir, metadata, templateVariables, templateName, mode)](#Script.buildXForExtracts) ⇒ <code>Promise.&lt;void&gt;</code>
    * [.parseMetadata(metadata)](#Script.parseMetadata) ⇒ [<code>CodeExtractItem</code>](#CodeExtractItem)
=======
    * [.preDeployTasks(metadata, dir)](#Script.preDeployTasks) ⇒ <code>TYPE.ScriptItem</code>
    * [.buildDefinitionForExtracts(templateDir, targetDir, metadata, variables, templateName)](#Script.buildDefinitionForExtracts) ⇒ <code>Promise</code>
    * [.parseMetadata(metadata)](#Script.parseMetadata) ⇒ <code>TYPE.CodeExtractItem</code>
>>>>>>> 266a2003

<a name="Script.retrieve"></a>

### Script.retrieve(retrieveDir) ⇒ <code>Promise.&lt;{metadata:TYPE.ScriptMap, type:string}&gt;</code>
Retrieves Metadata of Script
Endpoint /automation/v1/scripts/ return all Scripts with all details.

**Kind**: static method of [<code>Script</code>](#Script)  
**Returns**: <code>Promise.&lt;{metadata:TYPE.ScriptMap, type:string}&gt;</code> - Promise  

| Param | Type | Description |
| --- | --- | --- |
| retrieveDir | <code>string</code> | Directory where retrieved metadata directory will be saved |

<a name="Script.retrieveForCache"></a>

### Script.retrieveForCache() ⇒ <code>Promise.&lt;{metadata:TYPE.ScriptMap, type:string}&gt;</code>
Retrieves script metadata for caching

**Kind**: static method of [<code>Script</code>](#Script)  
**Returns**: <code>Promise.&lt;{metadata:TYPE.ScriptMap, type:string}&gt;</code> - Promise  
<a name="Script.retrieveAsTemplate"></a>

### Script.retrieveAsTemplate(templateDir, name, templateVariables) ⇒ <code>Promise.&lt;{metadata:TYPE.Script, type:string}&gt;</code>
Retrieve a specific Script by Name

**Kind**: static method of [<code>Script</code>](#Script)  
**Returns**: <code>Promise.&lt;{metadata:TYPE.Script, type:string}&gt;</code> - Promise  

| Param | Type | Description |
| --- | --- | --- |
| templateDir | <code>string</code> | Directory where retrieved metadata directory will be saved |
| name | <code>string</code> | name of the metadata file |
| templateVariables | <code>TYPE.TemplateMap</code> | variables to be replaced in the metadata |

<a name="Script.postRetrieveTasks"></a>

### Script.postRetrieveTasks(metadata, [_], [isTemplating]) ⇒ <code>TYPE.CodeExtractItem</code>
manages post retrieve steps

**Kind**: static method of [<code>Script</code>](#Script)  
**Returns**: <code>TYPE.CodeExtractItem</code> - Array with one metadata object and one ssjs string  

| Param | Type | Description |
| --- | --- | --- |
| metadata | <code>TYPE.ScriptItem</code> | a single script |
| [_] | <code>string</code> | unused |
| [isTemplating] | <code>boolean</code> | signals that we are retrieving templates |

<a name="Script.update"></a>

### Script.update(script) ⇒ <code>Promise</code>
Updates a single Script

**Kind**: static method of [<code>Script</code>](#Script)  
**Returns**: <code>Promise</code> - Promise  

| Param | Type | Description |
| --- | --- | --- |
| script | <code>object</code> | a single Script |

<a name="Script.create"></a>

### Script.create(script) ⇒ <code>Promise</code>
Creates a single Script

**Kind**: static method of [<code>Script</code>](#Script)  
**Returns**: <code>Promise</code> - Promise  

| Param | Type | Description |
| --- | --- | --- |
| script | <code>object</code> | a single Script |

<a name="Script._mergeCode"></a>

### Script.\_mergeCode(metadata, deployDir, [templateName]) ⇒ <code>Promise.&lt;string&gt;</code>
helper for this.preDeployTasks() that loads extracted code content back into JSON

**Kind**: static method of [<code>Script</code>](#Script)  
**Returns**: <code>Promise.&lt;string&gt;</code> - content for metadata.script  

| Param | Type | Description |
| --- | --- | --- |
| metadata | <code>TYPE.ScriptItem</code> | a single asset definition |
| deployDir | <code>string</code> | directory of deploy files |
| [templateName] | <code>string</code> | name of the template used to built defintion (prior applying templating) |

<a name="Script.preDeployTasks"></a>

### Script.preDeployTasks(metadata, dir) ⇒ <code>TYPE.ScriptItem</code>
prepares a Script for deployment

**Kind**: static method of [<code>Script</code>](#Script)  
**Returns**: <code>TYPE.ScriptItem</code> - Promise  

| Param | Type | Description |
| --- | --- | --- |
| metadata | <code>TYPE.ScriptItem</code> | a single script activity definition |
| dir | <code>string</code> | directory of deploy files |

<a name="Script._applyMarket"></a>

### Script.\_applyMarket(code, metadata, templateVariables) ⇒ <code>string</code>
helper for buildDefinitionForExtracts
searches extracted SQL file for template variables and applies the market values

**Kind**: static method of [<code>Script</code>](#Script)  
**Returns**: <code>string</code> - code with markets applied  

| Param | Type | Description |
| --- | --- | --- |
| code | <code>string</code> | code from extracted code |
| metadata | <code>ScriptItem</code> | main JSON file that was read from file system |
| templateVariables | <code>Util.TemplateMap</code> | variables to be replaced in the metadata |

<a name="Script._applyTemplateVariables"></a>

### Script.\_applyTemplateVariables(code, metadata, templateVariables) ⇒ <code>string</code>
helper for buildTemplateForExtracts
searches extracted SQL file for template variables and applies the market variable names

**Kind**: static method of [<code>Script</code>](#Script)  
**Returns**: <code>string</code> - code with markets applied  

| Param | Type | Description |
| --- | --- | --- |
| code | <code>string</code> | code from extracted code |
| metadata | <code>ScriptItem</code> | main JSON file that was read from file system |
| templateVariables | <code>Util.TemplateMap</code> | variables to be replaced in the metadata |

<a name="Script.buildDefinitionForExtracts"></a>

### Script.buildDefinitionForExtracts(templateDir, targetDir, metadata, templateVariables, templateName) ⇒ <code>Promise.&lt;void&gt;</code>
helper for buildDefinition
handles extracted code if any are found for complex types

**Kind**: static method of [<code>Script</code>](#Script)  
**Returns**: <code>Promise.&lt;void&gt;</code> - Promise  

| Param | Type | Description |
| --- | --- | --- |
| templateDir | <code>string</code> | Directory where metadata templates are stored |
| targetDir | <code>string</code> \| <code>Array.&lt;string&gt;</code> | (List of) Directory where built definitions will be saved |
<<<<<<< HEAD
| metadata | <code>ScriptItem</code> | main JSON file that was read from file system |
| templateVariables | <code>Util.TemplateMap</code> | variables to be replaced in the metadata |
| templateName | <code>string</code> | name of the template to be built |

<a name="Script.buildTemplateForExtracts"></a>

### Script.buildTemplateForExtracts(templateDir, targetDir, metadata, templateVariables, templateName) ⇒ <code>Promise.&lt;void&gt;</code>
helper for buildTemplate
handles extracted code if any are found for complex types

**Kind**: static method of [<code>Script</code>](#Script)  
**Returns**: <code>Promise.&lt;void&gt;</code> - void  

| Param | Type | Description |
| --- | --- | --- |
| templateDir | <code>string</code> | Directory where metadata templates are stored |
| targetDir | <code>string</code> \| <code>Array.&lt;string&gt;</code> | (List of) Directory where built definitions will be saved |
| metadata | <code>QueryItem</code> | main JSON file that was read from file system |
| templateVariables | <code>Util.TemplateMap</code> | variables to be replaced in the metadata |
| templateName | <code>string</code> | name of the template to be built |

<a name="Script.buildXForExtracts"></a>

### Script.buildXForExtracts(templateDir, targetDir, metadata, templateVariables, templateName, mode) ⇒ <code>Promise.&lt;void&gt;</code>
helper for buildTemplateForExtracts / buildDefinitionForExtracts
handles extracted code if any are found for complex types

**Kind**: static method of [<code>Script</code>](#Script)  
**Returns**: <code>Promise.&lt;void&gt;</code> - Promise  

| Param | Type | Description |
| --- | --- | --- |
| templateDir | <code>string</code> | Directory where metadata templates are stored |
| targetDir | <code>string</code> \| <code>Array.&lt;string&gt;</code> | (List of) Directory where built definitions will be saved |
| metadata | <code>ScriptItem</code> | main JSON file that was read from file system |
| templateVariables | <code>Util.TemplateMap</code> | variables to be replaced in the metadata |
=======
| metadata | <code>TYPE.ScriptItem</code> | main JSON file that was read from file system |
| variables | <code>TYPE.TemplateMap</code> | variables to be replaced in the metadata |
>>>>>>> 266a2003
| templateName | <code>string</code> | name of the template to be built |
| mode | <code>&#x27;definition&#x27;</code> \| <code>&#x27;template&#x27;</code> | defines what we use this helper for |

<a name="Script.parseMetadata"></a>

### Script.parseMetadata(metadata) ⇒ <code>TYPE.CodeExtractItem</code>
Splits the script metadata into two parts and parses in a standard manner

**Kind**: static method of [<code>Script</code>](#Script)  
**Returns**: <code>TYPE.CodeExtractItem</code> - a single item with code parts extracted  

| Param | Type | Description |
| --- | --- | --- |
| metadata | <code>TYPE.ScriptItem</code> | a single script activity definition |

<a name="SetDefinition"></a>

## SetDefinition ⇐ [<code>MetadataType</code>](#MetadataType)
SetDefinition MetadataType

**Kind**: global class  
**Extends**: [<code>MetadataType</code>](#MetadataType)  

* [SetDefinition](#SetDefinition) ⇐ [<code>MetadataType</code>](#MetadataType)
    * [.retrieve(retrieveDir)](#SetDefinition.retrieve) ⇒ <code>Promise.&lt;TYPE.MetadataTypeMapObj&gt;</code>
    * [.retrieveForCache()](#SetDefinition.retrieveForCache) ⇒ <code>Promise.&lt;TYPE.MetadataTypeMapObj&gt;</code>

<a name="SetDefinition.retrieve"></a>

### SetDefinition.retrieve(retrieveDir) ⇒ <code>Promise.&lt;TYPE.MetadataTypeMapObj&gt;</code>
Retrieves Metadata of schema set Definitions.

**Kind**: static method of [<code>SetDefinition</code>](#SetDefinition)  
**Returns**: <code>Promise.&lt;TYPE.MetadataTypeMapObj&gt;</code> - Promise  

| Param | Type | Description |
| --- | --- | --- |
| retrieveDir | <code>string</code> | Directory where retrieved metadata directory will be saved |

<a name="SetDefinition.retrieveForCache"></a>

### SetDefinition.retrieveForCache() ⇒ <code>Promise.&lt;TYPE.MetadataTypeMapObj&gt;</code>
Retrieves Metadata of schema set definitions for caching.

**Kind**: static method of [<code>SetDefinition</code>](#SetDefinition)  
**Returns**: <code>Promise.&lt;TYPE.MetadataTypeMapObj&gt;</code> - Promise  
<a name="TriggeredSendDefinition"></a>

## TriggeredSendDefinition ⇐ [<code>MetadataType</code>](#MetadataType)
MessageSendActivity MetadataType

**Kind**: global class  
**Extends**: [<code>MetadataType</code>](#MetadataType)  

* [TriggeredSendDefinition](#TriggeredSendDefinition) ⇐ [<code>MetadataType</code>](#MetadataType)
    * [.retrieve(retrieveDir)](#TriggeredSendDefinition.retrieve) ⇒ <code>Promise.&lt;TYPE.MetadataTypeMapObj&gt;</code>
    * [.create(metadata)](#TriggeredSendDefinition.create) ⇒ <code>Promise</code>
    * [.update(metadata)](#TriggeredSendDefinition.update) ⇒ <code>Promise</code>
    * [.deleteByKey(buObject, customerKey)](#TriggeredSendDefinition.deleteByKey) ⇒ <code>Promise.&lt;boolean&gt;</code>
    * [.postRetrieveTasks(metadata)](#TriggeredSendDefinition.postRetrieveTasks) ⇒ <code>TYPE.MetadataTypeItem</code>
    * [.parseMetadata(metadata)](#TriggeredSendDefinition.parseMetadata) ⇒ <code>TYPE.MetadataTypeItem</code>
    * [.preDeployTasks(metadata)](#TriggeredSendDefinition.preDeployTasks) ⇒ <code>TYPE.MetadataTypeItem</code>

<a name="TriggeredSendDefinition.retrieve"></a>

### TriggeredSendDefinition.retrieve(retrieveDir) ⇒ <code>Promise.&lt;TYPE.MetadataTypeMapObj&gt;</code>
Retrieves SOAP based metadata of metadata type into local filesystem. executes callback with retrieved metadata

**Kind**: static method of [<code>TriggeredSendDefinition</code>](#TriggeredSendDefinition)  
**Returns**: <code>Promise.&lt;TYPE.MetadataTypeMapObj&gt;</code> - Promise of metadata  

| Param | Type | Description |
| --- | --- | --- |
| retrieveDir | <code>string</code> | Directory where retrieved metadata directory will be saved |

<a name="TriggeredSendDefinition.create"></a>

### TriggeredSendDefinition.create(metadata) ⇒ <code>Promise</code>
Create a single TSD.

**Kind**: static method of [<code>TriggeredSendDefinition</code>](#TriggeredSendDefinition)  
**Returns**: <code>Promise</code> - Promise  

| Param | Type | Description |
| --- | --- | --- |
| metadata | <code>TYPE.MetadataTypeItem</code> | single metadata entry |

<a name="TriggeredSendDefinition.update"></a>

### TriggeredSendDefinition.update(metadata) ⇒ <code>Promise</code>
Updates a single TSD.

**Kind**: static method of [<code>TriggeredSendDefinition</code>](#TriggeredSendDefinition)  
**Returns**: <code>Promise</code> - Promise  

| Param | Type | Description |
| --- | --- | --- |
| metadata | <code>TYPE.MetadataTypeItem</code> | single metadata entry |

<a name="TriggeredSendDefinition.deleteByKey"></a>

### TriggeredSendDefinition.deleteByKey(buObject, customerKey) ⇒ <code>Promise.&lt;boolean&gt;</code>
Delete a metadata item from the specified business unit

**Kind**: static method of [<code>TriggeredSendDefinition</code>](#TriggeredSendDefinition)  
**Returns**: <code>Promise.&lt;boolean&gt;</code> - deletion success status  

| Param | Type | Description |
| --- | --- | --- |
| buObject | <code>TYPE.BuObject</code> | references credentials |
| customerKey | <code>string</code> | Identifier of data extension |

<a name="TriggeredSendDefinition.postRetrieveTasks"></a>

### TriggeredSendDefinition.postRetrieveTasks(metadata) ⇒ <code>TYPE.MetadataTypeItem</code>
manages post retrieve steps

**Kind**: static method of [<code>TriggeredSendDefinition</code>](#TriggeredSendDefinition)  
**Returns**: <code>TYPE.MetadataTypeItem</code> - Array with one metadata object and one query string  

| Param | Type | Description |
| --- | --- | --- |
| metadata | <code>TYPE.MetadataTypeItem</code> | a single query |

<a name="TriggeredSendDefinition.parseMetadata"></a>

### TriggeredSendDefinition.parseMetadata(metadata) ⇒ <code>TYPE.MetadataTypeItem</code>
parses retrieved Metadata before saving

**Kind**: static method of [<code>TriggeredSendDefinition</code>](#TriggeredSendDefinition)  
**Returns**: <code>TYPE.MetadataTypeItem</code> - Array with one metadata object and one sql string  

| Param | Type | Description |
| --- | --- | --- |
| metadata | <code>TYPE.MetadataTypeItem</code> | a single query activity definition |

<a name="TriggeredSendDefinition.preDeployTasks"></a>

### TriggeredSendDefinition.preDeployTasks(metadata) ⇒ <code>TYPE.MetadataTypeItem</code>
prepares a TSD for deployment

**Kind**: static method of [<code>TriggeredSendDefinition</code>](#TriggeredSendDefinition)  
**Returns**: <code>TYPE.MetadataTypeItem</code> - metadata object  

| Param | Type | Description |
| --- | --- | --- |
| metadata | <code>TYPE.MetadataTypeItem</code> | of a single TSD |

<a name="Retriever"></a>

## Retriever
Retrieves metadata from a business unit and saves it to the local filesystem.

**Kind**: global class  

* [Retriever](#Retriever)
    * [new Retriever(properties, buObject, client)](#new_Retriever_new)
    * [.retrieve(metadataTypes, [name], [templateVariables], [changelogOnly])](#Retriever+retrieve) ⇒ <code>Promise.&lt;TYPE.MultiMetadataTypeList&gt;</code>

<a name="new_Retriever_new"></a>

### new Retriever(properties, buObject, client)
Creates a Retriever, uses v2 auth if v2AuthOptions are passed.


| Param | Type | Description |
| --- | --- | --- |
| properties | <code>object</code> | General configuration to be used in retrieve |
| properties.directories | <code>object</code> | Directories to be used when interacting with FS |
| buObject | <code>TYPE.BuObject</code> | properties for auth |
| client | <code>Util.SDK</code> | fuel client |

<a name="Retriever+retrieve"></a>

### retriever.retrieve(metadataTypes, [name], [templateVariables], [changelogOnly]) ⇒ <code>Promise.&lt;TYPE.MultiMetadataTypeList&gt;</code>
Retrieve metadata of specified types into local file system and Retriever.metadata

**Kind**: instance method of [<code>Retriever</code>](#Retriever)  
**Returns**: <code>Promise.&lt;TYPE.MultiMetadataTypeList&gt;</code> - Promise of a list of retrieved items grouped by type {automation:[...], query:[...]}  

| Param | Type | Description |
| --- | --- | --- |
| metadataTypes | <code>Array.&lt;string&gt;</code> | String list of metadata types to retrieve |
| [name] | <code>string</code> | name of Metadata to retrieve (in case of templating) |
| [templateVariables] | <code>TYPE.TemplateMap</code> | Object of values which can be replaced (in case of templating) |
| [changelogOnly] | <code>boolean</code> | skip saving, only create json in memory |

<a name="Util"></a>

## Util
CLI entry for SFMC DevTools

**Kind**: global constant  

* [Util](#Util)
    * [.logger](#Util.logger)
    * [.signalFatalError()](#Util.signalFatalError) ⇒ <code>void</code>
    * [.isTrue(attrValue)](#Util.isTrue) ⇒ <code>boolean</code>
    * [.isFalse(attrValue)](#Util.isFalse) ⇒ <code>boolean</code>
    * [.isNumeric(val)](#Util.isNumeric) ⇒ <code>boolean</code>
    * [._isValidType(selectedType)](#Util._isValidType) ⇒ <code>boolean</code>
    * [.getDefaultProperties()](#Util.getDefaultProperties) ⇒ <code>object</code>
    * [.getRetrieveTypeChoices()](#Util.getRetrieveTypeChoices) ⇒ <code>Array.&lt;string&gt;</code>
    * [.checkProperties(properties, [silent])](#Util.checkProperties) ⇒ <code>Promise.&lt;(boolean\|Array.&lt;string&gt;)&gt;</code>
    * [.metadataLogger(level, type, method, payload, [source])](#Util.metadataLogger) ⇒ <code>void</code>
    * [.replaceByObject(str, obj)](#Util.replaceByObject) ⇒ <code>string</code> \| <code>object</code>
    * [.inverseGet(objs, val)](#Util.inverseGet) ⇒ <code>string</code>
    * [.getMetadataHierachy(metadataTypes)](#Util.getMetadataHierachy) ⇒ <code>Array.&lt;string&gt;</code>
    * [.getETClient(buObject)](#Util.getETClient) ⇒ <code>Promise.&lt;SDK&gt;</code>
    * [.resolveObjPath(path, obj)](#Util.resolveObjPath) ⇒ <code>any</code>
    * [.execSync(cmd, [args])](#Util.execSync) ⇒ <code>undefined</code>
    * [.templateSearchResult(results, keyToSearch, searchValue)](#Util.templateSearchResult) ⇒ <code>TYPE.MetadataTypeItem</code>
    * [.setLoggingLevel(argv)](#Util.setLoggingLevel) ⇒ <code>void</code>

<a name="Util.logger"></a>

### Util.logger
Logger that creates timestamped log file in 'logs/' directory

**Kind**: static property of [<code>Util</code>](#Util)  
<a name="Util.signalFatalError"></a>

### Util.signalFatalError() ⇒ <code>void</code>
used to ensure the program tells surrounding software that an unrecoverable error occured

**Kind**: static method of [<code>Util</code>](#Util)  
<a name="Util.isTrue"></a>

### Util.isTrue(attrValue) ⇒ <code>boolean</code>
SFMC accepts multiple true values for Boolean attributes for which we are checking here

**Kind**: static method of [<code>Util</code>](#Util)  
**Returns**: <code>boolean</code> - attribute value == true ? true : false  

| Param | Type | Description |
| --- | --- | --- |
| attrValue | <code>\*</code> | value |

<a name="Util.isFalse"></a>

### Util.isFalse(attrValue) ⇒ <code>boolean</code>
SFMC accepts multiple false values for Boolean attributes for which we are checking here

**Kind**: static method of [<code>Util</code>](#Util)  
**Returns**: <code>boolean</code> - attribute value == false ? true : false  

| Param | Type | Description |
| --- | --- | --- |
| attrValue | <code>\*</code> | value |

<a name="Util.isNumeric"></a>

### Util.isNumeric(val) ⇒ <code>boolean</code>
helper to check if given value is a number

**Kind**: static method of [<code>Util</code>](#Util)  
**Returns**: <code>boolean</code> - true: number found, false: not a number  

| Param | Type | Description |
| --- | --- | --- |
| val | <code>\*</code> | test value thats test |

<a name="Util._isValidType"></a>

### Util.\_isValidType(selectedType) ⇒ <code>boolean</code>
helper for retrieve, retrieveAsTemplate and deploy

**Kind**: static method of [<code>Util</code>](#Util)  
**Returns**: <code>boolean</code> - type ok or not  

| Param | Type | Description |
| --- | --- | --- |
| selectedType | <code>string</code> | type or type-subtype |

<a name="Util.getDefaultProperties"></a>

### Util.getDefaultProperties() ⇒ <code>object</code>
defines how the properties.json should look like
used for creating a template and for checking if variables are set

**Kind**: static method of [<code>Util</code>](#Util)  
**Returns**: <code>object</code> - default properties  
<a name="Util.getRetrieveTypeChoices"></a>

### Util.getRetrieveTypeChoices() ⇒ <code>Array.&lt;string&gt;</code>
helper for getDefaultProperties()

**Kind**: static method of [<code>Util</code>](#Util)  
**Returns**: <code>Array.&lt;string&gt;</code> - type choices  
<a name="Util.checkProperties"></a>

### Util.checkProperties(properties, [silent]) ⇒ <code>Promise.&lt;(boolean\|Array.&lt;string&gt;)&gt;</code>
check if the config file is correctly formatted and has values

**Kind**: static method of [<code>Util</code>](#Util)  
**Returns**: <code>Promise.&lt;(boolean\|Array.&lt;string&gt;)&gt;</code> - file structure ok OR list of fields to be fixed  

| Param | Type | Description |
| --- | --- | --- |
| properties | <code>object</code> | javascript object in .mcdevrc.json |
| [silent] | <code>boolean</code> | set to true for internal use w/o cli output |

<a name="Util.metadataLogger"></a>

### Util.metadataLogger(level, type, method, payload, [source]) ⇒ <code>void</code>
Logger helper for Metadata functions

**Kind**: static method of [<code>Util</code>](#Util)  

| Param | Type | Description |
| --- | --- | --- |
| level | <code>string</code> | of log (error, info, warn) |
| type | <code>string</code> | of metadata being referenced |
| method | <code>string</code> | name which log was called from |
| payload | <code>\*</code> | generic object which details the error |
| [source] | <code>string</code> | key/id of metadata which relates to error |

<a name="Util.replaceByObject"></a>

### Util.replaceByObject(str, obj) ⇒ <code>string</code> \| <code>object</code>
replaces values in a JSON object string, based on a series of
key-value pairs (obj)

**Kind**: static method of [<code>Util</code>](#Util)  
**Returns**: <code>string</code> \| <code>object</code> - replaced version of str  

| Param | Type | Description |
| --- | --- | --- |
| str | <code>string</code> \| <code>object</code> | JSON object or its stringified version, which has values to be replaced |
| obj | <code>TYPE.TemplateMap</code> | key value object which contains keys to be replaced and values to be replaced with |

<a name="Util.inverseGet"></a>

### Util.inverseGet(objs, val) ⇒ <code>string</code>
get key of an object based on the first matching value

**Kind**: static method of [<code>Util</code>](#Util)  
**Returns**: <code>string</code> - key  

| Param | Type | Description |
| --- | --- | --- |
| objs | <code>object</code> | object of objects to be searched |
| val | <code>string</code> | value to be searched for |

<a name="Util.getMetadataHierachy"></a>

### Util.getMetadataHierachy(metadataTypes) ⇒ <code>Array.&lt;string&gt;</code>
Returns Order in which metadata needs to be retrieved/deployed

**Kind**: static method of [<code>Util</code>](#Util)  
**Returns**: <code>Array.&lt;string&gt;</code> - retrieve/deploy order as array  

| Param | Type | Description |
| --- | --- | --- |
| metadataTypes | <code>Array.&lt;string&gt;</code> | which should be retrieved/deployed |

<a name="Util.getETClient"></a>

### Util.getETClient(buObject) ⇒ <code>Promise.&lt;SDK&gt;</code>
signs in with SFMC

**Kind**: static method of [<code>Util</code>](#Util)  
**Returns**: <code>Promise.&lt;SDK&gt;</code> - auth object  

| Param | Type | Description |
| --- | --- | --- |
| buObject | <code>TYPE.BuObject</code> | properties for auth |

<a name="Util.resolveObjPath"></a>

### Util.resolveObjPath(path, obj) ⇒ <code>any</code>
let's you dynamically walk down an object and get a value

**Kind**: static method of [<code>Util</code>](#Util)  
**Returns**: <code>any</code> - value of obj.path  

| Param | Type | Description |
| --- | --- | --- |
| path | <code>string</code> | 'fieldA.fieldB.fieldC' |
| obj | <code>object</code> | some parent object |

<a name="Util.execSync"></a>

### Util.execSync(cmd, [args]) ⇒ <code>undefined</code>
helper to run other commands as if run manually by user

**Kind**: static method of [<code>Util</code>](#Util)  

| Param | Type | Description |
| --- | --- | --- |
| cmd | <code>string</code> | to be executed command |
| [args] | <code>Array.&lt;string&gt;</code> | list of arguments |

<a name="Util.templateSearchResult"></a>

### Util.templateSearchResult(results, keyToSearch, searchValue) ⇒ <code>TYPE.MetadataTypeItem</code>
standardize check to ensure only one result is returned from template search

**Kind**: static method of [<code>Util</code>](#Util)  
**Returns**: <code>TYPE.MetadataTypeItem</code> - metadata to be used in building template  

| Param | Type | Description |
| --- | --- | --- |
| results | <code>Array.&lt;TYPE.MetadataTypeItem&gt;</code> | array of metadata |
| keyToSearch | <code>string</code> | the field which contains the searched value |
| searchValue | <code>string</code> | the value which is being looked for |

<a name="Util.setLoggingLevel"></a>

### Util.setLoggingLevel(argv) ⇒ <code>void</code>
configures what is displayed in the console

**Kind**: static method of [<code>Util</code>](#Util)  

| Param | Type | Description |
| --- | --- | --- |
| argv | <code>object</code> | list of command line parameters given by user |
| [argv.silent] | <code>boolean</code> | only errors printed to CLI |
| [argv.verbose] | <code>boolean</code> | chatty user CLI output |
| [argv.debug] | <code>boolean</code> | enables developer output & features |

<a name="MetadataTypeDefinitions"></a>

## MetadataTypeDefinitions
Provides access to all metadataType classes

**Kind**: global constant  
<a name="MetadataTypeInfo"></a>

## MetadataTypeInfo
Provides access to all metadataType classes

**Kind**: global constant  
<a name="mcdev"></a>

## mcdev
sample file on how to retrieve a simple changelog to use in GUIs or automated processing of any kind

**Kind**: global constant  
**Example**  
```js
[{
    name: 'deName',
    key: 'deKey',
    t: 'dataExtension',
    cd: '2020-05-06T00:16:00.737',
    cb: 'name of creator',
    ld: '2020-05-06T00:16:00.737',
    lb: 'name of lastmodified'
  }]
```
<a name="BusinessUnit"></a>

## BusinessUnit
Helper that handles retrieval of BU info

**Kind**: global constant  
<a name="BusinessUnit.refreshBUProperties"></a>

### BusinessUnit.refreshBUProperties(properties, credentialsName) ⇒ <code>Promise.&lt;boolean&gt;</code>
Refreshes BU names and ID's from MC instance

**Kind**: static method of [<code>BusinessUnit</code>](#BusinessUnit)  
**Returns**: <code>Promise.&lt;boolean&gt;</code> - success of refresh  

| Param | Type | Description |
| --- | --- | --- |
| properties | <code>object</code> | current properties that have to be refreshed |
| credentialsName | <code>string</code> | identifying name of the installed package / project |

<a name="Cli"></a>

## Cli
CLI helper class

**Kind**: global constant  

* [Cli](#Cli)
    * [.initMcdevConfig([skipInteraction])](#Cli.initMcdevConfig) ⇒ <code>Promise.&lt;boolean&gt;</code>
    * [.addExtraCredential(properties, [skipInteraction])](#Cli.addExtraCredential) ⇒ <code>Promise.&lt;void&gt;</code>
    * [.updateCredential(properties, credName, [skipInteraction])](#Cli.updateCredential) ⇒ <code>Promise.&lt;boolean&gt;</code>
    * [.getCredentialObject(properties, target, [isCredentialOnly], [allowAll])](#Cli.getCredentialObject) ⇒ <code>Promise.&lt;TYPE.BuObject&gt;</code>
    * [._selectBU(properties, [credential], [isCredentialOnly], [allowAll])](#Cli._selectBU) ⇒ <code>Promise.&lt;Array&gt;</code>
    * [._setCredential(properties, [credName], [skipInteraction])](#Cli._setCredential) ⇒ <code>Promise.&lt;(boolean\|string)&gt;</code>
    * [._askCredentials(properties, [credName])](#Cli._askCredentials) ⇒ <code>Promise.&lt;object&gt;</code>
    * [.selectTypes(properties, [setTypesArr])](#Cli.selectTypes) ⇒ <code>Promise.&lt;void&gt;</code>
    * [._summarizeSubtypes(responses, type)](#Cli._summarizeSubtypes) ⇒ <code>void</code>
    * [.explainTypes()](#Cli.explainTypes) ⇒ <code>void</code>

<a name="Cli.initMcdevConfig"></a>

### Cli.initMcdevConfig([skipInteraction]) ⇒ <code>Promise.&lt;boolean&gt;</code>
used when initially setting up a project.
loads default config and adds first credential

**Kind**: static method of [<code>Cli</code>](#Cli)  
**Returns**: <code>Promise.&lt;boolean&gt;</code> - success of init  

| Param | Type | Description |
| --- | --- | --- |
| [skipInteraction] | <code>object</code> | signals what to insert automatically for things usually asked via wizard |
| skipInteraction.clientId | <code>string</code> | client id of installed package |
| skipInteraction.clientSecret | <code>string</code> | client secret of installed package |
| skipInteraction.tenant | <code>string</code> | tenant of installed package |
| skipInteraction.eid | <code>string</code> | MID of the Parent Business Unit |
| skipInteraction.credentialsName | <code>string</code> | how you would like the credential to be named |

<a name="Cli.addExtraCredential"></a>

### Cli.addExtraCredential(properties, [skipInteraction]) ⇒ <code>Promise.&lt;void&gt;</code>
Extends template file for properties.json

**Kind**: static method of [<code>Cli</code>](#Cli)  
**Returns**: <code>Promise.&lt;void&gt;</code> - -  

| Param | Type | Description |
| --- | --- | --- |
| properties | <code>object</code> | config file's json |
| properties.credentials | <code>object</code> | list of existing credentials |
| [skipInteraction] | <code>object</code> | signals what to insert automatically for things usually asked via wizard |
| skipInteraction.clientId | <code>string</code> | client id of installed package |
| skipInteraction.clientSecret | <code>string</code> | client secret of installed package |
| skipInteraction.tenant | <code>string</code> | tenant of installed package |
| skipInteraction.eid | <code>string</code> | MID of the Parent Business Unit |
| skipInteraction.credentialsName | <code>string</code> | how you would like the credential to be named |

<a name="Cli.updateCredential"></a>

### Cli.updateCredential(properties, credName, [skipInteraction]) ⇒ <code>Promise.&lt;boolean&gt;</code>
Extends template file for properties.json
update credentials

**Kind**: static method of [<code>Cli</code>](#Cli)  
**Returns**: <code>Promise.&lt;boolean&gt;</code> - success of update  

| Param | Type | Description |
| --- | --- | --- |
| properties | <code>object</code> | config file's json |
| credName | <code>string</code> | name of credential that needs updating |
| [skipInteraction] | <code>object</code> | signals what to insert automatically for things usually asked via wizard |
| skipInteraction.clientId | <code>string</code> | client id of installed package |
| skipInteraction.clientSecret | <code>string</code> | client secret of installed package |
| skipInteraction.tenant | <code>string</code> | tenant of installed package |
| skipInteraction.eid | <code>string</code> | MID of the Parent Business Unit |
| skipInteraction.credentialsName | <code>string</code> | how you would like the credential to be named |

<a name="Cli.getCredentialObject"></a>

### Cli.getCredentialObject(properties, target, [isCredentialOnly], [allowAll]) ⇒ <code>Promise.&lt;TYPE.BuObject&gt;</code>
Returns Object with parameters required for accessing API

**Kind**: static method of [<code>Cli</code>](#Cli)  
**Returns**: <code>Promise.&lt;TYPE.BuObject&gt;</code> - credential to be used for Business Unit  

| Param | Type | Description |
| --- | --- | --- |
| properties | <code>object</code> | object of all configuration including credentials |
| target | <code>string</code> | code of BU to use |
| [isCredentialOnly] | <code>boolean</code> \| <code>string</code> | true:don't ask for BU | string: name of BU |
| [allowAll] | <code>boolean</code> | Offer ALL as option in BU selection |

<a name="Cli._selectBU"></a>

### Cli.\_selectBU(properties, [credential], [isCredentialOnly], [allowAll]) ⇒ <code>Promise.&lt;Array&gt;</code>
helps select the right credential in case of bad initial input

**Kind**: static method of [<code>Cli</code>](#Cli)  
**Returns**: <code>Promise.&lt;Array&gt;</code> - selected credential/BU combo  

| Param | Type | Description |
| --- | --- | --- |
| properties | <code>object</code> | config file's json |
| [credential] | <code>string</code> | name of valid credential |
| [isCredentialOnly] | <code>boolean</code> | don't ask for BU if true |
| [allowAll] | <code>boolean</code> | Offer ALL as option in BU selection |

<a name="Cli._setCredential"></a>

### Cli.\_setCredential(properties, [credName], [skipInteraction]) ⇒ <code>Promise.&lt;(boolean\|string)&gt;</code>
helper around _askCredentials

**Kind**: static method of [<code>Cli</code>](#Cli)  
**Returns**: <code>Promise.&lt;(boolean\|string)&gt;</code> - success of refresh or credential name  

| Param | Type | Description |
| --- | --- | --- |
| properties | <code>object</code> | from config file |
| [credName] | <code>string</code> | name of credential that needs updating |
| [skipInteraction] | <code>object</code> | signals what to insert automatically for things usually asked via wizard |
| skipInteraction.clientId | <code>string</code> | client id of installed package |
| skipInteraction.clientSecret | <code>string</code> | client id of installed package |
| skipInteraction.tenant | <code>string</code> | client id of installed package |
| skipInteraction.credentialsName | <code>string</code> | how you would like the credential to be named |

<a name="Cli._askCredentials"></a>

### Cli.\_askCredentials(properties, [credName]) ⇒ <code>Promise.&lt;object&gt;</code>
helper for addExtraCredential()

**Kind**: static method of [<code>Cli</code>](#Cli)  
**Returns**: <code>Promise.&lt;object&gt;</code> - credential info  

| Param | Type | Description |
| --- | --- | --- |
| properties | <code>object</code> | from config file |
| [credName] | <code>string</code> | name of credential that needs updating |

<a name="Cli.selectTypes"></a>

### Cli.selectTypes(properties, [setTypesArr]) ⇒ <code>Promise.&lt;void&gt;</code>
allows updating the metadata types that shall be retrieved

**Kind**: static method of [<code>Cli</code>](#Cli)  
**Returns**: <code>Promise.&lt;void&gt;</code> - -  

| Param | Type | Description |
| --- | --- | --- |
| properties | <code>object</code> | config file's json |
| properties.metaDataTypes | <code>object</code> | - |
| properties.metaDataTypes.retrieve | <code>Array.&lt;string&gt;</code> | list of currently retrieved types |
| [setTypesArr] | <code>Array.&lt;string&gt;</code> | skip user prompt and overwrite with this list if given |

<a name="Cli._summarizeSubtypes"></a>

### Cli.\_summarizeSubtypes(responses, type) ⇒ <code>void</code>
helper for this.selectTypes() that converts subtypes back to main type if all and only defaults were selected
this keeps the config automatically upgradable when we add new subtypes or change what is selected by default

**Kind**: static method of [<code>Cli</code>](#Cli)  

| Param | Type | Description |
| --- | --- | --- |
| responses | <code>object</code> | wrapper object for respones |
| responses.selectedTypes | <code>Array.&lt;string&gt;</code> | what types the user selected |
| type | <code>string</code> | metadata type |

<a name="Cli.explainTypes"></a>

### Cli.explainTypes() ⇒ <code>void</code>
shows metadata type descriptions

**Kind**: static method of [<code>Cli</code>](#Cli)  
**Returns**: <code>void</code> - -  
<a name="DevOps"></a>

## DevOps
DevOps helper class

**Kind**: global constant  

* [DevOps](#DevOps)
    * [.createDeltaPkg(properties, [range], [saveToDeployDir], [filterPaths])](#DevOps.createDeltaPkg) ⇒ <code>Promise.&lt;Array.&lt;object&gt;&gt;</code>
    * [.document(directory, jsonReport)](#DevOps.document) ⇒ <code>void</code>

<a name="DevOps.createDeltaPkg"></a>

### DevOps.createDeltaPkg(properties, [range], [saveToDeployDir], [filterPaths]) ⇒ <code>Promise.&lt;Array.&lt;object&gt;&gt;</code>
Extracts the delta between a commit and the current state for deployment.
Interactive commit selection if no commits are passed.

**Kind**: static method of [<code>DevOps</code>](#DevOps)  
**Returns**: <code>Promise.&lt;Array.&lt;object&gt;&gt;</code> - -  

| Param | Type | Description |
| --- | --- | --- |
| properties | <code>object</code> | central properties object |
| [range] | <code>string</code> | git commit range |
| [saveToDeployDir] | <code>boolean</code> | if true, copy metadata changes into deploy directory |
| [filterPaths] | <code>string</code> | filter file paths that start with any specified path (comma separated) |

<a name="DevOps.document"></a>

### DevOps.document(directory, jsonReport) ⇒ <code>void</code>
create markdown file for deployment listing

**Kind**: static method of [<code>DevOps</code>](#DevOps)  

| Param | Type | Description |
| --- | --- | --- |
| directory | <code>string</code> | - |
| jsonReport | <code>object</code> | - |

<a name="File"></a>

## File
File extends fs-extra. It adds logger and util methods for file handling

**Kind**: global constant  

* [File](#File)
    * [.copyFile(from, to)](#File.copyFile) ⇒ <code>object</code>
    * [.filterIllegalPathChars(path)](#File.filterIllegalPathChars) ⇒ <code>string</code>
    * [.filterIllegalFilenames(filename)](#File.filterIllegalFilenames) ⇒ <code>string</code>
    * [.reverseFilterIllegalFilenames(filename)](#File.reverseFilterIllegalFilenames) ⇒ <code>string</code>
    * [.normalizePath(denormalizedPath)](#File.normalizePath) ⇒ <code>string</code>
    * [.writeJSONToFile(directory, filename, content)](#File.writeJSONToFile) ⇒ <code>Promise</code>
    * [.writePrettyToFile(directory, filename, filetype, content, [templateVariables])](#File.writePrettyToFile) ⇒ <code>Promise.&lt;boolean&gt;</code>
    * [._beautify_prettier(directory, filename, filetype, content)](#File._beautify_prettier) ⇒ <code>string</code>
    * [.writeToFile(directory, filename, filetype, content, [encoding])](#File.writeToFile) ⇒ <code>Promise.&lt;boolean&gt;</code>
    * [.readJSONFile(directory, filename, sync, cleanPath)](#File.readJSONFile) ⇒ <code>Promise</code> \| <code>object</code>
    * [.readFile(directory, filename, filetype, [encoding])](#File.readFile) ⇒ <code>Promise.&lt;string&gt;</code>
    * [.readDirectories(directory, depth, [includeStem], [_stemLength])](#File.readDirectories) ⇒ <code>Promise.&lt;Array.&lt;string&gt;&gt;</code>
    * [.readDirectoriesSync(directory, [depth], [includeStem], [_stemLength])](#File.readDirectoriesSync) ⇒ <code>Array.&lt;string&gt;</code>
    * [.loadConfigFile([silent])](#File.loadConfigFile) ⇒ <code>object</code>
    * [.saveConfigFile(properties)](#File.saveConfigFile) ⇒ <code>Promise.&lt;void&gt;</code>
    * [.initPrettier([filetype])](#File.initPrettier) ⇒ <code>Promise.&lt;boolean&gt;</code>

<a name="File.copyFile"></a>

### File.copyFile(from, to) ⇒ <code>object</code>
copies a file from one path to another

**Kind**: static method of [<code>File</code>](#File)  
**Returns**: <code>object</code> - - results object  

| Param | Type | Description |
| --- | --- | --- |
| from | <code>string</code> | full filepath including name of existing file |
| to | <code>string</code> | full filepath including name where file should go |

<a name="File.filterIllegalPathChars"></a>

### File.filterIllegalPathChars(path) ⇒ <code>string</code>
makes sure Windows accepts path names

**Kind**: static method of [<code>File</code>](#File)  
**Returns**: <code>string</code> - - corrected string  

| Param | Type | Description |
| --- | --- | --- |
| path | <code>string</code> | filename or path |

<a name="File.filterIllegalFilenames"></a>

### File.filterIllegalFilenames(filename) ⇒ <code>string</code>
makes sure Windows accepts file names

**Kind**: static method of [<code>File</code>](#File)  
**Returns**: <code>string</code> - - corrected string  

| Param | Type | Description |
| --- | --- | --- |
| filename | <code>string</code> | filename or path |

<a name="File.reverseFilterIllegalFilenames"></a>

### File.reverseFilterIllegalFilenames(filename) ⇒ <code>string</code>
makes sure Windows accepts file names

**Kind**: static method of [<code>File</code>](#File)  
**Returns**: <code>string</code> - - corrected string  

| Param | Type | Description |
| --- | --- | --- |
| filename | <code>string</code> | filename or path |

<a name="File.normalizePath"></a>

### File.normalizePath(denormalizedPath) ⇒ <code>string</code>
Takes various types of path strings and formats into a platform specific path

**Kind**: static method of [<code>File</code>](#File)  
**Returns**: <code>string</code> - Path strings  

| Param | Type | Description |
| --- | --- | --- |
| denormalizedPath | <code>string</code> \| <code>Array.&lt;string&gt;</code> | directory the file will be written to |

<a name="File.writeJSONToFile"></a>

### File.writeJSONToFile(directory, filename, content) ⇒ <code>Promise</code>
Saves json content to a file in the local file system. Will create the parent directory if it does not exist

**Kind**: static method of [<code>File</code>](#File)  
**Returns**: <code>Promise</code> - Promise  

| Param | Type | Description |
| --- | --- | --- |
| directory | <code>string</code> \| <code>Array.&lt;string&gt;</code> | directory the file will be written to |
| filename | <code>string</code> | name of the file without '.json' ending |
| content | <code>object</code> | filecontent |

<a name="File.writePrettyToFile"></a>

### File.writePrettyToFile(directory, filename, filetype, content, [templateVariables]) ⇒ <code>Promise.&lt;boolean&gt;</code>
Saves beautified files in the local file system. Will create the parent directory if it does not exist
! Important: run 'await File.initPrettier()' in your MetadataType.retrieve() once before hitting this

**Kind**: static method of [<code>File</code>](#File)  
**Returns**: <code>Promise.&lt;boolean&gt;</code> - Promise  

| Param | Type | Description |
| --- | --- | --- |
| directory | <code>string</code> \| <code>Array.&lt;string&gt;</code> | directory the file will be written to |
| filename | <code>string</code> | name of the file without suffix |
| filetype | <code>string</code> | filetype ie. JSON or SSJS |
| content | <code>string</code> | filecontent |
| [templateVariables] | <code>object</code> | templating variables to be replaced in the metadata |

<a name="File._beautify_prettier"></a>

### File.\_beautify\_prettier(directory, filename, filetype, content) ⇒ <code>string</code>
helper for writePrettyToFile, applying prettier onto given stringified content
! Important: run 'await File.initPrettier()' in your MetadataType.retrieve() once before hitting this

**Kind**: static method of [<code>File</code>](#File)  
**Returns**: <code>string</code> - original string on error; formatted string on success  

| Param | Type | Description |
| --- | --- | --- |
| directory | <code>string</code> \| <code>Array.&lt;string&gt;</code> | directory the file will be written to |
| filename | <code>string</code> | name of the file without suffix |
| filetype | <code>string</code> | filetype ie. JSON or SSJS |
| content | <code>string</code> | filecontent |

<a name="File.writeToFile"></a>

### File.writeToFile(directory, filename, filetype, content, [encoding]) ⇒ <code>Promise.&lt;boolean&gt;</code>
Saves text content to a file in the local file system. Will create the parent directory if it does not exist

**Kind**: static method of [<code>File</code>](#File)  
**Returns**: <code>Promise.&lt;boolean&gt;</code> - Promise  

| Param | Type | Description |
| --- | --- | --- |
| directory | <code>string</code> \| <code>Array.&lt;string&gt;</code> | directory the file will be written to |
| filename | <code>string</code> | name of the file without '.json' ending |
| filetype | <code>string</code> | filetype suffix |
| content | <code>string</code> | filecontent |
| [encoding] | <code>object</code> | added for certain file types (like images) |

<a name="File.readJSONFile"></a>

### File.readJSONFile(directory, filename, sync, cleanPath) ⇒ <code>Promise</code> \| <code>object</code>
Saves json content to a file in the local file system. Will create the parent directory if it does not exist

**Kind**: static method of [<code>File</code>](#File)  
**Returns**: <code>Promise</code> \| <code>object</code> - Promise or JSON object depending on if async or not  

| Param | Type | Description |
| --- | --- | --- |
| directory | <code>string</code> \| <code>Array.&lt;string&gt;</code> | directory where the file is stored |
| filename | <code>string</code> | name of the file without '.json' ending |
| sync | <code>boolean</code> | should execute sync (default is async) |
| cleanPath | <code>boolean</code> | should execute sync (default is true) |

<a name="File.readFile"></a>

### File.readFile(directory, filename, filetype, [encoding]) ⇒ <code>Promise.&lt;string&gt;</code>
reads file from local file system.

**Kind**: static method of [<code>File</code>](#File)  
**Returns**: <code>Promise.&lt;string&gt;</code> - file contents  

| Param | Type | Default | Description |
| --- | --- | --- | --- |
| directory | <code>string</code> \| <code>Array.&lt;string&gt;</code> |  | directory where the file is stored |
| filename | <code>string</code> |  | name of the file without '.json' ending |
| filetype | <code>string</code> |  | filetype suffix |
| [encoding] | <code>string</code> | <code>&quot;&#x27;utf8&#x27;&quot;</code> | read file with encoding (defaults to utf-8) |

<a name="File.readDirectories"></a>

### File.readDirectories(directory, depth, [includeStem], [_stemLength]) ⇒ <code>Promise.&lt;Array.&lt;string&gt;&gt;</code>
reads directories to a specific depth returning an array
of file paths to be iterated over

**Kind**: static method of [<code>File</code>](#File)  
**Returns**: <code>Promise.&lt;Array.&lt;string&gt;&gt;</code> - array of fully defined file paths  

| Param | Type | Description |
| --- | --- | --- |
| directory | <code>string</code> | directory to checkin |
| depth | <code>number</code> | how many levels to check (1 base) |
| [includeStem] | <code>boolean</code> | include the parent directory in the response |
| [_stemLength] | <code>number</code> | set recursively for subfolders. do not set manually! |

**Example**  
```js
['deploy/mcdev/bu1']
```
<a name="File.readDirectoriesSync"></a>

### File.readDirectoriesSync(directory, [depth], [includeStem], [_stemLength]) ⇒ <code>Array.&lt;string&gt;</code>
reads directories to a specific depth returning an array
of file paths to be iterated over using sync api (required in constructors)

**Kind**: static method of [<code>File</code>](#File)  
**Returns**: <code>Array.&lt;string&gt;</code> - array of fully defined file paths  

| Param | Type | Description |
| --- | --- | --- |
| directory | <code>string</code> | directory to checkin |
| [depth] | <code>number</code> | how many levels to check (1 base) |
| [includeStem] | <code>boolean</code> | include the parent directory in the response |
| [_stemLength] | <code>number</code> | set recursively for subfolders. do not set manually! |

**Example**  
```js
['deploy/mcdev/bu1']
```
<a name="File.loadConfigFile"></a>

### File.loadConfigFile([silent]) ⇒ <code>object</code>
loads central properties from config file

**Kind**: static method of [<code>File</code>](#File)  
**Returns**: <code>object</code> - central properties object  

| Param | Type | Description |
| --- | --- | --- |
| [silent] | <code>boolean</code> | omit throwing errors and print messages; assuming not silent if not set |

<a name="File.saveConfigFile"></a>

### File.saveConfigFile(properties) ⇒ <code>Promise.&lt;void&gt;</code>
helper that splits the config back into auth & config parts to save them separately

**Kind**: static method of [<code>File</code>](#File)  
**Returns**: <code>Promise.&lt;void&gt;</code> - -  

| Param | Type | Description |
| --- | --- | --- |
| properties | <code>object</code> | central properties object |

<a name="File.initPrettier"></a>

### File.initPrettier([filetype]) ⇒ <code>Promise.&lt;boolean&gt;</code>
Initalises Prettier formatting lib async.

**Kind**: static method of [<code>File</code>](#File)  
**Returns**: <code>Promise.&lt;boolean&gt;</code> - success of config load  

| Param | Type | Default | Description |
| --- | --- | --- | --- |
| [filetype] | <code>string</code> | <code>&quot;&#x27;html&#x27;&quot;</code> | filetype ie. JSON or SSJS |

<a name="Init"></a>

## Init
CLI helper class

**Kind**: global constant  

* [Init](#Init)
    * [.fixMcdevConfig(properties)](#Init.fixMcdevConfig) ⇒ <code>Promise.&lt;boolean&gt;</code>
    * [.createIdeConfigFiles(versionBeforeUpgrade)](#Init.createIdeConfigFiles) ⇒ <code>Promise.&lt;boolean&gt;</code>
    * [._updateLeaf(propertiersCur, defaultPropsCur, fieldName)](#Init._updateLeaf) ⇒ <code>void</code>
    * [._getForcedUpdateList(projectVersion)](#Init._getForcedUpdateList) ⇒ <code>Array.&lt;string&gt;</code>
    * [._createIdeConfigFile(fileNameArr, relevantForcedUpdates, [boilerplateFileContent])](#Init._createIdeConfigFile) ⇒ <code>Promise.&lt;boolean&gt;</code>
    * [.initGitRepo([skipInteraction])](#Init.initGitRepo) ⇒ <code>Promise.&lt;{status: string, repoName: string}&gt;</code>
    * [.gitPush([skipInteraction])](#Init.gitPush) ⇒ <code>void</code>
    * [._addGitRemote([skipInteraction])](#Init._addGitRemote) ⇒ <code>string</code>
    * [._updateGitConfigUser([skipInteraction])](#Init._updateGitConfigUser) ⇒ <code>void</code>
    * [._getGitConfigUser()](#Init._getGitConfigUser) ⇒ <code>Promise.&lt;{&#x27;user.name&#x27;: string, &#x27;user.email&#x27;: string}&gt;</code>
    * [.initProject(properties, credentialsName, [skipInteraction])](#Init.initProject) ⇒ <code>Promise.&lt;void&gt;</code>
    * [._downloadAllBUs(bu, gitStatus, [skipInteraction])](#Init._downloadAllBUs) ⇒ <code>Promise.&lt;void&gt;</code>
    * [.upgradeProject(properties, [initial], [repoName])](#Init.upgradeProject) ⇒ <code>Promise.&lt;boolean&gt;</code>
    * [._getMissingCredentials(properties)](#Init._getMissingCredentials) ⇒ <code>Array.&lt;string&gt;</code>
    * [.installDependencies([repoName])](#Init.installDependencies) ⇒ <code>Promise.&lt;boolean&gt;</code>
    * [._getDefaultPackageJson([currentContent])](#Init._getDefaultPackageJson) ⇒ <code>Promise.&lt;{script: object, author: string, license: string}&gt;</code>

<a name="Init.fixMcdevConfig"></a>

### Init.fixMcdevConfig(properties) ⇒ <code>Promise.&lt;boolean&gt;</code>
helper method for this.upgradeProject that upgrades project config if needed

**Kind**: static method of [<code>Init</code>](#Init)  
**Returns**: <code>Promise.&lt;boolean&gt;</code> - returns true if worked without errors  

| Param | Type | Description |
| --- | --- | --- |
| properties | <code>object</code> | config file's json |

<a name="Init.createIdeConfigFiles"></a>

### Init.createIdeConfigFiles(versionBeforeUpgrade) ⇒ <code>Promise.&lt;boolean&gt;</code>
handles creation/update of all config file from the boilerplate

**Kind**: static method of [<code>Init</code>](#Init)  
**Returns**: <code>Promise.&lt;boolean&gt;</code> - status of config file creation  

| Param | Type | Description |
| --- | --- | --- |
| versionBeforeUpgrade | <code>string</code> | 'x.y.z' |

<a name="Init._updateLeaf"></a>

### Init.\_updateLeaf(propertiersCur, defaultPropsCur, fieldName) ⇒ <code>void</code>
recursive helper for _fixMcdevConfig that adds missing settings

**Kind**: static method of [<code>Init</code>](#Init)  

| Param | Type | Description |
| --- | --- | --- |
| propertiersCur | <code>object</code> | current sub-object of project settings |
| defaultPropsCur | <code>object</code> | current sub-object of default settings |
| fieldName | <code>string</code> | dot-concatenated object-path that needs adding |

<a name="Init._getForcedUpdateList"></a>

### Init.\_getForcedUpdateList(projectVersion) ⇒ <code>Array.&lt;string&gt;</code>
returns list of files that need to be updated

**Kind**: static method of [<code>Init</code>](#Init)  
**Returns**: <code>Array.&lt;string&gt;</code> - relevant files with path that need to be updated  

| Param | Type | Description |
| --- | --- | --- |
| projectVersion | <code>string</code> | version found in config file of the current project |

<a name="Init._createIdeConfigFile"></a>

### Init.\_createIdeConfigFile(fileNameArr, relevantForcedUpdates, [boilerplateFileContent]) ⇒ <code>Promise.&lt;boolean&gt;</code>
handles creation/update of one config file from the boilerplate at a time

**Kind**: static method of [<code>Init</code>](#Init)  
**Returns**: <code>Promise.&lt;boolean&gt;</code> - install successful or error occured  

| Param | Type | Description |
| --- | --- | --- |
| fileNameArr | <code>Array.&lt;string&gt;</code> | 0: path, 1: filename, 2: extension with dot |
| relevantForcedUpdates | <code>Array.&lt;string&gt;</code> | if fileNameArr is in this list we require an override |
| [boilerplateFileContent] | <code>string</code> | in case we cannot copy files 1:1 this can be used to pass in content |

<a name="Init.initGitRepo"></a>

### Init.initGitRepo([skipInteraction]) ⇒ <code>Promise.&lt;{status: string, repoName: string}&gt;</code>
check if git repo exists and otherwise create one

**Kind**: static method of [<code>Init</code>](#Init)  
**Returns**: <code>Promise.&lt;{status: string, repoName: string}&gt;</code> - success flag  

| Param | Type | Description |
| --- | --- | --- |
| [skipInteraction] | <code>object</code> | signals what to insert automatically for things usually asked via wizard |
| skipInteraction.gitRemoteUrl | <code>string</code> | URL of Git remote server |

<a name="Init.gitPush"></a>

### Init.gitPush([skipInteraction]) ⇒ <code>void</code>
offer to push the new repo straight to the server

**Kind**: static method of [<code>Init</code>](#Init)  

| Param | Type | Description |
| --- | --- | --- |
| [skipInteraction] | <code>boolean</code> \| <code>object</code> | signals what to insert automatically for things usually asked via wizard |

<a name="Init._addGitRemote"></a>

### Init.\_addGitRemote([skipInteraction]) ⇒ <code>string</code>
offers to add the git remote origin

**Kind**: static method of [<code>Init</code>](#Init)  
**Returns**: <code>string</code> - repo name (optionally)  

| Param | Type | Description |
| --- | --- | --- |
| [skipInteraction] | <code>object</code> | signals what to insert automatically for things usually asked via wizard |
| skipInteraction.gitRemoteUrl | <code>string</code> | URL of Git remote server |

<a name="Init._updateGitConfigUser"></a>

### Init.\_updateGitConfigUser([skipInteraction]) ⇒ <code>void</code>
checks global config and ask to config the user info and then store it locally

**Kind**: static method of [<code>Init</code>](#Init)  

| Param | Type | Description |
| --- | --- | --- |
| [skipInteraction] | <code>object</code> \| <code>boolean</code> | signals what to insert automatically for things usually asked via wizard |

<a name="Init._getGitConfigUser"></a>

### Init.\_getGitConfigUser() ⇒ <code>Promise.&lt;{&#x27;user.name&#x27;: string, &#x27;user.email&#x27;: string}&gt;</code>
retrieves the global user.name and user.email values

**Kind**: static method of [<code>Init</code>](#Init)  
**Returns**: <code>Promise.&lt;{&#x27;user.name&#x27;: string, &#x27;user.email&#x27;: string}&gt;</code> - user.name and user.email  
<a name="Init.initProject"></a>

### Init.initProject(properties, credentialsName, [skipInteraction]) ⇒ <code>Promise.&lt;void&gt;</code>
Creates template file for properties.json

**Kind**: static method of [<code>Init</code>](#Init)  
**Returns**: <code>Promise.&lt;void&gt;</code> - -  

| Param | Type | Description |
| --- | --- | --- |
| properties | <code>object</code> | config file's json |
| credentialsName | <code>string</code> | identifying name of the installed package / project |
| [skipInteraction] | <code>object</code> | signals what to insert automatically for things usually asked via wizard |
| skipInteraction.clientId | <code>string</code> | client id of installed package |
| skipInteraction.clientSecret | <code>string</code> | client secret of installed package |
| skipInteraction.tenant | <code>string</code> | tenant of installed package |
| skipInteraction.eid | <code>string</code> | MID of the Parent Business Unit |
| skipInteraction.credentialsName | <code>string</code> | how you would like the credential to be named |
| skipInteraction.gitRemoteUrl | <code>string</code> | URL of Git remote server |

<a name="Init._downloadAllBUs"></a>

### Init.\_downloadAllBUs(bu, gitStatus, [skipInteraction]) ⇒ <code>Promise.&lt;void&gt;</code>
helper for this.initProject()

**Kind**: static method of [<code>Init</code>](#Init)  
**Returns**: <code>Promise.&lt;void&gt;</code> - -  

| Param | Type | Description |
| --- | --- | --- |
| bu | <code>string</code> | cred/bu or cred/* or * |
| gitStatus | <code>string</code> | signals what state the git repo is in |
| [skipInteraction] | <code>boolean</code> \| <code>object</code> | signals what to insert automatically for things usually asked via wizard |

<a name="Init.upgradeProject"></a>

### Init.upgradeProject(properties, [initial], [repoName]) ⇒ <code>Promise.&lt;boolean&gt;</code>
wrapper around npm dependency & configuration file setup

**Kind**: static method of [<code>Init</code>](#Init)  
**Returns**: <code>Promise.&lt;boolean&gt;</code> - success flag  

| Param | Type | Description |
| --- | --- | --- |
| properties | <code>object</code> | config file's json |
| [initial] | <code>boolean</code> | print message if not part of initial setup |
| [repoName] | <code>string</code> | if git URL was provided earlier, the repo name was extracted to use it for npm init |

<a name="Init._getMissingCredentials"></a>

### Init.\_getMissingCredentials(properties) ⇒ <code>Array.&lt;string&gt;</code>
finds credentials that are set up in config but not in auth file

**Kind**: static method of [<code>Init</code>](#Init)  
**Returns**: <code>Array.&lt;string&gt;</code> - list of credential names  

| Param | Type | Description |
| --- | --- | --- |
| properties | <code>object</code> | javascript object in .mcdevrc.json |

<a name="Init.installDependencies"></a>

### Init.installDependencies([repoName]) ⇒ <code>Promise.&lt;boolean&gt;</code>
initiates npm project and then
takes care of loading the pre-configured dependency list
from the boilerplate directory to them as dev-dependencies

**Kind**: static method of [<code>Init</code>](#Init)  
**Returns**: <code>Promise.&lt;boolean&gt;</code> - install successful or error occured  

| Param | Type | Description |
| --- | --- | --- |
| [repoName] | <code>string</code> | if git URL was provided earlier, the repo name was extracted to use it for npm init |

<a name="Init._getDefaultPackageJson"></a>

### Init.\_getDefaultPackageJson([currentContent]) ⇒ <code>Promise.&lt;{script: object, author: string, license: string}&gt;</code>
ensure we have certain default values in our config

**Kind**: static method of [<code>Init</code>](#Init)  
**Returns**: <code>Promise.&lt;{script: object, author: string, license: string}&gt;</code> - extended currentContent  

| Param | Type | Description |
| --- | --- | --- |
| [currentContent] | <code>object</code> | what was read from existing package.json file |

<a name="Init"></a>

## Init
CLI helper class

**Kind**: global constant  

* [Init](#Init)
    * [.fixMcdevConfig(properties)](#Init.fixMcdevConfig) ⇒ <code>Promise.&lt;boolean&gt;</code>
    * [.createIdeConfigFiles(versionBeforeUpgrade)](#Init.createIdeConfigFiles) ⇒ <code>Promise.&lt;boolean&gt;</code>
    * [._updateLeaf(propertiersCur, defaultPropsCur, fieldName)](#Init._updateLeaf) ⇒ <code>void</code>
    * [._getForcedUpdateList(projectVersion)](#Init._getForcedUpdateList) ⇒ <code>Array.&lt;string&gt;</code>
    * [._createIdeConfigFile(fileNameArr, relevantForcedUpdates, [boilerplateFileContent])](#Init._createIdeConfigFile) ⇒ <code>Promise.&lt;boolean&gt;</code>
    * [.initGitRepo([skipInteraction])](#Init.initGitRepo) ⇒ <code>Promise.&lt;{status: string, repoName: string}&gt;</code>
    * [.gitPush([skipInteraction])](#Init.gitPush) ⇒ <code>void</code>
    * [._addGitRemote([skipInteraction])](#Init._addGitRemote) ⇒ <code>string</code>
    * [._updateGitConfigUser([skipInteraction])](#Init._updateGitConfigUser) ⇒ <code>void</code>
    * [._getGitConfigUser()](#Init._getGitConfigUser) ⇒ <code>Promise.&lt;{&#x27;user.name&#x27;: string, &#x27;user.email&#x27;: string}&gt;</code>
    * [.initProject(properties, credentialsName, [skipInteraction])](#Init.initProject) ⇒ <code>Promise.&lt;void&gt;</code>
    * [._downloadAllBUs(bu, gitStatus, [skipInteraction])](#Init._downloadAllBUs) ⇒ <code>Promise.&lt;void&gt;</code>
    * [.upgradeProject(properties, [initial], [repoName])](#Init.upgradeProject) ⇒ <code>Promise.&lt;boolean&gt;</code>
    * [._getMissingCredentials(properties)](#Init._getMissingCredentials) ⇒ <code>Array.&lt;string&gt;</code>
    * [.installDependencies([repoName])](#Init.installDependencies) ⇒ <code>Promise.&lt;boolean&gt;</code>
    * [._getDefaultPackageJson([currentContent])](#Init._getDefaultPackageJson) ⇒ <code>Promise.&lt;{script: object, author: string, license: string}&gt;</code>

<a name="Init.fixMcdevConfig"></a>

### Init.fixMcdevConfig(properties) ⇒ <code>Promise.&lt;boolean&gt;</code>
helper method for this.upgradeProject that upgrades project config if needed

**Kind**: static method of [<code>Init</code>](#Init)  
**Returns**: <code>Promise.&lt;boolean&gt;</code> - returns true if worked without errors  

| Param | Type | Description |
| --- | --- | --- |
| properties | <code>object</code> | config file's json |

<a name="Init.createIdeConfigFiles"></a>

### Init.createIdeConfigFiles(versionBeforeUpgrade) ⇒ <code>Promise.&lt;boolean&gt;</code>
handles creation/update of all config file from the boilerplate

**Kind**: static method of [<code>Init</code>](#Init)  
**Returns**: <code>Promise.&lt;boolean&gt;</code> - status of config file creation  

| Param | Type | Description |
| --- | --- | --- |
| versionBeforeUpgrade | <code>string</code> | 'x.y.z' |

<a name="Init._updateLeaf"></a>

### Init.\_updateLeaf(propertiersCur, defaultPropsCur, fieldName) ⇒ <code>void</code>
recursive helper for _fixMcdevConfig that adds missing settings

**Kind**: static method of [<code>Init</code>](#Init)  

| Param | Type | Description |
| --- | --- | --- |
| propertiersCur | <code>object</code> | current sub-object of project settings |
| defaultPropsCur | <code>object</code> | current sub-object of default settings |
| fieldName | <code>string</code> | dot-concatenated object-path that needs adding |

<a name="Init._getForcedUpdateList"></a>

### Init.\_getForcedUpdateList(projectVersion) ⇒ <code>Array.&lt;string&gt;</code>
returns list of files that need to be updated

**Kind**: static method of [<code>Init</code>](#Init)  
**Returns**: <code>Array.&lt;string&gt;</code> - relevant files with path that need to be updated  

| Param | Type | Description |
| --- | --- | --- |
| projectVersion | <code>string</code> | version found in config file of the current project |

<a name="Init._createIdeConfigFile"></a>

### Init.\_createIdeConfigFile(fileNameArr, relevantForcedUpdates, [boilerplateFileContent]) ⇒ <code>Promise.&lt;boolean&gt;</code>
handles creation/update of one config file from the boilerplate at a time

**Kind**: static method of [<code>Init</code>](#Init)  
**Returns**: <code>Promise.&lt;boolean&gt;</code> - install successful or error occured  

| Param | Type | Description |
| --- | --- | --- |
| fileNameArr | <code>Array.&lt;string&gt;</code> | 0: path, 1: filename, 2: extension with dot |
| relevantForcedUpdates | <code>Array.&lt;string&gt;</code> | if fileNameArr is in this list we require an override |
| [boilerplateFileContent] | <code>string</code> | in case we cannot copy files 1:1 this can be used to pass in content |

<a name="Init.initGitRepo"></a>

### Init.initGitRepo([skipInteraction]) ⇒ <code>Promise.&lt;{status: string, repoName: string}&gt;</code>
check if git repo exists and otherwise create one

**Kind**: static method of [<code>Init</code>](#Init)  
**Returns**: <code>Promise.&lt;{status: string, repoName: string}&gt;</code> - success flag  

| Param | Type | Description |
| --- | --- | --- |
| [skipInteraction] | <code>object</code> | signals what to insert automatically for things usually asked via wizard |
| skipInteraction.gitRemoteUrl | <code>string</code> | URL of Git remote server |

<a name="Init.gitPush"></a>

### Init.gitPush([skipInteraction]) ⇒ <code>void</code>
offer to push the new repo straight to the server

**Kind**: static method of [<code>Init</code>](#Init)  

| Param | Type | Description |
| --- | --- | --- |
| [skipInteraction] | <code>boolean</code> \| <code>object</code> | signals what to insert automatically for things usually asked via wizard |

<a name="Init._addGitRemote"></a>

### Init.\_addGitRemote([skipInteraction]) ⇒ <code>string</code>
offers to add the git remote origin

**Kind**: static method of [<code>Init</code>](#Init)  
**Returns**: <code>string</code> - repo name (optionally)  

| Param | Type | Description |
| --- | --- | --- |
| [skipInteraction] | <code>object</code> | signals what to insert automatically for things usually asked via wizard |
| skipInteraction.gitRemoteUrl | <code>string</code> | URL of Git remote server |

<a name="Init._updateGitConfigUser"></a>

### Init.\_updateGitConfigUser([skipInteraction]) ⇒ <code>void</code>
checks global config and ask to config the user info and then store it locally

**Kind**: static method of [<code>Init</code>](#Init)  

| Param | Type | Description |
| --- | --- | --- |
| [skipInteraction] | <code>object</code> \| <code>boolean</code> | signals what to insert automatically for things usually asked via wizard |

<a name="Init._getGitConfigUser"></a>

### Init.\_getGitConfigUser() ⇒ <code>Promise.&lt;{&#x27;user.name&#x27;: string, &#x27;user.email&#x27;: string}&gt;</code>
retrieves the global user.name and user.email values

**Kind**: static method of [<code>Init</code>](#Init)  
**Returns**: <code>Promise.&lt;{&#x27;user.name&#x27;: string, &#x27;user.email&#x27;: string}&gt;</code> - user.name and user.email  
<a name="Init.initProject"></a>

### Init.initProject(properties, credentialsName, [skipInteraction]) ⇒ <code>Promise.&lt;void&gt;</code>
Creates template file for properties.json

**Kind**: static method of [<code>Init</code>](#Init)  
**Returns**: <code>Promise.&lt;void&gt;</code> - -  

| Param | Type | Description |
| --- | --- | --- |
| properties | <code>object</code> | config file's json |
| credentialsName | <code>string</code> | identifying name of the installed package / project |
| [skipInteraction] | <code>object</code> | signals what to insert automatically for things usually asked via wizard |
| skipInteraction.clientId | <code>string</code> | client id of installed package |
| skipInteraction.clientSecret | <code>string</code> | client secret of installed package |
| skipInteraction.tenant | <code>string</code> | tenant of installed package |
| skipInteraction.eid | <code>string</code> | MID of the Parent Business Unit |
| skipInteraction.credentialsName | <code>string</code> | how you would like the credential to be named |
| skipInteraction.gitRemoteUrl | <code>string</code> | URL of Git remote server |

<a name="Init._downloadAllBUs"></a>

### Init.\_downloadAllBUs(bu, gitStatus, [skipInteraction]) ⇒ <code>Promise.&lt;void&gt;</code>
helper for this.initProject()

**Kind**: static method of [<code>Init</code>](#Init)  
**Returns**: <code>Promise.&lt;void&gt;</code> - -  

| Param | Type | Description |
| --- | --- | --- |
| bu | <code>string</code> | cred/bu or cred/* or * |
| gitStatus | <code>string</code> | signals what state the git repo is in |
| [skipInteraction] | <code>boolean</code> \| <code>object</code> | signals what to insert automatically for things usually asked via wizard |

<a name="Init.upgradeProject"></a>

### Init.upgradeProject(properties, [initial], [repoName]) ⇒ <code>Promise.&lt;boolean&gt;</code>
wrapper around npm dependency & configuration file setup

**Kind**: static method of [<code>Init</code>](#Init)  
**Returns**: <code>Promise.&lt;boolean&gt;</code> - success flag  

| Param | Type | Description |
| --- | --- | --- |
| properties | <code>object</code> | config file's json |
| [initial] | <code>boolean</code> | print message if not part of initial setup |
| [repoName] | <code>string</code> | if git URL was provided earlier, the repo name was extracted to use it for npm init |

<a name="Init._getMissingCredentials"></a>

### Init.\_getMissingCredentials(properties) ⇒ <code>Array.&lt;string&gt;</code>
finds credentials that are set up in config but not in auth file

**Kind**: static method of [<code>Init</code>](#Init)  
**Returns**: <code>Array.&lt;string&gt;</code> - list of credential names  

| Param | Type | Description |
| --- | --- | --- |
| properties | <code>object</code> | javascript object in .mcdevrc.json |

<a name="Init.installDependencies"></a>

### Init.installDependencies([repoName]) ⇒ <code>Promise.&lt;boolean&gt;</code>
initiates npm project and then
takes care of loading the pre-configured dependency list
from the boilerplate directory to them as dev-dependencies

**Kind**: static method of [<code>Init</code>](#Init)  
**Returns**: <code>Promise.&lt;boolean&gt;</code> - install successful or error occured  

| Param | Type | Description |
| --- | --- | --- |
| [repoName] | <code>string</code> | if git URL was provided earlier, the repo name was extracted to use it for npm init |

<a name="Init._getDefaultPackageJson"></a>

### Init.\_getDefaultPackageJson([currentContent]) ⇒ <code>Promise.&lt;{script: object, author: string, license: string}&gt;</code>
ensure we have certain default values in our config

**Kind**: static method of [<code>Init</code>](#Init)  
**Returns**: <code>Promise.&lt;{script: object, author: string, license: string}&gt;</code> - extended currentContent  

| Param | Type | Description |
| --- | --- | --- |
| [currentContent] | <code>object</code> | what was read from existing package.json file |

<a name="Init"></a>

## Init
CLI helper class

**Kind**: global constant  

* [Init](#Init)
    * [.fixMcdevConfig(properties)](#Init.fixMcdevConfig) ⇒ <code>Promise.&lt;boolean&gt;</code>
    * [.createIdeConfigFiles(versionBeforeUpgrade)](#Init.createIdeConfigFiles) ⇒ <code>Promise.&lt;boolean&gt;</code>
    * [._updateLeaf(propertiersCur, defaultPropsCur, fieldName)](#Init._updateLeaf) ⇒ <code>void</code>
    * [._getForcedUpdateList(projectVersion)](#Init._getForcedUpdateList) ⇒ <code>Array.&lt;string&gt;</code>
    * [._createIdeConfigFile(fileNameArr, relevantForcedUpdates, [boilerplateFileContent])](#Init._createIdeConfigFile) ⇒ <code>Promise.&lt;boolean&gt;</code>
    * [.initGitRepo([skipInteraction])](#Init.initGitRepo) ⇒ <code>Promise.&lt;{status: string, repoName: string}&gt;</code>
    * [.gitPush([skipInteraction])](#Init.gitPush) ⇒ <code>void</code>
    * [._addGitRemote([skipInteraction])](#Init._addGitRemote) ⇒ <code>string</code>
    * [._updateGitConfigUser([skipInteraction])](#Init._updateGitConfigUser) ⇒ <code>void</code>
    * [._getGitConfigUser()](#Init._getGitConfigUser) ⇒ <code>Promise.&lt;{&#x27;user.name&#x27;: string, &#x27;user.email&#x27;: string}&gt;</code>
    * [.initProject(properties, credentialsName, [skipInteraction])](#Init.initProject) ⇒ <code>Promise.&lt;void&gt;</code>
    * [._downloadAllBUs(bu, gitStatus, [skipInteraction])](#Init._downloadAllBUs) ⇒ <code>Promise.&lt;void&gt;</code>
    * [.upgradeProject(properties, [initial], [repoName])](#Init.upgradeProject) ⇒ <code>Promise.&lt;boolean&gt;</code>
    * [._getMissingCredentials(properties)](#Init._getMissingCredentials) ⇒ <code>Array.&lt;string&gt;</code>
    * [.installDependencies([repoName])](#Init.installDependencies) ⇒ <code>Promise.&lt;boolean&gt;</code>
    * [._getDefaultPackageJson([currentContent])](#Init._getDefaultPackageJson) ⇒ <code>Promise.&lt;{script: object, author: string, license: string}&gt;</code>

<a name="Init.fixMcdevConfig"></a>

### Init.fixMcdevConfig(properties) ⇒ <code>Promise.&lt;boolean&gt;</code>
helper method for this.upgradeProject that upgrades project config if needed

**Kind**: static method of [<code>Init</code>](#Init)  
**Returns**: <code>Promise.&lt;boolean&gt;</code> - returns true if worked without errors  

| Param | Type | Description |
| --- | --- | --- |
| properties | <code>object</code> | config file's json |

<a name="Init.createIdeConfigFiles"></a>

### Init.createIdeConfigFiles(versionBeforeUpgrade) ⇒ <code>Promise.&lt;boolean&gt;</code>
handles creation/update of all config file from the boilerplate

**Kind**: static method of [<code>Init</code>](#Init)  
**Returns**: <code>Promise.&lt;boolean&gt;</code> - status of config file creation  

| Param | Type | Description |
| --- | --- | --- |
| versionBeforeUpgrade | <code>string</code> | 'x.y.z' |

<a name="Init._updateLeaf"></a>

### Init.\_updateLeaf(propertiersCur, defaultPropsCur, fieldName) ⇒ <code>void</code>
recursive helper for _fixMcdevConfig that adds missing settings

**Kind**: static method of [<code>Init</code>](#Init)  

| Param | Type | Description |
| --- | --- | --- |
| propertiersCur | <code>object</code> | current sub-object of project settings |
| defaultPropsCur | <code>object</code> | current sub-object of default settings |
| fieldName | <code>string</code> | dot-concatenated object-path that needs adding |

<a name="Init._getForcedUpdateList"></a>

### Init.\_getForcedUpdateList(projectVersion) ⇒ <code>Array.&lt;string&gt;</code>
returns list of files that need to be updated

**Kind**: static method of [<code>Init</code>](#Init)  
**Returns**: <code>Array.&lt;string&gt;</code> - relevant files with path that need to be updated  

| Param | Type | Description |
| --- | --- | --- |
| projectVersion | <code>string</code> | version found in config file of the current project |

<a name="Init._createIdeConfigFile"></a>

### Init.\_createIdeConfigFile(fileNameArr, relevantForcedUpdates, [boilerplateFileContent]) ⇒ <code>Promise.&lt;boolean&gt;</code>
handles creation/update of one config file from the boilerplate at a time

**Kind**: static method of [<code>Init</code>](#Init)  
**Returns**: <code>Promise.&lt;boolean&gt;</code> - install successful or error occured  

| Param | Type | Description |
| --- | --- | --- |
| fileNameArr | <code>Array.&lt;string&gt;</code> | 0: path, 1: filename, 2: extension with dot |
| relevantForcedUpdates | <code>Array.&lt;string&gt;</code> | if fileNameArr is in this list we require an override |
| [boilerplateFileContent] | <code>string</code> | in case we cannot copy files 1:1 this can be used to pass in content |

<a name="Init.initGitRepo"></a>

### Init.initGitRepo([skipInteraction]) ⇒ <code>Promise.&lt;{status: string, repoName: string}&gt;</code>
check if git repo exists and otherwise create one

**Kind**: static method of [<code>Init</code>](#Init)  
**Returns**: <code>Promise.&lt;{status: string, repoName: string}&gt;</code> - success flag  

| Param | Type | Description |
| --- | --- | --- |
| [skipInteraction] | <code>object</code> | signals what to insert automatically for things usually asked via wizard |
| skipInteraction.gitRemoteUrl | <code>string</code> | URL of Git remote server |

<a name="Init.gitPush"></a>

### Init.gitPush([skipInteraction]) ⇒ <code>void</code>
offer to push the new repo straight to the server

**Kind**: static method of [<code>Init</code>](#Init)  

| Param | Type | Description |
| --- | --- | --- |
| [skipInteraction] | <code>boolean</code> \| <code>object</code> | signals what to insert automatically for things usually asked via wizard |

<a name="Init._addGitRemote"></a>

### Init.\_addGitRemote([skipInteraction]) ⇒ <code>string</code>
offers to add the git remote origin

**Kind**: static method of [<code>Init</code>](#Init)  
**Returns**: <code>string</code> - repo name (optionally)  

| Param | Type | Description |
| --- | --- | --- |
| [skipInteraction] | <code>object</code> | signals what to insert automatically for things usually asked via wizard |
| skipInteraction.gitRemoteUrl | <code>string</code> | URL of Git remote server |

<a name="Init._updateGitConfigUser"></a>

### Init.\_updateGitConfigUser([skipInteraction]) ⇒ <code>void</code>
checks global config and ask to config the user info and then store it locally

**Kind**: static method of [<code>Init</code>](#Init)  

| Param | Type | Description |
| --- | --- | --- |
| [skipInteraction] | <code>object</code> \| <code>boolean</code> | signals what to insert automatically for things usually asked via wizard |

<a name="Init._getGitConfigUser"></a>

### Init.\_getGitConfigUser() ⇒ <code>Promise.&lt;{&#x27;user.name&#x27;: string, &#x27;user.email&#x27;: string}&gt;</code>
retrieves the global user.name and user.email values

**Kind**: static method of [<code>Init</code>](#Init)  
**Returns**: <code>Promise.&lt;{&#x27;user.name&#x27;: string, &#x27;user.email&#x27;: string}&gt;</code> - user.name and user.email  
<a name="Init.initProject"></a>

### Init.initProject(properties, credentialsName, [skipInteraction]) ⇒ <code>Promise.&lt;void&gt;</code>
Creates template file for properties.json

**Kind**: static method of [<code>Init</code>](#Init)  
**Returns**: <code>Promise.&lt;void&gt;</code> - -  

| Param | Type | Description |
| --- | --- | --- |
| properties | <code>object</code> | config file's json |
| credentialsName | <code>string</code> | identifying name of the installed package / project |
| [skipInteraction] | <code>object</code> | signals what to insert automatically for things usually asked via wizard |
| skipInteraction.clientId | <code>string</code> | client id of installed package |
| skipInteraction.clientSecret | <code>string</code> | client secret of installed package |
| skipInteraction.tenant | <code>string</code> | tenant of installed package |
| skipInteraction.eid | <code>string</code> | MID of the Parent Business Unit |
| skipInteraction.credentialsName | <code>string</code> | how you would like the credential to be named |
| skipInteraction.gitRemoteUrl | <code>string</code> | URL of Git remote server |

<a name="Init._downloadAllBUs"></a>

### Init.\_downloadAllBUs(bu, gitStatus, [skipInteraction]) ⇒ <code>Promise.&lt;void&gt;</code>
helper for this.initProject()

**Kind**: static method of [<code>Init</code>](#Init)  
**Returns**: <code>Promise.&lt;void&gt;</code> - -  

| Param | Type | Description |
| --- | --- | --- |
| bu | <code>string</code> | cred/bu or cred/* or * |
| gitStatus | <code>string</code> | signals what state the git repo is in |
| [skipInteraction] | <code>boolean</code> \| <code>object</code> | signals what to insert automatically for things usually asked via wizard |

<a name="Init.upgradeProject"></a>

### Init.upgradeProject(properties, [initial], [repoName]) ⇒ <code>Promise.&lt;boolean&gt;</code>
wrapper around npm dependency & configuration file setup

**Kind**: static method of [<code>Init</code>](#Init)  
**Returns**: <code>Promise.&lt;boolean&gt;</code> - success flag  

| Param | Type | Description |
| --- | --- | --- |
| properties | <code>object</code> | config file's json |
| [initial] | <code>boolean</code> | print message if not part of initial setup |
| [repoName] | <code>string</code> | if git URL was provided earlier, the repo name was extracted to use it for npm init |

<a name="Init._getMissingCredentials"></a>

### Init.\_getMissingCredentials(properties) ⇒ <code>Array.&lt;string&gt;</code>
finds credentials that are set up in config but not in auth file

**Kind**: static method of [<code>Init</code>](#Init)  
**Returns**: <code>Array.&lt;string&gt;</code> - list of credential names  

| Param | Type | Description |
| --- | --- | --- |
| properties | <code>object</code> | javascript object in .mcdevrc.json |

<a name="Init.installDependencies"></a>

### Init.installDependencies([repoName]) ⇒ <code>Promise.&lt;boolean&gt;</code>
initiates npm project and then
takes care of loading the pre-configured dependency list
from the boilerplate directory to them as dev-dependencies

**Kind**: static method of [<code>Init</code>](#Init)  
**Returns**: <code>Promise.&lt;boolean&gt;</code> - install successful or error occured  

| Param | Type | Description |
| --- | --- | --- |
| [repoName] | <code>string</code> | if git URL was provided earlier, the repo name was extracted to use it for npm init |

<a name="Init._getDefaultPackageJson"></a>

### Init.\_getDefaultPackageJson([currentContent]) ⇒ <code>Promise.&lt;{script: object, author: string, license: string}&gt;</code>
ensure we have certain default values in our config

**Kind**: static method of [<code>Init</code>](#Init)  
**Returns**: <code>Promise.&lt;{script: object, author: string, license: string}&gt;</code> - extended currentContent  

| Param | Type | Description |
| --- | --- | --- |
| [currentContent] | <code>object</code> | what was read from existing package.json file |

<a name="Init"></a>

## Init
CLI helper class

**Kind**: global constant  

* [Init](#Init)
    * [.fixMcdevConfig(properties)](#Init.fixMcdevConfig) ⇒ <code>Promise.&lt;boolean&gt;</code>
    * [.createIdeConfigFiles(versionBeforeUpgrade)](#Init.createIdeConfigFiles) ⇒ <code>Promise.&lt;boolean&gt;</code>
    * [._updateLeaf(propertiersCur, defaultPropsCur, fieldName)](#Init._updateLeaf) ⇒ <code>void</code>
    * [._getForcedUpdateList(projectVersion)](#Init._getForcedUpdateList) ⇒ <code>Array.&lt;string&gt;</code>
    * [._createIdeConfigFile(fileNameArr, relevantForcedUpdates, [boilerplateFileContent])](#Init._createIdeConfigFile) ⇒ <code>Promise.&lt;boolean&gt;</code>
    * [.initGitRepo([skipInteraction])](#Init.initGitRepo) ⇒ <code>Promise.&lt;{status: string, repoName: string}&gt;</code>
    * [.gitPush([skipInteraction])](#Init.gitPush) ⇒ <code>void</code>
    * [._addGitRemote([skipInteraction])](#Init._addGitRemote) ⇒ <code>string</code>
    * [._updateGitConfigUser([skipInteraction])](#Init._updateGitConfigUser) ⇒ <code>void</code>
    * [._getGitConfigUser()](#Init._getGitConfigUser) ⇒ <code>Promise.&lt;{&#x27;user.name&#x27;: string, &#x27;user.email&#x27;: string}&gt;</code>
    * [.initProject(properties, credentialsName, [skipInteraction])](#Init.initProject) ⇒ <code>Promise.&lt;void&gt;</code>
    * [._downloadAllBUs(bu, gitStatus, [skipInteraction])](#Init._downloadAllBUs) ⇒ <code>Promise.&lt;void&gt;</code>
    * [.upgradeProject(properties, [initial], [repoName])](#Init.upgradeProject) ⇒ <code>Promise.&lt;boolean&gt;</code>
    * [._getMissingCredentials(properties)](#Init._getMissingCredentials) ⇒ <code>Array.&lt;string&gt;</code>
    * [.installDependencies([repoName])](#Init.installDependencies) ⇒ <code>Promise.&lt;boolean&gt;</code>
    * [._getDefaultPackageJson([currentContent])](#Init._getDefaultPackageJson) ⇒ <code>Promise.&lt;{script: object, author: string, license: string}&gt;</code>

<a name="Init.fixMcdevConfig"></a>

### Init.fixMcdevConfig(properties) ⇒ <code>Promise.&lt;boolean&gt;</code>
helper method for this.upgradeProject that upgrades project config if needed

**Kind**: static method of [<code>Init</code>](#Init)  
**Returns**: <code>Promise.&lt;boolean&gt;</code> - returns true if worked without errors  

| Param | Type | Description |
| --- | --- | --- |
| properties | <code>object</code> | config file's json |

<a name="Init.createIdeConfigFiles"></a>

### Init.createIdeConfigFiles(versionBeforeUpgrade) ⇒ <code>Promise.&lt;boolean&gt;</code>
handles creation/update of all config file from the boilerplate

**Kind**: static method of [<code>Init</code>](#Init)  
**Returns**: <code>Promise.&lt;boolean&gt;</code> - status of config file creation  

| Param | Type | Description |
| --- | --- | --- |
| versionBeforeUpgrade | <code>string</code> | 'x.y.z' |

<a name="Init._updateLeaf"></a>

### Init.\_updateLeaf(propertiersCur, defaultPropsCur, fieldName) ⇒ <code>void</code>
recursive helper for _fixMcdevConfig that adds missing settings

**Kind**: static method of [<code>Init</code>](#Init)  

| Param | Type | Description |
| --- | --- | --- |
| propertiersCur | <code>object</code> | current sub-object of project settings |
| defaultPropsCur | <code>object</code> | current sub-object of default settings |
| fieldName | <code>string</code> | dot-concatenated object-path that needs adding |

<a name="Init._getForcedUpdateList"></a>

### Init.\_getForcedUpdateList(projectVersion) ⇒ <code>Array.&lt;string&gt;</code>
returns list of files that need to be updated

**Kind**: static method of [<code>Init</code>](#Init)  
**Returns**: <code>Array.&lt;string&gt;</code> - relevant files with path that need to be updated  

| Param | Type | Description |
| --- | --- | --- |
| projectVersion | <code>string</code> | version found in config file of the current project |

<a name="Init._createIdeConfigFile"></a>

### Init.\_createIdeConfigFile(fileNameArr, relevantForcedUpdates, [boilerplateFileContent]) ⇒ <code>Promise.&lt;boolean&gt;</code>
handles creation/update of one config file from the boilerplate at a time

**Kind**: static method of [<code>Init</code>](#Init)  
**Returns**: <code>Promise.&lt;boolean&gt;</code> - install successful or error occured  

| Param | Type | Description |
| --- | --- | --- |
| fileNameArr | <code>Array.&lt;string&gt;</code> | 0: path, 1: filename, 2: extension with dot |
| relevantForcedUpdates | <code>Array.&lt;string&gt;</code> | if fileNameArr is in this list we require an override |
| [boilerplateFileContent] | <code>string</code> | in case we cannot copy files 1:1 this can be used to pass in content |

<a name="Init.initGitRepo"></a>

### Init.initGitRepo([skipInteraction]) ⇒ <code>Promise.&lt;{status: string, repoName: string}&gt;</code>
check if git repo exists and otherwise create one

**Kind**: static method of [<code>Init</code>](#Init)  
**Returns**: <code>Promise.&lt;{status: string, repoName: string}&gt;</code> - success flag  

| Param | Type | Description |
| --- | --- | --- |
| [skipInteraction] | <code>object</code> | signals what to insert automatically for things usually asked via wizard |
| skipInteraction.gitRemoteUrl | <code>string</code> | URL of Git remote server |

<a name="Init.gitPush"></a>

### Init.gitPush([skipInteraction]) ⇒ <code>void</code>
offer to push the new repo straight to the server

**Kind**: static method of [<code>Init</code>](#Init)  

| Param | Type | Description |
| --- | --- | --- |
| [skipInteraction] | <code>boolean</code> \| <code>object</code> | signals what to insert automatically for things usually asked via wizard |

<a name="Init._addGitRemote"></a>

### Init.\_addGitRemote([skipInteraction]) ⇒ <code>string</code>
offers to add the git remote origin

**Kind**: static method of [<code>Init</code>](#Init)  
**Returns**: <code>string</code> - repo name (optionally)  

| Param | Type | Description |
| --- | --- | --- |
| [skipInteraction] | <code>object</code> | signals what to insert automatically for things usually asked via wizard |
| skipInteraction.gitRemoteUrl | <code>string</code> | URL of Git remote server |

<a name="Init._updateGitConfigUser"></a>

### Init.\_updateGitConfigUser([skipInteraction]) ⇒ <code>void</code>
checks global config and ask to config the user info and then store it locally

**Kind**: static method of [<code>Init</code>](#Init)  

| Param | Type | Description |
| --- | --- | --- |
| [skipInteraction] | <code>object</code> \| <code>boolean</code> | signals what to insert automatically for things usually asked via wizard |

<a name="Init._getGitConfigUser"></a>

### Init.\_getGitConfigUser() ⇒ <code>Promise.&lt;{&#x27;user.name&#x27;: string, &#x27;user.email&#x27;: string}&gt;</code>
retrieves the global user.name and user.email values

**Kind**: static method of [<code>Init</code>](#Init)  
**Returns**: <code>Promise.&lt;{&#x27;user.name&#x27;: string, &#x27;user.email&#x27;: string}&gt;</code> - user.name and user.email  
<a name="Init.initProject"></a>

### Init.initProject(properties, credentialsName, [skipInteraction]) ⇒ <code>Promise.&lt;void&gt;</code>
Creates template file for properties.json

**Kind**: static method of [<code>Init</code>](#Init)  
**Returns**: <code>Promise.&lt;void&gt;</code> - -  

| Param | Type | Description |
| --- | --- | --- |
| properties | <code>object</code> | config file's json |
| credentialsName | <code>string</code> | identifying name of the installed package / project |
| [skipInteraction] | <code>object</code> | signals what to insert automatically for things usually asked via wizard |
| skipInteraction.clientId | <code>string</code> | client id of installed package |
| skipInteraction.clientSecret | <code>string</code> | client secret of installed package |
| skipInteraction.tenant | <code>string</code> | tenant of installed package |
| skipInteraction.eid | <code>string</code> | MID of the Parent Business Unit |
| skipInteraction.credentialsName | <code>string</code> | how you would like the credential to be named |
| skipInteraction.gitRemoteUrl | <code>string</code> | URL of Git remote server |

<a name="Init._downloadAllBUs"></a>

### Init.\_downloadAllBUs(bu, gitStatus, [skipInteraction]) ⇒ <code>Promise.&lt;void&gt;</code>
helper for this.initProject()

**Kind**: static method of [<code>Init</code>](#Init)  
**Returns**: <code>Promise.&lt;void&gt;</code> - -  

| Param | Type | Description |
| --- | --- | --- |
| bu | <code>string</code> | cred/bu or cred/* or * |
| gitStatus | <code>string</code> | signals what state the git repo is in |
| [skipInteraction] | <code>boolean</code> \| <code>object</code> | signals what to insert automatically for things usually asked via wizard |

<a name="Init.upgradeProject"></a>

### Init.upgradeProject(properties, [initial], [repoName]) ⇒ <code>Promise.&lt;boolean&gt;</code>
wrapper around npm dependency & configuration file setup

**Kind**: static method of [<code>Init</code>](#Init)  
**Returns**: <code>Promise.&lt;boolean&gt;</code> - success flag  

| Param | Type | Description |
| --- | --- | --- |
| properties | <code>object</code> | config file's json |
| [initial] | <code>boolean</code> | print message if not part of initial setup |
| [repoName] | <code>string</code> | if git URL was provided earlier, the repo name was extracted to use it for npm init |

<a name="Init._getMissingCredentials"></a>

### Init.\_getMissingCredentials(properties) ⇒ <code>Array.&lt;string&gt;</code>
finds credentials that are set up in config but not in auth file

**Kind**: static method of [<code>Init</code>](#Init)  
**Returns**: <code>Array.&lt;string&gt;</code> - list of credential names  

| Param | Type | Description |
| --- | --- | --- |
| properties | <code>object</code> | javascript object in .mcdevrc.json |

<a name="Init.installDependencies"></a>

### Init.installDependencies([repoName]) ⇒ <code>Promise.&lt;boolean&gt;</code>
initiates npm project and then
takes care of loading the pre-configured dependency list
from the boilerplate directory to them as dev-dependencies

**Kind**: static method of [<code>Init</code>](#Init)  
**Returns**: <code>Promise.&lt;boolean&gt;</code> - install successful or error occured  

| Param | Type | Description |
| --- | --- | --- |
| [repoName] | <code>string</code> | if git URL was provided earlier, the repo name was extracted to use it for npm init |

<a name="Init._getDefaultPackageJson"></a>

### Init.\_getDefaultPackageJson([currentContent]) ⇒ <code>Promise.&lt;{script: object, author: string, license: string}&gt;</code>
ensure we have certain default values in our config

**Kind**: static method of [<code>Init</code>](#Init)  
**Returns**: <code>Promise.&lt;{script: object, author: string, license: string}&gt;</code> - extended currentContent  

| Param | Type | Description |
| --- | --- | --- |
| [currentContent] | <code>object</code> | what was read from existing package.json file |

<a name="Util"></a>

## Util
Util that contains logger and simple util methods

**Kind**: global constant  

* [Util](#Util)
    * [.logger](#Util.logger)
    * [.signalFatalError()](#Util.signalFatalError) ⇒ <code>void</code>
    * [.isTrue(attrValue)](#Util.isTrue) ⇒ <code>boolean</code>
    * [.isFalse(attrValue)](#Util.isFalse) ⇒ <code>boolean</code>
    * [.isNumeric(val)](#Util.isNumeric) ⇒ <code>boolean</code>
    * [._isValidType(selectedType)](#Util._isValidType) ⇒ <code>boolean</code>
    * [.getDefaultProperties()](#Util.getDefaultProperties) ⇒ <code>object</code>
    * [.getRetrieveTypeChoices()](#Util.getRetrieveTypeChoices) ⇒ <code>Array.&lt;string&gt;</code>
    * [.checkProperties(properties, [silent])](#Util.checkProperties) ⇒ <code>Promise.&lt;(boolean\|Array.&lt;string&gt;)&gt;</code>
    * [.metadataLogger(level, type, method, payload, [source])](#Util.metadataLogger) ⇒ <code>void</code>
    * [.replaceByObject(str, obj)](#Util.replaceByObject) ⇒ <code>string</code> \| <code>object</code>
    * [.inverseGet(objs, val)](#Util.inverseGet) ⇒ <code>string</code>
    * [.getMetadataHierachy(metadataTypes)](#Util.getMetadataHierachy) ⇒ <code>Array.&lt;string&gt;</code>
    * [.getETClient(buObject)](#Util.getETClient) ⇒ <code>Promise.&lt;SDK&gt;</code>
    * [.resolveObjPath(path, obj)](#Util.resolveObjPath) ⇒ <code>any</code>
    * [.execSync(cmd, [args])](#Util.execSync) ⇒ <code>undefined</code>
    * [.templateSearchResult(results, keyToSearch, searchValue)](#Util.templateSearchResult) ⇒ <code>TYPE.MetadataTypeItem</code>
    * [.setLoggingLevel(argv)](#Util.setLoggingLevel) ⇒ <code>void</code>

<a name="Util.logger"></a>

### Util.logger
Logger that creates timestamped log file in 'logs/' directory

**Kind**: static property of [<code>Util</code>](#Util)  
<a name="Util.signalFatalError"></a>

### Util.signalFatalError() ⇒ <code>void</code>
used to ensure the program tells surrounding software that an unrecoverable error occured

**Kind**: static method of [<code>Util</code>](#Util)  
<a name="Util.isTrue"></a>

### Util.isTrue(attrValue) ⇒ <code>boolean</code>
SFMC accepts multiple true values for Boolean attributes for which we are checking here

**Kind**: static method of [<code>Util</code>](#Util)  
**Returns**: <code>boolean</code> - attribute value == true ? true : false  

| Param | Type | Description |
| --- | --- | --- |
| attrValue | <code>\*</code> | value |

<a name="Util.isFalse"></a>

### Util.isFalse(attrValue) ⇒ <code>boolean</code>
SFMC accepts multiple false values for Boolean attributes for which we are checking here

**Kind**: static method of [<code>Util</code>](#Util)  
**Returns**: <code>boolean</code> - attribute value == false ? true : false  

| Param | Type | Description |
| --- | --- | --- |
| attrValue | <code>\*</code> | value |

<a name="Util.isNumeric"></a>

### Util.isNumeric(val) ⇒ <code>boolean</code>
helper to check if given value is a number

**Kind**: static method of [<code>Util</code>](#Util)  
**Returns**: <code>boolean</code> - true: number found, false: not a number  

| Param | Type | Description |
| --- | --- | --- |
| val | <code>\*</code> | test value thats test |

<a name="Util._isValidType"></a>

### Util.\_isValidType(selectedType) ⇒ <code>boolean</code>
helper for retrieve, retrieveAsTemplate and deploy

**Kind**: static method of [<code>Util</code>](#Util)  
**Returns**: <code>boolean</code> - type ok or not  

| Param | Type | Description |
| --- | --- | --- |
| selectedType | <code>string</code> | type or type-subtype |

<a name="Util.getDefaultProperties"></a>

### Util.getDefaultProperties() ⇒ <code>object</code>
defines how the properties.json should look like
used for creating a template and for checking if variables are set

**Kind**: static method of [<code>Util</code>](#Util)  
**Returns**: <code>object</code> - default properties  
<a name="Util.getRetrieveTypeChoices"></a>

### Util.getRetrieveTypeChoices() ⇒ <code>Array.&lt;string&gt;</code>
helper for getDefaultProperties()

**Kind**: static method of [<code>Util</code>](#Util)  
**Returns**: <code>Array.&lt;string&gt;</code> - type choices  
<a name="Util.checkProperties"></a>

### Util.checkProperties(properties, [silent]) ⇒ <code>Promise.&lt;(boolean\|Array.&lt;string&gt;)&gt;</code>
check if the config file is correctly formatted and has values

**Kind**: static method of [<code>Util</code>](#Util)  
**Returns**: <code>Promise.&lt;(boolean\|Array.&lt;string&gt;)&gt;</code> - file structure ok OR list of fields to be fixed  

| Param | Type | Description |
| --- | --- | --- |
| properties | <code>object</code> | javascript object in .mcdevrc.json |
| [silent] | <code>boolean</code> | set to true for internal use w/o cli output |

<a name="Util.metadataLogger"></a>

### Util.metadataLogger(level, type, method, payload, [source]) ⇒ <code>void</code>
Logger helper for Metadata functions

**Kind**: static method of [<code>Util</code>](#Util)  

| Param | Type | Description |
| --- | --- | --- |
| level | <code>string</code> | of log (error, info, warn) |
| type | <code>string</code> | of metadata being referenced |
| method | <code>string</code> | name which log was called from |
| payload | <code>\*</code> | generic object which details the error |
| [source] | <code>string</code> | key/id of metadata which relates to error |

<a name="Util.replaceByObject"></a>

### Util.replaceByObject(str, obj) ⇒ <code>string</code> \| <code>object</code>
replaces values in a JSON object string, based on a series of
key-value pairs (obj)

**Kind**: static method of [<code>Util</code>](#Util)  
**Returns**: <code>string</code> \| <code>object</code> - replaced version of str  

| Param | Type | Description |
| --- | --- | --- |
| str | <code>string</code> \| <code>object</code> | JSON object or its stringified version, which has values to be replaced |
| obj | <code>TYPE.TemplateMap</code> | key value object which contains keys to be replaced and values to be replaced with |

<a name="Util.inverseGet"></a>

### Util.inverseGet(objs, val) ⇒ <code>string</code>
get key of an object based on the first matching value

**Kind**: static method of [<code>Util</code>](#Util)  
**Returns**: <code>string</code> - key  

| Param | Type | Description |
| --- | --- | --- |
| objs | <code>object</code> | object of objects to be searched |
| val | <code>string</code> | value to be searched for |

<a name="Util.getMetadataHierachy"></a>

### Util.getMetadataHierachy(metadataTypes) ⇒ <code>Array.&lt;string&gt;</code>
Returns Order in which metadata needs to be retrieved/deployed

**Kind**: static method of [<code>Util</code>](#Util)  
**Returns**: <code>Array.&lt;string&gt;</code> - retrieve/deploy order as array  

| Param | Type | Description |
| --- | --- | --- |
| metadataTypes | <code>Array.&lt;string&gt;</code> | which should be retrieved/deployed |

<a name="Util.getETClient"></a>

### Util.getETClient(buObject) ⇒ <code>Promise.&lt;SDK&gt;</code>
signs in with SFMC

**Kind**: static method of [<code>Util</code>](#Util)  
**Returns**: <code>Promise.&lt;SDK&gt;</code> - auth object  

| Param | Type | Description |
| --- | --- | --- |
| buObject | <code>TYPE.BuObject</code> | properties for auth |

<a name="Util.resolveObjPath"></a>

### Util.resolveObjPath(path, obj) ⇒ <code>any</code>
let's you dynamically walk down an object and get a value

**Kind**: static method of [<code>Util</code>](#Util)  
**Returns**: <code>any</code> - value of obj.path  

| Param | Type | Description |
| --- | --- | --- |
| path | <code>string</code> | 'fieldA.fieldB.fieldC' |
| obj | <code>object</code> | some parent object |

<a name="Util.execSync"></a>

### Util.execSync(cmd, [args]) ⇒ <code>undefined</code>
helper to run other commands as if run manually by user

**Kind**: static method of [<code>Util</code>](#Util)  

| Param | Type | Description |
| --- | --- | --- |
| cmd | <code>string</code> | to be executed command |
| [args] | <code>Array.&lt;string&gt;</code> | list of arguments |

<a name="Util.templateSearchResult"></a>

### Util.templateSearchResult(results, keyToSearch, searchValue) ⇒ <code>TYPE.MetadataTypeItem</code>
standardize check to ensure only one result is returned from template search

**Kind**: static method of [<code>Util</code>](#Util)  
**Returns**: <code>TYPE.MetadataTypeItem</code> - metadata to be used in building template  

| Param | Type | Description |
| --- | --- | --- |
| results | <code>Array.&lt;TYPE.MetadataTypeItem&gt;</code> | array of metadata |
| keyToSearch | <code>string</code> | the field which contains the searched value |
| searchValue | <code>string</code> | the value which is being looked for |

<a name="Util.setLoggingLevel"></a>

### Util.setLoggingLevel(argv) ⇒ <code>void</code>
configures what is displayed in the console

**Kind**: static method of [<code>Util</code>](#Util)  

| Param | Type | Description |
| --- | --- | --- |
| argv | <code>object</code> | list of command line parameters given by user |
| [argv.silent] | <code>boolean</code> | only errors printed to CLI |
| [argv.verbose] | <code>boolean</code> | chatty user CLI output |
| [argv.debug] | <code>boolean</code> | enables developer output & features |

<a name="getUserName"></a>

## getUserName(userList, item, fieldname) ⇒ <code>string</code>
**Kind**: global function  
**Returns**: <code>string</code> - username or user id or 'n/a'  

| Param | Type | Description |
| --- | --- | --- |
| userList | <code>object.&lt;string, string&gt;</code> | user-id > user-name map |
| item | <code>object.&lt;string, string&gt;</code> | single metadata item |
| fieldname | <code>string</code> | name of field containing the info |

<a name="createNewLoggerTransport"></a>

## createNewLoggerTransport() ⇒ <code>object</code>
wrapper around our standard winston logging to console and logfile

**Kind**: global function  
**Returns**: <code>object</code> - initiated logger for console and file  
<a name="startLogger"></a>

## startLogger() ⇒ <code>void</code>
initiate winston logger

**Kind**: global function  <|MERGE_RESOLUTION|>--- conflicted
+++ resolved
@@ -176,7 +176,7 @@
 * [Builder](#Builder)
     * [new Builder(properties, buObject, client)](#new_Builder_new)
     * _instance_
-        * [.buildDefinition(metadataType, name, variables)](#Builder+buildDefinition) ⇒ <code>Promise</code>
+        * [.buildDefinition(metadataType, name, templateVariables)](#Builder+buildDefinition) ⇒ <code>Promise</code>
         * [.buildTemplate(metadataType, key, templateVariables)](#Builder+buildTemplate) ⇒ <code>Promise.&lt;{metadata:Util.MetadataTypeItem, type:string}&gt;</code>
     * _static_
         * [.verifyMarketList(mlName, properties)](#Builder.verifyMarketList) ⇒ <code>void</code>
@@ -198,11 +198,11 @@
 | properties.tenant | <code>string</code> | v2 Auth Tenant Information |
 | properties.businessUnits | <code>string</code> | ID of Business Unit to authenticate with |
 | buObject | <code>TYPE.BuObject</code> | properties for auth |
-| client | <code>Util.SDK</code> | fuel client |
+| client | <code>TYPE.SDK</code> | fuel client |
 
 <a name="Builder+buildDefinition"></a>
 
-### builder.buildDefinition(metadataType, name, variables) ⇒ <code>Promise</code>
+### builder.buildDefinition(metadataType, name, templateVariables) ⇒ <code>Promise</code>
 Builds a specific metadata file by name
 
 **Kind**: instance method of [<code>Builder</code>](#Builder)  
@@ -212,7 +212,7 @@
 | --- | --- | --- |
 | metadataType | <code>string</code> | metadata type to build |
 | name | <code>string</code> | name of metadata to build |
-| variables | <code>TYPE.TemplateMap</code> | variables to be replaced in the metadata |
+| templateVariables | <code>TYPE.TemplateMap</code> | variables to be replaced in the metadata |
 
 <a name="Builder+buildTemplate"></a>
 
@@ -226,7 +226,7 @@
 | --- | --- | --- |
 | metadataType | <code>string</code> | metadata type to create a template of |
 | key | <code>string</code> | customerkey of metadata to create a template of |
-| templateVariables | <code>Util.TemplateMap</code> | variables to be replaced in the metadata |
+| templateVariables | <code>TYPE.TemplateMap</code> | variables to be replaced in the metadata |
 
 <a name="Builder.verifyMarketList"></a>
 
@@ -272,7 +272,7 @@
 | properties | <code>object</code> | General configuration to be used in retrieve |
 | properties.directories | <code>object</code> | Directories to be used when interacting with FS |
 | buObject | <code>TYPE.BuObject</code> | properties for auth |
-| client | <code>Util.SDK</code> | fuel client |
+| client | <code>TYPE.SDK</code> | fuel client |
 | [typeArr] | <code>string</code> | limit deployment to given metadata type |
 
 <a name="Deployer+deploy"></a>
@@ -2638,7 +2638,7 @@
 **Kind**: global class  
 
 * [MetadataType](#MetadataType)
-    * [.client](#MetadataType.client) : <code>Util.SDK</code>
+    * [.client](#MetadataType.client) : <code>TYPE.SDK</code>
     * [.properties](#MetadataType.properties) : <code>TYPE.MultiMetadataTypeMap</code>
     * [.subType](#MetadataType.subType) : <code>string</code>
     * [.buObject](#MetadataType.buObject) : <code>object</code>
@@ -2648,20 +2648,12 @@
     * [.postDeployTasks(metadata, originalMetadata)](#MetadataType.postDeployTasks) ⇒ <code>void</code>
     * [.postRetrieveTasks(metadata, targetDir, [isTemplating])](#MetadataType.postRetrieveTasks) ⇒ <code>TYPE.MetadataTypeItem</code>
     * [.overrideKeyWithName(metadata, [warningMsg])](#MetadataType.overrideKeyWithName) ⇒ <code>void</code>
-<<<<<<< HEAD
-    * [.retrieve(retrieveDir, [additionalFields], buObject, [subType])](#MetadataType.retrieve) ⇒ <code>Promise.&lt;{metadata:Util.MetadataTypeMap, type:string}&gt;</code>
-    * [.retrieveChangelog([buObject], [additionalFields], [subType])](#MetadataType.retrieveChangelog) ⇒ <code>Promise.&lt;{metadata:Util.MetadataTypeMap, type:string}&gt;</code>
-    * [.retrieveForCache(buObject, [subType])](#MetadataType.retrieveForCache) ⇒ <code>Promise.&lt;{metadata:Util.MetadataTypeMap, type:string}&gt;</code>
-    * [.retrieveAsTemplate(templateDir, name, templateVariables, [subType])](#MetadataType.retrieveAsTemplate) ⇒ <code>Promise.&lt;{metadata:Util.MetadataTypeItem, type:string}&gt;</code>
-    * [.buildTemplate(retrieveDir, templateDir, name, templateVariables)](#MetadataType.buildTemplate) ⇒ <code>Promise.&lt;{metadata:Util.MetadataTypeItem, type:string}&gt;</code>
-    * [.preDeployTasks(metadata, deployDir)](#MetadataType.preDeployTasks) ⇒ <code>Promise.&lt;Util.MetadataTypeItem&gt;</code>
-=======
     * [.retrieve(retrieveDir, [additionalFields], buObject, [subType])](#MetadataType.retrieve) ⇒ <code>Promise.&lt;TYPE.MetadataTypeMapObj&gt;</code>
     * [.retrieveChangelog([buObject], [additionalFields], [subType])](#MetadataType.retrieveChangelog) ⇒ <code>Promise.&lt;TYPE.MetadataTypeMapObj&gt;</code>
     * [.retrieveForCache(buObject, [subType])](#MetadataType.retrieveForCache) ⇒ <code>Promise.&lt;TYPE.MetadataTypeMapObj&gt;</code>
     * [.retrieveAsTemplate(templateDir, name, templateVariables, [subType])](#MetadataType.retrieveAsTemplate) ⇒ <code>Promise.&lt;TYPE.MetadataTypeItemObj&gt;</code>
+    * [.buildTemplate(retrieveDir, templateDir, name, templateVariables)](#MetadataType.buildTemplate) ⇒ <code>Promise.&lt;{metadata:Util.MetadataTypeItem, type:string}&gt;</code>
     * [.preDeployTasks(metadata, deployDir)](#MetadataType.preDeployTasks) ⇒ <code>Promise.&lt;TYPE.MetadataTypeItem&gt;</code>
->>>>>>> 266a2003
     * [.create(metadata, deployDir)](#MetadataType.create) ⇒ <code>void</code>
     * [.update(metadata, [metadataBefore])](#MetadataType.update) ⇒ <code>void</code>
     * [.upsert(metadata, deployDir, [buObject])](#MetadataType.upsert) ⇒ <code>Promise.&lt;TYPE.MetadataTypeMap&gt;</code>
@@ -2694,7 +2686,7 @@
 
 <a name="MetadataType.client"></a>
 
-### MetadataType.client : <code>Util.SDK</code>
+### MetadataType.client : <code>TYPE.SDK</code>
 **Kind**: static property of [<code>MetadataType</code>](#MetadataType)  
 <a name="MetadataType.properties"></a>
 
@@ -2856,7 +2848,7 @@
 | retrieveDir | <code>string</code> | Directory where retrieved metadata directory will be saved |
 | templateDir | <code>string</code> | (List of) Directory where built definitions will be saved |
 | name | <code>string</code> | name of the metadata file |
-| templateVariables | <code>Util.TemplateMap</code> | variables to be replaced in the metadata |
+| templateVariables | <code>TYPE.TemplateMap</code> | variables to be replaced in the metadata |
 
 <a name="MetadataType.preDeployTasks"></a>
 
@@ -3139,8 +3131,8 @@
 | --- | --- | --- |
 | templateDir | <code>string</code> | Directory where metadata templates are stored |
 | targetDir | <code>string</code> \| <code>Array.&lt;string&gt;</code> | (List of) Directory where built definitions will be saved |
-| metadata | <code>Util.MetadataTypeItem</code> | main JSON file that was read from file system |
-| templateVariables | <code>Util.TemplateMap</code> | variables to be replaced in the metadata |
+| metadata | <code>TYPE.MetadataTypeItem</code> | main JSON file that was read from file system |
+| templateVariables | <code>TYPE.TemplateMap</code> | variables to be replaced in the metadata |
 | templateName | <code>string</code> | name of the template to be built |
 
 <a name="MetadataType.findSubType"></a>
@@ -3388,18 +3380,12 @@
     * [.postRetrieveTasks(metadata, _, isTemplating)](#Query.postRetrieveTasks) ⇒ <code>TYPE.CodeExtractItem</code>
     * [.create(query)](#Query.create) ⇒ <code>Promise</code>
     * [.update(query)](#Query.update) ⇒ <code>Promise</code>
-<<<<<<< HEAD
-    * [.preDeployTasks(metadata, deployDir)](#Query.preDeployTasks) ⇒ <code>Promise.&lt;QueryItem&gt;</code>
+    * [.preDeployTasks(metadata, deployDir)](#Query.preDeployTasks) ⇒ <code>Promise.&lt;TYPE.QueryItem&gt;</code>
     * [._applyMarket(code, metadata, templateVariables)](#Query._applyMarket) ⇒ <code>string</code>
     * [._applyTemplateVariables(code, metadata, templateVariables)](#Query._applyTemplateVariables) ⇒ <code>string</code>
     * [.buildDefinitionForExtracts(templateDir, targetDir, metadata, templateVariables, templateName)](#Query.buildDefinitionForExtracts) ⇒ <code>Promise.&lt;void&gt;</code>
     * [.buildTemplateForExtracts(templateDir, targetDir, metadata, templateVariables, templateName)](#Query.buildTemplateForExtracts) ⇒ <code>Promise.&lt;void&gt;</code>
-    * [.parseMetadata(metadata)](#Query.parseMetadata) ⇒ [<code>CodeExtractItem</code>](#CodeExtractItem)
-=======
-    * [.preDeployTasks(metadata, deployDir)](#Query.preDeployTasks) ⇒ <code>Promise.&lt;TYPE.QueryItem&gt;</code>
-    * [.buildDefinitionForExtracts(templateDir, targetDir, metadata, variables, templateName)](#Query.buildDefinitionForExtracts) ⇒ <code>Promise.&lt;void&gt;</code>
     * [.parseMetadata(metadata)](#Query.parseMetadata) ⇒ <code>TYPE.CodeExtractItem</code>
->>>>>>> 266a2003
 
 <a name="Query.retrieve"></a>
 
@@ -3497,8 +3483,8 @@
 | Param | Type | Description |
 | --- | --- | --- |
 | code | <code>string</code> | code from extracted code |
-| metadata | <code>QueryItem</code> | main JSON file that was read from file system |
-| templateVariables | <code>Util.TemplateMap</code> | variables to be replaced in the metadata |
+| metadata | <code>TYPE.QueryItem</code> | main JSON file that was read from file system |
+| templateVariables | <code>TYPE.TemplateMap</code> | variables to be replaced in the metadata |
 
 <a name="Query._applyTemplateVariables"></a>
 
@@ -3512,33 +3498,24 @@
 | Param | Type | Description |
 | --- | --- | --- |
 | code | <code>string</code> | code from extracted code |
-| metadata | <code>QueryItem</code> | main JSON file that was read from file system |
-| templateVariables | <code>Util.TemplateMap</code> | variables to be replaced in the metadata |
+| metadata | <code>TYPE.QueryItem</code> | main JSON file that was read from file system |
+| templateVariables | <code>TYPE.TemplateMap</code> | variables to be replaced in the metadata |
 
 <a name="Query.buildDefinitionForExtracts"></a>
 
-<<<<<<< HEAD
 ### Query.buildDefinitionForExtracts(templateDir, targetDir, metadata, templateVariables, templateName) ⇒ <code>Promise.&lt;void&gt;</code>
-=======
-### Query.buildDefinitionForExtracts(templateDir, targetDir, metadata, variables, templateName) ⇒ <code>Promise.&lt;void&gt;</code>
->>>>>>> 266a2003
 helper for buildDefinition
 handles extracted code if any are found for complex types
 
 **Kind**: static method of [<code>Query</code>](#Query)  
-<<<<<<< HEAD
 **Returns**: <code>Promise.&lt;void&gt;</code> - void  
-=======
-**Returns**: <code>Promise.&lt;void&gt;</code> - Promise  
->>>>>>> 266a2003
 
 | Param | Type | Description |
 | --- | --- | --- |
 | templateDir | <code>string</code> | Directory where metadata templates are stored |
 | targetDir | <code>string</code> \| <code>Array.&lt;string&gt;</code> | (List of) Directory where built definitions will be saved |
-<<<<<<< HEAD
-| metadata | <code>QueryItem</code> | main JSON file that was read from file system |
-| templateVariables | <code>Util.TemplateMap</code> | variables to be replaced in the metadata |
+| metadata | <code>TYPE.QueryItem</code> | main JSON file that was read from file system |
+| templateVariables | <code>TYPE.TemplateMap</code> | variables to be replaced in the metadata |
 | templateName | <code>string</code> | name of the template to be built |
 
 <a name="Query.buildTemplateForExtracts"></a>
@@ -3554,12 +3531,8 @@
 | --- | --- | --- |
 | templateDir | <code>string</code> | Directory where metadata templates are stored |
 | targetDir | <code>string</code> \| <code>Array.&lt;string&gt;</code> | (List of) Directory where built definitions will be saved |
-| metadata | <code>QueryItem</code> | main JSON file that was read from file system |
-| templateVariables | <code>Util.TemplateMap</code> | variables to be replaced in the metadata |
-=======
-| metadata | <code>TYPE.MetadataTypeItem</code> | main JSON file that was read from file system |
-| variables | <code>object</code> | variables to be replaced in the metadata |
->>>>>>> 266a2003
+| metadata | <code>TYPE.QueryItem</code> | main JSON file that was read from file system |
+| templateVariables | <code>TYPE.TemplateMap</code> | variables to be replaced in the metadata |
 | templateName | <code>string</code> | name of the template to be built |
 
 <a name="Query.parseMetadata"></a>
@@ -3683,19 +3656,13 @@
     * [.update(script)](#Script.update) ⇒ <code>Promise</code>
     * [.create(script)](#Script.create) ⇒ <code>Promise</code>
     * [._mergeCode(metadata, deployDir, [templateName])](#Script._mergeCode) ⇒ <code>Promise.&lt;string&gt;</code>
-<<<<<<< HEAD
-    * [.preDeployTasks(metadata, dir)](#Script.preDeployTasks) ⇒ <code>ScriptItem</code>
+    * [.preDeployTasks(metadata, dir)](#Script.preDeployTasks) ⇒ <code>TYPE.ScriptItem</code>
     * [._applyMarket(code, metadata, templateVariables)](#Script._applyMarket) ⇒ <code>string</code>
     * [._applyTemplateVariables(code, metadata, templateVariables)](#Script._applyTemplateVariables) ⇒ <code>string</code>
     * [.buildDefinitionForExtracts(templateDir, targetDir, metadata, templateVariables, templateName)](#Script.buildDefinitionForExtracts) ⇒ <code>Promise.&lt;void&gt;</code>
     * [.buildTemplateForExtracts(templateDir, targetDir, metadata, templateVariables, templateName)](#Script.buildTemplateForExtracts) ⇒ <code>Promise.&lt;void&gt;</code>
     * [.buildXForExtracts(templateDir, targetDir, metadata, templateVariables, templateName, mode)](#Script.buildXForExtracts) ⇒ <code>Promise.&lt;void&gt;</code>
-    * [.parseMetadata(metadata)](#Script.parseMetadata) ⇒ [<code>CodeExtractItem</code>](#CodeExtractItem)
-=======
-    * [.preDeployTasks(metadata, dir)](#Script.preDeployTasks) ⇒ <code>TYPE.ScriptItem</code>
-    * [.buildDefinitionForExtracts(templateDir, targetDir, metadata, variables, templateName)](#Script.buildDefinitionForExtracts) ⇒ <code>Promise</code>
     * [.parseMetadata(metadata)](#Script.parseMetadata) ⇒ <code>TYPE.CodeExtractItem</code>
->>>>>>> 266a2003
 
 <a name="Script.retrieve"></a>
 
@@ -3808,8 +3775,8 @@
 | Param | Type | Description |
 | --- | --- | --- |
 | code | <code>string</code> | code from extracted code |
-| metadata | <code>ScriptItem</code> | main JSON file that was read from file system |
-| templateVariables | <code>Util.TemplateMap</code> | variables to be replaced in the metadata |
+| metadata | <code>TYPE.ScriptItem</code> | main JSON file that was read from file system |
+| templateVariables | <code>TYPE.TemplateMap</code> | variables to be replaced in the metadata |
 
 <a name="Script._applyTemplateVariables"></a>
 
@@ -3823,8 +3790,8 @@
 | Param | Type | Description |
 | --- | --- | --- |
 | code | <code>string</code> | code from extracted code |
-| metadata | <code>ScriptItem</code> | main JSON file that was read from file system |
-| templateVariables | <code>Util.TemplateMap</code> | variables to be replaced in the metadata |
+| metadata | <code>TYPE.ScriptItem</code> | main JSON file that was read from file system |
+| templateVariables | <code>TYPE.TemplateMap</code> | variables to be replaced in the metadata |
 
 <a name="Script.buildDefinitionForExtracts"></a>
 
@@ -3839,9 +3806,8 @@
 | --- | --- | --- |
 | templateDir | <code>string</code> | Directory where metadata templates are stored |
 | targetDir | <code>string</code> \| <code>Array.&lt;string&gt;</code> | (List of) Directory where built definitions will be saved |
-<<<<<<< HEAD
-| metadata | <code>ScriptItem</code> | main JSON file that was read from file system |
-| templateVariables | <code>Util.TemplateMap</code> | variables to be replaced in the metadata |
+| metadata | <code>TYPE.ScriptItem</code> | main JSON file that was read from file system |
+| templateVariables | <code>TYPE.TemplateMap</code> | variables to be replaced in the metadata |
 | templateName | <code>string</code> | name of the template to be built |
 
 <a name="Script.buildTemplateForExtracts"></a>
@@ -3857,8 +3823,8 @@
 | --- | --- | --- |
 | templateDir | <code>string</code> | Directory where metadata templates are stored |
 | targetDir | <code>string</code> \| <code>Array.&lt;string&gt;</code> | (List of) Directory where built definitions will be saved |
-| metadata | <code>QueryItem</code> | main JSON file that was read from file system |
-| templateVariables | <code>Util.TemplateMap</code> | variables to be replaced in the metadata |
+| metadata | <code>TYPE.ScriptItem</code> | main JSON file that was read from file system |
+| templateVariables | <code>TYPE.TemplateMap</code> | variables to be replaced in the metadata |
 | templateName | <code>string</code> | name of the template to be built |
 
 <a name="Script.buildXForExtracts"></a>
@@ -3874,12 +3840,8 @@
 | --- | --- | --- |
 | templateDir | <code>string</code> | Directory where metadata templates are stored |
 | targetDir | <code>string</code> \| <code>Array.&lt;string&gt;</code> | (List of) Directory where built definitions will be saved |
-| metadata | <code>ScriptItem</code> | main JSON file that was read from file system |
-| templateVariables | <code>Util.TemplateMap</code> | variables to be replaced in the metadata |
-=======
 | metadata | <code>TYPE.ScriptItem</code> | main JSON file that was read from file system |
-| variables | <code>TYPE.TemplateMap</code> | variables to be replaced in the metadata |
->>>>>>> 266a2003
+| templateVariables | <code>TYPE.TemplateMap</code> | variables to be replaced in the metadata |
 | templateName | <code>string</code> | name of the template to be built |
 | mode | <code>&#x27;definition&#x27;</code> \| <code>&#x27;template&#x27;</code> | defines what we use this helper for |
 
@@ -4050,7 +4012,7 @@
 | properties | <code>object</code> | General configuration to be used in retrieve |
 | properties.directories | <code>object</code> | Directories to be used when interacting with FS |
 | buObject | <code>TYPE.BuObject</code> | properties for auth |
-| client | <code>Util.SDK</code> | fuel client |
+| client | <code>TYPE.SDK</code> | fuel client |
 
 <a name="Retriever+retrieve"></a>
 
