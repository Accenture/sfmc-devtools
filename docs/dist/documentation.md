## Classes

<dl>
<dt><a href="#Builder">Builder</a></dt>
<dd><p>Builds metadata from a template using market specific customisation</p>
</dd>
<dt><a href="#Deployer">Deployer</a></dt>
<dd><p>Reads metadata from local directory and deploys it to specified target business unit.
Source and target business units are also compared before the deployment to apply metadata specific patches.</p>
</dd>
<dt><a href="#Mcdev">Mcdev</a></dt>
<dd><p>main class</p>
</dd>
<dt><a href="#AccountUser">AccountUser</a> ⇐ <code><a href="#MetadataType">MetadataType</a></code></dt>
<dd><p>MessageSendActivity MetadataType</p>
</dd>
<dt><a href="#Asset">Asset</a> ⇐ <code><a href="#MetadataType">MetadataType</a></code></dt>
<dd><p>FileTransfer MetadataType</p>
</dd>
<dt><a href="#AttributeGroup">AttributeGroup</a> ⇐ <code><a href="#MetadataType">MetadataType</a></code></dt>
<dd><p>AttributeGroup MetadataType</p>
</dd>
<dt><a href="#Automation">Automation</a> ⇐ <code><a href="#MetadataType">MetadataType</a></code></dt>
<dd><p>Automation MetadataType</p>
</dd>
<dt><a href="#Campaign">Campaign</a> ⇐ <code><a href="#MetadataType">MetadataType</a></code></dt>
<dd><p>Campaign MetadataType</p>
</dd>
<dt><a href="#ContentArea">ContentArea</a> ⇐ <code><a href="#MetadataType">MetadataType</a></code></dt>
<dd><p>ContentArea MetadataType</p>
</dd>
<dt><a href="#DataExtension">DataExtension</a> ⇐ <code><a href="#MetadataType">MetadataType</a></code></dt>
<dd><p>DataExtension MetadataType</p>
</dd>
<dt><a href="#DataExtensionField">DataExtensionField</a> ⇐ <code><a href="#MetadataType">MetadataType</a></code></dt>
<dd><p>DataExtensionField MetadataType</p>
</dd>
<dt><a href="#DataExtensionTemplate">DataExtensionTemplate</a> ⇐ <code><a href="#MetadataType">MetadataType</a></code></dt>
<dd><p>DataExtensionTemplate MetadataType</p>
</dd>
<dt><a href="#DataExtract">DataExtract</a> ⇐ <code><a href="#MetadataType">MetadataType</a></code></dt>
<dd><p>DataExtract MetadataType</p>
</dd>
<dt><a href="#DataExtractType">DataExtractType</a> ⇐ <code><a href="#MetadataType">MetadataType</a></code></dt>
<dd><p>DataExtractType MetadataType
Only for Caching No retrieve/upsert is required
as this is a configuration in the EID</p>
</dd>
<dt><a href="#Discovery">Discovery</a> ⇐ <code><a href="#MetadataType">MetadataType</a></code></dt>
<dd><p>ImportFile MetadataType</p>
</dd>
<dt><a href="#Email">Email</a> ⇐ <code><a href="#MetadataType">MetadataType</a></code></dt>
<dd><p>Email MetadataType</p>
</dd>
<dt><a href="#EmailSendDefinition">EmailSendDefinition</a> ⇐ <code><a href="#MetadataType">MetadataType</a></code></dt>
<dd><p>MessageSendActivity MetadataType</p>
</dd>
<dt><a href="#EventDefinition">EventDefinition</a> ⇐ <code><a href="#MetadataType">MetadataType</a></code></dt>
<dd><p>EventDefinition MetadataType</p>
</dd>
<dt><a href="#FileTransfer">FileTransfer</a> ⇐ <code><a href="#MetadataType">MetadataType</a></code></dt>
<dd><p>FileTransfer MetadataType</p>
</dd>
<dt><a href="#Filter">Filter</a> ⇐ <code><a href="#MetadataType">MetadataType</a></code></dt>
<dd><p>Filter MetadataType</p>
</dd>
<dt><a href="#Folder">Folder</a> ⇐ <code><a href="#MetadataType">MetadataType</a></code></dt>
<dd><p>Folder MetadataType</p>
</dd>
<dt><a href="#FtpLocation">FtpLocation</a> ⇐ <code><a href="#MetadataType">MetadataType</a></code></dt>
<dd><p>ImportFile MetadataType</p>
</dd>
<dt><a href="#ImportFile">ImportFile</a> ⇐ <code><a href="#MetadataType">MetadataType</a></code></dt>
<dd><p>ImportFile MetadataType</p>
</dd>
<dt><a href="#Interaction">Interaction</a> ⇐ <code><a href="#MetadataType">MetadataType</a></code></dt>
<dd><p>Script MetadataType</p>
</dd>
<dt><a href="#List">List</a> ⇐ <code><a href="#MetadataType">MetadataType</a></code></dt>
<dd><p>List MetadataType</p>
</dd>
<dt><a href="#MetadataType">MetadataType</a></dt>
<dd><p>MetadataType class that gets extended by their specific metadata type class.
Provides default functionality that can be overwritten by child metadata type classes</p>
</dd>
<dt><a href="#MobileCode">MobileCode</a> ⇐ <code><a href="#MetadataType">MetadataType</a></code></dt>
<dd><p>MobileCode MetadataType</p>
</dd>
<dt><a href="#MobileKeyword">MobileKeyword</a> ⇐ <code><a href="#MetadataType">MetadataType</a></code></dt>
<dd><p>MobileKeyword MetadataType</p>
</dd>
<dt><a href="#Query">Query</a> ⇐ <code><a href="#MetadataType">MetadataType</a></code></dt>
<dd><p>Query MetadataType</p>
</dd>
<dt><a href="#Role">Role</a> ⇐ <code><a href="#MetadataType">MetadataType</a></code></dt>
<dd><p>ImportFile MetadataType</p>
</dd>
<dt><a href="#Script">Script</a> ⇐ <code><a href="#MetadataType">MetadataType</a></code></dt>
<dd><p>Script MetadataType</p>
</dd>
<dt><a href="#SetDefinition">SetDefinition</a> ⇐ <code><a href="#MetadataType">MetadataType</a></code></dt>
<dd><p>SetDefinition MetadataType</p>
</dd>
<dt><a href="#TransactionalEmail">TransactionalEmail</a> ⇐ <code><a href="#TransactionalMessage">TransactionalMessage</a></code></dt>
<dd><p>TransactionalEmail MetadataType</p>
</dd>
<<<<<<< HEAD
<dt><a href="#TransactionalPush">TransactionalPush</a> ⇐ <code><a href="#MetadataType">MetadataType</a></code></dt>
<dd><p>TransactionalPush MetadataType</p>
</dd>
<dt><a href="#TransactionalSMS">TransactionalSMS</a> ⇐ <code><a href="#MetadataType">MetadataType</a></code></dt>
=======
<dt><a href="#TransactionalMessage">TransactionalMessage</a> ⇐ <code><a href="#MetadataType">MetadataType</a></code></dt>
<dd><p>TransactionalMessage MetadataType</p>
</dd>
<dt><a href="#TransactionalSMS">TransactionalSMS</a> ⇐ <code><a href="#TransactionalMessage">TransactionalMessage</a></code></dt>
>>>>>>> 7d6a9363
<dd><p>TransactionalSMS MetadataType</p>
</dd>
<dt><a href="#TriggeredSendDefinition">TriggeredSendDefinition</a> ⇐ <code><a href="#MetadataType">MetadataType</a></code></dt>
<dd><p>MessageSendActivity MetadataType</p>
</dd>
<dt><a href="#Retriever">Retriever</a></dt>
<dd><p>Retrieves metadata from a business unit and saves it to the local filesystem.</p>
</dd>
</dl>

## Constants

<dl>
<dt><a href="#Util">Util</a></dt>
<dd><p>CLI entry for SFMC DevTools</p>
</dd>
<dt><a href="#MetadataTypeDefinitions">MetadataTypeDefinitions</a></dt>
<dd><p>Provides access to all metadataType classes</p>
</dd>
<dt><a href="#MetadataTypeInfo">MetadataTypeInfo</a></dt>
<dd><p>Provides access to all metadataType classes</p>
</dd>
<dt><a href="#mcdev">mcdev</a></dt>
<dd><p>sample file on how to retrieve a simple changelog to use in GUIs or automated processing of any kind</p>
</dd>
<dt><a href="#BusinessUnit">BusinessUnit</a></dt>
<dd><p>Helper that handles retrieval of BU info</p>
</dd>
<dt><a href="#dataStore">dataStore</a> : <code>TYPE.Cache</code></dt>
<dd></dd>
<dt><a href="#Cli">Cli</a></dt>
<dd><p>CLI helper class</p>
</dd>
<dt><a href="#config">config</a></dt>
<dd><p>Central class for loading and validating properties from config and auth</p>
</dd>
<dt><a href="#DevOps">DevOps</a></dt>
<dd><p>DevOps helper class</p>
</dd>
<dt><a href="#File">File</a></dt>
<dd><p>File extends fs-extra. It adds logger and util methods for file handling</p>
</dd>
<dt><a href="#Init">Init</a></dt>
<dd><p>CLI helper class</p>
</dd>
<dt><a href="#Init">Init</a></dt>
<dd><p>CLI helper class</p>
</dd>
<dt><a href="#Init">Init</a></dt>
<dd><p>CLI helper class</p>
</dd>
<dt><a href="#Init">Init</a></dt>
<dd><p>CLI helper class</p>
</dd>
<dt><a href="#Util">Util</a></dt>
<dd><p>Util that contains logger and simple util methods</p>
</dd>
</dl>

## Functions

<dl>
<dt><a href="#csvToArray">csvToArray(csv)</a> ⇒ <code>Array.&lt;string&gt;</code></dt>
<dd><p>helper to convert CSVs into an array. if only one value was given, it&#39;s also returned as an array</p>
</dd>
<dt><a href="#getUserName">getUserName(userList, item, fieldname)</a> ⇒ <code>string</code></dt>
<dd></dd>
<dt><a href="#setupSDK">setupSDK(sessionKey, authObject)</a> ⇒ <code><a href="#SDK">SDK</a></code></dt>
<dd><p>Returns an SDK instance to be used for API calls</p>
</dd>
<dt><a href="#createNewLoggerTransport">createNewLoggerTransport()</a> ⇒ <code>object</code></dt>
<dd><p>wrapper around our standard winston logging to console and logfile</p>
</dd>
<dt><a href="#startLogger">startLogger()</a> ⇒ <code>void</code></dt>
<dd><p>initiate winston logger</p>
</dd>
</dl>

## Typedefs

<dl>
<dt><a href="#TypeKeyCombo">TypeKeyCombo</a> : <code>Object.&lt;string, string&gt;</code></dt>
<dd><p>object-key=metadata type, value=array of external keys</p>
</dd>
<dt><a href="#Cache">Cache</a> : <code>Object.&lt;string, any&gt;</code></dt>
<dd><p>key=customer key</p>
</dd>
<dt><a href="#CodeExtractItem">CodeExtractItem</a> : <code>object</code></dt>
<dd></dd>
<dt><a href="#CodeExtract">CodeExtract</a> : <code>object</code></dt>
<dd></dd>
<dt><a href="#CodeExtractItem">CodeExtractItem</a> : <code>object</code></dt>
<dd></dd>
<dt><a href="#ScriptMap">ScriptMap</a> : <code>object</code></dt>
<dd></dd>
<dt><a href="#AssetSubType">AssetSubType</a> : <code>Object.&lt;string, any&gt;</code></dt>
<dd></dd>
<dt><a href="#DataExtensionFieldMap">DataExtensionFieldMap</a> : <code>object</code></dt>
<dd></dd>
<dt><a href="#DataExtensionMap">DataExtensionMap</a> : <code>object</code></dt>
<dd></dd>
<dt><a href="#AccountUserDocument">AccountUserDocument</a> : <code>object</code></dt>
<dd></dd>
<dt><a href="#AutomationActivity">AutomationActivity</a> : <code>object</code></dt>
<dd></dd>
<dt><a href="#AutomationStep">AutomationStep</a> : <code>object</code></dt>
<dd></dd>
<dt><a href="#AutomationSchedule">AutomationSchedule</a> : <code>object</code></dt>
<dd><p>REST format</p>
</dd>
<dt><a href="#AutomationScheduleSoap">AutomationScheduleSoap</a> : <code>object</code></dt>
<dd><p>SOAP format</p>
</dd>
<dt><a href="#AutomationItem">AutomationItem</a> : <code>object</code></dt>
<dd></dd>
<dt><a href="#SDK">SDK</a> : <code>Object.&lt;string, AutomationItem&gt;</code></dt>
<dd></dd>
<dt><a href="#skipInteraction">skipInteraction</a> : <code>object</code></dt>
<dd><p>signals what to insert automatically for things usually asked via wizard</p>
</dd>
<dt><a href="#AuthObject">AuthObject</a> : <code>object</code></dt>
<dd></dd>
<dt><a href="#SoapFilter">SoapFilter</a> : <code>object</code></dt>
<dd></dd>
<dt><a href="#Mcdevrc">Mcdevrc</a> : <code>object</code></dt>
<dd></dd>
<dt><a href="#Logger">Logger</a> : <code>object</code></dt>
<dd></dd>
</dl>

<a name="Builder"></a>

## Builder
Builds metadata from a template using market specific customisation

**Kind**: global class  

* [Builder](#Builder)
    * [new Builder(properties, buObject)](#new_Builder_new)
    * _instance_
        * [.metadata](#Builder+metadata) : <code>TYPE.MultiMetadataTypeList</code>
        * [._buildDefinition(metadataType, name, templateVariables)](#Builder+_buildDefinition) ⇒ <code>Promise.&lt;TYPE.MultiMetadataTypeList&gt;</code>
        * [._buildTemplate(metadataType, keyArr, templateVariables)](#Builder+_buildTemplate) ⇒ <code>Promise.&lt;TYPE.MultiMetadataTypeList&gt;</code>
    * _static_
        * [.buildTemplate(businessUnit, selectedType, keyArr, market)](#Builder.buildTemplate) ⇒ <code>Promise.&lt;TYPE.MultiMetadataTypeList&gt;</code>
        * [.buildDefinition(businessUnit, selectedType, name, market)](#Builder.buildDefinition) ⇒ <code>Promise.&lt;TYPE.MultiMetadataTypeList&gt;</code>
        * [.buildDefinitionBulk(listName, type, name)](#Builder.buildDefinitionBulk) ⇒ <code>Promise.&lt;Array.&lt;TYPE.MultiMetadataTypeList&gt;&gt;</code>

<a name="new_Builder_new"></a>

### new Builder(properties, buObject)
Creates a Builder, uses v2 auth if v2AuthOptions are passed.


| Param | Type | Description |
| --- | --- | --- |
| properties | <code>TYPE.Mcdevrc</code> | properties for auth saved |
| buObject | <code>TYPE.BuObject</code> | properties for auth |

<a name="Builder+metadata"></a>

### builder.metadata : <code>TYPE.MultiMetadataTypeList</code>
**Kind**: instance property of [<code>Builder</code>](#Builder)  
<a name="Builder+_buildDefinition"></a>

### builder.\_buildDefinition(metadataType, name, templateVariables) ⇒ <code>Promise.&lt;TYPE.MultiMetadataTypeList&gt;</code>
Builds a specific metadata file by name

**Kind**: instance method of [<code>Builder</code>](#Builder)  
**Returns**: <code>Promise.&lt;TYPE.MultiMetadataTypeList&gt;</code> - Promise  

| Param | Type | Description |
| --- | --- | --- |
| metadataType | <code>string</code> | metadata type to build |
| name | <code>string</code> | name of metadata to build |
| templateVariables | <code>TYPE.TemplateMap</code> | variables to be replaced in the metadata |

<a name="Builder+_buildTemplate"></a>

### builder.\_buildTemplate(metadataType, keyArr, templateVariables) ⇒ <code>Promise.&lt;TYPE.MultiMetadataTypeList&gt;</code>
Build a template based on a list of metadata files in the retrieve folder.

**Kind**: instance method of [<code>Builder</code>](#Builder)  
**Returns**: <code>Promise.&lt;TYPE.MultiMetadataTypeList&gt;</code> - Promise  

| Param | Type | Description |
| --- | --- | --- |
| metadataType | <code>string</code> | metadata type to create a template of |
| keyArr | <code>Array.&lt;string&gt;</code> | customerkey of metadata to create a template of |
| templateVariables | <code>TYPE.TemplateMap</code> | variables to be replaced in the metadata |

<a name="Builder.buildTemplate"></a>

### Builder.buildTemplate(businessUnit, selectedType, keyArr, market) ⇒ <code>Promise.&lt;TYPE.MultiMetadataTypeList&gt;</code>
Build a template based on a list of metadata files in the retrieve folder.

**Kind**: static method of [<code>Builder</code>](#Builder)  
**Returns**: <code>Promise.&lt;TYPE.MultiMetadataTypeList&gt;</code> - -  

| Param | Type | Description |
| --- | --- | --- |
| businessUnit | <code>string</code> | references credentials from properties.json |
| selectedType | <code>string</code> | supported metadata type |
| keyArr | <code>Array.&lt;string&gt;</code> | customerkey of the metadata |
| market | <code>string</code> | market localizations |

<a name="Builder.buildDefinition"></a>

### Builder.buildDefinition(businessUnit, selectedType, name, market) ⇒ <code>Promise.&lt;TYPE.MultiMetadataTypeList&gt;</code>
Build a specific metadata file based on a template.

**Kind**: static method of [<code>Builder</code>](#Builder)  
**Returns**: <code>Promise.&lt;TYPE.MultiMetadataTypeList&gt;</code> - -  

| Param | Type | Description |
| --- | --- | --- |
| businessUnit | <code>string</code> | references credentials from properties.json |
| selectedType | <code>string</code> | supported metadata type |
| name | <code>string</code> | name of the metadata |
| market | <code>string</code> | market localizations |

<a name="Builder.buildDefinitionBulk"></a>

### Builder.buildDefinitionBulk(listName, type, name) ⇒ <code>Promise.&lt;Array.&lt;TYPE.MultiMetadataTypeList&gt;&gt;</code>
Build a specific metadata file based on a template using a list of bu-market combos

**Kind**: static method of [<code>Builder</code>](#Builder)  
**Returns**: <code>Promise.&lt;Array.&lt;TYPE.MultiMetadataTypeList&gt;&gt;</code> - -  

| Param | Type | Description |
| --- | --- | --- |
| listName | <code>string</code> | name of list of BU-market combos |
| type | <code>string</code> | supported metadata type |
| name | <code>string</code> | name of the metadata |

<a name="Deployer"></a>

## Deployer
Reads metadata from local directory and deploys it to specified target business unit.
Source and target business units are also compared before the deployment to apply metadata specific patches.

**Kind**: global class  

* [Deployer](#Deployer)
    * [new Deployer(properties, buObject)](#new_Deployer_new)
    * _instance_
        * [.metadata](#Deployer+metadata) : <code>TYPE.MultiMetadataTypeMap</code>
        * [._deploy([typeArr], [keyArr], [fromRetrieve])](#Deployer+_deploy) ⇒ <code>Promise.&lt;TYPE.MultiMetadataTypeMap&gt;</code>
    * _static_
        * [.deploy(businessUnit, [selectedTypesArr], [keyArr], [fromRetrieve])](#Deployer.deploy) ⇒ <code>Promise.&lt;Object.&lt;string, TYPE.MultiMetadataTypeMap&gt;&gt;</code>
        * [._deployBU(cred, bu, properties, [typeArr], [keyArr], [fromRetrieve])](#Deployer._deployBU) ⇒ <code>Promise.&lt;TYPE.MultiMetadataTypeMap&gt;</code>
        * [.readBUMetadata(deployDir, [typeArr], [listBadKeys])](#Deployer.readBUMetadata) ⇒ <code>TYPE.MultiMetadataTypeMap</code>
        * [.createFolderDefinitions(deployDir, metadata, metadataTypeArr)](#Deployer.createFolderDefinitions) ⇒ <code>void</code>

<a name="new_Deployer_new"></a>

### new Deployer(properties, buObject)
Creates a Deployer, uses v2 auth if v2AuthOptions are passed.


| Param | Type | Description |
| --- | --- | --- |
| properties | <code>TYPE.Mcdevrc</code> | General configuration to be used in retrieve |
| buObject | <code>TYPE.BuObject</code> | properties for auth |

<a name="Deployer+metadata"></a>

### deployer.metadata : <code>TYPE.MultiMetadataTypeMap</code>
**Kind**: instance property of [<code>Deployer</code>](#Deployer)  
<a name="Deployer+_deploy"></a>

### deployer.\_deploy([typeArr], [keyArr], [fromRetrieve]) ⇒ <code>Promise.&lt;TYPE.MultiMetadataTypeMap&gt;</code>
Deploy all metadata that is located in the deployDir

**Kind**: instance method of [<code>Deployer</code>](#Deployer)  
**Returns**: <code>Promise.&lt;TYPE.MultiMetadataTypeMap&gt;</code> - Promise of all deployed metadata  

| Param | Type | Description |
| --- | --- | --- |
| [typeArr] | <code>Array.&lt;TYPE.SupportedMetadataTypes&gt;</code> | limit deployment to given metadata type (can include subtype) |
| [keyArr] | <code>Array.&lt;string&gt;</code> | limit deployment to given metadata keys |
| [fromRetrieve] | <code>boolean</code> | if true, no folders will be updated/created |

<a name="Deployer.deploy"></a>

### Deployer.deploy(businessUnit, [selectedTypesArr], [keyArr], [fromRetrieve]) ⇒ <code>Promise.&lt;Object.&lt;string, TYPE.MultiMetadataTypeMap&gt;&gt;</code>
Deploys all metadata located in the 'deploy' directory to the specified business unit

**Kind**: static method of [<code>Deployer</code>](#Deployer)  
**Returns**: <code>Promise.&lt;Object.&lt;string, TYPE.MultiMetadataTypeMap&gt;&gt;</code> - deployed metadata per BU (first key: bu name, second key: metadata type)  

| Param | Type | Description |
| --- | --- | --- |
| businessUnit | <code>string</code> | references credentials from properties.json |
| [selectedTypesArr] | <code>Array.&lt;TYPE.SupportedMetadataTypes&gt;</code> | limit deployment to given metadata type |
| [keyArr] | <code>Array.&lt;string&gt;</code> | limit deployment to given metadata keys |
| [fromRetrieve] | <code>boolean</code> | optionally deploy whats defined via selectedTypesArr + keyArr directly from retrieve folder instead of from deploy folder |

<a name="Deployer._deployBU"></a>

### Deployer.\_deployBU(cred, bu, properties, [typeArr], [keyArr], [fromRetrieve]) ⇒ <code>Promise.&lt;TYPE.MultiMetadataTypeMap&gt;</code>
helper for [deploy](deploy)

**Kind**: static method of [<code>Deployer</code>](#Deployer)  
**Returns**: <code>Promise.&lt;TYPE.MultiMetadataTypeMap&gt;</code> - ensure that BUs are worked on sequentially  

| Param | Type | Description |
| --- | --- | --- |
| cred | <code>string</code> | name of Credential |
| bu | <code>string</code> | name of BU |
| properties | <code>TYPE.Mcdevrc</code> | General configuration to be used in retrieve |
| [typeArr] | <code>Array.&lt;TYPE.SupportedMetadataTypes&gt;</code> | limit deployment to given metadata type |
| [keyArr] | <code>Array.&lt;string&gt;</code> | limit deployment to given metadata keys |
| [fromRetrieve] | <code>boolean</code> | optionally deploy whats defined via selectedTypesArr + keyArr directly from retrieve folder instead of from deploy folder |

<a name="Deployer.readBUMetadata"></a>

### Deployer.readBUMetadata(deployDir, [typeArr], [listBadKeys]) ⇒ <code>TYPE.MultiMetadataTypeMap</code>
Returns metadata of a business unit that is saved locally

**Kind**: static method of [<code>Deployer</code>](#Deployer)  
**Returns**: <code>TYPE.MultiMetadataTypeMap</code> - Metadata of BU in local directory  

| Param | Type | Default | Description |
| --- | --- | --- | --- |
| deployDir | <code>string</code> |  | root directory of metadata. |
| [typeArr] | <code>Array.&lt;string&gt;</code> |  | limit deployment to given metadata type |
| [listBadKeys] | <code>boolean</code> | <code>false</code> | do not print errors, used for badKeys() |

<a name="Deployer.createFolderDefinitions"></a>

### Deployer.createFolderDefinitions(deployDir, metadata, metadataTypeArr) ⇒ <code>void</code>
parses asset metadata to auto-create folders in target folder

**Kind**: static method of [<code>Deployer</code>](#Deployer)  

| Param | Type | Description |
| --- | --- | --- |
| deployDir | <code>string</code> | root directory of metadata. |
| metadata | <code>TYPE.MultiMetadataTypeMap</code> | list of metadata |
| metadataTypeArr | <code>Array.&lt;TYPE.SupportedMetadataTypes&gt;</code> | list of metadata types |

<a name="Mcdev"></a>

## Mcdev
main class

**Kind**: global class  

* [Mcdev](#Mcdev)
    * [.setSkipInteraction([skipInteraction])](#Mcdev.setSkipInteraction) ⇒ <code>void</code>
    * [.setLoggingLevel(argv)](#Mcdev.setLoggingLevel) ⇒ <code>void</code>
    * [.createDeltaPkg(argv)](#Mcdev.createDeltaPkg) ⇒ <code>Promise.&lt;Array.&lt;TYPE.DeltaPkgItem&gt;&gt;</code>
    * [.selectTypes()](#Mcdev.selectTypes) ⇒ <code>Promise</code>
    * [.explainTypes()](#Mcdev.explainTypes) ⇒ <code>void</code>
    * [.upgrade()](#Mcdev.upgrade) ⇒ <code>Promise.&lt;boolean&gt;</code>
    * [.retrieve(businessUnit, [selectedTypesArr], [keys], [changelogOnly])](#Mcdev.retrieve) ⇒ <code>Promise.&lt;object&gt;</code>
    * [.deploy(businessUnit, [selectedTypesArr], [keyArr], [fromRetrieve])](#Mcdev.deploy) ⇒ <code>Promise.&lt;Object.&lt;string, TYPE.MultiMetadataTypeMap&gt;&gt;</code>
    * [.initProject([credentialsName])](#Mcdev.initProject) ⇒ <code>Promise.&lt;void&gt;</code>
    * [.findBUs(credentialsName)](#Mcdev.findBUs) ⇒ <code>Promise.&lt;void&gt;</code>
    * [.document(businessUnit, type)](#Mcdev.document) ⇒ <code>Promise.&lt;void&gt;</code>
    * [.deleteByKey(businessUnit, type, customerKey)](#Mcdev.deleteByKey) ⇒ <code>Promise.&lt;void&gt;</code>
    * [.badKeys(businessUnit)](#Mcdev.badKeys) ⇒ <code>Promise.&lt;void&gt;</code>
    * [.retrieveAsTemplate(businessUnit, selectedType, name, market)](#Mcdev.retrieveAsTemplate) ⇒ <code>Promise.&lt;TYPE.MultiMetadataTypeList&gt;</code>
    * [.buildTemplate(businessUnit, selectedType, keyArr, market)](#Mcdev.buildTemplate) ⇒ <code>Promise.&lt;TYPE.MultiMetadataTypeList&gt;</code>
    * [.buildDefinition(businessUnit, selectedType, name, market)](#Mcdev.buildDefinition) ⇒ <code>Promise.&lt;void&gt;</code>
    * [.buildDefinitionBulk(listName, type, name)](#Mcdev.buildDefinitionBulk) ⇒ <code>Promise.&lt;void&gt;</code>
    * [.getFilesToCommit(businessUnit, selectedType, keyArr)](#Mcdev.getFilesToCommit) ⇒ <code>Promise.&lt;Array.&lt;string&gt;&gt;</code>

<a name="Mcdev.setSkipInteraction"></a>

### Mcdev.setSkipInteraction([skipInteraction]) ⇒ <code>void</code>
helper method to use unattended mode when including mcdev as a package

**Kind**: static method of [<code>Mcdev</code>](#Mcdev)  

| Param | Type | Description |
| --- | --- | --- |
| [skipInteraction] | <code>boolean</code> \| <code>TYPE.skipInteraction</code> | signals what to insert automatically for things usually asked via wizard |

<a name="Mcdev.setLoggingLevel"></a>

### Mcdev.setLoggingLevel(argv) ⇒ <code>void</code>
configures what is displayed in the console

**Kind**: static method of [<code>Mcdev</code>](#Mcdev)  

| Param | Type | Description |
| --- | --- | --- |
| argv | <code>object</code> | list of command line parameters given by user |
| [argv.silent] | <code>boolean</code> | only errors printed to CLI |
| [argv.verbose] | <code>boolean</code> | chatty user CLI output |
| [argv.debug] | <code>boolean</code> | enables developer output & features |

<a name="Mcdev.createDeltaPkg"></a>

### Mcdev.createDeltaPkg(argv) ⇒ <code>Promise.&lt;Array.&lt;TYPE.DeltaPkgItem&gt;&gt;</code>
handler for 'mcdev createDeltaPkg

**Kind**: static method of [<code>Mcdev</code>](#Mcdev)  
**Returns**: <code>Promise.&lt;Array.&lt;TYPE.DeltaPkgItem&gt;&gt;</code> - list of changed items  

| Param | Type | Description |
| --- | --- | --- |
| argv | <code>object</code> | yargs parameters |
| [argv.range] | <code>string</code> | git commit range     into deploy directory |
| [argv.filter] | <code>string</code> | filter file paths that start with any |
| [argv.diffArr] | <code>Array.&lt;TYPE.DeltaPkgItem&gt;</code> | list of files to include in delta package (skips git diff when provided) |

<a name="Mcdev.selectTypes"></a>

### Mcdev.selectTypes() ⇒ <code>Promise</code>
**Kind**: static method of [<code>Mcdev</code>](#Mcdev)  
**Returns**: <code>Promise</code> - .  
<a name="Mcdev.explainTypes"></a>

### Mcdev.explainTypes() ⇒ <code>void</code>
**Kind**: static method of [<code>Mcdev</code>](#Mcdev)  
<a name="Mcdev.upgrade"></a>

### Mcdev.upgrade() ⇒ <code>Promise.&lt;boolean&gt;</code>
**Kind**: static method of [<code>Mcdev</code>](#Mcdev)  
**Returns**: <code>Promise.&lt;boolean&gt;</code> - success flag  
<a name="Mcdev.retrieve"></a>

### Mcdev.retrieve(businessUnit, [selectedTypesArr], [keys], [changelogOnly]) ⇒ <code>Promise.&lt;object&gt;</code>
Retrieve all metadata from the specified business unit into the local file system.

**Kind**: static method of [<code>Mcdev</code>](#Mcdev)  
**Returns**: <code>Promise.&lt;object&gt;</code> - -  

| Param | Type | Description |
| --- | --- | --- |
| businessUnit | <code>string</code> | references credentials from properties.json |
| [selectedTypesArr] | <code>Array.&lt;TYPE.SupportedMetadataTypes&gt;</code> \| <code>TYPE.TypeKeyCombo</code> | limit retrieval to given metadata type |
| [keys] | <code>Array.&lt;string&gt;</code> | limit retrieval to given metadata key |
| [changelogOnly] | <code>boolean</code> | skip saving, only create json in memory |

<a name="Mcdev.deploy"></a>

### Mcdev.deploy(businessUnit, [selectedTypesArr], [keyArr], [fromRetrieve]) ⇒ <code>Promise.&lt;Object.&lt;string, TYPE.MultiMetadataTypeMap&gt;&gt;</code>
Deploys all metadata located in the 'deploy' directory to the specified business unit

**Kind**: static method of [<code>Mcdev</code>](#Mcdev)  
**Returns**: <code>Promise.&lt;Object.&lt;string, TYPE.MultiMetadataTypeMap&gt;&gt;</code> - deployed metadata per BU (first key: bu name, second key: metadata type)  

| Param | Type | Default | Description |
| --- | --- | --- | --- |
| businessUnit | <code>string</code> |  | references credentials from properties.json |
| [selectedTypesArr] | <code>Array.&lt;TYPE.SupportedMetadataTypes&gt;</code> |  | limit deployment to given metadata type |
| [keyArr] | <code>Array.&lt;string&gt;</code> |  | limit deployment to given metadata keys |
| [fromRetrieve] | <code>boolean</code> | <code>false</code> | optionally deploy whats defined via selectedTypesArr + keyArr directly from retrieve folder instead of from deploy folder |

<a name="Mcdev.initProject"></a>

### Mcdev.initProject([credentialsName]) ⇒ <code>Promise.&lt;void&gt;</code>
Creates template file for properties.json

**Kind**: static method of [<code>Mcdev</code>](#Mcdev)  
**Returns**: <code>Promise.&lt;void&gt;</code> - -  

| Param | Type | Description |
| --- | --- | --- |
| [credentialsName] | <code>string</code> | identifying name of the installed package / project |

<a name="Mcdev.findBUs"></a>

### Mcdev.findBUs(credentialsName) ⇒ <code>Promise.&lt;void&gt;</code>
Refreshes BU names and ID's from MC instance

**Kind**: static method of [<code>Mcdev</code>](#Mcdev)  
**Returns**: <code>Promise.&lt;void&gt;</code> - -  

| Param | Type | Description |
| --- | --- | --- |
| credentialsName | <code>string</code> | identifying name of the installed package / project |

<a name="Mcdev.document"></a>

### Mcdev.document(businessUnit, type) ⇒ <code>Promise.&lt;void&gt;</code>
Creates docs for supported metadata types in Markdown and/or HTML format

**Kind**: static method of [<code>Mcdev</code>](#Mcdev)  
**Returns**: <code>Promise.&lt;void&gt;</code> - -  

| Param | Type | Description |
| --- | --- | --- |
| businessUnit | <code>string</code> | references credentials from properties.json |
| type | <code>string</code> | metadata type |

<a name="Mcdev.deleteByKey"></a>

### Mcdev.deleteByKey(businessUnit, type, customerKey) ⇒ <code>Promise.&lt;void&gt;</code>
Creates docs for supported metadata types in Markdown and/or HTML format

**Kind**: static method of [<code>Mcdev</code>](#Mcdev)  
**Returns**: <code>Promise.&lt;void&gt;</code> - -  

| Param | Type | Description |
| --- | --- | --- |
| businessUnit | <code>string</code> | references credentials from properties.json |
| type | <code>string</code> | supported metadata type |
| customerKey | <code>string</code> | Identifier of data extension |

<a name="Mcdev.badKeys"></a>

### Mcdev.badKeys(businessUnit) ⇒ <code>Promise.&lt;void&gt;</code>
Converts metadata to legacy format. Output is saved in 'converted' directory

**Kind**: static method of [<code>Mcdev</code>](#Mcdev)  
**Returns**: <code>Promise.&lt;void&gt;</code> - -  

| Param | Type | Description |
| --- | --- | --- |
| businessUnit | <code>string</code> | references credentials from properties.json |

<a name="Mcdev.retrieveAsTemplate"></a>

### Mcdev.retrieveAsTemplate(businessUnit, selectedType, name, market) ⇒ <code>Promise.&lt;TYPE.MultiMetadataTypeList&gt;</code>
Retrieve a specific metadata file and templatise.

**Kind**: static method of [<code>Mcdev</code>](#Mcdev)  
**Returns**: <code>Promise.&lt;TYPE.MultiMetadataTypeList&gt;</code> - -  

| Param | Type | Description |
| --- | --- | --- |
| businessUnit | <code>string</code> | references credentials from properties.json |
| selectedType | <code>string</code> | supported metadata type |
| name | <code>Array.&lt;string&gt;</code> | name of the metadata |
| market | <code>string</code> | market which should be used to revert template |

<a name="Mcdev.buildTemplate"></a>

### Mcdev.buildTemplate(businessUnit, selectedType, keyArr, market) ⇒ <code>Promise.&lt;TYPE.MultiMetadataTypeList&gt;</code>
Build a template based on a list of metadata files in the retrieve folder.

**Kind**: static method of [<code>Mcdev</code>](#Mcdev)  
**Returns**: <code>Promise.&lt;TYPE.MultiMetadataTypeList&gt;</code> - -  

| Param | Type | Description |
| --- | --- | --- |
| businessUnit | <code>string</code> | references credentials from properties.json |
| selectedType | <code>string</code> | supported metadata type |
| keyArr | <code>Array.&lt;string&gt;</code> | customerkey of the metadata |
| market | <code>string</code> | market localizations |

<a name="Mcdev.buildDefinition"></a>

### Mcdev.buildDefinition(businessUnit, selectedType, name, market) ⇒ <code>Promise.&lt;void&gt;</code>
Build a specific metadata file based on a template.

**Kind**: static method of [<code>Mcdev</code>](#Mcdev)  
**Returns**: <code>Promise.&lt;void&gt;</code> - -  

| Param | Type | Description |
| --- | --- | --- |
| businessUnit | <code>string</code> | references credentials from properties.json |
| selectedType | <code>string</code> | supported metadata type |
| name | <code>string</code> | name of the metadata |
| market | <code>string</code> | market localizations |

<a name="Mcdev.buildDefinitionBulk"></a>

### Mcdev.buildDefinitionBulk(listName, type, name) ⇒ <code>Promise.&lt;void&gt;</code>
Build a specific metadata file based on a template using a list of bu-market combos

**Kind**: static method of [<code>Mcdev</code>](#Mcdev)  
**Returns**: <code>Promise.&lt;void&gt;</code> - -  

| Param | Type | Description |
| --- | --- | --- |
| listName | <code>string</code> | name of list of BU-market combos |
| type | <code>string</code> | supported metadata type |
| name | <code>string</code> | name of the metadata |

<a name="Mcdev.getFilesToCommit"></a>

### Mcdev.getFilesToCommit(businessUnit, selectedType, keyArr) ⇒ <code>Promise.&lt;Array.&lt;string&gt;&gt;</code>
**Kind**: static method of [<code>Mcdev</code>](#Mcdev)  
**Returns**: <code>Promise.&lt;Array.&lt;string&gt;&gt;</code> - list of all files that need to be committed in a flat array ['path/file1.ext', 'path/file2.ext']  

| Param | Type | Description |
| --- | --- | --- |
| businessUnit | <code>string</code> | references credentials from properties.json |
| selectedType | <code>string</code> | supported metadata type |
| keyArr | <code>Array.&lt;string&gt;</code> | customerkey of the metadata |

<a name="AccountUser"></a>

## AccountUser ⇐ [<code>MetadataType</code>](#MetadataType)
MessageSendActivity MetadataType

**Kind**: global class  
**Extends**: [<code>MetadataType</code>](#MetadataType)  

* [AccountUser](#AccountUser) ⇐ [<code>MetadataType</code>](#MetadataType)
    * [.retrieve(retrieveDir, _, buObject, [___], [key])](#AccountUser.retrieve) ⇒ <code>Promise.&lt;TYPE.MetadataTypeMapObj&gt;</code>
    * [.retrieveChangelog(buObject)](#AccountUser.retrieveChangelog) ⇒ <code>Promise.&lt;TYPE.MetadataTypeMapObj&gt;</code>
    * [.timeSinceDate(date)](#AccountUser.timeSinceDate) ⇒ <code>number</code>
    * [.getBuName(buObject, id)](#AccountUser.getBuName) ⇒ <code>string</code>
    * [.document(buObject, [metadata])](#AccountUser.document) ⇒ <code>Promise.&lt;void&gt;</code>
    * [._generateDocMd(users, type, columnsToPrint)](#AccountUser._generateDocMd) ⇒ <code>string</code>
    * [.postRetrieveTasks(metadata)](#AccountUser.postRetrieveTasks) ⇒ <code>TYPE.MetadataTypeItem</code>
    * [.parseMetadata(metadata)](#AccountUser.parseMetadata) ⇒ <code>TYPE.MetadataTypeItem</code>

<a name="AccountUser.retrieve"></a>

### AccountUser.retrieve(retrieveDir, _, buObject, [___], [key]) ⇒ <code>Promise.&lt;TYPE.MetadataTypeMapObj&gt;</code>
Retrieves SOAP based metadata of metadata type into local filesystem. executes callback with retrieved metadata

**Kind**: static method of [<code>AccountUser</code>](#AccountUser)  
**Returns**: <code>Promise.&lt;TYPE.MetadataTypeMapObj&gt;</code> - Promise of metadata  

| Param | Type | Description |
| --- | --- | --- |
| retrieveDir | <code>string</code> | Directory where retrieved metadata directory will be saved |
| _ | <code>void</code> | unused parameter |
| buObject | <code>TYPE.BuObject</code> | properties for auth |
| [___] | <code>void</code> | unused parameter |
| [key] | <code>string</code> | customer key of single item to retrieve |

<a name="AccountUser.retrieveChangelog"></a>

### AccountUser.retrieveChangelog(buObject) ⇒ <code>Promise.&lt;TYPE.MetadataTypeMapObj&gt;</code>
Retrieves SOAP based metadata of metadata type into local filesystem. executes callback with retrieved metadata

**Kind**: static method of [<code>AccountUser</code>](#AccountUser)  
**Returns**: <code>Promise.&lt;TYPE.MetadataTypeMapObj&gt;</code> - Promise of metadata  

| Param | Type | Description |
| --- | --- | --- |
| buObject | <code>TYPE.BuObject</code> | properties for auth |

<a name="AccountUser.timeSinceDate"></a>

### AccountUser.timeSinceDate(date) ⇒ <code>number</code>
**Kind**: static method of [<code>AccountUser</code>](#AccountUser)  
**Returns**: <code>number</code> - time difference  

| Param | Type | Description |
| --- | --- | --- |
| date | <code>string</code> | first date |

<a name="AccountUser.getBuName"></a>

### AccountUser.getBuName(buObject, id) ⇒ <code>string</code>
helper to print bu names

**Kind**: static method of [<code>AccountUser</code>](#AccountUser)  
**Returns**: <code>string</code> - "bu name (bu id)""  

| Param | Type | Description |
| --- | --- | --- |
| buObject | <code>TYPE.BuObject</code> | needed for eid |
| buObject.eid | <code>string</code> | needed to check for parent bu |
| id | <code>number</code> | bu id |

<a name="AccountUser.document"></a>

### AccountUser.document(buObject, [metadata]) ⇒ <code>Promise.&lt;void&gt;</code>
Creates markdown documentation of all roles

**Kind**: static method of [<code>AccountUser</code>](#AccountUser)  
**Returns**: <code>Promise.&lt;void&gt;</code> - -  

| Param | Type | Description |
| --- | --- | --- |
| buObject | <code>TYPE.BuObject</code> | properties for auth |
| [metadata] | <code>TYPE.MetadataTypeMap</code> | user list |

<a name="AccountUser._generateDocMd"></a>

### AccountUser.\_generateDocMd(users, type, columnsToPrint) ⇒ <code>string</code>
**Kind**: static method of [<code>AccountUser</code>](#AccountUser)  
**Returns**: <code>string</code> - markdown  

| Param | Type | Description |
| --- | --- | --- |
| users | <code>Array.&lt;object&gt;</code> | list of users and installed package |
| type | <code>&#x27;Installed Package&#x27;</code> \| <code>&#x27;User&#x27;</code> | choose what sub type to print |
| columnsToPrint | <code>Array.&lt;Array&gt;</code> | helper array |

<a name="AccountUser.postRetrieveTasks"></a>

### AccountUser.postRetrieveTasks(metadata) ⇒ <code>TYPE.MetadataTypeItem</code>
manages post retrieve steps

**Kind**: static method of [<code>AccountUser</code>](#AccountUser)  
**Returns**: <code>TYPE.MetadataTypeItem</code> - Array with one metadata object and one query string  

| Param | Type | Description |
| --- | --- | --- |
| metadata | <code>TYPE.MetadataTypeItem</code> | a single query |

<a name="AccountUser.parseMetadata"></a>

### AccountUser.parseMetadata(metadata) ⇒ <code>TYPE.MetadataTypeItem</code>
parses retrieved Metadata before saving

**Kind**: static method of [<code>AccountUser</code>](#AccountUser)  
**Returns**: <code>TYPE.MetadataTypeItem</code> - Array with one metadata object and one sql string  

| Param | Type | Description |
| --- | --- | --- |
| metadata | <code>TYPE.MetadataTypeItem</code> | a single query activity definition |

<a name="Asset"></a>

## Asset ⇐ [<code>MetadataType</code>](#MetadataType)
FileTransfer MetadataType

**Kind**: global class  
**Extends**: [<code>MetadataType</code>](#MetadataType)  

* [Asset](#Asset) ⇐ [<code>MetadataType</code>](#MetadataType)
    * [.retrieve(retrieveDir, _, __, [selectedSubType], [key])](#Asset.retrieve) ⇒ <code>Promise.&lt;{metadata: TYPE.AssetMap, type: string}&gt;</code>
    * [.retrieveForCache(_, [selectedSubType])](#Asset.retrieveForCache) ⇒ <code>Promise.&lt;{metadata: TYPE.AssetMap, type: string}&gt;</code>
    * [.retrieveAsTemplate(templateDir, name, templateVariables, [selectedSubType])](#Asset.retrieveAsTemplate) ⇒ <code>Promise.&lt;{metadata: TYPE.AssetItem, type: string}&gt;</code>
    * [.create(metadata)](#Asset.create) ⇒ <code>Promise</code>
    * [.update(metadata)](#Asset.update) ⇒ <code>Promise</code>
    * [.requestSubType(subType, subTypeArray, [retrieveDir], [templateName], [templateVariables], key)](#Asset.requestSubType) ⇒ <code>Promise</code>
    * [.requestAndSaveExtended(items, subType, retrieveDir, [templateVariables])](#Asset.requestAndSaveExtended) ⇒ <code>Promise</code>
    * [._retrieveExtendedFile(metadata, subType, retrieveDir)](#Asset._retrieveExtendedFile) ⇒ <code>Promise.&lt;void&gt;</code>
    * [._readExtendedFileFromFS(metadata, subType, deployDir, [pathOnly])](#Asset._readExtendedFileFromFS) ⇒ <code>Promise.&lt;string&gt;</code>
    * [.postRetrieveTasks(metadata)](#Asset.postRetrieveTasks) ⇒ <code>TYPE.CodeExtractItem</code>
    * [.preDeployTasks(metadata, deployDir, buObject)](#Asset.preDeployTasks) ⇒ <code>Promise.&lt;TYPE.AssetItem&gt;</code>
    * [._getMainSubtype(extendedSubType)](#Asset._getMainSubtype) ⇒ <code>string</code>
    * [.buildDefinitionForNested(templateDir, targetDir, metadata, templateVariables, templateName)](#Asset.buildDefinitionForNested) ⇒ <code>Promise.&lt;void&gt;</code>
    * [.buildTemplateForNested(templateDir, targetDir, metadata, templateVariables, templateName)](#Asset.buildTemplateForNested) ⇒ <code>Promise.&lt;void&gt;</code>
    * [._buildForNested(templateDir, targetDir, metadata, templateVariables, templateName, mode)](#Asset._buildForNested) ⇒ <code>Promise.&lt;void&gt;</code>
    * [.setFolderPath(metadata)](#Asset.setFolderPath)
    * [.parseMetadata(metadata)](#Asset.parseMetadata) ⇒ <code>TYPE.CodeExtractItem</code>
    * [._mergeCode(metadata, deployDir, subType, [templateName], [fileListOnly])](#Asset._mergeCode) ⇒ <code>Promise.&lt;Array.&lt;TYPE.CodeExtract&gt;&gt;</code>
    * [._mergeCode_slots(prefix, metadataSlots, readDirArr, subtypeExtension, subDirArr, fileList, customerKey, [templateName], [fileListOnly])](#Asset._mergeCode_slots) ⇒ <code>Promise.&lt;void&gt;</code>
    * [._extractCode(metadata)](#Asset._extractCode) ⇒ <code>TYPE.CodeExtractItem</code>
    * [._extractCode_slots(prefix, metadataSlots, codeArr)](#Asset._extractCode_slots) ⇒ <code>void</code>
    * [.getJsonFromFS(dir, [_], selectedSubType)](#Asset.getJsonFromFS) ⇒ <code>TYPE.MetadataTypeMap</code>
    * [.findSubType(templateDir, templateName)](#Asset.findSubType) ⇒ <code>Promise.&lt;TYPE.AssetSubType&gt;</code>
    * [.readSecondaryFolder(templateDir, typeDirArr, templateName, fileName)](#Asset.readSecondaryFolder) ⇒ <code>TYPE.AssetItem</code>
    * [.getFilesToCommit(keyArr)](#Asset.getFilesToCommit) ⇒ <code>Array.&lt;string&gt;</code>

<a name="Asset.retrieve"></a>

### Asset.retrieve(retrieveDir, _, __, [selectedSubType], [key]) ⇒ <code>Promise.&lt;{metadata: TYPE.AssetMap, type: string}&gt;</code>
Retrieves Metadata of Asset

**Kind**: static method of [<code>Asset</code>](#Asset)  
**Returns**: <code>Promise.&lt;{metadata: TYPE.AssetMap, type: string}&gt;</code> - Promise  

| Param | Type | Description |
| --- | --- | --- |
| retrieveDir | <code>string</code> | Directory where retrieved metadata directory will be saved |
| _ | <code>void</code> | - |
| __ | <code>void</code> | - |
| [selectedSubType] | <code>TYPE.AssetSubType</code> | optionally limit to a single subtype |
| [key] | <code>string</code> | customer key |

<a name="Asset.retrieveForCache"></a>

### Asset.retrieveForCache(_, [selectedSubType]) ⇒ <code>Promise.&lt;{metadata: TYPE.AssetMap, type: string}&gt;</code>
Retrieves asset metadata for caching

**Kind**: static method of [<code>Asset</code>](#Asset)  
**Returns**: <code>Promise.&lt;{metadata: TYPE.AssetMap, type: string}&gt;</code> - Promise  

| Param | Type | Description |
| --- | --- | --- |
| _ | <code>void</code> | - |
| [selectedSubType] | <code>string</code> | optionally limit to a single subtype |

<a name="Asset.retrieveAsTemplate"></a>

### Asset.retrieveAsTemplate(templateDir, name, templateVariables, [selectedSubType]) ⇒ <code>Promise.&lt;{metadata: TYPE.AssetItem, type: string}&gt;</code>
Retrieves asset metadata for templating

**Kind**: static method of [<code>Asset</code>](#Asset)  
**Returns**: <code>Promise.&lt;{metadata: TYPE.AssetItem, type: string}&gt;</code> - Promise  

| Param | Type | Description |
| --- | --- | --- |
| templateDir | <code>string</code> | Directory where retrieved metadata directory will be saved |
| name | <code>string</code> | name of the metadata file |
| templateVariables | <code>TYPE.TemplateMap</code> | variables to be replaced in the metadata |
| [selectedSubType] | <code>TYPE.AssetSubType</code> | optionally limit to a single subtype |

<a name="Asset.create"></a>

### Asset.create(metadata) ⇒ <code>Promise</code>
Creates a single asset

**Kind**: static method of [<code>Asset</code>](#Asset)  
**Returns**: <code>Promise</code> - Promise  

| Param | Type | Description |
| --- | --- | --- |
| metadata | <code>TYPE.AssetItem</code> | a single asset |

<a name="Asset.update"></a>

### Asset.update(metadata) ⇒ <code>Promise</code>
Updates a single asset

**Kind**: static method of [<code>Asset</code>](#Asset)  
**Returns**: <code>Promise</code> - Promise  

| Param | Type | Description |
| --- | --- | --- |
| metadata | <code>TYPE.AssetItem</code> | a single asset |

<a name="Asset.requestSubType"></a>

### Asset.requestSubType(subType, subTypeArray, [retrieveDir], [templateName], [templateVariables], key) ⇒ <code>Promise</code>
Retrieves Metadata of a specific asset type

**Kind**: static method of [<code>Asset</code>](#Asset)  
**Returns**: <code>Promise</code> - Promise  

| Param | Type | Description |
| --- | --- | --- |
| subType | <code>TYPE.AssetSubType</code> | group of similar assets to put in a folder (ie. images) |
| subTypeArray | <code>Array.&lt;TYPE.AssetSubType&gt;</code> | list of all asset types within this subtype |
| [retrieveDir] | <code>string</code> | target directory for saving assets |
| [templateName] | <code>string</code> | name of the metadata file |
| [templateVariables] | <code>TYPE.TemplateMap</code> | variables to be replaced in the metadata |
| key | <code>string</code> | customer key to filter by |

<a name="Asset.requestAndSaveExtended"></a>

### Asset.requestAndSaveExtended(items, subType, retrieveDir, [templateVariables]) ⇒ <code>Promise</code>
Retrieves extended metadata (files or extended content) of asset

**Kind**: static method of [<code>Asset</code>](#Asset)  
**Returns**: <code>Promise</code> - Promise  

| Param | Type | Description |
| --- | --- | --- |
| items | <code>Array</code> | array of items to retrieve |
| subType | <code>TYPE.AssetSubType</code> | group of similar assets to put in a folder (ie. images) |
| retrieveDir | <code>string</code> | target directory for saving assets |
| [templateVariables] | <code>TYPE.TemplateMap</code> | variables to be replaced in the metadata |

<a name="Asset._retrieveExtendedFile"></a>

### Asset.\_retrieveExtendedFile(metadata, subType, retrieveDir) ⇒ <code>Promise.&lt;void&gt;</code>
Some metadata types store their actual content as a separate file, e.g. images
This method retrieves these and saves them alongside the metadata json

**Kind**: static method of [<code>Asset</code>](#Asset)  
**Returns**: <code>Promise.&lt;void&gt;</code> - -  

| Param | Type | Description |
| --- | --- | --- |
| metadata | <code>TYPE.AssetItem</code> | a single asset |
| subType | <code>TYPE.AssetSubType</code> | group of similar assets to put in a folder (ie. images) |
| retrieveDir | <code>string</code> | target directory for saving assets |

<a name="Asset._readExtendedFileFromFS"></a>

### Asset.\_readExtendedFileFromFS(metadata, subType, deployDir, [pathOnly]) ⇒ <code>Promise.&lt;string&gt;</code>
helper for [preDeployTasks](preDeployTasks)
Some metadata types store their actual content as a separate file, e.g. images
This method reads these from the local FS stores them in the metadata object allowing to deploy it

**Kind**: static method of [<code>Asset</code>](#Asset)  
**Returns**: <code>Promise.&lt;string&gt;</code> - if found will return the path of the binary file  

| Param | Type | Default | Description |
| --- | --- | --- | --- |
| metadata | <code>TYPE.AssetItem</code> |  | a single asset |
| subType | <code>TYPE.AssetSubType</code> |  | group of similar assets to put in a folder (ie. images) |
| deployDir | <code>string</code> |  | directory of deploy files |
| [pathOnly] | <code>boolean</code> | <code>false</code> | used by getFilesToCommit which does not need the binary file to be actually read |

<a name="Asset.postRetrieveTasks"></a>

### Asset.postRetrieveTasks(metadata) ⇒ <code>TYPE.CodeExtractItem</code>
manages post retrieve steps

**Kind**: static method of [<code>Asset</code>](#Asset)  
**Returns**: <code>TYPE.CodeExtractItem</code> - metadata  

| Param | Type | Description |
| --- | --- | --- |
| metadata | <code>TYPE.AssetItem</code> | a single asset |

<a name="Asset.preDeployTasks"></a>

### Asset.preDeployTasks(metadata, deployDir, buObject) ⇒ <code>Promise.&lt;TYPE.AssetItem&gt;</code>
prepares an asset definition for deployment

**Kind**: static method of [<code>Asset</code>](#Asset)  
**Returns**: <code>Promise.&lt;TYPE.AssetItem&gt;</code> - Promise  

| Param | Type | Description |
| --- | --- | --- |
| metadata | <code>TYPE.AssetItem</code> | a single asset |
| deployDir | <code>string</code> | directory of deploy files |
| buObject | <code>TYPE.BuObject</code> | buObject properties for auth |

<a name="Asset._getMainSubtype"></a>

### Asset.\_getMainSubtype(extendedSubType) ⇒ <code>string</code>
find the subType matching the extendedSubType

**Kind**: static method of [<code>Asset</code>](#Asset)  
**Returns**: <code>string</code> - subType: block, message, other, etc  

| Param | Type | Description |
| --- | --- | --- |
| extendedSubType | <code>string</code> | webpage, htmlblock, etc |

<a name="Asset.buildDefinitionForNested"></a>

### Asset.buildDefinitionForNested(templateDir, targetDir, metadata, templateVariables, templateName) ⇒ <code>Promise.&lt;void&gt;</code>
helper for [buildDefinition](#MetadataType.buildDefinition)
handles extracted code if any are found for complex types

**Kind**: static method of [<code>Asset</code>](#Asset)  
**Returns**: <code>Promise.&lt;void&gt;</code> - -  

| Param | Type | Description |
| --- | --- | --- |
| templateDir | <code>string</code> | Directory where metadata templates are stored |
| targetDir | <code>string</code> | Directory where built definitions will be saved |
| metadata | <code>TYPE.AssetItem</code> | main JSON file that was read from file system |
| templateVariables | <code>TYPE.TemplateMap</code> | variables to be replaced in the metadata |
| templateName | <code>string</code> | name of the template to be built |

<a name="Asset.buildTemplateForNested"></a>

### Asset.buildTemplateForNested(templateDir, targetDir, metadata, templateVariables, templateName) ⇒ <code>Promise.&lt;void&gt;</code>
helper for [buildTemplate](#MetadataType.buildTemplate)
handles extracted code if any are found for complex types

**Kind**: static method of [<code>Asset</code>](#Asset)  
**Returns**: <code>Promise.&lt;void&gt;</code> - -  

| Param | Type | Description |
| --- | --- | --- |
| templateDir | <code>string</code> | Directory where metadata templates are stored |
| targetDir | <code>string</code> \| <code>Array.&lt;string&gt;</code> | (List of) Directory where built definitions will be saved |
| metadata | <code>TYPE.AssetItem</code> | main JSON file that was read from file system |
| templateVariables | <code>TYPE.TemplateMap</code> | variables to be replaced in the metadata |
| templateName | <code>string</code> | name of the template to be built |

**Example**  
```js
assets of type codesnippetblock will result in 1 json and 1 amp/html file. both files need to be run through templating
```
<a name="Asset._buildForNested"></a>

### Asset.\_buildForNested(templateDir, targetDir, metadata, templateVariables, templateName, mode) ⇒ <code>Promise.&lt;void&gt;</code>
helper for [buildDefinition](#MetadataType.buildDefinition)
handles extracted code if any are found for complex types

**Kind**: static method of [<code>Asset</code>](#Asset)  
**Returns**: <code>Promise.&lt;void&gt;</code> - -  

| Param | Type | Description |
| --- | --- | --- |
| templateDir | <code>string</code> | Directory where metadata templates are stored |
| targetDir | <code>string</code> | Directory where built definitions will be saved |
| metadata | <code>TYPE.AssetItem</code> | main JSON file that was read from file system |
| templateVariables | <code>TYPE.TemplateMap</code> | variables to be replaced in the metadata |
| templateName | <code>string</code> | name of the template to be built |
| mode | <code>&#x27;definition&#x27;</code> \| <code>&#x27;template&#x27;</code> | defines what we use this helper for |

<a name="Asset.setFolderPath"></a>

### Asset.setFolderPath(metadata)
generic script that retrieves the folder path from cache and updates the given metadata with it after retrieve

**Kind**: static method of [<code>Asset</code>](#Asset)  

| Param | Type | Description |
| --- | --- | --- |
| metadata | <code>TYPE.MetadataTypeItem</code> | a single script activity definition |

<a name="Asset.parseMetadata"></a>

### Asset.parseMetadata(metadata) ⇒ <code>TYPE.CodeExtractItem</code>
parses retrieved Metadata before saving

**Kind**: static method of [<code>Asset</code>](#Asset)  
**Returns**: <code>TYPE.CodeExtractItem</code> - parsed metadata definition  

| Param | Type | Description |
| --- | --- | --- |
| metadata | <code>TYPE.AssetItem</code> | a single asset definition |

<a name="Asset._mergeCode"></a>

### Asset.\_mergeCode(metadata, deployDir, subType, [templateName], [fileListOnly]) ⇒ <code>Promise.&lt;Array.&lt;TYPE.CodeExtract&gt;&gt;</code>
helper for [preDeployTasks](preDeployTasks) that loads extracted code content back into JSON

**Kind**: static method of [<code>Asset</code>](#Asset)  
**Returns**: <code>Promise.&lt;Array.&lt;TYPE.CodeExtract&gt;&gt;</code> - fileList for templating (disregarded during deployment)  

| Param | Type | Default | Description |
| --- | --- | --- | --- |
| metadata | <code>TYPE.AssetItem</code> |  | a single asset definition |
| deployDir | <code>string</code> |  | directory of deploy files |
| subType | <code>TYPE.AssetSubType</code> |  | asset-subtype name |
| [templateName] | <code>string</code> |  | name of the template used to built defintion (prior applying templating) |
| [fileListOnly] | <code>boolean</code> | <code>false</code> | does not read file contents nor update metadata if true |

<a name="Asset._mergeCode_slots"></a>

### Asset.\_mergeCode\_slots(prefix, metadataSlots, readDirArr, subtypeExtension, subDirArr, fileList, customerKey, [templateName], [fileListOnly]) ⇒ <code>Promise.&lt;void&gt;</code>
helper for [preDeployTasks](preDeployTasks) that loads extracted code content back into JSON

**Kind**: static method of [<code>Asset</code>](#Asset)  
**Returns**: <code>Promise.&lt;void&gt;</code> - -  

| Param | Type | Default | Description |
| --- | --- | --- | --- |
| prefix | <code>string</code> |  | usually the customerkey |
| metadataSlots | <code>object</code> |  | metadata.views.html.slots or deeper slots.<>.blocks.<>.slots |
| readDirArr | <code>Array.&lt;string&gt;</code> |  | directory of deploy files |
| subtypeExtension | <code>string</code> |  | asset-subtype name ending on -meta |
| subDirArr | <code>Array.&lt;string&gt;</code> |  | directory of files w/o leading deploy dir |
| fileList | <code>Array.&lt;object&gt;</code> |  | directory of files w/o leading deploy dir |
| customerKey | <code>string</code> |  | external key of template (could have been changed if used during templating) |
| [templateName] | <code>string</code> |  | name of the template used to built defintion (prior applying templating) |
| [fileListOnly] | <code>boolean</code> | <code>false</code> | does not read file contents nor update metadata if true |

<a name="Asset._extractCode"></a>

### Asset.\_extractCode(metadata) ⇒ <code>TYPE.CodeExtractItem</code>
helper for [parseMetadata](parseMetadata) that finds code content in JSON and extracts it
to allow saving that separately and formatted

**Kind**: static method of [<code>Asset</code>](#Asset)  
**Returns**: <code>TYPE.CodeExtractItem</code> - { json: metadata, codeArr: object[], subFolder: string[] }  

| Param | Type | Description |
| --- | --- | --- |
| metadata | <code>TYPE.AssetItem</code> | a single asset definition |

<a name="Asset._extractCode_slots"></a>

### Asset.\_extractCode\_slots(prefix, metadataSlots, codeArr) ⇒ <code>void</code>
**Kind**: static method of [<code>Asset</code>](#Asset)  

| Param | Type | Description |
| --- | --- | --- |
| prefix | <code>string</code> | usually the customerkey |
| metadataSlots | <code>object</code> | metadata.views.html.slots or deeper slots.<>.blocks.<>.slots |
| codeArr | <code>Array.&lt;object&gt;</code> | to be extended array for extracted code |

<a name="Asset.getJsonFromFS"></a>

### Asset.getJsonFromFS(dir, [_], selectedSubType) ⇒ <code>TYPE.MetadataTypeMap</code>
Returns file contents mapped to their fileName without '.json' ending

**Kind**: static method of [<code>Asset</code>](#Asset)  
**Returns**: <code>TYPE.MetadataTypeMap</code> - fileName => fileContent map  

| Param | Type | Description |
| --- | --- | --- |
| dir | <code>string</code> | directory that contains '.json' files to be read |
| [_] | <code>void</code> | unused parameter |
| selectedSubType | <code>Array.&lt;string&gt;</code> | asset, message, ... |

<a name="Asset.findSubType"></a>

### Asset.findSubType(templateDir, templateName) ⇒ <code>Promise.&lt;TYPE.AssetSubType&gt;</code>
check template directory for complex types that open subfolders for their subtypes

**Kind**: static method of [<code>Asset</code>](#Asset)  
**Returns**: <code>Promise.&lt;TYPE.AssetSubType&gt;</code> - subtype name  

| Param | Type | Description |
| --- | --- | --- |
| templateDir | <code>string</code> | Directory where metadata templates are stored |
| templateName | <code>string</code> | name of the metadata file |

<a name="Asset.readSecondaryFolder"></a>

### Asset.readSecondaryFolder(templateDir, typeDirArr, templateName, fileName) ⇒ <code>TYPE.AssetItem</code>
optional method used for some types to try a different folder structure

**Kind**: static method of [<code>Asset</code>](#Asset)  
**Returns**: <code>TYPE.AssetItem</code> - metadata  

| Param | Type | Description |
| --- | --- | --- |
| templateDir | <code>string</code> | Directory where metadata templates are stored |
| typeDirArr | <code>Array.&lt;string&gt;</code> | current subdir for this type |
| templateName | <code>string</code> | name of the metadata template |
| fileName | <code>string</code> | name of the metadata template file w/o extension |

<a name="Asset.getFilesToCommit"></a>

### Asset.getFilesToCommit(keyArr) ⇒ <code>Array.&lt;string&gt;</code>
should return only the json for all but asset, query and script that are saved as multiple files
additionally, the documentation for dataExtension and automation should be returned

**Kind**: static method of [<code>Asset</code>](#Asset)  
**Returns**: <code>Array.&lt;string&gt;</code> - list of all files that need to be committed in a flat array ['path/file1.ext', 'path/file2.ext']  

| Param | Type | Description |
| --- | --- | --- |
| keyArr | <code>Array.&lt;string&gt;</code> | customerkey of the metadata |

<a name="AttributeGroup"></a>

## AttributeGroup ⇐ [<code>MetadataType</code>](#MetadataType)
AttributeGroup MetadataType

**Kind**: global class  
**Extends**: [<code>MetadataType</code>](#MetadataType)  

* [AttributeGroup](#AttributeGroup) ⇐ [<code>MetadataType</code>](#MetadataType)
    * [.retrieve(retrieveDir, [_], [__], [___], [key])](#AttributeGroup.retrieve) ⇒ <code>Promise.&lt;TYPE.MetadataTypeMapObj&gt;</code>
    * [.retrieveForCache()](#AttributeGroup.retrieveForCache) ⇒ <code>Promise.&lt;TYPE.MetadataTypeMapObj&gt;</code>

<a name="AttributeGroup.retrieve"></a>

### AttributeGroup.retrieve(retrieveDir, [_], [__], [___], [key]) ⇒ <code>Promise.&lt;TYPE.MetadataTypeMapObj&gt;</code>
Retrieves Metadata of schema attribute groups.

**Kind**: static method of [<code>AttributeGroup</code>](#AttributeGroup)  
**Returns**: <code>Promise.&lt;TYPE.MetadataTypeMapObj&gt;</code> - Promise of metadata  

| Param | Type | Description |
| --- | --- | --- |
| retrieveDir | <code>string</code> | Directory where retrieved metadata directory will be saved |
| [_] | <code>void</code> | unused parameter |
| [__] | <code>void</code> | unused parameter |
| [___] | <code>void</code> | unused parameter |
| [key] | <code>string</code> | customer key of single item to retrieve |

<a name="AttributeGroup.retrieveForCache"></a>

### AttributeGroup.retrieveForCache() ⇒ <code>Promise.&lt;TYPE.MetadataTypeMapObj&gt;</code>
Retrieves Metadata of schema attribute groups for caching.

**Kind**: static method of [<code>AttributeGroup</code>](#AttributeGroup)  
**Returns**: <code>Promise.&lt;TYPE.MetadataTypeMapObj&gt;</code> - Promise of metadata  
<a name="Automation"></a>

## Automation ⇐ [<code>MetadataType</code>](#MetadataType)
Automation MetadataType

**Kind**: global class  
**Extends**: [<code>MetadataType</code>](#MetadataType)  

* [Automation](#Automation) ⇐ [<code>MetadataType</code>](#MetadataType)
    * [.retrieve(retrieveDir, [_], [__], [___], [key])](#Automation.retrieve) ⇒ <code>Promise.&lt;TYPE.AutomationMapObj&gt;</code>
    * [.retrieveChangelog()](#Automation.retrieveChangelog) ⇒ <code>Promise.&lt;TYPE.AutomationMapObj&gt;</code>
    * [.retrieveForCache()](#Automation.retrieveForCache) ⇒ <code>Promise.&lt;TYPE.AutomationMapObj&gt;</code>
    * [.retrieveAsTemplate(templateDir, name, templateVariables)](#Automation.retrieveAsTemplate) ⇒ <code>Promise.&lt;TYPE.AutomationItemObj&gt;</code>
    * [.postRetrieveTasks(metadata)](#Automation.postRetrieveTasks) ⇒ <code>TYPE.AutomationItem</code>
    * [.deploy(metadata, targetBU, retrieveDir)](#Automation.deploy) ⇒ <code>Promise.&lt;TYPE.AutomationMap&gt;</code>
    * [.create(metadata)](#Automation.create) ⇒ <code>Promise</code>
    * [.update(metadata, metadataBefore)](#Automation.update) ⇒ <code>Promise</code>
    * [.preDeployTasks(metadata)](#Automation.preDeployTasks) ⇒ <code>Promise.&lt;TYPE.AutomationItem&gt;</code>
    * [.validateDeployMetadata(metadata)](#Automation.validateDeployMetadata) ⇒ <code>boolean</code>
    * [.postDeployTasks(metadata, originalMetadata)](#Automation.postDeployTasks) ⇒ <code>Promise.&lt;void&gt;</code>
    * [.setFolderPath(metadata)](#Automation.setFolderPath)
    * [.parseMetadata(metadata)](#Automation.parseMetadata) ⇒ <code>TYPE.AutomationItem</code>
    * [._buildSchedule(scheduleObject)](#Automation._buildSchedule) ⇒ <code>TYPE.AutomationScheduleSoap</code>
    * [._calcTime(offsetServer, dateInput, [offsetInput])](#Automation._calcTime) ⇒ <code>string</code>
    * [.document(buObject, [metadata])](#Automation.document) ⇒ <code>Promise.&lt;void&gt;</code>
    * [.getFilesToCommit(keyArr)](#Automation.getFilesToCommit) ⇒ <code>Array.&lt;string&gt;</code>

<a name="Automation.retrieve"></a>

### Automation.retrieve(retrieveDir, [_], [__], [___], [key]) ⇒ <code>Promise.&lt;TYPE.AutomationMapObj&gt;</code>
Retrieves Metadata of Automation

**Kind**: static method of [<code>Automation</code>](#Automation)  
**Returns**: <code>Promise.&lt;TYPE.AutomationMapObj&gt;</code> - Promise of metadata  

| Param | Type | Description |
| --- | --- | --- |
| retrieveDir | <code>string</code> | Directory where retrieved metadata directory will be saved |
| [_] | <code>void</code> | unused parameter |
| [__] | <code>void</code> | unused parameter |
| [___] | <code>void</code> | unused parameter |
| [key] | <code>string</code> | customer key of single item to retrieve |

<a name="Automation.retrieveChangelog"></a>

### Automation.retrieveChangelog() ⇒ <code>Promise.&lt;TYPE.AutomationMapObj&gt;</code>
Retrieves Metadata of Automation

**Kind**: static method of [<code>Automation</code>](#Automation)  
**Returns**: <code>Promise.&lt;TYPE.AutomationMapObj&gt;</code> - Promise of metadata  
<a name="Automation.retrieveForCache"></a>

### Automation.retrieveForCache() ⇒ <code>Promise.&lt;TYPE.AutomationMapObj&gt;</code>
Retrieves automation metadata for caching

**Kind**: static method of [<code>Automation</code>](#Automation)  
**Returns**: <code>Promise.&lt;TYPE.AutomationMapObj&gt;</code> - Promise of metadata  
<a name="Automation.retrieveAsTemplate"></a>

### Automation.retrieveAsTemplate(templateDir, name, templateVariables) ⇒ <code>Promise.&lt;TYPE.AutomationItemObj&gt;</code>
Retrieve a specific Automation Definition by Name

**Kind**: static method of [<code>Automation</code>](#Automation)  
**Returns**: <code>Promise.&lt;TYPE.AutomationItemObj&gt;</code> - Promise of metadata  

| Param | Type | Description |
| --- | --- | --- |
| templateDir | <code>string</code> | Directory where retrieved metadata directory will be saved |
| name | <code>string</code> | name of the metadata file |
| templateVariables | <code>TYPE.TemplateMap</code> | variables to be replaced in the metadata |

<a name="Automation.postRetrieveTasks"></a>

### Automation.postRetrieveTasks(metadata) ⇒ <code>TYPE.AutomationItem</code>
manages post retrieve steps

**Kind**: static method of [<code>Automation</code>](#Automation)  
**Returns**: <code>TYPE.AutomationItem</code> - metadata  

| Param | Type | Description |
| --- | --- | --- |
| metadata | <code>TYPE.AutomationItem</code> | a single automation |

<a name="Automation.deploy"></a>

### Automation.deploy(metadata, targetBU, retrieveDir) ⇒ <code>Promise.&lt;TYPE.AutomationMap&gt;</code>
Deploys automation - the saved file is the original one due to large differences required for deployment

**Kind**: static method of [<code>Automation</code>](#Automation)  
**Returns**: <code>Promise.&lt;TYPE.AutomationMap&gt;</code> - Promise  

| Param | Type | Description |
| --- | --- | --- |
| metadata | <code>TYPE.AutomationMap</code> | metadata mapped by their keyField |
| targetBU | <code>string</code> | name/shorthand of target businessUnit for mapping |
| retrieveDir | <code>string</code> | directory where metadata after deploy should be saved |

<a name="Automation.create"></a>

### Automation.create(metadata) ⇒ <code>Promise</code>
Creates a single automation

**Kind**: static method of [<code>Automation</code>](#Automation)  
**Returns**: <code>Promise</code> - Promise  

| Param | Type | Description |
| --- | --- | --- |
| metadata | <code>TYPE.AutomationItem</code> | single metadata entry |

<a name="Automation.update"></a>

### Automation.update(metadata, metadataBefore) ⇒ <code>Promise</code>
Updates a single automation

**Kind**: static method of [<code>Automation</code>](#Automation)  
**Returns**: <code>Promise</code> - Promise  

| Param | Type | Description |
| --- | --- | --- |
| metadata | <code>TYPE.AutomationItem</code> | single metadata entry |
| metadataBefore | <code>TYPE.AutomationItem</code> | metadata mapped by their keyField |

<a name="Automation.preDeployTasks"></a>

### Automation.preDeployTasks(metadata) ⇒ <code>Promise.&lt;TYPE.AutomationItem&gt;</code>
Gets executed before deploying metadata

**Kind**: static method of [<code>Automation</code>](#Automation)  
**Returns**: <code>Promise.&lt;TYPE.AutomationItem&gt;</code> - Promise  

| Param | Type | Description |
| --- | --- | --- |
| metadata | <code>TYPE.AutomationItem</code> | metadata mapped by their keyField |

<a name="Automation.validateDeployMetadata"></a>

### Automation.validateDeployMetadata(metadata) ⇒ <code>boolean</code>
Validates the automation to be sure it can be deployed.
Whitelisted Activites are deployed but require configuration

**Kind**: static method of [<code>Automation</code>](#Automation)  
**Returns**: <code>boolean</code> - result if automation can be deployed based on steps  

| Param | Type | Description |
| --- | --- | --- |
| metadata | <code>TYPE.AutomationItem</code> | single automation record |

<a name="Automation.postDeployTasks"></a>

### Automation.postDeployTasks(metadata, originalMetadata) ⇒ <code>Promise.&lt;void&gt;</code>
Gets executed after deployment of metadata type

**Kind**: static method of [<code>Automation</code>](#Automation)  
**Returns**: <code>Promise.&lt;void&gt;</code> - -  

| Param | Type | Description |
| --- | --- | --- |
| metadata | <code>TYPE.AutomationMap</code> | metadata mapped by their keyField |
| originalMetadata | <code>TYPE.AutomationMap</code> | metadata to be updated (contains additioanl fields) |

<a name="Automation.setFolderPath"></a>

### Automation.setFolderPath(metadata)
generic script that retrieves the folder path from cache and updates the given metadata with it after retrieve

**Kind**: static method of [<code>Automation</code>](#Automation)  

| Param | Type | Description |
| --- | --- | --- |
| metadata | <code>TYPE.MetadataTypeItem</code> | a single script activity definition |

<a name="Automation.parseMetadata"></a>

### Automation.parseMetadata(metadata) ⇒ <code>TYPE.AutomationItem</code>
parses retrieved Metadata before saving

**Kind**: static method of [<code>Automation</code>](#Automation)  
**Returns**: <code>TYPE.AutomationItem</code> - parsed item  

| Param | Type | Description |
| --- | --- | --- |
| metadata | <code>TYPE.AutomationItem</code> | a single automation definition |

<a name="Automation._buildSchedule"></a>

### Automation.\_buildSchedule(scheduleObject) ⇒ <code>TYPE.AutomationScheduleSoap</code>
Builds a schedule object to be used for scheduling an automation
based on combination of ical string and start/end dates.

**Kind**: static method of [<code>Automation</code>](#Automation)  
**Returns**: <code>TYPE.AutomationScheduleSoap</code> - Schedulable object for soap API (currently not rest supported)  

| Param | Type | Description |
| --- | --- | --- |
| scheduleObject | <code>TYPE.AutomationSchedule</code> | child of automation metadata used for scheduling |

<a name="Automation._calcTime"></a>

### Automation.\_calcTime(offsetServer, dateInput, [offsetInput]) ⇒ <code>string</code>
used to convert dates to the system timezone required for startDate

**Kind**: static method of [<code>Automation</code>](#Automation)  
**Returns**: <code>string</code> - date in server  

| Param | Type | Description |
| --- | --- | --- |
| offsetServer | <code>number</code> | stack4: US Mountain time (UTC-7); other stacks: US Central (UTC-6) |
| dateInput | <code>string</code> \| <code>Date</code> | date in ISO format (2021-12-05T20:00:00.983) |
| [offsetInput] | <code>string</code> | timzone difference (+02:00) |

<a name="Automation.document"></a>

### Automation.document(buObject, [metadata]) ⇒ <code>Promise.&lt;void&gt;</code>
Parses metadata into a readable Markdown/HTML format then saves it

**Kind**: static method of [<code>Automation</code>](#Automation)  
**Returns**: <code>Promise.&lt;void&gt;</code> - -  

| Param | Type | Description |
| --- | --- | --- |
| buObject | <code>TYPE.BuObject</code> | properties for auth |
| [metadata] | <code>TYPE.AutomationMap</code> | a list of dataExtension definitions |

<a name="Automation.getFilesToCommit"></a>

### Automation.getFilesToCommit(keyArr) ⇒ <code>Array.&lt;string&gt;</code>
should return only the json for all but asset, query and script that are saved as multiple files
additionally, the documentation for dataExtension and automation should be returned

**Kind**: static method of [<code>Automation</code>](#Automation)  
**Returns**: <code>Array.&lt;string&gt;</code> - list of all files that need to be committed in a flat array ['path/file1.ext', 'path/file2.ext']  

| Param | Type | Description |
| --- | --- | --- |
| keyArr | <code>Array.&lt;string&gt;</code> | customerkey of the metadata |

<a name="Campaign"></a>

## Campaign ⇐ [<code>MetadataType</code>](#MetadataType)
Campaign MetadataType

**Kind**: global class  
**Extends**: [<code>MetadataType</code>](#MetadataType)  

* [Campaign](#Campaign) ⇐ [<code>MetadataType</code>](#MetadataType)
    * [.retrieve(retrieveDir, [_], [__], [___], [key])](#Campaign.retrieve) ⇒ <code>Promise.&lt;TYPE.MetadataTypeMapObj&gt;</code>
    * [.getAssetTags(retrieveDir, id, name)](#Campaign.getAssetTags) ⇒ <code>Promise.&lt;TYPE.MetadataTypeMapObj&gt;</code>

<a name="Campaign.retrieve"></a>

### Campaign.retrieve(retrieveDir, [_], [__], [___], [key]) ⇒ <code>Promise.&lt;TYPE.MetadataTypeMapObj&gt;</code>
Retrieves Metadata of campaigns. Afterwards, starts metadata retrieval for their campaign assets

**Kind**: static method of [<code>Campaign</code>](#Campaign)  
**Returns**: <code>Promise.&lt;TYPE.MetadataTypeMapObj&gt;</code> - Promise  

| Param | Type | Description |
| --- | --- | --- |
| retrieveDir | <code>string</code> | Directory where retrieved metadata directory will be saved |
| [_] | <code>void</code> | unused parameter |
| [__] | <code>void</code> | unused parameter |
| [___] | <code>void</code> | unused parameter |
| [key] | <code>string</code> | customer key of single item to retrieve |

<a name="Campaign.getAssetTags"></a>

### Campaign.getAssetTags(retrieveDir, id, name) ⇒ <code>Promise.&lt;TYPE.MetadataTypeMapObj&gt;</code>
Parses campaign asset response body and returns metadata entries mapped to their id

**Kind**: static method of [<code>Campaign</code>](#Campaign)  
**Returns**: <code>Promise.&lt;TYPE.MetadataTypeMapObj&gt;</code> - Campaign Asset Object  

| Param | Type | Description |
| --- | --- | --- |
| retrieveDir | <code>string</code> | folder where to save |
| id | <code>string</code> | of camapaign to retrieve |
| name | <code>string</code> | of camapaign for saving |

<a name="ContentArea"></a>

## ContentArea ⇐ [<code>MetadataType</code>](#MetadataType)
ContentArea MetadataType

**Kind**: global class  
**Extends**: [<code>MetadataType</code>](#MetadataType)  

* [ContentArea](#ContentArea) ⇐ [<code>MetadataType</code>](#MetadataType)
    * [.retrieve(retrieveDir, [_], [__], [___], [key])](#ContentArea.retrieve) ⇒ <code>Promise.&lt;TYPE.MetadataTypeMapObj&gt;</code>
    * [.postRetrieveTasks(metadata)](#ContentArea.postRetrieveTasks) ⇒ <code>TYPE.MetadataTypeItem</code>
    * [.setFolderPath(metadata)](#ContentArea.setFolderPath)
    * [.parseMetadata(metadata)](#ContentArea.parseMetadata) ⇒ <code>TYPE.MetadataTypeItem</code>

<a name="ContentArea.retrieve"></a>

### ContentArea.retrieve(retrieveDir, [_], [__], [___], [key]) ⇒ <code>Promise.&lt;TYPE.MetadataTypeMapObj&gt;</code>
Retrieves SOAP based metadata of metadata type into local filesystem. executes callback with retrieved metadata

**Kind**: static method of [<code>ContentArea</code>](#ContentArea)  
**Returns**: <code>Promise.&lt;TYPE.MetadataTypeMapObj&gt;</code> - Promise of metadata  

| Param | Type | Description |
| --- | --- | --- |
| retrieveDir | <code>string</code> | Directory where retrieved metadata directory will be saved |
| [_] | <code>void</code> | unused parameter |
| [__] | <code>void</code> | unused parameter |
| [___] | <code>void</code> | unused parameter |
| [key] | <code>string</code> | customer key of single item to retrieve |

<a name="ContentArea.postRetrieveTasks"></a>

### ContentArea.postRetrieveTasks(metadata) ⇒ <code>TYPE.MetadataTypeItem</code>
manages post retrieve steps

**Kind**: static method of [<code>ContentArea</code>](#ContentArea)  
**Returns**: <code>TYPE.MetadataTypeItem</code> - parsed item  

| Param | Type | Description |
| --- | --- | --- |
| metadata | <code>TYPE.MetadataTypeItem</code> | a single item |

<a name="ContentArea.setFolderPath"></a>

### ContentArea.setFolderPath(metadata)
generic script that retrieves the folder path from cache and updates the given metadata with it after retrieve

**Kind**: static method of [<code>ContentArea</code>](#ContentArea)  

| Param | Type | Description |
| --- | --- | --- |
| metadata | <code>TYPE.MetadataTypeItem</code> | a single script activity definition |

<a name="ContentArea.parseMetadata"></a>

### ContentArea.parseMetadata(metadata) ⇒ <code>TYPE.MetadataTypeItem</code>
parses retrieved Metadata before saving

**Kind**: static method of [<code>ContentArea</code>](#ContentArea)  
**Returns**: <code>TYPE.MetadataTypeItem</code> - parsed item  

| Param | Type | Description |
| --- | --- | --- |
| metadata | <code>TYPE.MetadataTypeItem</code> | a single item |

<a name="DataExtension"></a>

## DataExtension ⇐ [<code>MetadataType</code>](#MetadataType)
DataExtension MetadataType

**Kind**: global class  
**Extends**: [<code>MetadataType</code>](#MetadataType)  

* [DataExtension](#DataExtension) ⇐ [<code>MetadataType</code>](#MetadataType)
    * [.upsert(desToDeploy, _, buObject)](#DataExtension.upsert) ⇒ <code>Promise</code>
    * [._filterUpsertResults(res)](#DataExtension._filterUpsertResults) ⇒ <code>boolean</code>
    * [.create(metadata)](#DataExtension.create) ⇒ <code>Promise</code>
    * [.update(metadata)](#DataExtension.update) ⇒ <code>Promise</code>
    * [.postDeployTasks(upsertedMetadata, originalMetadata)](#DataExtension.postDeployTasks) ⇒ <code>void</code>
    * [.retrieve(retrieveDir, [additionalFields], buObject, [_], [key])](#DataExtension.retrieve) ⇒ <code>Promise.&lt;{metadata: TYPE.DataExtensionMap, type: string}&gt;</code>
    * [.retrieveChangelog([buObject], [additionalFields])](#DataExtension.retrieveChangelog) ⇒ <code>Promise.&lt;{metadata: TYPE.DataExtensionMap, type: string}&gt;</code>
    * [.postRetrieveTasks(metadata)](#DataExtension.postRetrieveTasks) ⇒ <code>TYPE.DataExtensionItem</code>
    * [.preDeployTasks(metadata)](#DataExtension.preDeployTasks) ⇒ <code>Promise.&lt;TYPE.DataExtensionItem&gt;</code>
    * [.document(buObject, [metadata])](#DataExtension.document) ⇒ <code>Promise.&lt;void&gt;</code>
    * [.deleteByKey(buObject, customerKey)](#DataExtension.deleteByKey) ⇒ <code>Promise.&lt;boolean&gt;</code>
    * [.postDeleteTasks(buObject, customerKey)](#DataExtension.postDeleteTasks) ⇒ <code>void</code>
    * [.retrieveForCache(buObject)](#DataExtension.retrieveForCache) ⇒ <code>Promise.&lt;{metadata: TYPE.DataExtensionMap, type: string}&gt;</code>
    * [.retrieveAsTemplate(templateDir, name, templateVariables)](#DataExtension.retrieveAsTemplate) ⇒ <code>Promise.&lt;{metadata: TYPE.DataExtensionMap, type: string}&gt;</code>
    * [.setFolderPath(metadata)](#DataExtension.setFolderPath)
    * [.getFilesToCommit(keyArr)](#DataExtension.getFilesToCommit) ⇒ <code>Array.&lt;string&gt;</code>

<a name="DataExtension.upsert"></a>

### DataExtension.upsert(desToDeploy, _, buObject) ⇒ <code>Promise</code>
Upserts dataExtensions after retrieving them from source and target to compare
if create or update operation is needed.

**Kind**: static method of [<code>DataExtension</code>](#DataExtension)  
**Returns**: <code>Promise</code> - Promise  

| Param | Type | Description |
| --- | --- | --- |
| desToDeploy | <code>TYPE.DataExtensionMap</code> | dataExtensions mapped by their customerKey |
| _ | <code>void</code> | unused parameter |
| buObject | <code>TYPE.BuObject</code> | properties for auth |

<a name="DataExtension._filterUpsertResults"></a>

### DataExtension.\_filterUpsertResults(res) ⇒ <code>boolean</code>
helper for [upsert](upsert)

**Kind**: static method of [<code>DataExtension</code>](#DataExtension)  
**Returns**: <code>boolean</code> - true: keep, false: discard  

| Param | Type | Description |
| --- | --- | --- |
| res | <code>object</code> | - |

<a name="DataExtension.create"></a>

### DataExtension.create(metadata) ⇒ <code>Promise</code>
Create a single dataExtension. Also creates their columns in 'dataExtension.columns'

**Kind**: static method of [<code>DataExtension</code>](#DataExtension)  
**Returns**: <code>Promise</code> - Promise  

| Param | Type | Description |
| --- | --- | --- |
| metadata | <code>TYPE.DataExtensionItem</code> | single metadata entry |

<a name="DataExtension.update"></a>

### DataExtension.update(metadata) ⇒ <code>Promise</code>
Updates a single dataExtension. Also updates their columns in 'dataExtension.columns'

**Kind**: static method of [<code>DataExtension</code>](#DataExtension)  
**Returns**: <code>Promise</code> - Promise  

| Param | Type | Description |
| --- | --- | --- |
| metadata | <code>TYPE.DataExtensionItem</code> | single metadata entry |

<a name="DataExtension.postDeployTasks"></a>

### DataExtension.postDeployTasks(upsertedMetadata, originalMetadata) ⇒ <code>void</code>
Gets executed after deployment of metadata type

**Kind**: static method of [<code>DataExtension</code>](#DataExtension)  

| Param | Type | Description |
| --- | --- | --- |
| upsertedMetadata | <code>TYPE.DataExtensionMap</code> | metadata mapped by their keyField |
| originalMetadata | <code>TYPE.DataExtensionMap</code> | metadata to be updated (contains additioanl fields) |

<a name="DataExtension.retrieve"></a>

### DataExtension.retrieve(retrieveDir, [additionalFields], buObject, [_], [key]) ⇒ <code>Promise.&lt;{metadata: TYPE.DataExtensionMap, type: string}&gt;</code>
Retrieves dataExtension metadata. Afterwards starts retrieval of dataExtensionColumn metadata retrieval

**Kind**: static method of [<code>DataExtension</code>](#DataExtension)  
**Returns**: <code>Promise.&lt;{metadata: TYPE.DataExtensionMap, type: string}&gt;</code> - Promise of item map  

| Param | Type | Description |
| --- | --- | --- |
| retrieveDir | <code>string</code> | Directory where retrieved metadata directory will be saved |
| [additionalFields] | <code>Array.&lt;string&gt;</code> | Returns specified fields even if their retrieve definition is not set to true |
| buObject | <code>TYPE.BuObject</code> | properties for auth |
| [_] | <code>void</code> | unused parameter |
| [key] | <code>string</code> | customer key of single item to retrieve |

<a name="DataExtension.retrieveChangelog"></a>

### DataExtension.retrieveChangelog([buObject], [additionalFields]) ⇒ <code>Promise.&lt;{metadata: TYPE.DataExtensionMap, type: string}&gt;</code>
Retrieves dataExtension metadata. Afterwards starts retrieval of dataExtensionColumn metadata retrieval

**Kind**: static method of [<code>DataExtension</code>](#DataExtension)  
**Returns**: <code>Promise.&lt;{metadata: TYPE.DataExtensionMap, type: string}&gt;</code> - Promise of item map  

| Param | Type | Description |
| --- | --- | --- |
| [buObject] | <code>TYPE.BuObject</code> | properties for auth |
| [additionalFields] | <code>Array.&lt;string&gt;</code> | Returns specified fields even if their retrieve definition is not set to true |

<a name="DataExtension.postRetrieveTasks"></a>

### DataExtension.postRetrieveTasks(metadata) ⇒ <code>TYPE.DataExtensionItem</code>
manages post retrieve steps

**Kind**: static method of [<code>DataExtension</code>](#DataExtension)  
**Returns**: <code>TYPE.DataExtensionItem</code> - metadata  

| Param | Type | Description |
| --- | --- | --- |
| metadata | <code>TYPE.DataExtensionItem</code> | a single dataExtension |

<a name="DataExtension.preDeployTasks"></a>

### DataExtension.preDeployTasks(metadata) ⇒ <code>Promise.&lt;TYPE.DataExtensionItem&gt;</code>
prepares a DataExtension for deployment

**Kind**: static method of [<code>DataExtension</code>](#DataExtension)  
**Returns**: <code>Promise.&lt;TYPE.DataExtensionItem&gt;</code> - Promise of updated single DE  

| Param | Type | Description |
| --- | --- | --- |
| metadata | <code>TYPE.DataExtensionItem</code> | a single data Extension |

<a name="DataExtension.document"></a>

### DataExtension.document(buObject, [metadata]) ⇒ <code>Promise.&lt;void&gt;</code>
Parses metadata into a readable Markdown/HTML format then saves it

**Kind**: static method of [<code>DataExtension</code>](#DataExtension)  
**Returns**: <code>Promise.&lt;void&gt;</code> - -  

| Param | Type | Description |
| --- | --- | --- |
| buObject | <code>TYPE.BuObject</code> | properties for auth |
| [metadata] | <code>TYPE.DataExtensionMap</code> | a list of dataExtension definitions |

<a name="DataExtension.deleteByKey"></a>

### DataExtension.deleteByKey(buObject, customerKey) ⇒ <code>Promise.&lt;boolean&gt;</code>
Delete a metadata item from the specified business unit

**Kind**: static method of [<code>DataExtension</code>](#DataExtension)  
**Returns**: <code>Promise.&lt;boolean&gt;</code> - deletion success status  

| Param | Type | Description |
| --- | --- | --- |
| buObject | <code>TYPE.BuObject</code> | references credentials |
| customerKey | <code>string</code> | Identifier of data extension |

<a name="DataExtension.postDeleteTasks"></a>

### DataExtension.postDeleteTasks(buObject, customerKey) ⇒ <code>void</code>
clean up after deleting a metadata item

**Kind**: static method of [<code>DataExtension</code>](#DataExtension)  

| Param | Type | Description |
| --- | --- | --- |
| buObject | <code>TYPE.BuObject</code> | references credentials |
| customerKey | <code>string</code> | Identifier of metadata item |

<a name="DataExtension.retrieveForCache"></a>

### DataExtension.retrieveForCache(buObject) ⇒ <code>Promise.&lt;{metadata: TYPE.DataExtensionMap, type: string}&gt;</code>
Retrieves folder metadata into local filesystem. Also creates a uniquePath attribute for each folder.

**Kind**: static method of [<code>DataExtension</code>](#DataExtension)  
**Returns**: <code>Promise.&lt;{metadata: TYPE.DataExtensionMap, type: string}&gt;</code> - Promise  

| Param | Type | Description |
| --- | --- | --- |
| buObject | <code>TYPE.BuObject</code> | properties for auth |

<a name="DataExtension.retrieveAsTemplate"></a>

### DataExtension.retrieveAsTemplate(templateDir, name, templateVariables) ⇒ <code>Promise.&lt;{metadata: TYPE.DataExtensionMap, type: string}&gt;</code>
Retrieves dataExtension metadata in template format.

**Kind**: static method of [<code>DataExtension</code>](#DataExtension)  
**Returns**: <code>Promise.&lt;{metadata: TYPE.DataExtensionMap, type: string}&gt;</code> - Promise of items  

| Param | Type | Description |
| --- | --- | --- |
| templateDir | <code>string</code> | Directory where retrieved metadata directory will be saved |
| name | <code>string</code> | name of the metadata item |
| templateVariables | <code>TYPE.TemplateMap</code> | variables to be replaced in the metadata |

<a name="DataExtension.setFolderPath"></a>

### DataExtension.setFolderPath(metadata)
dataExtension logic that retrieves the folder path from cache and updates the given metadata with it after retrieve
it also sets the content type which is basically the subtype

**Kind**: static method of [<code>DataExtension</code>](#DataExtension)  

| Param | Type | Description |
| --- | --- | --- |
| metadata | <code>TYPE.MetadataTypeItem</code> | a single script activity definition |

<a name="DataExtension.getFilesToCommit"></a>

### DataExtension.getFilesToCommit(keyArr) ⇒ <code>Array.&lt;string&gt;</code>
should return only the json for all but asset, query and script that are saved as multiple files
additionally, the documentation for dataExtension and automation should be returned

**Kind**: static method of [<code>DataExtension</code>](#DataExtension)  
**Returns**: <code>Array.&lt;string&gt;</code> - list of all files that need to be committed in a flat array ['path/file1.ext', 'path/file2.ext']  

| Param | Type | Description |
| --- | --- | --- |
| keyArr | <code>Array.&lt;string&gt;</code> | customerkey of the metadata |

<a name="DataExtensionField"></a>

## DataExtensionField ⇐ [<code>MetadataType</code>](#MetadataType)
DataExtensionField MetadataType

**Kind**: global class  
**Extends**: [<code>MetadataType</code>](#MetadataType)  

* [DataExtensionField](#DataExtensionField) ⇐ [<code>MetadataType</code>](#MetadataType)
    * [.retrieve(retrieveDir, [additionalFields], buObject)](#DataExtensionField.retrieve) ⇒ <code>Promise.&lt;{metadata: TYPE.DataExtensionFieldMap, type: string}&gt;</code>
    * [.retrieveForCache([requestParams], [additionalFields])](#DataExtensionField.retrieveForCache) ⇒ <code>Promise.&lt;{metadata: TYPE.DataExtensionFieldMap, type: string}&gt;</code>
    * [.convertToSortedArray(fieldsObj)](#DataExtensionField.convertToSortedArray) ⇒ <code>Array.&lt;TYPE.DataExtensionFieldItem&gt;</code>
    * [.sortDeFields(a, b)](#DataExtensionField.sortDeFields) ⇒ <code>boolean</code>
    * [.postRetrieveTasks(metadata, forDataExtension)](#DataExtensionField.postRetrieveTasks) ⇒ <code>TYPE.DataExtensionFieldItem</code>
    * [.prepareDeployColumnsOnUpdate(deployColumns, deKey)](#DataExtensionField.prepareDeployColumnsOnUpdate) ⇒ <code>Object.&lt;string, TYPE.DataExtensionFieldItem&gt;</code>
    * [.deleteByKey(buObject, customerKey)](#DataExtensionField.deleteByKey) ⇒ <code>Promise.&lt;boolean&gt;</code>
    * [.deleteByKeySOAP(buObject, customerKey, [handleOutside])](#DataExtensionField.deleteByKeySOAP) ⇒ <code>boolean</code>
    * [.postDeleteTasks(customerKey)](#DataExtensionField.postDeleteTasks) ⇒ <code>void</code>

<a name="DataExtensionField.retrieve"></a>

### DataExtensionField.retrieve(retrieveDir, [additionalFields], buObject) ⇒ <code>Promise.&lt;{metadata: TYPE.DataExtensionFieldMap, type: string}&gt;</code>
Retrieves all records and saves it to disk

**Kind**: static method of [<code>DataExtensionField</code>](#DataExtensionField)  
**Returns**: <code>Promise.&lt;{metadata: TYPE.DataExtensionFieldMap, type: string}&gt;</code> - Promise of items  

| Param | Type | Description |
| --- | --- | --- |
| retrieveDir | <code>string</code> | Directory where retrieved metadata directory will be saved |
| [additionalFields] | <code>Array.&lt;string&gt;</code> | Returns specified fields even if their retrieve definition is not set to true |
| buObject | <code>TYPE.BuObject</code> | properties for auth |

<a name="DataExtensionField.retrieveForCache"></a>

### DataExtensionField.retrieveForCache([requestParams], [additionalFields]) ⇒ <code>Promise.&lt;{metadata: TYPE.DataExtensionFieldMap, type: string}&gt;</code>
Retrieves all records for caching

**Kind**: static method of [<code>DataExtensionField</code>](#DataExtensionField)  
**Returns**: <code>Promise.&lt;{metadata: TYPE.DataExtensionFieldMap, type: string}&gt;</code> - Promise of items  

| Param | Type | Description |
| --- | --- | --- |
| [requestParams] | <code>TYPE.SoapRequestParams</code> | required for the specific request (filter for example) |
| [additionalFields] | <code>Array.&lt;string&gt;</code> | Returns specified fields even if their retrieve definition is not set to true |

<a name="DataExtensionField.convertToSortedArray"></a>

### DataExtensionField.convertToSortedArray(fieldsObj) ⇒ <code>Array.&lt;TYPE.DataExtensionFieldItem&gt;</code>
helper for [DataExtension._retrieveFieldsForSingleDe](DataExtension._retrieveFieldsForSingleDe) that sorts the fields into an array

**Kind**: static method of [<code>DataExtensionField</code>](#DataExtensionField)  
**Returns**: <code>Array.&lt;TYPE.DataExtensionFieldItem&gt;</code> - sorted array of field objects  

| Param | Type | Description |
| --- | --- | --- |
| fieldsObj | <code>TYPE.DataExtensionFieldMap</code> | customerKey-based list of fields for one dataExtension |

<a name="DataExtensionField.sortDeFields"></a>

### DataExtensionField.sortDeFields(a, b) ⇒ <code>boolean</code>
sorting method to ensure `Ordinal` is respected

**Kind**: static method of [<code>DataExtensionField</code>](#DataExtensionField)  
**Returns**: <code>boolean</code> - sorting based on Ordinal  

| Param | Type | Description |
| --- | --- | --- |
| a | <code>TYPE.DataExtensionFieldItem</code> | - |
| b | <code>TYPE.DataExtensionFieldItem</code> | - |

<a name="DataExtensionField.postRetrieveTasks"></a>

### DataExtensionField.postRetrieveTasks(metadata, forDataExtension) ⇒ <code>TYPE.DataExtensionFieldItem</code>
manages post retrieve steps

**Kind**: static method of [<code>DataExtensionField</code>](#DataExtensionField)  
**Returns**: <code>TYPE.DataExtensionFieldItem</code> - metadata  

| Param | Type | Description |
| --- | --- | --- |
| metadata | <code>TYPE.DataExtensionFieldItem</code> | a single item |
| forDataExtension | <code>boolean</code> | when used by DataExtension class we remove more fields |

<a name="DataExtensionField.prepareDeployColumnsOnUpdate"></a>

### DataExtensionField.prepareDeployColumnsOnUpdate(deployColumns, deKey) ⇒ <code>Object.&lt;string, TYPE.DataExtensionFieldItem&gt;</code>
Mofifies passed deployColumns for update by mapping ObjectID to their target column's values.
Removes FieldType field if its the same in deploy and target column, because it results in an error even if its of the same type

**Kind**: static method of [<code>DataExtensionField</code>](#DataExtensionField)  
**Returns**: <code>Object.&lt;string, TYPE.DataExtensionFieldItem&gt;</code> - existing fields by their original name to allow re-adding FieldType after update  

| Param | Type | Description |
| --- | --- | --- |
| deployColumns | <code>Array.&lt;TYPE.DataExtensionFieldItem&gt;</code> | Columns of data extension that will be deployed |
| deKey | <code>string</code> | external/customer key of Data Extension |

<a name="DataExtensionField.deleteByKey"></a>

### DataExtensionField.deleteByKey(buObject, customerKey) ⇒ <code>Promise.&lt;boolean&gt;</code>
Delete a metadata item from the specified business unit

**Kind**: static method of [<code>DataExtensionField</code>](#DataExtensionField)  
**Returns**: <code>Promise.&lt;boolean&gt;</code> - deletion success status  

| Param | Type | Description |
| --- | --- | --- |
| buObject | <code>TYPE.BuObject</code> | references credentials |
| customerKey | <code>string</code> | Identifier of data extension |

<a name="DataExtensionField.deleteByKeySOAP"></a>

### DataExtensionField.deleteByKeySOAP(buObject, customerKey, [handleOutside]) ⇒ <code>boolean</code>
Delete a data extension from the specified business unit

**Kind**: static method of [<code>DataExtensionField</code>](#DataExtensionField)  
**Returns**: <code>boolean</code> - deletion success flag  

| Param | Type | Description |
| --- | --- | --- |
| buObject | <code>TYPE.BuObject</code> | references credentials |
| customerKey | <code>string</code> | Identifier of metadata |
| [handleOutside] | <code>boolean</code> | if the API reponse is irregular this allows you to handle it outside of this generic method |

<a name="DataExtensionField.postDeleteTasks"></a>

### DataExtensionField.postDeleteTasks(customerKey) ⇒ <code>void</code>
clean up after deleting a metadata item

**Kind**: static method of [<code>DataExtensionField</code>](#DataExtensionField)  

| Param | Type | Description |
| --- | --- | --- |
| customerKey | <code>string</code> | Identifier of metadata item |

<a name="DataExtensionTemplate"></a>

## DataExtensionTemplate ⇐ [<code>MetadataType</code>](#MetadataType)
DataExtensionTemplate MetadataType

**Kind**: global class  
**Extends**: [<code>MetadataType</code>](#MetadataType)  
<a name="DataExtensionTemplate.retrieve"></a>

### DataExtensionTemplate.retrieve(retrieveDir, [_], [__], [___], [key]) ⇒ <code>Promise.&lt;TYPE.MetadataTypeMapObj&gt;</code>
Retrieves SOAP based metadata of metadata type into local filesystem. executes callback with retrieved metadata

**Kind**: static method of [<code>DataExtensionTemplate</code>](#DataExtensionTemplate)  
**Returns**: <code>Promise.&lt;TYPE.MetadataTypeMapObj&gt;</code> - Promise of metadata  

| Param | Type | Description |
| --- | --- | --- |
| retrieveDir | <code>string</code> | Directory where retrieved metadata directory will be saved |
| [_] | <code>void</code> | unused parameter |
| [__] | <code>void</code> | unused parameter |
| [___] | <code>void</code> | unused parameter |
| [key] | <code>string</code> | customer key of single item to retrieve |

<a name="DataExtract"></a>

## DataExtract ⇐ [<code>MetadataType</code>](#MetadataType)
DataExtract MetadataType

**Kind**: global class  
**Extends**: [<code>MetadataType</code>](#MetadataType)  

* [DataExtract](#DataExtract) ⇐ [<code>MetadataType</code>](#MetadataType)
    * [.retrieve(retrieveDir, [_], [__], [___], [key])](#DataExtract.retrieve) ⇒ <code>Promise.&lt;TYPE.MetadataTypeMapObj&gt;</code>
    * [.retrieveForCache()](#DataExtract.retrieveForCache) ⇒ <code>Promise.&lt;TYPE.MetadataTypeMapObj&gt;</code>
    * [.retrieveAsTemplate(templateDir, name, templateVariables)](#DataExtract.retrieveAsTemplate) ⇒ <code>Promise.&lt;TYPE.MetadataTypeItemObj&gt;</code>
    * [.postRetrieveTasks(fileTransfer)](#DataExtract.postRetrieveTasks) ⇒ <code>TYPE.MetadataTypeItem</code>
    * [.create(dataExtract)](#DataExtract.create) ⇒ <code>Promise</code>
    * [.update(dataExtract)](#DataExtract.update) ⇒ <code>Promise</code>
    * [.preDeployTasks(metadata)](#DataExtract.preDeployTasks) ⇒ <code>TYPE.MetadataTypeItem</code>
    * [.parseMetadata(metadata)](#DataExtract.parseMetadata) ⇒ <code>TYPE.MetadataTypeItem</code>

<a name="DataExtract.retrieve"></a>

### DataExtract.retrieve(retrieveDir, [_], [__], [___], [key]) ⇒ <code>Promise.&lt;TYPE.MetadataTypeMapObj&gt;</code>
Retrieves Metadata of Data Extract Activity.
Endpoint /automation/v1/dataextracts/ returns all Data Extracts

**Kind**: static method of [<code>DataExtract</code>](#DataExtract)  
**Returns**: <code>Promise.&lt;TYPE.MetadataTypeMapObj&gt;</code> - Promise of metadata  

| Param | Type | Description |
| --- | --- | --- |
| retrieveDir | <code>string</code> | Directory where retrieved metadata directory will be saved |
| [_] | <code>void</code> | unused parameter |
| [__] | <code>void</code> | unused parameter |
| [___] | <code>void</code> | unused parameter |
| [key] | <code>string</code> | customer key of single item to retrieve |

<a name="DataExtract.retrieveForCache"></a>

### DataExtract.retrieveForCache() ⇒ <code>Promise.&lt;TYPE.MetadataTypeMapObj&gt;</code>
Retrieves Metadata of  Data Extract Activity for caching

**Kind**: static method of [<code>DataExtract</code>](#DataExtract)  
**Returns**: <code>Promise.&lt;TYPE.MetadataTypeMapObj&gt;</code> - Promise of metadata  
<a name="DataExtract.retrieveAsTemplate"></a>

### DataExtract.retrieveAsTemplate(templateDir, name, templateVariables) ⇒ <code>Promise.&lt;TYPE.MetadataTypeItemObj&gt;</code>
Retrieve a specific dataExtract Definition by Name

**Kind**: static method of [<code>DataExtract</code>](#DataExtract)  
**Returns**: <code>Promise.&lt;TYPE.MetadataTypeItemObj&gt;</code> - Promise of metadata  

| Param | Type | Description |
| --- | --- | --- |
| templateDir | <code>string</code> | Directory where retrieved metadata directory will be saved |
| name | <code>string</code> | name of the metadata file |
| templateVariables | <code>TYPE.TemplateMap</code> | variables to be replaced in the metadata |

<a name="DataExtract.postRetrieveTasks"></a>

### DataExtract.postRetrieveTasks(fileTransfer) ⇒ <code>TYPE.MetadataTypeItem</code>
manages post retrieve steps

**Kind**: static method of [<code>DataExtract</code>](#DataExtract)  
**Returns**: <code>TYPE.MetadataTypeItem</code> - metadata  

| Param | Type | Description |
| --- | --- | --- |
| fileTransfer | <code>TYPE.MetadataTypeItem</code> | a single fileTransfer |

<a name="DataExtract.create"></a>

### DataExtract.create(dataExtract) ⇒ <code>Promise</code>
Creates a single Data Extract

**Kind**: static method of [<code>DataExtract</code>](#DataExtract)  
**Returns**: <code>Promise</code> - Promise  

| Param | Type | Description |
| --- | --- | --- |
| dataExtract | <code>TYPE.MetadataTypeItem</code> | a single Data Extract |

<a name="DataExtract.update"></a>

### DataExtract.update(dataExtract) ⇒ <code>Promise</code>
Updates a single Data Extract

**Kind**: static method of [<code>DataExtract</code>](#DataExtract)  
**Returns**: <code>Promise</code> - Promise  

| Param | Type | Description |
| --- | --- | --- |
| dataExtract | <code>TYPE.MetadataTypeItem</code> | a single Data Extract |

<a name="DataExtract.preDeployTasks"></a>

### DataExtract.preDeployTasks(metadata) ⇒ <code>TYPE.MetadataTypeItem</code>
prepares a dataExtract for deployment

**Kind**: static method of [<code>DataExtract</code>](#DataExtract)  
**Returns**: <code>TYPE.MetadataTypeItem</code> - metadata object  

| Param | Type | Description |
| --- | --- | --- |
| metadata | <code>TYPE.MetadataTypeItem</code> | a single dataExtract activity definition |

<a name="DataExtract.parseMetadata"></a>

### DataExtract.parseMetadata(metadata) ⇒ <code>TYPE.MetadataTypeItem</code>
parses retrieved Metadata before saving

**Kind**: static method of [<code>DataExtract</code>](#DataExtract)  
**Returns**: <code>TYPE.MetadataTypeItem</code> - Array with one metadata object and one sql string  

| Param | Type | Description |
| --- | --- | --- |
| metadata | <code>TYPE.MetadataTypeItem</code> | a single dataExtract activity definition |

<a name="DataExtractType"></a>

## DataExtractType ⇐ [<code>MetadataType</code>](#MetadataType)
DataExtractType MetadataType
Only for Caching No retrieve/upsert is required
as this is a configuration in the EID

**Kind**: global class  
**Extends**: [<code>MetadataType</code>](#MetadataType)  

* [DataExtractType](#DataExtractType) ⇐ [<code>MetadataType</code>](#MetadataType)
    * [.retrieve(retrieveDir, [_], [__], [___], [key])](#DataExtractType.retrieve) ⇒ <code>Promise.&lt;TYPE.MetadataTypeMapObj&gt;</code>
    * [.retrieveForCache()](#DataExtractType.retrieveForCache) ⇒ <code>Promise.&lt;TYPE.MetadataTypeMapObj&gt;</code>

<a name="DataExtractType.retrieve"></a>

### DataExtractType.retrieve(retrieveDir, [_], [__], [___], [key]) ⇒ <code>Promise.&lt;TYPE.MetadataTypeMapObj&gt;</code>
Retrieves Metadata of  Data Extract Type.

**Kind**: static method of [<code>DataExtractType</code>](#DataExtractType)  
**Returns**: <code>Promise.&lt;TYPE.MetadataTypeMapObj&gt;</code> - Promise of metadata  

| Param | Type | Description |
| --- | --- | --- |
| retrieveDir | <code>string</code> | Directory where retrieved metadata directory will be saved |
| [_] | <code>void</code> | unused parameter |
| [__] | <code>void</code> | unused parameter |
| [___] | <code>void</code> | unused parameter |
| [key] | <code>string</code> | customer key of single item to retrieve |

<a name="DataExtractType.retrieveForCache"></a>

### DataExtractType.retrieveForCache() ⇒ <code>Promise.&lt;TYPE.MetadataTypeMapObj&gt;</code>
Retrieves Metadata of  Data Extract Type for caching.

**Kind**: static method of [<code>DataExtractType</code>](#DataExtractType)  
**Returns**: <code>Promise.&lt;TYPE.MetadataTypeMapObj&gt;</code> - Promise of metadata  
<a name="Discovery"></a>

## Discovery ⇐ [<code>MetadataType</code>](#MetadataType)
ImportFile MetadataType

**Kind**: global class  
**Extends**: [<code>MetadataType</code>](#MetadataType)  
<a name="Discovery.retrieve"></a>

### Discovery.retrieve(retrieveDir, [_], buObject, [___], [key]) ⇒ <code>Promise.&lt;TYPE.MetadataTypeMapObj&gt;</code>
Retrieves API endpoint
documentation: https://developer.salesforce.com/docs/atlas.en-us.noversion.mc-apis.meta/mc-apis/routes.htm

**Kind**: static method of [<code>Discovery</code>](#Discovery)  
**Returns**: <code>Promise.&lt;TYPE.MetadataTypeMapObj&gt;</code> - Promise  

| Param | Type | Description |
| --- | --- | --- |
| retrieveDir | <code>string</code> | Directory where retrieved metadata directory will be saved |
| [_] | <code>void</code> | not used |
| buObject | <code>TYPE.BuObject</code> | properties for auth |
| [___] | <code>void</code> | unused parameter |
| [key] | <code>string</code> | customer key of single item to retrieve |

<a name="Email"></a>

## Email ⇐ [<code>MetadataType</code>](#MetadataType)
Email MetadataType

**Kind**: global class  
**Extends**: [<code>MetadataType</code>](#MetadataType)  

* [Email](#Email) ⇐ [<code>MetadataType</code>](#MetadataType)
    * [.retrieve(retrieveDir, [_], [__], [___], [key])](#Email.retrieve) ⇒ <code>Promise.&lt;TYPE.MetadataTypeMapObj&gt;</code>
    * [.postRetrieveTasks(metadata)](#Email.postRetrieveTasks) ⇒ <code>TYPE.MetadataTypeItem</code>
    * [.parseMetadata(metadata)](#Email.parseMetadata) ⇒ <code>TYPE.MetadataTypeItem</code>

<a name="Email.retrieve"></a>

### Email.retrieve(retrieveDir, [_], [__], [___], [key]) ⇒ <code>Promise.&lt;TYPE.MetadataTypeMapObj&gt;</code>
Retrieves SOAP based metadata of metadata type into local filesystem. executes callback with retrieved metadata

**Kind**: static method of [<code>Email</code>](#Email)  
**Returns**: <code>Promise.&lt;TYPE.MetadataTypeMapObj&gt;</code> - Promise of metadata  

| Param | Type | Description |
| --- | --- | --- |
| retrieveDir | <code>string</code> | Directory where retrieved metadata directory will be saved |
| [_] | <code>void</code> | unused parameter |
| [__] | <code>void</code> | unused parameter |
| [___] | <code>void</code> | unused parameter |
| [key] | <code>string</code> | customer key of single item to retrieve |

<a name="Email.postRetrieveTasks"></a>

### Email.postRetrieveTasks(metadata) ⇒ <code>TYPE.MetadataTypeItem</code>
manages post retrieve steps

**Kind**: static method of [<code>Email</code>](#Email)  
**Returns**: <code>TYPE.MetadataTypeItem</code> - Array with one metadata object and one query string  

| Param | Type | Description |
| --- | --- | --- |
| metadata | <code>TYPE.MetadataTypeItem</code> | a single query |

<a name="Email.parseMetadata"></a>

### Email.parseMetadata(metadata) ⇒ <code>TYPE.MetadataTypeItem</code>
parses retrieved Metadata before saving

**Kind**: static method of [<code>Email</code>](#Email)  
**Returns**: <code>TYPE.MetadataTypeItem</code> - Array with one metadata object and one sql string  

| Param | Type | Description |
| --- | --- | --- |
| metadata | <code>TYPE.MetadataTypeItem</code> | a single query activity definition |

<a name="EmailSendDefinition"></a>

## EmailSendDefinition ⇐ [<code>MetadataType</code>](#MetadataType)
MessageSendActivity MetadataType

**Kind**: global class  
**Extends**: [<code>MetadataType</code>](#MetadataType)  

* [EmailSendDefinition](#EmailSendDefinition) ⇐ [<code>MetadataType</code>](#MetadataType)
    * [.retrieve(retrieveDir, [_], [__], [___], [key])](#EmailSendDefinition.retrieve) ⇒ <code>Promise.&lt;TYPE.MetadataTypeMapObj&gt;</code>
    * [.update(metadataItem)](#EmailSendDefinition.update) ⇒ <code>Promise</code>
    * [.create(metadataItem)](#EmailSendDefinition.create) ⇒ <code>Promise</code>
    * [.deleteByKey(buObject, customerKey)](#EmailSendDefinition.deleteByKey) ⇒ <code>Promise.&lt;boolean&gt;</code>
    * [.preDeployTasks(metadata)](#EmailSendDefinition.preDeployTasks) ⇒ <code>Promise.&lt;TYPE.MetadataTypeItem&gt;</code>
    * [.postRetrieveTasks(metadata)](#EmailSendDefinition.postRetrieveTasks) ⇒ <code>TYPE.MetadataTypeItem</code>
    * [.parseMetadata(metadata)](#EmailSendDefinition.parseMetadata) ⇒ <code>TYPE.MetadataTypeItem</code>

<a name="EmailSendDefinition.retrieve"></a>

### EmailSendDefinition.retrieve(retrieveDir, [_], [__], [___], [key]) ⇒ <code>Promise.&lt;TYPE.MetadataTypeMapObj&gt;</code>
Retrieves SOAP based metadata of metadata type into local filesystem. executes callback with retrieved metadata

**Kind**: static method of [<code>EmailSendDefinition</code>](#EmailSendDefinition)  
**Returns**: <code>Promise.&lt;TYPE.MetadataTypeMapObj&gt;</code> - Promise of metadata  

| Param | Type | Description |
| --- | --- | --- |
| retrieveDir | <code>string</code> | Directory where retrieved metadata directory will be saved |
| [_] | <code>void</code> | unused parameter |
| [__] | <code>void</code> | unused parameter |
| [___] | <code>void</code> | unused parameter |
| [key] | <code>string</code> | customer key of single item to retrieve |

<a name="EmailSendDefinition.update"></a>

### EmailSendDefinition.update(metadataItem) ⇒ <code>Promise</code>
Updates a single item

**Kind**: static method of [<code>EmailSendDefinition</code>](#EmailSendDefinition)  
**Returns**: <code>Promise</code> - Promise  

| Param | Type | Description |
| --- | --- | --- |
| metadataItem | <code>TYPE.MetadataTypeItem</code> | a single item |

<a name="EmailSendDefinition.create"></a>

### EmailSendDefinition.create(metadataItem) ⇒ <code>Promise</code>
Creates a single item

**Kind**: static method of [<code>EmailSendDefinition</code>](#EmailSendDefinition)  
**Returns**: <code>Promise</code> - Promise  

| Param | Type | Description |
| --- | --- | --- |
| metadataItem | <code>TYPE.MetadataTypeItem</code> | a single item |

<a name="EmailSendDefinition.deleteByKey"></a>

### EmailSendDefinition.deleteByKey(buObject, customerKey) ⇒ <code>Promise.&lt;boolean&gt;</code>
Delete a metadata item from the specified business unit

**Kind**: static method of [<code>EmailSendDefinition</code>](#EmailSendDefinition)  
**Returns**: <code>Promise.&lt;boolean&gt;</code> - deletion success status  

| Param | Type | Description |
| --- | --- | --- |
| buObject | <code>TYPE.BuObject</code> | references credentials |
| customerKey | <code>string</code> | Identifier of data extension |

<a name="EmailSendDefinition.preDeployTasks"></a>

### EmailSendDefinition.preDeployTasks(metadata) ⇒ <code>Promise.&lt;TYPE.MetadataTypeItem&gt;</code>
prepares a single item for deployment

**Kind**: static method of [<code>EmailSendDefinition</code>](#EmailSendDefinition)  
**Returns**: <code>Promise.&lt;TYPE.MetadataTypeItem&gt;</code> - Promise  

| Param | Type | Description |
| --- | --- | --- |
| metadata | <code>TYPE.MetadataTypeItem</code> | a single script activity definition |

<a name="EmailSendDefinition.postRetrieveTasks"></a>

### EmailSendDefinition.postRetrieveTasks(metadata) ⇒ <code>TYPE.MetadataTypeItem</code>
manages post retrieve steps

**Kind**: static method of [<code>EmailSendDefinition</code>](#EmailSendDefinition)  
**Returns**: <code>TYPE.MetadataTypeItem</code> - Array with one metadata object and one query string  

| Param | Type | Description |
| --- | --- | --- |
| metadata | <code>TYPE.MetadataTypeItem</code> | a single query |

<a name="EmailSendDefinition.parseMetadata"></a>

### EmailSendDefinition.parseMetadata(metadata) ⇒ <code>TYPE.MetadataTypeItem</code>
parses retrieved Metadata before saving

**Kind**: static method of [<code>EmailSendDefinition</code>](#EmailSendDefinition)  
**Returns**: <code>TYPE.MetadataTypeItem</code> - Array with one metadata object and one sql string  

| Param | Type | Description |
| --- | --- | --- |
| metadata | <code>TYPE.MetadataTypeItem</code> | a single query activity definition |

<a name="EventDefinition"></a>

## EventDefinition ⇐ [<code>MetadataType</code>](#MetadataType)
EventDefinition MetadataType

**Kind**: global class  
**Extends**: [<code>MetadataType</code>](#MetadataType)  

* [EventDefinition](#EventDefinition) ⇐ [<code>MetadataType</code>](#MetadataType)
    * [.retrieve(retrieveDir, [_], [__], [___], [key])](#EventDefinition.retrieve) ⇒ <code>Promise.&lt;TYPE.MetadataTypeMapObj&gt;</code>
    * [.retrieveForCache()](#EventDefinition.retrieveForCache) ⇒ <code>Promise.&lt;TYPE.MetadataTypeMapObj&gt;</code>
    * [.retrieveAsTemplate(templateDir, name, templateVariables)](#EventDefinition.retrieveAsTemplate) ⇒ <code>Promise.&lt;TYPE.MetadataTypeItemObj&gt;</code>
    * [.postRetrieveTasks(eventDef)](#EventDefinition.postRetrieveTasks) ⇒ <code>TYPE.MetadataTypeItem</code>
    * [.create(EventDefinition)](#EventDefinition.create) ⇒ <code>Promise</code>
    * [.update(metadataEntry)](#EventDefinition.update) ⇒ <code>Promise</code>
    * [.preDeployTasks(metadata)](#EventDefinition.preDeployTasks) ⇒ <code>TYPE.MetadataTypeItem</code>
    * [.parseMetadata(metadata)](#EventDefinition.parseMetadata) ⇒ <code>TYPE.MetadataTypeItem</code>

<a name="EventDefinition.retrieve"></a>

### EventDefinition.retrieve(retrieveDir, [_], [__], [___], [key]) ⇒ <code>Promise.&lt;TYPE.MetadataTypeMapObj&gt;</code>
Retrieves Metadata of Event Definition.
Endpoint /interaction/v1/EventDefinitions return all Event Definitions with all details.
Currently it is not needed to loop over Imports with endpoint /interaction/v1/EventDefinitions/{id}

**Kind**: static method of [<code>EventDefinition</code>](#EventDefinition)  
**Returns**: <code>Promise.&lt;TYPE.MetadataTypeMapObj&gt;</code> - Promise of metadata  

| Param | Type | Description |
| --- | --- | --- |
| retrieveDir | <code>string</code> | Directory where retrieved metadata directory will be saved |
| [_] | <code>void</code> | unused parameter |
| [__] | <code>void</code> | unused parameter |
| [___] | <code>void</code> | unused parameter |
| [key] | <code>string</code> | customer key of single item to retrieve |

<a name="EventDefinition.retrieveForCache"></a>

### EventDefinition.retrieveForCache() ⇒ <code>Promise.&lt;TYPE.MetadataTypeMapObj&gt;</code>
Retrieves event definition metadata for caching

**Kind**: static method of [<code>EventDefinition</code>](#EventDefinition)  
**Returns**: <code>Promise.&lt;TYPE.MetadataTypeMapObj&gt;</code> - Promise of metadata  
<a name="EventDefinition.retrieveAsTemplate"></a>

### EventDefinition.retrieveAsTemplate(templateDir, name, templateVariables) ⇒ <code>Promise.&lt;TYPE.MetadataTypeItemObj&gt;</code>
Retrieve a specific Event Definition by Name

**Kind**: static method of [<code>EventDefinition</code>](#EventDefinition)  
**Returns**: <code>Promise.&lt;TYPE.MetadataTypeItemObj&gt;</code> - Promise of metadata  

| Param | Type | Description |
| --- | --- | --- |
| templateDir | <code>string</code> | Directory where retrieved metadata directory will be saved |
| name | <code>string</code> | name of the metadata file |
| templateVariables | <code>TYPE.TemplateMap</code> | variables to be replaced in the metadata |

<a name="EventDefinition.postRetrieveTasks"></a>

### EventDefinition.postRetrieveTasks(eventDef) ⇒ <code>TYPE.MetadataTypeItem</code>
manages post retrieve steps

**Kind**: static method of [<code>EventDefinition</code>](#EventDefinition)  
**Returns**: <code>TYPE.MetadataTypeItem</code> - metadata  

| Param | Type | Description |
| --- | --- | --- |
| eventDef | <code>TYPE.MetadataTypeItem</code> | a single item of Event Definition |

<a name="EventDefinition.create"></a>

### EventDefinition.create(EventDefinition) ⇒ <code>Promise</code>
Creates a single Event Definition

**Kind**: static method of [<code>EventDefinition</code>](#EventDefinition)  
**Returns**: <code>Promise</code> - Promise  

| Param | Type | Description |
| --- | --- | --- |
| EventDefinition | <code>TYPE.MetadataTypeItem</code> | a single Event Definition |

<a name="EventDefinition.update"></a>

### EventDefinition.update(metadataEntry) ⇒ <code>Promise</code>
Updates a single Event Definition (using PUT method since PATCH isn't supported)

**Kind**: static method of [<code>EventDefinition</code>](#EventDefinition)  
**Returns**: <code>Promise</code> - Promise  

| Param | Type | Description |
| --- | --- | --- |
| metadataEntry | <code>TYPE.MetadataTypeItem</code> | a single Event Definition |

<a name="EventDefinition.preDeployTasks"></a>

### EventDefinition.preDeployTasks(metadata) ⇒ <code>TYPE.MetadataTypeItem</code>
prepares an event definition for deployment

**Kind**: static method of [<code>EventDefinition</code>](#EventDefinition)  
**Returns**: <code>TYPE.MetadataTypeItem</code> - parsed version  

| Param | Type | Description |
| --- | --- | --- |
| metadata | <code>TYPE.MetadataTypeItem</code> | a single eventDefinition |

<a name="EventDefinition.parseMetadata"></a>

### EventDefinition.parseMetadata(metadata) ⇒ <code>TYPE.MetadataTypeItem</code>
parses retrieved Metadata before saving

**Kind**: static method of [<code>EventDefinition</code>](#EventDefinition)  
**Returns**: <code>TYPE.MetadataTypeItem</code> - parsed metadata  

| Param | Type | Description |
| --- | --- | --- |
| metadata | <code>TYPE.MetadataTypeItem</code> | a single event definition |

<a name="FileTransfer"></a>

## FileTransfer ⇐ [<code>MetadataType</code>](#MetadataType)
FileTransfer MetadataType

**Kind**: global class  
**Extends**: [<code>MetadataType</code>](#MetadataType)  

* [FileTransfer](#FileTransfer) ⇐ [<code>MetadataType</code>](#MetadataType)
    * [.retrieve(retrieveDir, [_], [__], [___], [key])](#FileTransfer.retrieve) ⇒ <code>Promise.&lt;TYPE.MetadataTypeMapObj&gt;</code>
    * [.retrieveForCache()](#FileTransfer.retrieveForCache) ⇒ <code>Promise.&lt;TYPE.MetadataTypeMapObj&gt;</code>
    * [.retrieveAsTemplate(templateDir, name, templateVariables)](#FileTransfer.retrieveAsTemplate) ⇒ <code>Promise.&lt;TYPE.MetadataTypeItemObj&gt;</code>
    * [.postRetrieveTasks(metadata)](#FileTransfer.postRetrieveTasks) ⇒ <code>Array.&lt;object&gt;</code>
    * [.create(fileTransfer)](#FileTransfer.create) ⇒ <code>Promise</code>
    * [.update(fileTransfer)](#FileTransfer.update) ⇒ <code>Promise</code>
    * [.preDeployTasks(metadata)](#FileTransfer.preDeployTasks) ⇒ <code>Promise</code>
    * [.parseMetadata(metadata)](#FileTransfer.parseMetadata) ⇒ <code>TYPE.MetadataTypeItem</code>

<a name="FileTransfer.retrieve"></a>

### FileTransfer.retrieve(retrieveDir, [_], [__], [___], [key]) ⇒ <code>Promise.&lt;TYPE.MetadataTypeMapObj&gt;</code>
Retrieves Metadata of FileTransfer Activity.
Endpoint /automation/v1/filetransfers/ returns all File Transfers

**Kind**: static method of [<code>FileTransfer</code>](#FileTransfer)  
**Returns**: <code>Promise.&lt;TYPE.MetadataTypeMapObj&gt;</code> - Promise  

| Param | Type | Description |
| --- | --- | --- |
| retrieveDir | <code>string</code> | Directory where retrieved metadata directory will be saved |
| [_] | <code>void</code> | unused parameter |
| [__] | <code>void</code> | unused parameter |
| [___] | <code>void</code> | unused parameter |
| [key] | <code>string</code> | customer key of single item to retrieve |

<a name="FileTransfer.retrieveForCache"></a>

### FileTransfer.retrieveForCache() ⇒ <code>Promise.&lt;TYPE.MetadataTypeMapObj&gt;</code>
Retrieves Metadata of  FileTransfer Activity for caching

**Kind**: static method of [<code>FileTransfer</code>](#FileTransfer)  
**Returns**: <code>Promise.&lt;TYPE.MetadataTypeMapObj&gt;</code> - Promise  
<a name="FileTransfer.retrieveAsTemplate"></a>

### FileTransfer.retrieveAsTemplate(templateDir, name, templateVariables) ⇒ <code>Promise.&lt;TYPE.MetadataTypeItemObj&gt;</code>
Retrieve a specific File Transfer Definition by Name

**Kind**: static method of [<code>FileTransfer</code>](#FileTransfer)  
**Returns**: <code>Promise.&lt;TYPE.MetadataTypeItemObj&gt;</code> - Promise  

| Param | Type | Description |
| --- | --- | --- |
| templateDir | <code>string</code> | Directory where retrieved metadata directory will be saved |
| name | <code>string</code> | name of the metadata file |
| templateVariables | <code>TYPE.TemplateMap</code> | variables to be replaced in the metadata |

<a name="FileTransfer.postRetrieveTasks"></a>

### FileTransfer.postRetrieveTasks(metadata) ⇒ <code>Array.&lt;object&gt;</code>
manages post retrieve steps

**Kind**: static method of [<code>FileTransfer</code>](#FileTransfer)  
**Returns**: <code>Array.&lt;object&gt;</code> - metadata  

| Param | Type | Description |
| --- | --- | --- |
| metadata | <code>TYPE.MetadataTypeItem</code> | a single fileTransfer activity definition |

<a name="FileTransfer.create"></a>

### FileTransfer.create(fileTransfer) ⇒ <code>Promise</code>
Creates a single File Transfer

**Kind**: static method of [<code>FileTransfer</code>](#FileTransfer)  
**Returns**: <code>Promise</code> - Promise  

| Param | Type | Description |
| --- | --- | --- |
| fileTransfer | <code>TYPE.MetadataTypeItem</code> | a single File Transfer |

<a name="FileTransfer.update"></a>

### FileTransfer.update(fileTransfer) ⇒ <code>Promise</code>
Updates a single File Transfer

**Kind**: static method of [<code>FileTransfer</code>](#FileTransfer)  
**Returns**: <code>Promise</code> - Promise  

| Param | Type | Description |
| --- | --- | --- |
| fileTransfer | <code>TYPE.MetadataTypeItem</code> | a single File Transfer |

<a name="FileTransfer.preDeployTasks"></a>

### FileTransfer.preDeployTasks(metadata) ⇒ <code>Promise</code>
prepares a fileTransfer for deployment

**Kind**: static method of [<code>FileTransfer</code>](#FileTransfer)  
**Returns**: <code>Promise</code> - Promise  

| Param | Type | Description |
| --- | --- | --- |
| metadata | <code>TYPE.MetadataTypeItem</code> | a single fileTransfer activity definition |

<a name="FileTransfer.parseMetadata"></a>

### FileTransfer.parseMetadata(metadata) ⇒ <code>TYPE.MetadataTypeItem</code>
parses retrieved Metadata before saving

**Kind**: static method of [<code>FileTransfer</code>](#FileTransfer)  
**Returns**: <code>TYPE.MetadataTypeItem</code> - parsed metadata  

| Param | Type | Description |
| --- | --- | --- |
| metadata | <code>TYPE.MetadataTypeItem</code> | a single fileTransfer activity definition |

<a name="Filter"></a>

## Filter ⇐ [<code>MetadataType</code>](#MetadataType)
Filter MetadataType

**Kind**: global class  
**Extends**: [<code>MetadataType</code>](#MetadataType)  
<a name="Filter.retrieve"></a>

### Filter.retrieve(retrieveDir, [_], [__], [___], [key]) ⇒ <code>Promise.&lt;TYPE.MetadataTypeMapObj&gt;</code>
Retrieves Metadata of Filter.
Endpoint /automation/v1/filters/ returns all Filters,
but only with some of the fields. So it is needed to loop over
Filters with the endpoint /automation/v1/filters/{id}

**Kind**: static method of [<code>Filter</code>](#Filter)  
**Returns**: <code>Promise.&lt;TYPE.MetadataTypeMapObj&gt;</code> - Promise  

| Param | Type | Description |
| --- | --- | --- |
| retrieveDir | <code>string</code> | Directory where retrieved metadata directory will be saved |
| [_] | <code>void</code> | unused parameter |
| [__] | <code>void</code> | unused parameter |
| [___] | <code>void</code> | unused parameter |
| [key] | <code>string</code> | customer key of single item to retrieve |

<a name="Folder"></a>

## Folder ⇐ [<code>MetadataType</code>](#MetadataType)
Folder MetadataType

**Kind**: global class  
**Extends**: [<code>MetadataType</code>](#MetadataType)  

* [Folder](#Folder) ⇐ [<code>MetadataType</code>](#MetadataType)
    * [.retrieve(retrieveDir, [additionalFields], buObject, [___], [key], [contentTypeList])](#Folder.retrieve) ⇒ <code>Promise</code>
    * [.retrieveForCache(buObject, [contentTypeList])](#Folder.retrieveForCache) ⇒ <code>Promise</code>
    * [.upsert(metadata)](#Folder.upsert) ⇒ <code>Promise.&lt;object&gt;</code>
    * [.create(metadataEntry)](#Folder.create) ⇒ <code>Promise</code>
    * [.update(metadataEntry)](#Folder.update) ⇒ <code>Promise</code>
    * [.preDeployTasks(metadata)](#Folder.preDeployTasks) ⇒ <code>Promise.&lt;TYPE.MetadataTypeItem&gt;</code>
    * [.getJsonFromFS(dir, [listBadKeys])](#Folder.getJsonFromFS) ⇒ <code>TYPE.MetadataTypeMap</code>
    * [.retrieveHelper([additionalFields], [queryAllAccounts], [contentTypeList])](#Folder.retrieveHelper) ⇒ <code>Promise.&lt;object&gt;</code>
    * [.postRetrieveTasks(metadata)](#Folder.postRetrieveTasks) ⇒ <code>TYPE.MetadataTypeItem</code>
    * [.saveResults(results, retrieveDir, mid)](#Folder.saveResults) ⇒ <code>Promise.&lt;object&gt;</code>

<a name="Folder.retrieve"></a>

### Folder.retrieve(retrieveDir, [additionalFields], buObject, [___], [key], [contentTypeList]) ⇒ <code>Promise</code>
Retrieves metadata of metadata type into local filesystem. executes callback with retrieved metadata

**Kind**: static method of [<code>Folder</code>](#Folder)  
**Returns**: <code>Promise</code> - Promise  

| Param | Type | Description |
| --- | --- | --- |
| retrieveDir | <code>string</code> | Directory where retrieved metadata directory will be saved |
| [additionalFields] | <code>Array.&lt;string&gt;</code> | Returns specified fields even if their retrieve definition is not set to true |
| buObject | <code>TYPE.BuObject</code> | properties for auth |
| [___] | <code>void</code> | unused parameter |
| [key] | <code>string</code> | customer key of single item to retrieve |
| [contentTypeList] | <code>Array.&lt;string&gt;</code> | content type of folder |

<a name="Folder.retrieveForCache"></a>

### Folder.retrieveForCache(buObject, [contentTypeList]) ⇒ <code>Promise</code>
Retrieves folder metadata for caching

**Kind**: static method of [<code>Folder</code>](#Folder)  
**Returns**: <code>Promise</code> - Promise  

| Param | Type | Description |
| --- | --- | --- |
| buObject | <code>TYPE.BuObject</code> | properties for auth |
| [contentTypeList] | <code>Array.&lt;string&gt;</code> | content type of folder |

<a name="Folder.upsert"></a>

### Folder.upsert(metadata) ⇒ <code>Promise.&lt;object&gt;</code>
Folder upsert (copied from Metadata Upsert), after retrieving from target
and comparing to check if create or update operation is needed.
Copied due to having a dependency on itself, meaning the created need to be serial

**Kind**: static method of [<code>Folder</code>](#Folder)  
**Returns**: <code>Promise.&lt;object&gt;</code> - Promise of saved metadata  

| Param | Type | Description |
| --- | --- | --- |
| metadata | <code>TYPE.MetadataTypeMap</code> | metadata mapped by their keyField |

<a name="Folder.create"></a>

### Folder.create(metadataEntry) ⇒ <code>Promise</code>
creates a folder based on metatadata

**Kind**: static method of [<code>Folder</code>](#Folder)  
**Returns**: <code>Promise</code> - Promise  

| Param | Type | Description |
| --- | --- | --- |
| metadataEntry | <code>TYPE.MetadataTypeItem</code> | metadata of the folder |

<a name="Folder.update"></a>

### Folder.update(metadataEntry) ⇒ <code>Promise</code>
Updates a single Folder.

**Kind**: static method of [<code>Folder</code>](#Folder)  
**Returns**: <code>Promise</code> - Promise  

| Param | Type | Description |
| --- | --- | --- |
| metadataEntry | <code>TYPE.MetadataTypeItem</code> | single metadata entry |

<a name="Folder.preDeployTasks"></a>

### Folder.preDeployTasks(metadata) ⇒ <code>Promise.&lt;TYPE.MetadataTypeItem&gt;</code>
prepares a folder for deployment

**Kind**: static method of [<code>Folder</code>](#Folder)  
**Returns**: <code>Promise.&lt;TYPE.MetadataTypeItem&gt;</code> - Promise of parsed folder metadata  

| Param | Type | Description |
| --- | --- | --- |
| metadata | <code>TYPE.MetadataTypeItem</code> | a single folder definition |

<a name="Folder.getJsonFromFS"></a>

### Folder.getJsonFromFS(dir, [listBadKeys]) ⇒ <code>TYPE.MetadataTypeMap</code>
Returns file contents mapped to their filename without '.json' ending

**Kind**: static method of [<code>Folder</code>](#Folder)  
**Returns**: <code>TYPE.MetadataTypeMap</code> - fileName => fileContent map  

| Param | Type | Default | Description |
| --- | --- | --- | --- |
| dir | <code>string</code> |  | directory that contains '.json' files to be read |
| [listBadKeys] | <code>boolean</code> | <code>false</code> | do not print errors, used for badKeys() |

<a name="Folder.retrieveHelper"></a>

### Folder.retrieveHelper([additionalFields], [queryAllAccounts], [contentTypeList]) ⇒ <code>Promise.&lt;object&gt;</code>
Helper to retrieve the folders as promise

**Kind**: static method of [<code>Folder</code>](#Folder)  
**Returns**: <code>Promise.&lt;object&gt;</code> - soap object  

| Param | Type | Description |
| --- | --- | --- |
| [additionalFields] | <code>Array.&lt;string&gt;</code> | Returns specified fields even if their retrieve definition is not set to true |
| [queryAllAccounts] | <code>boolean</code> | which queryAllAccounts setting to use |
| [contentTypeList] | <code>Array.&lt;string&gt;</code> | content type of folder |

<a name="Folder.postRetrieveTasks"></a>

### Folder.postRetrieveTasks(metadata) ⇒ <code>TYPE.MetadataTypeItem</code>
Gets executed after retreive of metadata type

**Kind**: static method of [<code>Folder</code>](#Folder)  
**Returns**: <code>TYPE.MetadataTypeItem</code> - cloned metadata  

| Param | Type | Description |
| --- | --- | --- |
| metadata | <code>TYPE.MetadataTypeItem</code> | metadata mapped by their keyField |

<a name="Folder.saveResults"></a>

### Folder.saveResults(results, retrieveDir, mid) ⇒ <code>Promise.&lt;object&gt;</code>
Helper for writing Metadata to disk, used for Retrieve and deploy

**Kind**: static method of [<code>Folder</code>](#Folder)  
**Returns**: <code>Promise.&lt;object&gt;</code> - Promise of saved metadata  

| Param | Type | Description |
| --- | --- | --- |
| results | <code>object</code> | metadata results from deploy |
| retrieveDir | <code>string</code> | directory where metadata should be stored after deploy/retrieve |
| mid | <code>number</code> | current mid for this credential / business unit |

<a name="FtpLocation"></a>

## FtpLocation ⇐ [<code>MetadataType</code>](#MetadataType)
ImportFile MetadataType

**Kind**: global class  
**Extends**: [<code>MetadataType</code>](#MetadataType)  

* [FtpLocation](#FtpLocation) ⇐ [<code>MetadataType</code>](#MetadataType)
    * [.retrieve(retrieveDir, [_], [__], [___], [key])](#FtpLocation.retrieve) ⇒ <code>Promise.&lt;TYPE.MetadataTypeMapObj&gt;</code>
    * [.retrieveForCache()](#FtpLocation.retrieveForCache) ⇒ <code>Promise.&lt;TYPE.MetadataTypeMapObj&gt;</code>

<a name="FtpLocation.retrieve"></a>

### FtpLocation.retrieve(retrieveDir, [_], [__], [___], [key]) ⇒ <code>Promise.&lt;TYPE.MetadataTypeMapObj&gt;</code>
Retrieves Metadata of FtpLocation
Endpoint /automation/v1/ftplocations/ return all FtpLocations

**Kind**: static method of [<code>FtpLocation</code>](#FtpLocation)  
**Returns**: <code>Promise.&lt;TYPE.MetadataTypeMapObj&gt;</code> - Promise  

| Param | Type | Description |
| --- | --- | --- |
| retrieveDir | <code>string</code> | Directory where retrieved metadata directory will be saved |
| [_] | <code>void</code> | unused parameter |
| [__] | <code>void</code> | unused parameter |
| [___] | <code>void</code> | unused parameter |
| [key] | <code>string</code> | customer key of single item to retrieve |

<a name="FtpLocation.retrieveForCache"></a>

### FtpLocation.retrieveForCache() ⇒ <code>Promise.&lt;TYPE.MetadataTypeMapObj&gt;</code>
Retrieves folder metadata into local filesystem. Also creates a uniquePath attribute for each folder.

**Kind**: static method of [<code>FtpLocation</code>](#FtpLocation)  
**Returns**: <code>Promise.&lt;TYPE.MetadataTypeMapObj&gt;</code> - Promise  
<a name="ImportFile"></a>

## ImportFile ⇐ [<code>MetadataType</code>](#MetadataType)
ImportFile MetadataType

**Kind**: global class  
**Extends**: [<code>MetadataType</code>](#MetadataType)  

* [ImportFile](#ImportFile) ⇐ [<code>MetadataType</code>](#MetadataType)
    * [.retrieve(retrieveDir, [_], [__], [___], [key])](#ImportFile.retrieve) ⇒ <code>Promise.&lt;TYPE.MetadataTypeMapObj&gt;</code>
    * [.retrieveForCache()](#ImportFile.retrieveForCache) ⇒ <code>Promise.&lt;TYPE.MetadataTypeMapObj&gt;</code>
    * [.retrieveAsTemplate(templateDir, name, templateVariables)](#ImportFile.retrieveAsTemplate) ⇒ <code>Promise.&lt;TYPE.MetadataTypeItemObj&gt;</code>
    * [.postRetrieveTasks(importDef)](#ImportFile.postRetrieveTasks) ⇒ <code>TYPE.MetadataTypeItem</code>
    * [.create(importFile)](#ImportFile.create) ⇒ <code>Promise</code>
    * [.update(importFile)](#ImportFile.update) ⇒ <code>Promise</code>
    * [.preDeployTasks(metadata)](#ImportFile.preDeployTasks) ⇒ <code>Promise</code>
    * [.parseMetadata(metadata)](#ImportFile.parseMetadata) ⇒ <code>TYPE.MetadataTypeItem</code>

<a name="ImportFile.retrieve"></a>

### ImportFile.retrieve(retrieveDir, [_], [__], [___], [key]) ⇒ <code>Promise.&lt;TYPE.MetadataTypeMapObj&gt;</code>
Retrieves Metadata of Import File.
Endpoint /automation/v1/imports/ return all Import Files with all details.
Currently it is not needed to loop over Imports with endpoint /automation/v1/imports/{id}

**Kind**: static method of [<code>ImportFile</code>](#ImportFile)  
**Returns**: <code>Promise.&lt;TYPE.MetadataTypeMapObj&gt;</code> - Promise  

| Param | Type | Description |
| --- | --- | --- |
| retrieveDir | <code>string</code> | Directory where retrieved metadata directory will be saved |
| [_] | <code>void</code> | unused parameter |
| [__] | <code>void</code> | unused parameter |
| [___] | <code>void</code> | unused parameter |
| [key] | <code>string</code> | customer key of single item to retrieve |

<a name="ImportFile.retrieveForCache"></a>

### ImportFile.retrieveForCache() ⇒ <code>Promise.&lt;TYPE.MetadataTypeMapObj&gt;</code>
Retrieves import definition metadata for caching

**Kind**: static method of [<code>ImportFile</code>](#ImportFile)  
**Returns**: <code>Promise.&lt;TYPE.MetadataTypeMapObj&gt;</code> - Promise  
<a name="ImportFile.retrieveAsTemplate"></a>

### ImportFile.retrieveAsTemplate(templateDir, name, templateVariables) ⇒ <code>Promise.&lt;TYPE.MetadataTypeItemObj&gt;</code>
Retrieve a specific Import Definition by Name

**Kind**: static method of [<code>ImportFile</code>](#ImportFile)  
**Returns**: <code>Promise.&lt;TYPE.MetadataTypeItemObj&gt;</code> - Promise  

| Param | Type | Description |
| --- | --- | --- |
| templateDir | <code>string</code> | Directory where retrieved metadata directory will be saved |
| name | <code>string</code> | name of the metadata file |
| templateVariables | <code>TYPE.TemplateMap</code> | variables to be replaced in the metadata |

<a name="ImportFile.postRetrieveTasks"></a>

### ImportFile.postRetrieveTasks(importDef) ⇒ <code>TYPE.MetadataTypeItem</code>
manages post retrieve steps

**Kind**: static method of [<code>ImportFile</code>](#ImportFile)  
**Returns**: <code>TYPE.MetadataTypeItem</code> - metadata  

| Param | Type | Description |
| --- | --- | --- |
| importDef | <code>TYPE.MetadataTypeItem</code> | a single importDef |

<a name="ImportFile.create"></a>

### ImportFile.create(importFile) ⇒ <code>Promise</code>
Creates a single Import File

**Kind**: static method of [<code>ImportFile</code>](#ImportFile)  
**Returns**: <code>Promise</code> - Promise  

| Param | Type | Description |
| --- | --- | --- |
| importFile | <code>TYPE.MetadataTypeItem</code> | a single Import File |

<a name="ImportFile.update"></a>

### ImportFile.update(importFile) ⇒ <code>Promise</code>
Updates a single Import File

**Kind**: static method of [<code>ImportFile</code>](#ImportFile)  
**Returns**: <code>Promise</code> - Promise  

| Param | Type | Description |
| --- | --- | --- |
| importFile | <code>TYPE.MetadataTypeItem</code> | a single Import File |

<a name="ImportFile.preDeployTasks"></a>

### ImportFile.preDeployTasks(metadata) ⇒ <code>Promise</code>
prepares a import definition for deployment

**Kind**: static method of [<code>ImportFile</code>](#ImportFile)  
**Returns**: <code>Promise</code> - Promise  

| Param | Type | Description |
| --- | --- | --- |
| metadata | <code>TYPE.MetadataTypeItem</code> | a single importDef |

<a name="ImportFile.parseMetadata"></a>

### ImportFile.parseMetadata(metadata) ⇒ <code>TYPE.MetadataTypeItem</code>
parses retrieved Metadata before saving

**Kind**: static method of [<code>ImportFile</code>](#ImportFile)  
**Returns**: <code>TYPE.MetadataTypeItem</code> - parsed metadata definition  

| Param | Type | Description |
| --- | --- | --- |
| metadata | <code>TYPE.MetadataTypeItem</code> | a single import definition |

<a name="Interaction"></a>

## Interaction ⇐ [<code>MetadataType</code>](#MetadataType)
Script MetadataType

**Kind**: global class  
**Extends**: [<code>MetadataType</code>](#MetadataType)  
<a name="Interaction.retrieve"></a>

### Interaction.retrieve(retrieveDir, [_], [__], [___], [key]) ⇒ <code>Promise.&lt;TYPE.MetadataTypeMapObj&gt;</code>
Retrieves Metadata of Interaction
Endpoint /interaction/v1/interactions?extras=all&pageSize=50000 return 50000 Scripts with all details.

**Kind**: static method of [<code>Interaction</code>](#Interaction)  
**Returns**: <code>Promise.&lt;TYPE.MetadataTypeMapObj&gt;</code> - Promise  

| Param | Type | Description |
| --- | --- | --- |
| retrieveDir | <code>string</code> | Directory where retrieved metadata directory will be saved |
| [_] | <code>void</code> | unused parameter |
| [__] | <code>void</code> | unused parameter |
| [___] | <code>void</code> | unused parameter |
| [key] | <code>string</code> | customer key of single item to retrieve |

<a name="List"></a>

## List ⇐ [<code>MetadataType</code>](#MetadataType)
List MetadataType

**Kind**: global class  
**Extends**: [<code>MetadataType</code>](#MetadataType)  

* [List](#List) ⇐ [<code>MetadataType</code>](#MetadataType)
    * [.retrieve(retrieveDir, [_], [__], [___], [key])](#List.retrieve) ⇒ <code>Promise.&lt;TYPE.MetadataTypeMapObj&gt;</code>
    * [.retrieveForCache(buObject)](#List.retrieveForCache) ⇒ <code>Promise.&lt;TYPE.MetadataTypeMapObj&gt;</code>
    * [.deleteByKey(buObject, customerKey)](#List.deleteByKey) ⇒ <code>Promise.&lt;boolean&gt;</code>
    * [.postRetrieveTasks(list)](#List.postRetrieveTasks) ⇒ <code>TYPE.MetadataTypeItem</code>
    * [.parseMetadata(metadata, [parseForCache])](#List.parseMetadata) ⇒ <code>TYPE.MetadataTypeItem</code>

<a name="List.retrieve"></a>

### List.retrieve(retrieveDir, [_], [__], [___], [key]) ⇒ <code>Promise.&lt;TYPE.MetadataTypeMapObj&gt;</code>
Retrieves Metadata of Lists

**Kind**: static method of [<code>List</code>](#List)  
**Returns**: <code>Promise.&lt;TYPE.MetadataTypeMapObj&gt;</code> - Promise  

| Param | Type | Description |
| --- | --- | --- |
| retrieveDir | <code>string</code> | Directory where retrieved metadata directory will be saved |
| [_] | <code>void</code> | unused parameter |
| [__] | <code>void</code> | unused parameter |
| [___] | <code>void</code> | unused parameter |
| [key] | <code>string</code> | customer key of single item to retrieve |

<a name="List.retrieveForCache"></a>

### List.retrieveForCache(buObject) ⇒ <code>Promise.&lt;TYPE.MetadataTypeMapObj&gt;</code>
Gets metadata cache with limited fields and does not store value to disk

**Kind**: static method of [<code>List</code>](#List)  
**Returns**: <code>Promise.&lt;TYPE.MetadataTypeMapObj&gt;</code> - Promise of metadata  

| Param | Type | Description |
| --- | --- | --- |
| buObject | <code>TYPE.BuObject</code> | properties for auth |

<a name="List.deleteByKey"></a>

### List.deleteByKey(buObject, customerKey) ⇒ <code>Promise.&lt;boolean&gt;</code>
Delete a metadata item from the specified business unit

**Kind**: static method of [<code>List</code>](#List)  
**Returns**: <code>Promise.&lt;boolean&gt;</code> - deletion success status  

| Param | Type | Description |
| --- | --- | --- |
| buObject | <code>TYPE.BuObject</code> | references credentials |
| customerKey | <code>string</code> | Identifier of data extension |

<a name="List.postRetrieveTasks"></a>

### List.postRetrieveTasks(list) ⇒ <code>TYPE.MetadataTypeItem</code>
manages post retrieve steps

**Kind**: static method of [<code>List</code>](#List)  
**Returns**: <code>TYPE.MetadataTypeItem</code> - metadata  

| Param | Type | Description |
| --- | --- | --- |
| list | <code>TYPE.MetadataTypeItem</code> | a single list |

<a name="List.parseMetadata"></a>

### List.parseMetadata(metadata, [parseForCache]) ⇒ <code>TYPE.MetadataTypeItem</code>
parses retrieved Metadata before saving

**Kind**: static method of [<code>List</code>](#List)  
**Returns**: <code>TYPE.MetadataTypeItem</code> - Array with one metadata object and one sql string  

| Param | Type | Description |
| --- | --- | --- |
| metadata | <code>TYPE.MetadataTypeItem</code> | a single list definition |
| [parseForCache] | <code>boolean</code> | if set to true, the Category ID is kept |

<a name="MetadataType"></a>

## MetadataType
MetadataType class that gets extended by their specific metadata type class.
Provides default functionality that can be overwritten by child metadata type classes

**Kind**: global class  

* [MetadataType](#MetadataType)
    * [.client](#MetadataType.client) : <code>TYPE.SDK</code>
    * [.properties](#MetadataType.properties) : <code>TYPE.Mcdevrc</code>
    * [.subType](#MetadataType.subType) : <code>string</code>
    * [.buObject](#MetadataType.buObject) : <code>TYPE.BuObject</code>
    * [.getJsonFromFS(dir, [listBadKeys])](#MetadataType.getJsonFromFS) ⇒ <code>TYPE.MetadataTypeMap</code>
    * [.getFieldNamesToRetrieve([additionalFields])](#MetadataType.getFieldNamesToRetrieve) ⇒ <code>Array.&lt;string&gt;</code>
    * [.deploy(metadata, deployDir, retrieveDir, buObject)](#MetadataType.deploy) ⇒ <code>Promise.&lt;TYPE.MetadataTypeMap&gt;</code>
    * [.postDeployTasks(metadata, originalMetadata)](#MetadataType.postDeployTasks) ⇒ <code>void</code>
    * [.postRetrieveTasks(metadata, targetDir, [isTemplating])](#MetadataType.postRetrieveTasks) ⇒ <code>TYPE.MetadataTypeItem</code>
    * [.setFolderPath(metadata)](#MetadataType.setFolderPath)
    * [.retrieve(retrieveDir, [additionalFields], buObject, [subType], [key])](#MetadataType.retrieve) ⇒ <code>Promise.&lt;TYPE.MetadataTypeMapObj&gt;</code>
    * [.retrieveChangelog([buObject], [additionalFields], [subType])](#MetadataType.retrieveChangelog) ⇒ <code>Promise.&lt;TYPE.MetadataTypeMapObj&gt;</code>
    * [.retrieveForCache(buObject, [subType])](#MetadataType.retrieveForCache) ⇒ <code>Promise.&lt;TYPE.MetadataTypeMapObj&gt;</code>
    * [.retrieveAsTemplate(templateDir, name, templateVariables, [subType])](#MetadataType.retrieveAsTemplate) ⇒ <code>Promise.&lt;TYPE.MetadataTypeItemObj&gt;</code>
    * [.buildTemplate(retrieveDir, templateDir, key, templateVariables)](#MetadataType.buildTemplate) ⇒ <code>Promise.&lt;TYPE.MetadataTypeItemObj&gt;</code>
    * [.preDeployTasks(metadata, deployDir, buObject)](#MetadataType.preDeployTasks) ⇒ <code>Promise.&lt;TYPE.MetadataTypeItem&gt;</code>
    * [.create(metadata, deployDir)](#MetadataType.create) ⇒ <code>void</code>
    * [.update(metadata, [metadataBefore])](#MetadataType.update) ⇒ <code>void</code>
    * [.hasChanged(cachedVersion, metadata, [fieldName])](#MetadataType.hasChanged) ⇒ <code>boolean</code>
    * [.hasChangedGeneric(cachedVersion, metadata, [fieldName], [silent])](#MetadataType.hasChangedGeneric) ⇒ <code>boolean</code>
    * [.upsert(metadata, deployDir, [buObject])](#MetadataType.upsert) ⇒ <code>Promise.&lt;TYPE.MetadataTypeMap&gt;</code>
    * [.createREST(metadataEntry, uri)](#MetadataType.createREST) ⇒ <code>Promise</code>
    * [.createSOAP(metadataEntry, [overrideType], [handleOutside])](#MetadataType.createSOAP) ⇒ <code>Promise</code>
    * [.updateREST(metadataEntry, uri)](#MetadataType.updateREST) ⇒ <code>Promise</code>
    * [.updateSOAP(metadataEntry, [overrideType], [handleOutside])](#MetadataType.updateSOAP) ⇒ <code>Promise</code>
    * [.retrieveSOAP(retrieveDir, buObject, [requestParams], [additionalFields])](#MetadataType.retrieveSOAP) ⇒ <code>Promise.&lt;TYPE.MetadataTypeMapObj&gt;</code>
    * [.retrieveREST(retrieveDir, uri, [overrideType], [templateVariables], [singleRetrieve])](#MetadataType.retrieveREST) ⇒ <code>Promise.&lt;{metadata: (TYPE.MetadataTypeMap\|TYPE.MetadataTypeItem), type: string}&gt;</code>
    * [.parseResponseBody(body, [singleRetrieve])](#MetadataType.parseResponseBody) ⇒ <code>TYPE.MetadataTypeMap</code>
    * [.deleteFieldByDefinition(metadataEntry, fieldPath, definitionProperty, origin)](#MetadataType.deleteFieldByDefinition) ⇒ <code>void</code>
    * [.removeNotCreateableFields(metadataEntry)](#MetadataType.removeNotCreateableFields) ⇒ <code>void</code>
    * [.removeNotUpdateableFields(metadataEntry)](#MetadataType.removeNotUpdateableFields) ⇒ <code>void</code>
    * [.keepTemplateFields(metadataEntry)](#MetadataType.keepTemplateFields) ⇒ <code>void</code>
    * [.keepRetrieveFields(metadataEntry)](#MetadataType.keepRetrieveFields) ⇒ <code>void</code>
    * [.isFiltered(metadataEntry, [include])](#MetadataType.isFiltered) ⇒ <code>boolean</code>
    * [.isFilteredFolder(metadataEntry, [include])](#MetadataType.isFilteredFolder) ⇒ <code>boolean</code>
    * [.saveResults(results, retrieveDir, [overrideType], [templateVariables])](#MetadataType.saveResults) ⇒ <code>Promise.&lt;TYPE.MetadataTypeMap&gt;</code>
    * [.applyTemplateValues(code, templateVariables)](#MetadataType.applyTemplateValues) ⇒ <code>string</code>
    * [.applyTemplateNames(code, templateVariables)](#MetadataType.applyTemplateNames) ⇒ <code>string</code>
    * [.buildDefinitionForNested(templateDir, targetDir, metadata, variables, templateName)](#MetadataType.buildDefinitionForNested) ⇒ <code>Promise.&lt;Array.&lt;Array.&lt;string&gt;&gt;&gt;</code>
    * [.buildTemplateForNested(templateDir, targetDir, metadata, templateVariables, templateName)](#MetadataType.buildTemplateForNested) ⇒ <code>Promise.&lt;Array.&lt;Array.&lt;string&gt;&gt;&gt;</code>
    * [.findSubType(templateDir, templateName)](#MetadataType.findSubType) ⇒ <code>Promise.&lt;string&gt;</code>
    * [.readSecondaryFolder(templateDir, typeDirArr, templateName, fileName, ex)](#MetadataType.readSecondaryFolder) ⇒ <code>object</code>
    * [.buildDefinition(templateDir, targetDir, templateName, variables)](#MetadataType.buildDefinition) ⇒ <code>Promise.&lt;TYPE.MetadataTypeMapObj&gt;</code>
    * [.checkForErrors(ex)](#MetadataType.checkForErrors) ⇒ <code>Array.&lt;string&gt;</code>
    * [.document([buObject], [metadata], [isDeploy])](#MetadataType.document) ⇒ <code>void</code>
    * [.deleteByKey(buObject, customerKey)](#MetadataType.deleteByKey) ⇒ <code>boolean</code>
    * [.postDeleteTasks(buObject, customerKey)](#MetadataType.postDeleteTasks) ⇒ <code>void</code>
    * [.deleteByKeySOAP(buObject, customerKey, [handleOutside])](#MetadataType.deleteByKeySOAP) ⇒ <code>boolean</code>
    * [.deleteByKeyREST(buObject, url, key, [handleOutside])](#MetadataType.deleteByKeyREST) ⇒ <code>boolean</code>
    * [.readBUMetadataForType(readDir, [listBadKeys], [buMetadata])](#MetadataType.readBUMetadataForType) ⇒ <code>object</code>
    * [.getFilesToCommit(keyArr)](#MetadataType.getFilesToCommit) ⇒ <code>Promise.&lt;Array.&lt;string&gt;&gt;</code>

<a name="MetadataType.client"></a>

### MetadataType.client : <code>TYPE.SDK</code>
**Kind**: static property of [<code>MetadataType</code>](#MetadataType)  
<a name="MetadataType.properties"></a>

### MetadataType.properties : <code>TYPE.Mcdevrc</code>
**Kind**: static property of [<code>MetadataType</code>](#MetadataType)  
<a name="MetadataType.subType"></a>

### MetadataType.subType : <code>string</code>
**Kind**: static property of [<code>MetadataType</code>](#MetadataType)  
<a name="MetadataType.buObject"></a>

### MetadataType.buObject : <code>TYPE.BuObject</code>
**Kind**: static property of [<code>MetadataType</code>](#MetadataType)  
<a name="MetadataType.getJsonFromFS"></a>

### MetadataType.getJsonFromFS(dir, [listBadKeys]) ⇒ <code>TYPE.MetadataTypeMap</code>
Returns file contents mapped to their filename without '.json' ending

**Kind**: static method of [<code>MetadataType</code>](#MetadataType)  
**Returns**: <code>TYPE.MetadataTypeMap</code> - fileName => fileContent map  

| Param | Type | Default | Description |
| --- | --- | --- | --- |
| dir | <code>string</code> |  | directory that contains '.json' files to be read |
| [listBadKeys] | <code>boolean</code> | <code>false</code> | do not print errors, used for badKeys() |

<a name="MetadataType.getFieldNamesToRetrieve"></a>

### MetadataType.getFieldNamesToRetrieve([additionalFields]) ⇒ <code>Array.&lt;string&gt;</code>
Returns fieldnames of Metadata Type. 'this.definition.fields' variable only set in child classes.

**Kind**: static method of [<code>MetadataType</code>](#MetadataType)  
**Returns**: <code>Array.&lt;string&gt;</code> - Fieldnames  

| Param | Type | Description |
| --- | --- | --- |
| [additionalFields] | <code>Array.&lt;string&gt;</code> | Returns specified fields even if their retrieve definition is not set to true |

<a name="MetadataType.deploy"></a>

### MetadataType.deploy(metadata, deployDir, retrieveDir, buObject) ⇒ <code>Promise.&lt;TYPE.MetadataTypeMap&gt;</code>
Deploys metadata

**Kind**: static method of [<code>MetadataType</code>](#MetadataType)  
**Returns**: <code>Promise.&lt;TYPE.MetadataTypeMap&gt;</code> - Promise of keyField => metadata map  

| Param | Type | Description |
| --- | --- | --- |
| metadata | <code>TYPE.MetadataTypeMap</code> | metadata mapped by their keyField |
| deployDir | <code>string</code> | directory where deploy metadata are saved |
| retrieveDir | <code>string</code> | directory where metadata after deploy should be saved |
| buObject | <code>TYPE.BuObject</code> | properties for auth |

<a name="MetadataType.postDeployTasks"></a>

### MetadataType.postDeployTasks(metadata, originalMetadata) ⇒ <code>void</code>
Gets executed after deployment of metadata type

**Kind**: static method of [<code>MetadataType</code>](#MetadataType)  

| Param | Type | Description |
| --- | --- | --- |
| metadata | <code>TYPE.MetadataTypeMap</code> | metadata mapped by their keyField |
| originalMetadata | <code>TYPE.MetadataTypeMap</code> | metadata to be updated (contains additioanl fields) |

<a name="MetadataType.postRetrieveTasks"></a>

### MetadataType.postRetrieveTasks(metadata, targetDir, [isTemplating]) ⇒ <code>TYPE.MetadataTypeItem</code>
Gets executed after retreive of metadata type

**Kind**: static method of [<code>MetadataType</code>](#MetadataType)  
**Returns**: <code>TYPE.MetadataTypeItem</code> - cloned metadata  

| Param | Type | Description |
| --- | --- | --- |
| metadata | <code>TYPE.MetadataTypeItem</code> | a single item |
| targetDir | <code>string</code> | folder where retrieves should be saved |
| [isTemplating] | <code>boolean</code> | signals that we are retrieving templates |

<a name="MetadataType.setFolderPath"></a>

### MetadataType.setFolderPath(metadata)
generic script that retrieves the folder path from cache and updates the given metadata with it after retrieve

**Kind**: static method of [<code>MetadataType</code>](#MetadataType)  

| Param | Type | Description |
| --- | --- | --- |
| metadata | <code>TYPE.MetadataTypeItem</code> | a single script activity definition |

<a name="MetadataType.retrieve"></a>

### MetadataType.retrieve(retrieveDir, [additionalFields], buObject, [subType], [key]) ⇒ <code>Promise.&lt;TYPE.MetadataTypeMapObj&gt;</code>
Gets metadata from Marketing Cloud

**Kind**: static method of [<code>MetadataType</code>](#MetadataType)  
**Returns**: <code>Promise.&lt;TYPE.MetadataTypeMapObj&gt;</code> - metadata  

| Param | Type | Description |
| --- | --- | --- |
| retrieveDir | <code>string</code> | Directory where retrieved metadata directory will be saved |
| [additionalFields] | <code>Array.&lt;string&gt;</code> | Returns specified fields even if their retrieve definition is not set to true |
| buObject | <code>TYPE.BuObject</code> | properties for auth |
| [subType] | <code>string</code> | optionally limit to a single subtype |
| [key] | <code>string</code> | customer key of single item to retrieve |

<a name="MetadataType.retrieveChangelog"></a>

### MetadataType.retrieveChangelog([buObject], [additionalFields], [subType]) ⇒ <code>Promise.&lt;TYPE.MetadataTypeMapObj&gt;</code>
Gets metadata from Marketing Cloud

**Kind**: static method of [<code>MetadataType</code>](#MetadataType)  
**Returns**: <code>Promise.&lt;TYPE.MetadataTypeMapObj&gt;</code> - metadata  

| Param | Type | Description |
| --- | --- | --- |
| [buObject] | <code>TYPE.BuObject</code> | properties for auth |
| [additionalFields] | <code>Array.&lt;string&gt;</code> | Returns specified fields even if their retrieve definition is not set to true |
| [subType] | <code>string</code> | optionally limit to a single subtype |

<a name="MetadataType.retrieveForCache"></a>

### MetadataType.retrieveForCache(buObject, [subType]) ⇒ <code>Promise.&lt;TYPE.MetadataTypeMapObj&gt;</code>
Gets metadata cache with limited fields and does not store value to disk

**Kind**: static method of [<code>MetadataType</code>](#MetadataType)  
**Returns**: <code>Promise.&lt;TYPE.MetadataTypeMapObj&gt;</code> - metadata  

| Param | Type | Description |
| --- | --- | --- |
| buObject | <code>TYPE.BuObject</code> | properties for auth |
| [subType] | <code>string</code> | optionally limit to a single subtype |

<a name="MetadataType.retrieveAsTemplate"></a>

### MetadataType.retrieveAsTemplate(templateDir, name, templateVariables, [subType]) ⇒ <code>Promise.&lt;TYPE.MetadataTypeItemObj&gt;</code>
Gets metadata cache with limited fields and does not store value to disk

**Kind**: static method of [<code>MetadataType</code>](#MetadataType)  
**Returns**: <code>Promise.&lt;TYPE.MetadataTypeItemObj&gt;</code> - metadata  

| Param | Type | Description |
| --- | --- | --- |
| templateDir | <code>string</code> | Directory where retrieved metadata directory will be saved |
| name | <code>string</code> | name of the metadata file |
| templateVariables | <code>TYPE.TemplateMap</code> | variables to be replaced in the metadata |
| [subType] | <code>string</code> | optionally limit to a single subtype |

<a name="MetadataType.buildTemplate"></a>

### MetadataType.buildTemplate(retrieveDir, templateDir, key, templateVariables) ⇒ <code>Promise.&lt;TYPE.MetadataTypeItemObj&gt;</code>
Gets metadata cache with limited fields and does not store value to disk

**Kind**: static method of [<code>MetadataType</code>](#MetadataType)  
**Returns**: <code>Promise.&lt;TYPE.MetadataTypeItemObj&gt;</code> - single metadata  

| Param | Type | Description |
| --- | --- | --- |
| retrieveDir | <code>string</code> | Directory where retrieved metadata directory will be saved |
| templateDir | <code>string</code> | (List of) Directory where built definitions will be saved |
| key | <code>string</code> | name of the metadata file |
| templateVariables | <code>TYPE.TemplateMap</code> | variables to be replaced in the metadata |

<a name="MetadataType.preDeployTasks"></a>

### MetadataType.preDeployTasks(metadata, deployDir, buObject) ⇒ <code>Promise.&lt;TYPE.MetadataTypeItem&gt;</code>
Gets executed before deploying metadata

**Kind**: static method of [<code>MetadataType</code>](#MetadataType)  
**Returns**: <code>Promise.&lt;TYPE.MetadataTypeItem&gt;</code> - Promise of a single metadata item  

| Param | Type | Description |
| --- | --- | --- |
| metadata | <code>TYPE.MetadataTypeItem</code> | a single metadata item |
| deployDir | <code>string</code> | folder where files for deployment are stored |
| buObject | <code>TYPE.BuObject</code> | buObject properties for auth |

<a name="MetadataType.create"></a>

### MetadataType.create(metadata, deployDir) ⇒ <code>void</code>
Abstract create method that needs to be implemented in child metadata type

**Kind**: static method of [<code>MetadataType</code>](#MetadataType)  

| Param | Type | Description |
| --- | --- | --- |
| metadata | <code>TYPE.MetadataTypeItem</code> | single metadata entry |
| deployDir | <code>string</code> | directory where deploy metadata are saved |

<a name="MetadataType.update"></a>

### MetadataType.update(metadata, [metadataBefore]) ⇒ <code>void</code>
Abstract update method that needs to be implemented in child metadata type

**Kind**: static method of [<code>MetadataType</code>](#MetadataType)  

| Param | Type | Description |
| --- | --- | --- |
| metadata | <code>TYPE.MetadataTypeItem</code> | single metadata entry |
| [metadataBefore] | <code>TYPE.MetadataTypeItem</code> | metadata mapped by their keyField |

<a name="MetadataType.hasChanged"></a>

### MetadataType.hasChanged(cachedVersion, metadata, [fieldName]) ⇒ <code>boolean</code>
test if metadata was actually changed or not to potentially skip it during deployment

**Kind**: static method of [<code>MetadataType</code>](#MetadataType)  
**Returns**: <code>boolean</code> - true if metadata was changed  

| Param | Type | Description |
| --- | --- | --- |
| cachedVersion | <code>TYPE.MetadataTypeItem</code> | cached version from the server |
| metadata | <code>TYPE.MetadataTypeItem</code> | item to upload |
| [fieldName] | <code>string</code> | optional field name to use for identifying the record in logs |

<a name="MetadataType.hasChangedGeneric"></a>

### MetadataType.hasChangedGeneric(cachedVersion, metadata, [fieldName], [silent]) ⇒ <code>boolean</code>
test if metadata was actually changed or not to potentially skip it during deployment

**Kind**: static method of [<code>MetadataType</code>](#MetadataType)  
**Returns**: <code>boolean</code> - true on first identified deviation or false if none are found  

| Param | Type | Description |
| --- | --- | --- |
| cachedVersion | <code>TYPE.MetadataTypeItem</code> | cached version from the server |
| metadata | <code>TYPE.MetadataTypeItem</code> | item to upload |
| [fieldName] | <code>string</code> | optional field name to use for identifying the record in logs |
| [silent] | <code>boolean</code> | optionally suppress logging |

<a name="MetadataType.upsert"></a>

### MetadataType.upsert(metadata, deployDir, [buObject]) ⇒ <code>Promise.&lt;TYPE.MetadataTypeMap&gt;</code>
MetadataType upsert, after retrieving from target and comparing to check if create or update operation is needed.

**Kind**: static method of [<code>MetadataType</code>](#MetadataType)  
**Returns**: <code>Promise.&lt;TYPE.MetadataTypeMap&gt;</code> - keyField => metadata map  

| Param | Type | Description |
| --- | --- | --- |
| metadata | <code>TYPE.MetadataTypeMap</code> | metadata mapped by their keyField |
| deployDir | <code>string</code> | directory where deploy metadata are saved |
| [buObject] | <code>TYPE.BuObject</code> | properties for auth |

<a name="MetadataType.createREST"></a>

### MetadataType.createREST(metadataEntry, uri) ⇒ <code>Promise</code>
Creates a single metadata entry via REST

**Kind**: static method of [<code>MetadataType</code>](#MetadataType)  
**Returns**: <code>Promise</code> - Promise  

| Param | Type | Description |
| --- | --- | --- |
| metadataEntry | <code>TYPE.MetadataTypeItem</code> | a single metadata Entry |
| uri | <code>string</code> | rest endpoint for POST |

<a name="MetadataType.createSOAP"></a>

### MetadataType.createSOAP(metadataEntry, [overrideType], [handleOutside]) ⇒ <code>Promise</code>
Creates a single metadata entry via fuel-soap (generic lib not wrapper)

**Kind**: static method of [<code>MetadataType</code>](#MetadataType)  
**Returns**: <code>Promise</code> - Promise  

| Param | Type | Description |
| --- | --- | --- |
| metadataEntry | <code>TYPE.MetadataTypeItem</code> | single metadata entry |
| [overrideType] | <code>string</code> | can be used if the API type differs from the otherwise used type identifier |
| [handleOutside] | <code>boolean</code> | if the API reponse is irregular this allows you to handle it outside of this generic method |

<a name="MetadataType.updateREST"></a>

### MetadataType.updateREST(metadataEntry, uri) ⇒ <code>Promise</code>
Updates a single metadata entry via REST

**Kind**: static method of [<code>MetadataType</code>](#MetadataType)  
**Returns**: <code>Promise</code> - Promise  

| Param | Type | Description |
| --- | --- | --- |
| metadataEntry | <code>TYPE.MetadataTypeItem</code> | a single metadata Entry |
| uri | <code>string</code> | rest endpoint for PATCH |

<a name="MetadataType.updateSOAP"></a>

### MetadataType.updateSOAP(metadataEntry, [overrideType], [handleOutside]) ⇒ <code>Promise</code>
Updates a single metadata entry via fuel-soap (generic lib not wrapper)

**Kind**: static method of [<code>MetadataType</code>](#MetadataType)  
**Returns**: <code>Promise</code> - Promise  

| Param | Type | Description |
| --- | --- | --- |
| metadataEntry | <code>TYPE.MetadataTypeItem</code> | single metadata entry |
| [overrideType] | <code>string</code> | can be used if the API type differs from the otherwise used type identifier |
| [handleOutside] | <code>boolean</code> | if the API reponse is irregular this allows you to handle it outside of this generic method |

<a name="MetadataType.retrieveSOAP"></a>

### MetadataType.retrieveSOAP(retrieveDir, buObject, [requestParams], [additionalFields]) ⇒ <code>Promise.&lt;TYPE.MetadataTypeMapObj&gt;</code>
Retrieves SOAP via generic fuel-soap wrapper based metadata of metadata type into local filesystem. executes callback with retrieved metadata

**Kind**: static method of [<code>MetadataType</code>](#MetadataType)  
**Returns**: <code>Promise.&lt;TYPE.MetadataTypeMapObj&gt;</code> - Promise of item map  

| Param | Type | Description |
| --- | --- | --- |
| retrieveDir | <code>string</code> | Directory where retrieved metadata directory will be saved |
| buObject | <code>TYPE.BuObject</code> | properties for auth |
| [requestParams] | <code>TYPE.SoapRequestParams</code> | required for the specific request (filter for example) |
| [additionalFields] | <code>Array.&lt;string&gt;</code> | Returns specified fields even if their retrieve definition is not set to true |

<a name="MetadataType.retrieveREST"></a>

### MetadataType.retrieveREST(retrieveDir, uri, [overrideType], [templateVariables], [singleRetrieve]) ⇒ <code>Promise.&lt;{metadata: (TYPE.MetadataTypeMap\|TYPE.MetadataTypeItem), type: string}&gt;</code>
Retrieves Metadata for Rest Types

**Kind**: static method of [<code>MetadataType</code>](#MetadataType)  
**Returns**: <code>Promise.&lt;{metadata: (TYPE.MetadataTypeMap\|TYPE.MetadataTypeItem), type: string}&gt;</code> - Promise of item map (single item for templated result)  

| Param | Type | Description |
| --- | --- | --- |
| retrieveDir | <code>string</code> | Directory where retrieved metadata directory will be saved |
| uri | <code>string</code> | rest endpoint for GET |
| [overrideType] | <code>string</code> | force a metadata type (mainly used for Folders) |
| [templateVariables] | <code>TYPE.TemplateMap</code> | variables to be replaced in the metadata |
| [singleRetrieve] | <code>string</code> \| <code>number</code> | key of single item to filter by |

<a name="MetadataType.parseResponseBody"></a>

### MetadataType.parseResponseBody(body, [singleRetrieve]) ⇒ <code>TYPE.MetadataTypeMap</code>
Builds map of metadata entries mapped to their keyfields

**Kind**: static method of [<code>MetadataType</code>](#MetadataType)  
**Returns**: <code>TYPE.MetadataTypeMap</code> - keyField => metadata map  

| Param | Type | Description |
| --- | --- | --- |
| body | <code>object</code> | json of response body |
| [singleRetrieve] | <code>string</code> \| <code>number</code> | key of single item to filter by |

<a name="MetadataType.deleteFieldByDefinition"></a>

### MetadataType.deleteFieldByDefinition(metadataEntry, fieldPath, definitionProperty, origin) ⇒ <code>void</code>
Deletes a field in a metadata entry if the selected definition property equals false.

**Kind**: static method of [<code>MetadataType</code>](#MetadataType)  

| Param | Type | Description |
| --- | --- | --- |
| metadataEntry | <code>TYPE.MetadataTypeItem</code> | One entry of a metadataType |
| fieldPath | <code>string</code> | field path to be checked if it conforms to the definition (dot seperated if nested): 'fuu.bar' |
| definitionProperty | <code>&#x27;isCreateable&#x27;</code> \| <code>&#x27;isUpdateable&#x27;</code> \| <code>&#x27;retrieving&#x27;</code> \| <code>&#x27;templating&#x27;</code> | delete field if definitionProperty equals false for specified field. Options: [isCreateable | isUpdateable] |
| origin | <code>string</code> | string of parent object, required when using arrays as these are parsed slightly differently. |

**Example**  
```js
Removes field (or nested fields childs) that are not updateable
deleteFieldByDefinition(metadataEntry, 'CustomerKey', 'isUpdateable');
```
<a name="MetadataType.removeNotCreateableFields"></a>

### MetadataType.removeNotCreateableFields(metadataEntry) ⇒ <code>void</code>
Remove fields from metadata entry that are not createable

**Kind**: static method of [<code>MetadataType</code>](#MetadataType)  

| Param | Type | Description |
| --- | --- | --- |
| metadataEntry | <code>TYPE.MetadataTypeItem</code> | metadata entry |

<a name="MetadataType.removeNotUpdateableFields"></a>

### MetadataType.removeNotUpdateableFields(metadataEntry) ⇒ <code>void</code>
Remove fields from metadata entry that are not updateable

**Kind**: static method of [<code>MetadataType</code>](#MetadataType)  

| Param | Type | Description |
| --- | --- | --- |
| metadataEntry | <code>TYPE.MetadataTypeItem</code> | metadata entry |

<a name="MetadataType.keepTemplateFields"></a>

### MetadataType.keepTemplateFields(metadataEntry) ⇒ <code>void</code>
Remove fields from metadata entry that are not needed in the template

**Kind**: static method of [<code>MetadataType</code>](#MetadataType)  

| Param | Type | Description |
| --- | --- | --- |
| metadataEntry | <code>TYPE.MetadataTypeItem</code> | metadata entry |

<a name="MetadataType.keepRetrieveFields"></a>

### MetadataType.keepRetrieveFields(metadataEntry) ⇒ <code>void</code>
Remove fields from metadata entry that are not needed in the stored metadata

**Kind**: static method of [<code>MetadataType</code>](#MetadataType)  

| Param | Type | Description |
| --- | --- | --- |
| metadataEntry | <code>TYPE.MetadataTypeItem</code> | metadata entry |

<a name="MetadataType.isFiltered"></a>

### MetadataType.isFiltered(metadataEntry, [include]) ⇒ <code>boolean</code>
checks if the current metadata entry should be saved on retrieve or not

**Kind**: static method of [<code>MetadataType</code>](#MetadataType)  
**Returns**: <code>boolean</code> - true: skip saving == filtered; false: continue with saving  

| Param | Type | Default | Description |
| --- | --- | --- | --- |
| metadataEntry | <code>TYPE.MetadataTypeItem</code> |  | metadata entry |
| [include] | <code>boolean</code> | <code>false</code> | true: use definition.include / options.include; false=exclude: use definition.filter / options.exclude |

<a name="MetadataType.isFilteredFolder"></a>

### MetadataType.isFilteredFolder(metadataEntry, [include]) ⇒ <code>boolean</code>
optionally filter by what folder something is in

**Kind**: static method of [<code>MetadataType</code>](#MetadataType)  
**Returns**: <code>boolean</code> - true: filtered == do NOT save; false: not filtered == do save  

| Param | Type | Default | Description |
| --- | --- | --- | --- |
| metadataEntry | <code>object</code> |  | metadata entry |
| [include] | <code>boolean</code> | <code>false</code> | true: use definition.include / options.include; false=exclude: use definition.filter / options.exclude |

<a name="MetadataType.saveResults"></a>

### MetadataType.saveResults(results, retrieveDir, [overrideType], [templateVariables]) ⇒ <code>Promise.&lt;TYPE.MetadataTypeMap&gt;</code>
Helper for writing Metadata to disk, used for Retrieve and deploy

**Kind**: static method of [<code>MetadataType</code>](#MetadataType)  
**Returns**: <code>Promise.&lt;TYPE.MetadataTypeMap&gt;</code> - Promise of saved metadata  

| Param | Type | Description |
| --- | --- | --- |
| results | <code>TYPE.MetadataTypeMap</code> | metadata results from deploy |
| retrieveDir | <code>string</code> | directory where metadata should be stored after deploy/retrieve |
| [overrideType] | <code>string</code> | for use when there is a subtype (such as folder-queries) |
| [templateVariables] | <code>TYPE.TemplateMap</code> | variables to be replaced in the metadata |

<a name="MetadataType.applyTemplateValues"></a>

### MetadataType.applyTemplateValues(code, templateVariables) ⇒ <code>string</code>
helper for [buildDefinitionForNested](buildDefinitionForNested)
searches extracted file for template variable names and applies the market values

**Kind**: static method of [<code>MetadataType</code>](#MetadataType)  
**Returns**: <code>string</code> - code with markets applied  

| Param | Type | Description |
| --- | --- | --- |
| code | <code>string</code> | code from extracted code |
| templateVariables | <code>TYPE.TemplateMap</code> | variables to be replaced in the metadata |

<a name="MetadataType.applyTemplateNames"></a>

### MetadataType.applyTemplateNames(code, templateVariables) ⇒ <code>string</code>
helper for [buildTemplateForNested](buildTemplateForNested)
searches extracted file for template variable values and applies the market variable names

**Kind**: static method of [<code>MetadataType</code>](#MetadataType)  
**Returns**: <code>string</code> - code with markets applied  

| Param | Type | Description |
| --- | --- | --- |
| code | <code>string</code> | code from extracted code |
| templateVariables | <code>TYPE.TemplateMap</code> | variables to be replaced in the metadata |

<a name="MetadataType.buildDefinitionForNested"></a>

### MetadataType.buildDefinitionForNested(templateDir, targetDir, metadata, variables, templateName) ⇒ <code>Promise.&lt;Array.&lt;Array.&lt;string&gt;&gt;&gt;</code>
helper for [buildDefinition](buildDefinition)
handles extracted code if any are found for complex types (e.g script, asset, query)

**Kind**: static method of [<code>MetadataType</code>](#MetadataType)  
**Returns**: <code>Promise.&lt;Array.&lt;Array.&lt;string&gt;&gt;&gt;</code> - list of extracted files with path-parts provided as an array  

| Param | Type | Description |
| --- | --- | --- |
| templateDir | <code>string</code> | Directory where metadata templates are stored |
| targetDir | <code>string</code> | Directory where built definitions will be saved |
| metadata | <code>TYPE.MetadataTypeItem</code> | main JSON file that was read from file system |
| variables | <code>TYPE.TemplateMap</code> | variables to be replaced in the metadata |
| templateName | <code>string</code> | name of the template to be built |

<a name="MetadataType.buildTemplateForNested"></a>

### MetadataType.buildTemplateForNested(templateDir, targetDir, metadata, templateVariables, templateName) ⇒ <code>Promise.&lt;Array.&lt;Array.&lt;string&gt;&gt;&gt;</code>
helper for [buildTemplate](buildTemplate)
handles extracted code if any are found for complex types

**Kind**: static method of [<code>MetadataType</code>](#MetadataType)  
**Returns**: <code>Promise.&lt;Array.&lt;Array.&lt;string&gt;&gt;&gt;</code> - list of extracted files with path-parts provided as an array  

| Param | Type | Description |
| --- | --- | --- |
| templateDir | <code>string</code> | Directory where metadata templates are stored |
| targetDir | <code>string</code> \| <code>Array.&lt;string&gt;</code> | (List of) Directory where built definitions will be saved |
| metadata | <code>TYPE.MetadataTypeItem</code> | main JSON file that was read from file system |
| templateVariables | <code>TYPE.TemplateMap</code> | variables to be replaced in the metadata |
| templateName | <code>string</code> | name of the template to be built |

<a name="MetadataType.findSubType"></a>

### MetadataType.findSubType(templateDir, templateName) ⇒ <code>Promise.&lt;string&gt;</code>
check template directory for complex types that open subfolders for their subtypes

**Kind**: static method of [<code>MetadataType</code>](#MetadataType)  
**Returns**: <code>Promise.&lt;string&gt;</code> - subtype name  

| Param | Type | Description |
| --- | --- | --- |
| templateDir | <code>string</code> | Directory where metadata templates are stored |
| templateName | <code>string</code> | name of the metadata file |

<a name="MetadataType.readSecondaryFolder"></a>

### MetadataType.readSecondaryFolder(templateDir, typeDirArr, templateName, fileName, ex) ⇒ <code>object</code>
optional method used for some types to try a different folder structure

**Kind**: static method of [<code>MetadataType</code>](#MetadataType)  
**Returns**: <code>object</code> - metadata  

| Param | Type | Description |
| --- | --- | --- |
| templateDir | <code>string</code> | Directory where metadata templates are stored |
| typeDirArr | <code>Array.&lt;string&gt;</code> | current subdir for this type |
| templateName | <code>string</code> | name of the metadata template |
| fileName | <code>string</code> | name of the metadata template file w/o extension |
| ex | <code>Error</code> | error from first attempt |

<a name="MetadataType.buildDefinition"></a>

### MetadataType.buildDefinition(templateDir, targetDir, templateName, variables) ⇒ <code>Promise.&lt;TYPE.MetadataTypeMapObj&gt;</code>
Builds definition based on template
NOTE: Most metadata files should use this generic method, unless custom
parsing is required (for example scripts & queries)

**Kind**: static method of [<code>MetadataType</code>](#MetadataType)  
**Returns**: <code>Promise.&lt;TYPE.MetadataTypeMapObj&gt;</code> - Promise of item map  

| Param | Type | Description |
| --- | --- | --- |
| templateDir | <code>string</code> | Directory where metadata templates are stored |
| targetDir | <code>string</code> \| <code>Array.&lt;string&gt;</code> | (List of) Directory where built definitions will be saved |
| templateName | <code>string</code> | name of the metadata file |
| variables | <code>TYPE.TemplateMap</code> | variables to be replaced in the metadata |

<a name="MetadataType.checkForErrors"></a>

### MetadataType.checkForErrors(ex) ⇒ <code>Array.&lt;string&gt;</code>
Standardizes a check for multiple messages

**Kind**: static method of [<code>MetadataType</code>](#MetadataType)  
**Returns**: <code>Array.&lt;string&gt;</code> - formatted Error Message  

| Param | Type | Description |
| --- | --- | --- |
| ex | <code>object</code> | response payload from REST API |

<a name="MetadataType.document"></a>

### MetadataType.document([buObject], [metadata], [isDeploy]) ⇒ <code>void</code>
Gets metadata cache with limited fields and does not store value to disk

**Kind**: static method of [<code>MetadataType</code>](#MetadataType)  

| Param | Type | Description |
| --- | --- | --- |
| [buObject] | <code>TYPE.BuObject</code> | properties for auth |
| [metadata] | <code>TYPE.MetadataTypeMap</code> | a list of type definitions |
| [isDeploy] | <code>boolean</code> | used to skip non-supported message during deploy |

<a name="MetadataType.deleteByKey"></a>

### MetadataType.deleteByKey(buObject, customerKey) ⇒ <code>boolean</code>
Delete a metadata item from the specified business unit

**Kind**: static method of [<code>MetadataType</code>](#MetadataType)  
**Returns**: <code>boolean</code> - deletion success status  

| Param | Type | Description |
| --- | --- | --- |
| buObject | <code>TYPE.BuObject</code> | references credentials |
| customerKey | <code>string</code> | Identifier of data extension |

<a name="MetadataType.postDeleteTasks"></a>

### MetadataType.postDeleteTasks(buObject, customerKey) ⇒ <code>void</code>
clean up after deleting a metadata item

**Kind**: static method of [<code>MetadataType</code>](#MetadataType)  

| Param | Type | Description |
| --- | --- | --- |
| buObject | <code>TYPE.BuObject</code> | references credentials |
| customerKey | <code>string</code> | Identifier of metadata item |

<a name="MetadataType.deleteByKeySOAP"></a>

### MetadataType.deleteByKeySOAP(buObject, customerKey, [handleOutside]) ⇒ <code>boolean</code>
Delete a data extension from the specified business unit

**Kind**: static method of [<code>MetadataType</code>](#MetadataType)  
**Returns**: <code>boolean</code> - deletion success flag  

| Param | Type | Description |
| --- | --- | --- |
| buObject | <code>TYPE.BuObject</code> | references credentials |
| customerKey | <code>string</code> | Identifier of metadata |
| [handleOutside] | <code>boolean</code> | if the API reponse is irregular this allows you to handle it outside of this generic method |

<a name="MetadataType.deleteByKeyREST"></a>

### MetadataType.deleteByKeyREST(buObject, url, key, [handleOutside]) ⇒ <code>boolean</code>
Delete a data extension from the specified business unit

**Kind**: static method of [<code>MetadataType</code>](#MetadataType)  
**Returns**: <code>boolean</code> - deletion success flag  

| Param | Type | Description |
| --- | --- | --- |
| buObject | <code>TYPE.BuObject</code> | references credentials |
| url | <code>string</code> | endpoint |
| key | <code>string</code> | Identifier of metadata |
| [handleOutside] | <code>boolean</code> | if the API reponse is irregular this allows you to handle it outside of this generic method |

<a name="MetadataType.readBUMetadataForType"></a>

### MetadataType.readBUMetadataForType(readDir, [listBadKeys], [buMetadata]) ⇒ <code>object</code>
Returns metadata of a business unit that is saved locally

**Kind**: static method of [<code>MetadataType</code>](#MetadataType)  
**Returns**: <code>object</code> - Metadata of BU in local directory  

| Param | Type | Default | Description |
| --- | --- | --- | --- |
| readDir | <code>string</code> |  | root directory of metadata. |
| [listBadKeys] | <code>boolean</code> | <code>false</code> | do not print errors, used for badKeys() |
| [buMetadata] | <code>object</code> |  | Metadata of BU in local directory |

<a name="MetadataType.getFilesToCommit"></a>

### MetadataType.getFilesToCommit(keyArr) ⇒ <code>Promise.&lt;Array.&lt;string&gt;&gt;</code>
should return only the json for all but asset, query and script that are saved as multiple files
additionally, the documentation for dataExtension and automation should be returned

**Kind**: static method of [<code>MetadataType</code>](#MetadataType)  
**Returns**: <code>Promise.&lt;Array.&lt;string&gt;&gt;</code> - list of all files that need to be committed in a flat array ['path/file1.ext', 'path/file2.ext']  

| Param | Type | Description |
| --- | --- | --- |
| keyArr | <code>Array.&lt;string&gt;</code> | customerkey of the metadata |

<a name="MobileCode"></a>

## MobileCode ⇐ [<code>MetadataType</code>](#MetadataType)
MobileCode MetadataType

**Kind**: global class  
**Extends**: [<code>MetadataType</code>](#MetadataType)  

* [MobileCode](#MobileCode) ⇐ [<code>MetadataType</code>](#MetadataType)
    * [.retrieve(retrieveDir, [_], [__], [___], [key])](#MobileCode.retrieve) ⇒ <code>Promise.&lt;TYPE.MetadataTypeMapObj&gt;</code>
    * [.retrieveForCache()](#MobileCode.retrieveForCache) ⇒ <code>Promise.&lt;TYPE.MetadataTypeMapObj&gt;</code>

<a name="MobileCode.retrieve"></a>

### MobileCode.retrieve(retrieveDir, [_], [__], [___], [key]) ⇒ <code>Promise.&lt;TYPE.MetadataTypeMapObj&gt;</code>
Retrieves Metadata of Mobile Keywords
Endpoint /legacy/v1/beta/mobile/code/ return all Mobile Codes with all details.

**Kind**: static method of [<code>MobileCode</code>](#MobileCode)  
**Returns**: <code>Promise.&lt;TYPE.MetadataTypeMapObj&gt;</code> - Promise of metadata  

| Param | Type | Description |
| --- | --- | --- |
| retrieveDir | <code>string</code> | Directory where retrieved metadata directory will be saved |
| [_] | <code>void</code> | unused parameter |
| [__] | <code>void</code> | unused parameter |
| [___] | <code>void</code> | unused parameter |
| [key] | <code>string</code> | customer key of single item to retrieve |

<a name="MobileCode.retrieveForCache"></a>

### MobileCode.retrieveForCache() ⇒ <code>Promise.&lt;TYPE.MetadataTypeMapObj&gt;</code>
Retrieves event definition metadata for caching

**Kind**: static method of [<code>MobileCode</code>](#MobileCode)  
**Returns**: <code>Promise.&lt;TYPE.MetadataTypeMapObj&gt;</code> - Promise of metadata  
<a name="MobileKeyword"></a>

## MobileKeyword ⇐ [<code>MetadataType</code>](#MetadataType)
MobileKeyword MetadataType

**Kind**: global class  
**Extends**: [<code>MetadataType</code>](#MetadataType)  

* [MobileKeyword](#MobileKeyword) ⇐ [<code>MetadataType</code>](#MetadataType)
    * [.retrieve(retrieveDir, [_], [__], [___], [key])](#MobileKeyword.retrieve) ⇒ <code>Promise.&lt;TYPE.MetadataTypeMapObj&gt;</code>
    * [.retrieveForCache()](#MobileKeyword.retrieveForCache) ⇒ <code>Promise.&lt;TYPE.MetadataTypeMapObj&gt;</code>
    * [.retrieveAsTemplate(templateDir, name, templateVariables)](#MobileKeyword.retrieveAsTemplate) ⇒ <code>Promise.&lt;TYPE.MetadataTypeItemObj&gt;</code>
    * [.create(MobileKeyword)](#MobileKeyword.create) ⇒ <code>Promise</code>
    * [.preDeployTasks(metadata)](#MobileKeyword.preDeployTasks) ⇒ <code>TYPE.MetadataTypeItem</code>

<a name="MobileKeyword.retrieve"></a>

### MobileKeyword.retrieve(retrieveDir, [_], [__], [___], [key]) ⇒ <code>Promise.&lt;TYPE.MetadataTypeMapObj&gt;</code>
Retrieves Metadata of Mobile Keywords
Endpoint /legacy/v1/beta/mobile/keyword/ return all Mobile Keywords with all details.

**Kind**: static method of [<code>MobileKeyword</code>](#MobileKeyword)  
**Returns**: <code>Promise.&lt;TYPE.MetadataTypeMapObj&gt;</code> - Promise of metadata  

| Param | Type | Description |
| --- | --- | --- |
| retrieveDir | <code>string</code> | Directory where retrieved metadata directory will be saved |
| [_] | <code>void</code> | unused parameter |
| [__] | <code>void</code> | unused parameter |
| [___] | <code>void</code> | unused parameter |
| [key] | <code>string</code> | customer key of single item to retrieve |

<a name="MobileKeyword.retrieveForCache"></a>

### MobileKeyword.retrieveForCache() ⇒ <code>Promise.&lt;TYPE.MetadataTypeMapObj&gt;</code>
Retrieves event definition metadata for caching

**Kind**: static method of [<code>MobileKeyword</code>](#MobileKeyword)  
**Returns**: <code>Promise.&lt;TYPE.MetadataTypeMapObj&gt;</code> - Promise of metadata  
<a name="MobileKeyword.retrieveAsTemplate"></a>

### MobileKeyword.retrieveAsTemplate(templateDir, name, templateVariables) ⇒ <code>Promise.&lt;TYPE.MetadataTypeItemObj&gt;</code>
Retrieve a specific keyword

**Kind**: static method of [<code>MobileKeyword</code>](#MobileKeyword)  
**Returns**: <code>Promise.&lt;TYPE.MetadataTypeItemObj&gt;</code> - Promise of metadata  

| Param | Type | Description |
| --- | --- | --- |
| templateDir | <code>string</code> | Directory where retrieved metadata directory will be saved |
| name | <code>string</code> | name of the metadata file |
| templateVariables | <code>TYPE.TemplateMap</code> | variables to be replaced in the metadata |

<a name="MobileKeyword.create"></a>

### MobileKeyword.create(MobileKeyword) ⇒ <code>Promise</code>
Creates a single Event Definition

**Kind**: static method of [<code>MobileKeyword</code>](#MobileKeyword)  
**Returns**: <code>Promise</code> - Promise  

| Param | Type | Description |
| --- | --- | --- |
| MobileKeyword | <code>TYPE.MetadataTypeItem</code> | a single Event Definition |

<a name="MobileKeyword.preDeployTasks"></a>

### MobileKeyword.preDeployTasks(metadata) ⇒ <code>TYPE.MetadataTypeItem</code>
prepares an event definition for deployment

**Kind**: static method of [<code>MobileKeyword</code>](#MobileKeyword)  
**Returns**: <code>TYPE.MetadataTypeItem</code> - Promise  

| Param | Type | Description |
| --- | --- | --- |
| metadata | <code>TYPE.MetadataTypeItem</code> | a single MobileKeyword |

<a name="Query"></a>

## Query ⇐ [<code>MetadataType</code>](#MetadataType)
Query MetadataType

**Kind**: global class  
**Extends**: [<code>MetadataType</code>](#MetadataType)  

* [Query](#Query) ⇐ [<code>MetadataType</code>](#MetadataType)
    * [.retrieve(retrieveDir, [_], [__], [___], [key])](#Query.retrieve) ⇒ <code>Promise.&lt;{metadata: TYPE.QueryMap, type: string}&gt;</code>
    * [.retrieveForCache()](#Query.retrieveForCache) ⇒ <code>Promise.&lt;{metadata: TYPE.QueryMap, type: string}&gt;</code>
    * [.retrieveAsTemplate(templateDir, name, templateVariables)](#Query.retrieveAsTemplate) ⇒ <code>Promise.&lt;{metadata: Query, type: string}&gt;</code>
    * [.postRetrieveTasks(metadata)](#Query.postRetrieveTasks) ⇒ <code>TYPE.CodeExtractItem</code>
    * [.create(query)](#Query.create) ⇒ <code>Promise</code>
    * [.update(query)](#Query.update) ⇒ <code>Promise</code>
    * [.preDeployTasks(metadata, deployDir)](#Query.preDeployTasks) ⇒ <code>Promise.&lt;TYPE.QueryItem&gt;</code>
    * [.applyTemplateValues(code, templateVariables)](#Query.applyTemplateValues) ⇒ <code>string</code>
    * [.buildDefinitionForNested(templateDir, targetDir, metadata, templateVariables, templateName)](#Query.buildDefinitionForNested) ⇒ <code>Promise.&lt;Array.&lt;Array.&lt;string&gt;&gt;&gt;</code>
    * [.buildTemplateForNested(templateDir, targetDir, metadata, templateVariables, templateName)](#Query.buildTemplateForNested) ⇒ <code>Promise.&lt;Array.&lt;Array.&lt;string&gt;&gt;&gt;</code>
    * [.parseMetadata(metadata)](#Query.parseMetadata) ⇒ <code>TYPE.CodeExtractItem</code>
    * [.getFilesToCommit(keyArr)](#Query.getFilesToCommit) ⇒ <code>Array.&lt;string&gt;</code>
    * [.checkForErrors(ex)](#Query.checkForErrors) ⇒ <code>Array.&lt;string&gt;</code>

<a name="Query.retrieve"></a>

### Query.retrieve(retrieveDir, [_], [__], [___], [key]) ⇒ <code>Promise.&lt;{metadata: TYPE.QueryMap, type: string}&gt;</code>
Retrieves Metadata of queries

**Kind**: static method of [<code>Query</code>](#Query)  
**Returns**: <code>Promise.&lt;{metadata: TYPE.QueryMap, type: string}&gt;</code> - Promise of metadata  

| Param | Type | Description |
| --- | --- | --- |
| retrieveDir | <code>string</code> | Directory where retrieved metadata directory will be saved |
| [_] | <code>void</code> | unused parameter |
| [__] | <code>void</code> | unused parameter |
| [___] | <code>void</code> | unused parameter |
| [key] | <code>string</code> | customer key of single item to retrieve |

<a name="Query.retrieveForCache"></a>

### Query.retrieveForCache() ⇒ <code>Promise.&lt;{metadata: TYPE.QueryMap, type: string}&gt;</code>
Retrieves query metadata for caching

**Kind**: static method of [<code>Query</code>](#Query)  
**Returns**: <code>Promise.&lt;{metadata: TYPE.QueryMap, type: string}&gt;</code> - Promise of metadata  
<a name="Query.retrieveAsTemplate"></a>

### Query.retrieveAsTemplate(templateDir, name, templateVariables) ⇒ <code>Promise.&lt;{metadata: Query, type: string}&gt;</code>
Retrieve a specific Query by Name

**Kind**: static method of [<code>Query</code>](#Query)  
**Returns**: <code>Promise.&lt;{metadata: Query, type: string}&gt;</code> - Promise of metadata  

| Param | Type | Description |
| --- | --- | --- |
| templateDir | <code>string</code> | Directory where retrieved metadata directory will be saved |
| name | <code>string</code> | name of the metadata file |
| templateVariables | <code>TYPE.TemplateMap</code> | variables to be replaced in the metadata |

<a name="Query.postRetrieveTasks"></a>

### Query.postRetrieveTasks(metadata) ⇒ <code>TYPE.CodeExtractItem</code>
manages post retrieve steps

**Kind**: static method of [<code>Query</code>](#Query)  
**Returns**: <code>TYPE.CodeExtractItem</code> - Array with one metadata object and one query string  

| Param | Type | Description |
| --- | --- | --- |
| metadata | <code>TYPE.QueryItem</code> | a single query |

<a name="Query.create"></a>

### Query.create(query) ⇒ <code>Promise</code>
Creates a single query

**Kind**: static method of [<code>Query</code>](#Query)  
**Returns**: <code>Promise</code> - Promise  

| Param | Type | Description |
| --- | --- | --- |
| query | <code>TYPE.QueryItem</code> | a single query |

<a name="Query.update"></a>

### Query.update(query) ⇒ <code>Promise</code>
Updates a single query

**Kind**: static method of [<code>Query</code>](#Query)  
**Returns**: <code>Promise</code> - Promise  

| Param | Type | Description |
| --- | --- | --- |
| query | <code>TYPE.QueryItem</code> | a single query |

<a name="Query.preDeployTasks"></a>

### Query.preDeployTasks(metadata, deployDir) ⇒ <code>Promise.&lt;TYPE.QueryItem&gt;</code>
prepares a Query for deployment

**Kind**: static method of [<code>Query</code>](#Query)  
**Returns**: <code>Promise.&lt;TYPE.QueryItem&gt;</code> - Promise  

| Param | Type | Description |
| --- | --- | --- |
| metadata | <code>TYPE.QueryItem</code> | a single query activity |
| deployDir | <code>string</code> | directory of deploy files |

<a name="Query.applyTemplateValues"></a>

### Query.applyTemplateValues(code, templateVariables) ⇒ <code>string</code>
helper for [buildDefinitionForNested](buildDefinitionForNested)
searches extracted SQL file for template variables and applies the market values

**Kind**: static method of [<code>Query</code>](#Query)  
**Returns**: <code>string</code> - code with markets applied  

| Param | Type | Description |
| --- | --- | --- |
| code | <code>string</code> | code from extracted code |
| templateVariables | <code>TYPE.TemplateMap</code> | variables to be replaced in the metadata |

<a name="Query.buildDefinitionForNested"></a>

### Query.buildDefinitionForNested(templateDir, targetDir, metadata, templateVariables, templateName) ⇒ <code>Promise.&lt;Array.&lt;Array.&lt;string&gt;&gt;&gt;</code>
helper for [buildDefinition](#MetadataType.buildDefinition)
handles extracted code if any are found for complex types

**Kind**: static method of [<code>Query</code>](#Query)  
**Returns**: <code>Promise.&lt;Array.&lt;Array.&lt;string&gt;&gt;&gt;</code> - list of extracted files with path-parts provided as an array  

| Param | Type | Description |
| --- | --- | --- |
| templateDir | <code>string</code> | Directory where metadata templates are stored |
| targetDir | <code>string</code> \| <code>Array.&lt;string&gt;</code> | (List of) Directory where built definitions will be saved |
| metadata | <code>TYPE.QueryItem</code> | main JSON file that was read from file system |
| templateVariables | <code>TYPE.TemplateMap</code> | variables to be replaced in the metadata |
| templateName | <code>string</code> | name of the template to be built |

<a name="Query.buildTemplateForNested"></a>

### Query.buildTemplateForNested(templateDir, targetDir, metadata, templateVariables, templateName) ⇒ <code>Promise.&lt;Array.&lt;Array.&lt;string&gt;&gt;&gt;</code>
helper for [buildTemplate](#MetadataType.buildTemplate)
handles extracted code if any are found for complex types

**Kind**: static method of [<code>Query</code>](#Query)  
**Returns**: <code>Promise.&lt;Array.&lt;Array.&lt;string&gt;&gt;&gt;</code> - list of extracted files with path-parts provided as an array  

| Param | Type | Description |
| --- | --- | --- |
| templateDir | <code>string</code> | Directory where metadata templates are stored |
| targetDir | <code>string</code> \| <code>Array.&lt;string&gt;</code> | (List of) Directory where built definitions will be saved |
| metadata | <code>TYPE.QueryItem</code> | main JSON file that was read from file system |
| templateVariables | <code>TYPE.TemplateMap</code> | variables to be replaced in the metadata |
| templateName | <code>string</code> | name of the template to be built |

**Example**  
```js
queries are saved as 1 json and 1 sql file. both files need to be run through templating
```
<a name="Query.parseMetadata"></a>

### Query.parseMetadata(metadata) ⇒ <code>TYPE.CodeExtractItem</code>
parses retrieved Metadata before saving

**Kind**: static method of [<code>Query</code>](#Query)  
**Returns**: <code>TYPE.CodeExtractItem</code> - a single item with code parts extracted  

| Param | Type | Description |
| --- | --- | --- |
| metadata | <code>TYPE.QueryItem</code> | a single query activity definition |

<a name="Query.getFilesToCommit"></a>

### Query.getFilesToCommit(keyArr) ⇒ <code>Array.&lt;string&gt;</code>
should return only the json for all but asset, query and script that are saved as multiple files
additionally, the documentation for dataExtension and automation should be returned

**Kind**: static method of [<code>Query</code>](#Query)  
**Returns**: <code>Array.&lt;string&gt;</code> - list of all files that need to be committed in a flat array ['path/file1.ext', 'path/file2.ext']  

| Param | Type | Description |
| --- | --- | --- |
| keyArr | <code>Array.&lt;string&gt;</code> | customerkey of the metadata |

<a name="Query.checkForErrors"></a>

### Query.checkForErrors(ex) ⇒ <code>Array.&lt;string&gt;</code>
Standardizes a check for multiple messages but adds query specific filters to error texts

**Kind**: static method of [<code>Query</code>](#Query)  
**Returns**: <code>Array.&lt;string&gt;</code> - formatted Error Message  

| Param | Type | Description |
| --- | --- | --- |
| ex | <code>object</code> | response payload from REST API |

<a name="Role"></a>

## Role ⇐ [<code>MetadataType</code>](#MetadataType)
ImportFile MetadataType

**Kind**: global class  
**Extends**: [<code>MetadataType</code>](#MetadataType)  

* [Role](#Role) ⇐ [<code>MetadataType</code>](#MetadataType)
    * [.retrieve(retrieveDir, _, buObject, [___], [key])](#Role.retrieve) ⇒ <code>Promise.&lt;TYPE.MetadataTypeMapObj&gt;</code>
    * [.preDeployTasks(metadata)](#Role.preDeployTasks) ⇒ <code>TYPE.MetadataTypeItem</code>
    * [.create(metadata)](#Role.create) ⇒ <code>Promise</code>
    * [.update(metadata)](#Role.update) ⇒ <code>Promise</code>
    * [.document(buObject, [metadata])](#Role.document) ⇒ <code>Promise.&lt;void&gt;</code>
    * [._traverseRoles(role, element, [permission], [isAllowed])](#Role._traverseRoles) ⇒ <code>void</code>

<a name="Role.retrieve"></a>

### Role.retrieve(retrieveDir, _, buObject, [___], [key]) ⇒ <code>Promise.&lt;TYPE.MetadataTypeMapObj&gt;</code>
Gets metadata from Marketing Cloud

**Kind**: static method of [<code>Role</code>](#Role)  
**Returns**: <code>Promise.&lt;TYPE.MetadataTypeMapObj&gt;</code> - Metadata store object  

| Param | Type | Description |
| --- | --- | --- |
| retrieveDir | <code>string</code> | Directory where retrieved metadata directory will be saved |
| _ | <code>Array.&lt;string&gt;</code> | Returns specified fields even if their retrieve definition is not set to true |
| buObject | <code>TYPE.BuObject</code> | properties for auth |
| [___] | <code>void</code> | unused parameter |
| [key] | <code>string</code> | customer key of single item to retrieve |

<a name="Role.preDeployTasks"></a>

### Role.preDeployTasks(metadata) ⇒ <code>TYPE.MetadataTypeItem</code>
Gets executed before deploying metadata

**Kind**: static method of [<code>Role</code>](#Role)  
**Returns**: <code>TYPE.MetadataTypeItem</code> - Promise of a single metadata item  

| Param | Type | Description |
| --- | --- | --- |
| metadata | <code>TYPE.MetadataTypeItem</code> | a single metadata item |

<a name="Role.create"></a>

### Role.create(metadata) ⇒ <code>Promise</code>
Create a single Role.

**Kind**: static method of [<code>Role</code>](#Role)  
**Returns**: <code>Promise</code> - Promise  

| Param | Type | Description |
| --- | --- | --- |
| metadata | <code>TYPE.MetadataTypeItem</code> | single metadata entry |

<a name="Role.update"></a>

### Role.update(metadata) ⇒ <code>Promise</code>
Updates a single Role.

**Kind**: static method of [<code>Role</code>](#Role)  
**Returns**: <code>Promise</code> - Promise  

| Param | Type | Description |
| --- | --- | --- |
| metadata | <code>TYPE.MetadataTypeItem</code> | single metadata entry |

<a name="Role.document"></a>

### Role.document(buObject, [metadata]) ⇒ <code>Promise.&lt;void&gt;</code>
Creates markdown documentation of all roles

**Kind**: static method of [<code>Role</code>](#Role)  
**Returns**: <code>Promise.&lt;void&gt;</code> - -  

| Param | Type | Description |
| --- | --- | --- |
| buObject | <code>TYPE.BuObject</code> | properties for auth |
| [metadata] | <code>TYPE.MetadataTypeMap</code> | role definitions |

<a name="Role._traverseRoles"></a>

### Role.\_traverseRoles(role, element, [permission], [isAllowed]) ⇒ <code>void</code>
iterates through permissions to output proper row-names for nested permissionss

**Kind**: static method of [<code>Role</code>](#Role)  

| Param | Type | Description |
| --- | --- | --- |
| role | <code>string</code> | name of the user role |
| element | <code>object</code> | data of the permission |
| [permission] | <code>string</code> | name of the permission |
| [isAllowed] | <code>string</code> | "true" / "false" from the |

<a name="Script"></a>

## Script ⇐ [<code>MetadataType</code>](#MetadataType)
Script MetadataType

**Kind**: global class  
**Extends**: [<code>MetadataType</code>](#MetadataType)  

* [Script](#Script) ⇐ [<code>MetadataType</code>](#MetadataType)
    * [.retrieve(retrieveDir, [_], [__], [___], [key])](#Script.retrieve) ⇒ <code>Promise.&lt;{metadata: TYPE.ScriptMap, type: string}&gt;</code>
    * [.retrieveForCache()](#Script.retrieveForCache) ⇒ <code>Promise.&lt;{metadata: TYPE.ScriptMap, type: string}&gt;</code>
    * [.retrieveAsTemplate(templateDir, name, templateVariables)](#Script.retrieveAsTemplate) ⇒ <code>Promise.&lt;{metadata: TYPE.Script, type: string}&gt;</code>
    * [.postRetrieveTasks(metadata)](#Script.postRetrieveTasks) ⇒ <code>TYPE.CodeExtractItem</code>
    * [.update(script)](#Script.update) ⇒ <code>Promise</code>
    * [.create(script)](#Script.create) ⇒ <code>Promise</code>
    * [._mergeCode(metadata, deployDir, [templateName])](#Script._mergeCode) ⇒ <code>Promise.&lt;string&gt;</code>
    * [.preDeployTasks(metadata, dir)](#Script.preDeployTasks) ⇒ <code>TYPE.ScriptItem</code>
    * [.buildDefinitionForNested(templateDir, targetDir, metadata, templateVariables, templateName)](#Script.buildDefinitionForNested) ⇒ <code>Promise.&lt;Array.&lt;Array.&lt;string&gt;&gt;&gt;</code>
    * [.buildTemplateForNested(templateDir, targetDir, metadata, templateVariables, templateName)](#Script.buildTemplateForNested) ⇒ <code>Promise.&lt;Array.&lt;Array.&lt;string&gt;&gt;&gt;</code>
    * [._buildForNested(templateDir, targetDir, metadata, templateVariables, templateName, mode)](#Script._buildForNested) ⇒ <code>Promise.&lt;Array.&lt;Array.&lt;string&gt;&gt;&gt;</code>
    * [.parseMetadata(metadata)](#Script.parseMetadata) ⇒ <code>TYPE.CodeExtractItem</code>
    * [.prepExtractedCode(metadataScript, metadataName)](#Script.prepExtractedCode) ⇒ <code>Object</code>
    * [.getFilesToCommit(keyArr)](#Script.getFilesToCommit) ⇒ <code>Array.&lt;string&gt;</code>

<a name="Script.retrieve"></a>

### Script.retrieve(retrieveDir, [_], [__], [___], [key]) ⇒ <code>Promise.&lt;{metadata: TYPE.ScriptMap, type: string}&gt;</code>
Retrieves Metadata of Script
Endpoint /automation/v1/scripts/ return all Scripts with all details.

**Kind**: static method of [<code>Script</code>](#Script)  
**Returns**: <code>Promise.&lt;{metadata: TYPE.ScriptMap, type: string}&gt;</code> - Promise  

| Param | Type | Description |
| --- | --- | --- |
| retrieveDir | <code>string</code> | Directory where retrieved metadata directory will be saved |
| [_] | <code>void</code> | unused parameter |
| [__] | <code>void</code> | unused parameter |
| [___] | <code>void</code> | unused parameter |
| [key] | <code>string</code> | customer key of single item to retrieve |

<a name="Script.retrieveForCache"></a>

### Script.retrieveForCache() ⇒ <code>Promise.&lt;{metadata: TYPE.ScriptMap, type: string}&gt;</code>
Retrieves script metadata for caching

**Kind**: static method of [<code>Script</code>](#Script)  
**Returns**: <code>Promise.&lt;{metadata: TYPE.ScriptMap, type: string}&gt;</code> - Promise  
<a name="Script.retrieveAsTemplate"></a>

### Script.retrieveAsTemplate(templateDir, name, templateVariables) ⇒ <code>Promise.&lt;{metadata: TYPE.Script, type: string}&gt;</code>
Retrieve a specific Script by Name

**Kind**: static method of [<code>Script</code>](#Script)  
**Returns**: <code>Promise.&lt;{metadata: TYPE.Script, type: string}&gt;</code> - Promise  

| Param | Type | Description |
| --- | --- | --- |
| templateDir | <code>string</code> | Directory where retrieved metadata directory will be saved |
| name | <code>string</code> | name of the metadata file |
| templateVariables | <code>TYPE.TemplateMap</code> | variables to be replaced in the metadata |

<a name="Script.postRetrieveTasks"></a>

### Script.postRetrieveTasks(metadata) ⇒ <code>TYPE.CodeExtractItem</code>
manages post retrieve steps

**Kind**: static method of [<code>Script</code>](#Script)  
**Returns**: <code>TYPE.CodeExtractItem</code> - Array with one metadata object and one ssjs string  

| Param | Type | Description |
| --- | --- | --- |
| metadata | <code>TYPE.ScriptItem</code> | a single script |

<a name="Script.update"></a>

### Script.update(script) ⇒ <code>Promise</code>
Updates a single Script

**Kind**: static method of [<code>Script</code>](#Script)  
**Returns**: <code>Promise</code> - Promise  

| Param | Type | Description |
| --- | --- | --- |
| script | <code>TYPE.MetadataTypeItem</code> | a single Script |

<a name="Script.create"></a>

### Script.create(script) ⇒ <code>Promise</code>
Creates a single Script

**Kind**: static method of [<code>Script</code>](#Script)  
**Returns**: <code>Promise</code> - Promise  

| Param | Type | Description |
| --- | --- | --- |
| script | <code>TYPE.MetadataTypeItem</code> | a single Script |

<a name="Script._mergeCode"></a>

### Script.\_mergeCode(metadata, deployDir, [templateName]) ⇒ <code>Promise.&lt;string&gt;</code>
helper for [preDeployTasks](preDeployTasks) that loads extracted code content back into JSON

**Kind**: static method of [<code>Script</code>](#Script)  
**Returns**: <code>Promise.&lt;string&gt;</code> - content for metadata.script  

| Param | Type | Description |
| --- | --- | --- |
| metadata | <code>TYPE.ScriptItem</code> | a single asset definition |
| deployDir | <code>string</code> | directory of deploy files |
| [templateName] | <code>string</code> | name of the template used to built defintion (prior applying templating) |

<a name="Script.preDeployTasks"></a>

### Script.preDeployTasks(metadata, dir) ⇒ <code>TYPE.ScriptItem</code>
prepares a Script for deployment

**Kind**: static method of [<code>Script</code>](#Script)  
**Returns**: <code>TYPE.ScriptItem</code> - Promise  

| Param | Type | Description |
| --- | --- | --- |
| metadata | <code>TYPE.ScriptItem</code> | a single script activity definition |
| dir | <code>string</code> | directory of deploy files |

<a name="Script.buildDefinitionForNested"></a>

### Script.buildDefinitionForNested(templateDir, targetDir, metadata, templateVariables, templateName) ⇒ <code>Promise.&lt;Array.&lt;Array.&lt;string&gt;&gt;&gt;</code>
helper for [buildDefinition](#MetadataType.buildDefinition)
handles extracted code if any are found for complex types

**Kind**: static method of [<code>Script</code>](#Script)  
**Returns**: <code>Promise.&lt;Array.&lt;Array.&lt;string&gt;&gt;&gt;</code> - list of extracted files with path-parts provided as an array  

| Param | Type | Description |
| --- | --- | --- |
| templateDir | <code>string</code> | Directory where metadata templates are stored |
| targetDir | <code>string</code> \| <code>Array.&lt;string&gt;</code> | (List of) Directory where built definitions will be saved |
| metadata | <code>TYPE.ScriptItem</code> | main JSON file that was read from file system |
| templateVariables | <code>TYPE.TemplateMap</code> | variables to be replaced in the metadata |
| templateName | <code>string</code> | name of the template to be built |

<a name="Script.buildTemplateForNested"></a>

### Script.buildTemplateForNested(templateDir, targetDir, metadata, templateVariables, templateName) ⇒ <code>Promise.&lt;Array.&lt;Array.&lt;string&gt;&gt;&gt;</code>
helper for [buildTemplate](#MetadataType.buildTemplate)
handles extracted code if any are found for complex types

**Kind**: static method of [<code>Script</code>](#Script)  
**Returns**: <code>Promise.&lt;Array.&lt;Array.&lt;string&gt;&gt;&gt;</code> - list of extracted files with path-parts provided as an array  

| Param | Type | Description |
| --- | --- | --- |
| templateDir | <code>string</code> | Directory where metadata templates are stored |
| targetDir | <code>string</code> \| <code>Array.&lt;string&gt;</code> | (List of) Directory where built definitions will be saved |
| metadata | <code>TYPE.ScriptItem</code> | main JSON file that was read from file system |
| templateVariables | <code>TYPE.TemplateMap</code> | variables to be replaced in the metadata |
| templateName | <code>string</code> | name of the template to be built |

**Example**  
```js
scripts are saved as 1 json and 1 ssjs file. both files need to be run through templating
```
<a name="Script._buildForNested"></a>

### Script.\_buildForNested(templateDir, targetDir, metadata, templateVariables, templateName, mode) ⇒ <code>Promise.&lt;Array.&lt;Array.&lt;string&gt;&gt;&gt;</code>
helper for [buildTemplateForNested](buildTemplateForNested) / [buildDefinitionForNested](buildDefinitionForNested)
handles extracted code if any are found for complex types

**Kind**: static method of [<code>Script</code>](#Script)  
**Returns**: <code>Promise.&lt;Array.&lt;Array.&lt;string&gt;&gt;&gt;</code> - list of extracted files with path-parts provided as an array  

| Param | Type | Description |
| --- | --- | --- |
| templateDir | <code>string</code> | Directory where metadata templates are stored |
| targetDir | <code>string</code> \| <code>Array.&lt;string&gt;</code> | (List of) Directory where built definitions will be saved |
| metadata | <code>TYPE.ScriptItem</code> | main JSON file that was read from file system |
| templateVariables | <code>TYPE.TemplateMap</code> | variables to be replaced in the metadata |
| templateName | <code>string</code> | name of the template to be built |
| mode | <code>&#x27;definition&#x27;</code> \| <code>&#x27;template&#x27;</code> | defines what we use this helper for |

<a name="Script.parseMetadata"></a>

### Script.parseMetadata(metadata) ⇒ <code>TYPE.CodeExtractItem</code>
Splits the script metadata into two parts and parses in a standard manner

**Kind**: static method of [<code>Script</code>](#Script)  
**Returns**: <code>TYPE.CodeExtractItem</code> - a single item with code parts extracted  

| Param | Type | Description |
| --- | --- | --- |
| metadata | <code>TYPE.ScriptItem</code> | a single script activity definition |

<a name="Script.prepExtractedCode"></a>

### Script.prepExtractedCode(metadataScript, metadataName) ⇒ <code>Object</code>
helper for [parseMetadata](parseMetadata) and [_buildForNested](_buildForNested)

**Kind**: static method of [<code>Script</code>](#Script)  
**Returns**: <code>Object</code> - returns found extension and file content  

| Param | Type | Description |
| --- | --- | --- |
| metadataScript | <code>string</code> | the code of the file |
| metadataName | <code>string</code> | the name of the metadata |

<a name="Script.getFilesToCommit"></a>

### Script.getFilesToCommit(keyArr) ⇒ <code>Array.&lt;string&gt;</code>
should return only the json for all but asset, query and script that are saved as multiple files
additionally, the documentation for dataExtension and automation should be returned

**Kind**: static method of [<code>Script</code>](#Script)  
**Returns**: <code>Array.&lt;string&gt;</code> - list of all files that need to be committed in a flat array ['path/file1.ext', 'path/file2.ext']  

| Param | Type | Description |
| --- | --- | --- |
| keyArr | <code>Array.&lt;string&gt;</code> | customerkey of the metadata |

<a name="SetDefinition"></a>

## SetDefinition ⇐ [<code>MetadataType</code>](#MetadataType)
SetDefinition MetadataType

**Kind**: global class  
**Extends**: [<code>MetadataType</code>](#MetadataType)  

* [SetDefinition](#SetDefinition) ⇐ [<code>MetadataType</code>](#MetadataType)
    * [.retrieve(retrieveDir, [_], [__], [___], [key])](#SetDefinition.retrieve) ⇒ <code>Promise.&lt;TYPE.MetadataTypeMapObj&gt;</code>
    * [.retrieveForCache()](#SetDefinition.retrieveForCache) ⇒ <code>Promise.&lt;TYPE.MetadataTypeMapObj&gt;</code>

<a name="SetDefinition.retrieve"></a>

### SetDefinition.retrieve(retrieveDir, [_], [__], [___], [key]) ⇒ <code>Promise.&lt;TYPE.MetadataTypeMapObj&gt;</code>
Retrieves Metadata of schema set Definitions.

**Kind**: static method of [<code>SetDefinition</code>](#SetDefinition)  
**Returns**: <code>Promise.&lt;TYPE.MetadataTypeMapObj&gt;</code> - Promise  

| Param | Type | Description |
| --- | --- | --- |
| retrieveDir | <code>string</code> | Directory where retrieved metadata directory will be saved |
| [_] | <code>void</code> | unused parameter |
| [__] | <code>void</code> | unused parameter |
| [___] | <code>void</code> | unused parameter |
| [key] | <code>string</code> | customer key of single item to retrieve |

<a name="SetDefinition.retrieveForCache"></a>

### SetDefinition.retrieveForCache() ⇒ <code>Promise.&lt;TYPE.MetadataTypeMapObj&gt;</code>
Retrieves Metadata of schema set definitions for caching.

**Kind**: static method of [<code>SetDefinition</code>](#SetDefinition)  
**Returns**: <code>Promise.&lt;TYPE.MetadataTypeMapObj&gt;</code> - Promise  
<a name="TransactionalEmail"></a>

## TransactionalEmail ⇐ [<code>TransactionalMessage</code>](#TransactionalMessage)
TransactionalEmail MetadataType

**Kind**: global class  
**Extends**: [<code>TransactionalMessage</code>](#TransactionalMessage)  

* [TransactionalEmail](#TransactionalEmail) ⇐ [<code>TransactionalMessage</code>](#TransactionalMessage)
    * [.preDeployTasks(metadata)](#TransactionalEmail.preDeployTasks) ⇒ <code>TYPE.MetadataTypeItem</code>
    * [.postRetrieveTasks(metadata)](#TransactionalEmail.postRetrieveTasks) ⇒ <code>TYPE.MetadataTypeItem</code>

<a name="TransactionalEmail.preDeployTasks"></a>

### TransactionalEmail.preDeployTasks(metadata) ⇒ <code>TYPE.MetadataTypeItem</code>
prepares for deployment

**Kind**: static method of [<code>TransactionalEmail</code>](#TransactionalEmail)  
**Returns**: <code>TYPE.MetadataTypeItem</code> - Promise  

| Param | Type | Description |
| --- | --- | --- |
| metadata | <code>TYPE.MetadataTypeItem</code> | a single item |

<a name="TransactionalEmail.postRetrieveTasks"></a>

### TransactionalEmail.postRetrieveTasks(metadata) ⇒ <code>TYPE.MetadataTypeItem</code>
manages post retrieve steps

**Kind**: static method of [<code>TransactionalEmail</code>](#TransactionalEmail)  
**Returns**: <code>TYPE.MetadataTypeItem</code> - a single item  

| Param | Type | Description |
| --- | --- | --- |
| metadata | <code>TYPE.MetadataTypeItem</code> | a single item |

<<<<<<< HEAD
<a name="TransactionalPush"></a>

## TransactionalPush ⇐ [<code>MetadataType</code>](#MetadataType)
TransactionalPush MetadataType

**Kind**: global class  
**Extends**: [<code>MetadataType</code>](#MetadataType)  

* [TransactionalPush](#TransactionalPush) ⇐ [<code>MetadataType</code>](#MetadataType)
    * [.retrieve(retrieveDir, [_], [__], [___], [key])](#TransactionalPush.retrieve) ⇒ <code>Promise.&lt;TYPE.MetadataTypeMapObj&gt;</code>
    * [.retrieveForCache()](#TransactionalPush.retrieveForCache) ⇒ <code>Promise.&lt;TYPE.MetadataTypeMapObj&gt;</code>
    * [.update(metadata)](#TransactionalPush.update) ⇒ <code>Promise</code>
    * [.create(metadata)](#TransactionalPush.create) ⇒ <code>Promise</code>
    * [.deleteByKey(buObject, key)](#TransactionalPush.deleteByKey) ⇒ <code>Promise.&lt;boolean&gt;</code>

<a name="TransactionalPush.retrieve"></a>

### TransactionalPush.retrieve(retrieveDir, [_], [__], [___], [key]) ⇒ <code>Promise.&lt;TYPE.MetadataTypeMapObj&gt;</code>
Retrieves Metadata of Mobile Keywords
Endpoint /legacy/v1/beta/mobile/code/ return all Mobile Codes with all details.

**Kind**: static method of [<code>TransactionalPush</code>](#TransactionalPush)  
**Returns**: <code>Promise.&lt;TYPE.MetadataTypeMapObj&gt;</code> - Promise of metadata  

| Param | Type | Description |
| --- | --- | --- |
| retrieveDir | <code>string</code> | Directory where retrieved metadata directory will be saved |
| [_] | <code>void</code> | unused parameter |
| [__] | <code>void</code> | unused parameter |
| [___] | <code>void</code> | unused parameter |
| [key] | <code>string</code> | customer key of single item to retrieve |

<a name="TransactionalPush.retrieveForCache"></a>

### TransactionalPush.retrieveForCache() ⇒ <code>Promise.&lt;TYPE.MetadataTypeMapObj&gt;</code>
Retrieves event definition metadata for caching

**Kind**: static method of [<code>TransactionalPush</code>](#TransactionalPush)  
**Returns**: <code>Promise.&lt;TYPE.MetadataTypeMapObj&gt;</code> - Promise of metadata  
<a name="TransactionalPush.update"></a>

### TransactionalPush.update(metadata) ⇒ <code>Promise</code>
Updates a single item

**Kind**: static method of [<code>TransactionalPush</code>](#TransactionalPush)  
**Returns**: <code>Promise</code> - Promise  

| Param | Type | Description |
| --- | --- | --- |
| metadata | <code>TYPE.MetadataTypeItem</code> | a single item |

<a name="TransactionalPush.create"></a>

### TransactionalPush.create(metadata) ⇒ <code>Promise</code>
Creates a single item

**Kind**: static method of [<code>TransactionalPush</code>](#TransactionalPush)  
**Returns**: <code>Promise</code> - Promise  

| Param | Type | Description |
| --- | --- | --- |
| metadata | <code>TYPE.MetadataTypeItem</code> | a single item |

<a name="TransactionalPush.deleteByKey"></a>

### TransactionalPush.deleteByKey(buObject, key) ⇒ <code>Promise.&lt;boolean&gt;</code>
Delete a metadata item from the specified business unit

**Kind**: static method of [<code>TransactionalPush</code>](#TransactionalPush)  
**Returns**: <code>Promise.&lt;boolean&gt;</code> - deletion success status  

| Param | Type | Description |
| --- | --- | --- |
| buObject | <code>TYPE.BuObject</code> | references credentials |
| key | <code>string</code> | Identifier of item |

<a name="TransactionalSMS"></a>
=======
<a name="TransactionalMessage"></a>
>>>>>>> 7d6a9363

## TransactionalMessage ⇐ [<code>MetadataType</code>](#MetadataType)
TransactionalMessage MetadataType

**Kind**: global class  
**Extends**: [<code>MetadataType</code>](#MetadataType)  

* [TransactionalMessage](#TransactionalMessage) ⇐ [<code>MetadataType</code>](#MetadataType)
    * [.retrieve(retrieveDir, [_], [__], [___], [key])](#TransactionalMessage.retrieve) ⇒ <code>Promise.&lt;TYPE.MetadataTypeMapObj&gt;</code>
    * [.retrieveForCache()](#TransactionalMessage.retrieveForCache) ⇒ <code>Promise.&lt;TYPE.MetadataTypeMapObj&gt;</code>
    * [.update(metadata)](#TransactionalMessage.update) ⇒ <code>Promise</code>
    * [.create(metadata)](#TransactionalMessage.create) ⇒ <code>Promise</code>
    * [.deleteByKey(buObject, key)](#TransactionalMessage.deleteByKey) ⇒ <code>Promise.&lt;boolean&gt;</code>

<a name="TransactionalMessage.retrieve"></a>

### TransactionalMessage.retrieve(retrieveDir, [_], [__], [___], [key]) ⇒ <code>Promise.&lt;TYPE.MetadataTypeMapObj&gt;</code>
Retrieves Metadata of Mobile Keywords
Endpoint /legacy/v1/beta/mobile/code/ return all Mobile Codes with all details.

**Kind**: static method of [<code>TransactionalMessage</code>](#TransactionalMessage)  
**Returns**: <code>Promise.&lt;TYPE.MetadataTypeMapObj&gt;</code> - Promise of metadata  

| Param | Type | Description |
| --- | --- | --- |
| retrieveDir | <code>string</code> | Directory where retrieved metadata directory will be saved |
| [_] | <code>void</code> | unused parameter |
| [__] | <code>void</code> | unused parameter |
| [___] | <code>void</code> | unused parameter |
| [key] | <code>string</code> | customer key of single item to retrieve |

<a name="TransactionalMessage.retrieveForCache"></a>

### TransactionalMessage.retrieveForCache() ⇒ <code>Promise.&lt;TYPE.MetadataTypeMapObj&gt;</code>
Retrieves event definition metadata for caching

**Kind**: static method of [<code>TransactionalMessage</code>](#TransactionalMessage)  
**Returns**: <code>Promise.&lt;TYPE.MetadataTypeMapObj&gt;</code> - Promise of metadata  
<a name="TransactionalMessage.update"></a>

### TransactionalMessage.update(metadata) ⇒ <code>Promise</code>
Updates a single item

**Kind**: static method of [<code>TransactionalMessage</code>](#TransactionalMessage)  
**Returns**: <code>Promise</code> - Promise  

| Param | Type | Description |
| --- | --- | --- |
| metadata | <code>TYPE.MetadataTypeItem</code> | a single item |

<a name="TransactionalMessage.create"></a>

### TransactionalMessage.create(metadata) ⇒ <code>Promise</code>
Creates a single item

**Kind**: static method of [<code>TransactionalMessage</code>](#TransactionalMessage)  
**Returns**: <code>Promise</code> - Promise  

| Param | Type | Description |
| --- | --- | --- |
| metadata | <code>TYPE.MetadataTypeItem</code> | a single item |

<a name="TransactionalMessage.deleteByKey"></a>

### TransactionalMessage.deleteByKey(buObject, key) ⇒ <code>Promise.&lt;boolean&gt;</code>
Delete a metadata item from the specified business unit

**Kind**: static method of [<code>TransactionalMessage</code>](#TransactionalMessage)  
**Returns**: <code>Promise.&lt;boolean&gt;</code> - deletion success status  

| Param | Type | Description |
| --- | --- | --- |
| buObject | <code>TYPE.BuObject</code> | references credentials |
| key | <code>string</code> | Identifier of item |

<a name="TransactionalSMS"></a>

## TransactionalSMS ⇐ [<code>TransactionalMessage</code>](#TransactionalMessage)
TransactionalSMS MetadataType

**Kind**: global class  
**Extends**: [<code>TransactionalMessage</code>](#TransactionalMessage)  

* [TransactionalSMS](#TransactionalSMS) ⇐ [<code>TransactionalMessage</code>](#TransactionalMessage)
    * [.postDeleteTasks(buObject, customerKey)](#TransactionalSMS.postDeleteTasks) ⇒ <code>void</code>
    * [.preDeployTasks(metadata, dir)](#TransactionalSMS.preDeployTasks) ⇒ <code>TYPE.MetadataTypeItem</code>
    * [._mergeCode(metadata, deployDir, [templateName])](#TransactionalSMS._mergeCode) ⇒ <code>Promise.&lt;string&gt;</code>
    * [.postRetrieveTasks(metadata)](#TransactionalSMS.postRetrieveTasks) ⇒ <code>TYPE.CodeExtractItem</code>
    * [.prepExtractedCode(metadataScript)](#TransactionalSMS.prepExtractedCode) ⇒ <code>Object</code>
    * [._isHTML(code)](#TransactionalSMS._isHTML) ⇒ <code>boolean</code>
    * [.getFilesToCommit(keyArr)](#TransactionalSMS.getFilesToCommit) ⇒ <code>Array.&lt;string&gt;</code>

<a name="TransactionalSMS.postDeleteTasks"></a>

### TransactionalSMS.postDeleteTasks(buObject, customerKey) ⇒ <code>void</code>
clean up after deleting a metadata item

**Kind**: static method of [<code>TransactionalSMS</code>](#TransactionalSMS)  

| Param | Type | Description |
| --- | --- | --- |
| buObject | <code>TYPE.BuObject</code> | references credentials |
| customerKey | <code>string</code> | Identifier of metadata item |

<a name="TransactionalSMS.preDeployTasks"></a>

### TransactionalSMS.preDeployTasks(metadata, dir) ⇒ <code>TYPE.MetadataTypeItem</code>
prepares for deployment

**Kind**: static method of [<code>TransactionalSMS</code>](#TransactionalSMS)  
**Returns**: <code>TYPE.MetadataTypeItem</code> - Promise  

| Param | Type | Description |
| --- | --- | --- |
| metadata | <code>TYPE.MetadataTypeItem</code> | a single item |
| dir | <code>string</code> | directory of deploy files |

<a name="TransactionalSMS._mergeCode"></a>

### TransactionalSMS.\_mergeCode(metadata, deployDir, [templateName]) ⇒ <code>Promise.&lt;string&gt;</code>
helper for [preDeployTasks](preDeployTasks) that loads extracted code content back into JSON

**Kind**: static method of [<code>TransactionalSMS</code>](#TransactionalSMS)  
**Returns**: <code>Promise.&lt;string&gt;</code> - content for metadata.script  

| Param | Type | Description |
| --- | --- | --- |
| metadata | <code>TYPE.MetadataTypeItem</code> | a single definition |
| deployDir | <code>string</code> | directory of deploy files |
| [templateName] | <code>string</code> | name of the template used to built defintion (prior applying templating) |

<a name="TransactionalSMS.postRetrieveTasks"></a>

### TransactionalSMS.postRetrieveTasks(metadata) ⇒ <code>TYPE.CodeExtractItem</code>
manages post retrieve steps

**Kind**: static method of [<code>TransactionalSMS</code>](#TransactionalSMS)  
**Returns**: <code>TYPE.CodeExtractItem</code> - Array with one metadata object and one ssjs string  

| Param | Type | Description |
| --- | --- | --- |
| metadata | <code>TYPE.MetadataTypeItem</code> | a single item |

<a name="TransactionalSMS.prepExtractedCode"></a>

### TransactionalSMS.prepExtractedCode(metadataScript) ⇒ <code>Object</code>
helper for [parseMetadata](parseMetadata) and [_buildForNested](_buildForNested)

**Kind**: static method of [<code>TransactionalSMS</code>](#TransactionalSMS)  
**Returns**: <code>Object</code> - returns found extension and file content  

| Param | Type | Description |
| --- | --- | --- |
| metadataScript | <code>string</code> | the code of the file |

<a name="TransactionalSMS._isHTML"></a>

### TransactionalSMS.\_isHTML(code) ⇒ <code>boolean</code>
very simplified test for HTML code in our SMS

**Kind**: static method of [<code>TransactionalSMS</code>](#TransactionalSMS)  
**Returns**: <code>boolean</code> - true if HTML is found  

| Param | Type | Description |
| --- | --- | --- |
| code | <code>string</code> | sms source code |

<a name="TransactionalSMS.getFilesToCommit"></a>

### TransactionalSMS.getFilesToCommit(keyArr) ⇒ <code>Array.&lt;string&gt;</code>
should return only the json for all but asset, query and script that are saved as multiple files
additionally, the documentation for dataExtension and automation should be returned

**Kind**: static method of [<code>TransactionalSMS</code>](#TransactionalSMS)  
**Returns**: <code>Array.&lt;string&gt;</code> - list of all files that need to be committed in a flat array ['path/file1.ext', 'path/file2.ext']  

| Param | Type | Description |
| --- | --- | --- |
| keyArr | <code>Array.&lt;string&gt;</code> | customerkey of the metadata |

<a name="TriggeredSendDefinition"></a>

## TriggeredSendDefinition ⇐ [<code>MetadataType</code>](#MetadataType)
MessageSendActivity MetadataType

**Kind**: global class  
**Extends**: [<code>MetadataType</code>](#MetadataType)  

* [TriggeredSendDefinition](#TriggeredSendDefinition) ⇐ [<code>MetadataType</code>](#MetadataType)
    * [.retrieve(retrieveDir, [_], [__], [___], [key])](#TriggeredSendDefinition.retrieve) ⇒ <code>Promise.&lt;TYPE.MetadataTypeMapObj&gt;</code>
    * [.create(metadata)](#TriggeredSendDefinition.create) ⇒ <code>Promise</code>
    * [.update(metadata)](#TriggeredSendDefinition.update) ⇒ <code>Promise</code>
    * [.deleteByKey(buObject, customerKey)](#TriggeredSendDefinition.deleteByKey) ⇒ <code>Promise.&lt;boolean&gt;</code>
    * [.postRetrieveTasks(metadata)](#TriggeredSendDefinition.postRetrieveTasks) ⇒ <code>TYPE.MetadataTypeItem</code>
    * [.parseMetadata(metadata)](#TriggeredSendDefinition.parseMetadata) ⇒ <code>TYPE.MetadataTypeItem</code>
    * [.preDeployTasks(metadata)](#TriggeredSendDefinition.preDeployTasks) ⇒ <code>TYPE.MetadataTypeItem</code>

<a name="TriggeredSendDefinition.retrieve"></a>

### TriggeredSendDefinition.retrieve(retrieveDir, [_], [__], [___], [key]) ⇒ <code>Promise.&lt;TYPE.MetadataTypeMapObj&gt;</code>
Retrieves SOAP based metadata of metadata type into local filesystem. executes callback with retrieved metadata

**Kind**: static method of [<code>TriggeredSendDefinition</code>](#TriggeredSendDefinition)  
**Returns**: <code>Promise.&lt;TYPE.MetadataTypeMapObj&gt;</code> - Promise of metadata  

| Param | Type | Description |
| --- | --- | --- |
| retrieveDir | <code>string</code> | Directory where retrieved metadata directory will be saved |
| [_] | <code>void</code> | unused parameter |
| [__] | <code>void</code> | unused parameter |
| [___] | <code>void</code> | unused parameter |
| [key] | <code>string</code> | customer key of single item to retrieve |

<a name="TriggeredSendDefinition.create"></a>

### TriggeredSendDefinition.create(metadata) ⇒ <code>Promise</code>
Create a single TSD.

**Kind**: static method of [<code>TriggeredSendDefinition</code>](#TriggeredSendDefinition)  
**Returns**: <code>Promise</code> - Promise  

| Param | Type | Description |
| --- | --- | --- |
| metadata | <code>TYPE.MetadataTypeItem</code> | single metadata entry |

<a name="TriggeredSendDefinition.update"></a>

### TriggeredSendDefinition.update(metadata) ⇒ <code>Promise</code>
Updates a single TSD.

**Kind**: static method of [<code>TriggeredSendDefinition</code>](#TriggeredSendDefinition)  
**Returns**: <code>Promise</code> - Promise  

| Param | Type | Description |
| --- | --- | --- |
| metadata | <code>TYPE.MetadataTypeItem</code> | single metadata entry |

<a name="TriggeredSendDefinition.deleteByKey"></a>

### TriggeredSendDefinition.deleteByKey(buObject, customerKey) ⇒ <code>Promise.&lt;boolean&gt;</code>
Delete a metadata item from the specified business unit

**Kind**: static method of [<code>TriggeredSendDefinition</code>](#TriggeredSendDefinition)  
**Returns**: <code>Promise.&lt;boolean&gt;</code> - deletion success status  

| Param | Type | Description |
| --- | --- | --- |
| buObject | <code>TYPE.BuObject</code> | references credentials |
| customerKey | <code>string</code> | Identifier of data extension |

<a name="TriggeredSendDefinition.postRetrieveTasks"></a>

### TriggeredSendDefinition.postRetrieveTasks(metadata) ⇒ <code>TYPE.MetadataTypeItem</code>
manages post retrieve steps

**Kind**: static method of [<code>TriggeredSendDefinition</code>](#TriggeredSendDefinition)  
**Returns**: <code>TYPE.MetadataTypeItem</code> - Array with one metadata object and one query string  

| Param | Type | Description |
| --- | --- | --- |
| metadata | <code>TYPE.MetadataTypeItem</code> | a single query |

<a name="TriggeredSendDefinition.parseMetadata"></a>

### TriggeredSendDefinition.parseMetadata(metadata) ⇒ <code>TYPE.MetadataTypeItem</code>
parses retrieved Metadata before saving

**Kind**: static method of [<code>TriggeredSendDefinition</code>](#TriggeredSendDefinition)  
**Returns**: <code>TYPE.MetadataTypeItem</code> - Array with one metadata object and one sql string  

| Param | Type | Description |
| --- | --- | --- |
| metadata | <code>TYPE.MetadataTypeItem</code> | a single query activity definition |

<a name="TriggeredSendDefinition.preDeployTasks"></a>

### TriggeredSendDefinition.preDeployTasks(metadata) ⇒ <code>TYPE.MetadataTypeItem</code>
prepares a TSD for deployment

**Kind**: static method of [<code>TriggeredSendDefinition</code>](#TriggeredSendDefinition)  
**Returns**: <code>TYPE.MetadataTypeItem</code> - metadata object  

| Param | Type | Description |
| --- | --- | --- |
| metadata | <code>TYPE.MetadataTypeItem</code> | of a single TSD |

<a name="Retriever"></a>

## Retriever
Retrieves metadata from a business unit and saves it to the local filesystem.

**Kind**: global class  

* [Retriever](#Retriever)
    * [new Retriever(properties, buObject)](#new_Retriever_new)
    * [.retrieve(metadataTypes, [namesOrKeys], [templateVariables], [changelogOnly])](#Retriever+retrieve) ⇒ <code>Promise.&lt;TYPE.MultiMetadataTypeList&gt;</code>
    * [._getTypeDependencies(metadataTypes)](#Retriever+_getTypeDependencies) ⇒ <code>Array.&lt;TYPE.SupportedMetadataTypes&gt;</code>

<a name="new_Retriever_new"></a>

### new Retriever(properties, buObject)
Creates a Retriever, uses v2 auth if v2AuthOptions are passed.


| Param | Type | Description |
| --- | --- | --- |
| properties | <code>TYPE.Mcdevrc</code> | General configuration to be used in retrieve |
| buObject | <code>TYPE.BuObject</code> | properties for auth |

<a name="Retriever+retrieve"></a>

### retriever.retrieve(metadataTypes, [namesOrKeys], [templateVariables], [changelogOnly]) ⇒ <code>Promise.&lt;TYPE.MultiMetadataTypeList&gt;</code>
Retrieve metadata of specified types into local file system and Retriever.metadata

**Kind**: instance method of [<code>Retriever</code>](#Retriever)  
**Returns**: <code>Promise.&lt;TYPE.MultiMetadataTypeList&gt;</code> - Promise of a list of retrieved items grouped by type {automation:[...], query:[...]}  

| Param | Type | Description |
| --- | --- | --- |
| metadataTypes | <code>Array.&lt;TYPE.SupportedMetadataTypes&gt;</code> | list of metadata types to retrieve; can include subtypes! |
| [namesOrKeys] | <code>Array.&lt;string&gt;</code> \| <code>TYPE.TypeKeyCombo</code> | name of Metadata to retrieveAsTemplate or list of keys for normal retrieval |
| [templateVariables] | <code>TYPE.TemplateMap</code> | Object of values which can be replaced (in case of templating) |
| [changelogOnly] | <code>boolean</code> | skip saving, only create json in memory |

<a name="Retriever+_getTypeDependencies"></a>

### retriever.\_getTypeDependencies(metadataTypes) ⇒ <code>Array.&lt;TYPE.SupportedMetadataTypes&gt;</code>
helper for [retrieve](retrieve) to get all dependencies of the given types

**Kind**: instance method of [<code>Retriever</code>](#Retriever)  
**Returns**: <code>Array.&lt;TYPE.SupportedMetadataTypes&gt;</code> - unique list dependent metadata types  

| Param | Type | Description |
| --- | --- | --- |
| metadataTypes | <code>Array.&lt;TYPE.SupportedMetadataTypes&gt;</code> | list of metadata types to retrieve; can include subtypes! |

<a name="Util"></a>

## Util
CLI entry for SFMC DevTools

**Kind**: global constant  

* [Util](#Util)
    * [.skipInteraction](#Util.skipInteraction) : <code>TYPE.skipInteraction</code>
    * [.logger](#Util.logger) : <code>TYPE.Logger</code>
    * [.filterObjByKeys(originalObj, [whitelistArr])](#Util.filterObjByKeys) ⇒ <code>Object.&lt;string, \*&gt;</code>
    * [.includesStartsWith(arr, search)](#Util.includesStartsWith) ⇒ <code>boolean</code>
    * [.includesStartsWithIndex(arr, search)](#Util.includesStartsWithIndex) ⇒ <code>number</code>
    * [.checkMarket(market, properties)](#Util.checkMarket) ⇒ <code>boolean</code>
    * [.verifyMarketList(mlName, properties)](#Util.verifyMarketList) ⇒ <code>void</code>
    * [.signalFatalError()](#Util.signalFatalError) ⇒ <code>void</code>
    * [.isTrue(attrValue)](#Util.isTrue) ⇒ <code>boolean</code>
    * [.isFalse(attrValue)](#Util.isFalse) ⇒ <code>boolean</code>
    * [._isValidType(selectedType)](#Util._isValidType) ⇒ <code>boolean</code>
    * [.getRetrieveTypeChoices()](#Util.getRetrieveTypeChoices) ⇒ <code>Array.&lt;TYPE.SupportedMetadataTypes&gt;</code>
    * [.metadataLogger(level, type, method, payload, [source])](#Util.metadataLogger) ⇒ <code>void</code>
    * [.replaceByObject(str, obj)](#Util.replaceByObject) ⇒ <code>string</code> \| <code>object</code>
    * [.inverseGet(objs, val)](#Util.inverseGet) ⇒ <code>string</code>
    * [.getMetadataHierachy(metadataTypes)](#Util.getMetadataHierachy) ⇒ <code>Array.&lt;string&gt;</code>
    * [.resolveObjPath(path, obj)](#Util.resolveObjPath) ⇒ <code>any</code>
    * [.execSync(cmd, [args], [hideOutput])](#Util.execSync) ⇒ <code>undefined</code>
    * [.templateSearchResult(results, keyToSearch, searchValue)](#Util.templateSearchResult) ⇒ <code>TYPE.MetadataTypeItem</code>
    * [.setLoggingLevel(argv)](#Util.setLoggingLevel) ⇒ <code>void</code>

<a name="Util.skipInteraction"></a>

### Util.skipInteraction : <code>TYPE.skipInteraction</code>
**Kind**: static property of [<code>Util</code>](#Util)  
<a name="Util.logger"></a>

### Util.logger : <code>TYPE.Logger</code>
Logger that creates timestamped log file in 'logs/' directory

**Kind**: static property of [<code>Util</code>](#Util)  
<a name="Util.filterObjByKeys"></a>

### Util.filterObjByKeys(originalObj, [whitelistArr]) ⇒ <code>Object.&lt;string, \*&gt;</code>
helper that allows filtering an object by its keys

**Kind**: static method of [<code>Util</code>](#Util)  
**Returns**: <code>Object.&lt;string, \*&gt;</code> - filtered object that only contains keys you provided  

| Param | Type | Description |
| --- | --- | --- |
| originalObj | <code>Object.&lt;string, \*&gt;</code> | object that you want to filter |
| [whitelistArr] | <code>Array.&lt;string&gt;</code> | positive filter. if not provided, returns originalObj without filter |

<a name="Util.includesStartsWith"></a>

### Util.includesStartsWith(arr, search) ⇒ <code>boolean</code>
extended Array.includes method that allows check if an array-element starts with a certain string

**Kind**: static method of [<code>Util</code>](#Util)  
**Returns**: <code>boolean</code> - found / not found  

| Param | Type | Description |
| --- | --- | --- |
| arr | <code>Array.&lt;string&gt;</code> | your array of strigns |
| search | <code>string</code> | the string you are looking for |

<a name="Util.includesStartsWithIndex"></a>

### Util.includesStartsWithIndex(arr, search) ⇒ <code>number</code>
extended Array.includes method that allows check if an array-element starts with a certain string

**Kind**: static method of [<code>Util</code>](#Util)  
**Returns**: <code>number</code> - array index 0..n or -1 of not found  

| Param | Type | Description |
| --- | --- | --- |
| arr | <code>Array.&lt;string&gt;</code> | your array of strigns |
| search | <code>string</code> | the string you are looking for |

<a name="Util.checkMarket"></a>

### Util.checkMarket(market, properties) ⇒ <code>boolean</code>
check if a market name exists in current mcdev config

**Kind**: static method of [<code>Util</code>](#Util)  
**Returns**: <code>boolean</code> - found market or not  

| Param | Type | Description |
| --- | --- | --- |
| market | <code>string</code> | market localizations |
| properties | <code>TYPE.Mcdevrc</code> | local mcdev config |

<a name="Util.verifyMarketList"></a>

### Util.verifyMarketList(mlName, properties) ⇒ <code>void</code>
ensure provided MarketList exists and it's content including markets and BUs checks out

**Kind**: static method of [<code>Util</code>](#Util)  
**Returns**: <code>void</code> - throws errors if problems were found  

| Param | Type | Description |
| --- | --- | --- |
| mlName | <code>string</code> | name of marketList |
| properties | <code>TYPE.Mcdevrc</code> | General configuration to be used in retrieve |

<a name="Util.signalFatalError"></a>

### Util.signalFatalError() ⇒ <code>void</code>
used to ensure the program tells surrounding software that an unrecoverable error occured

**Kind**: static method of [<code>Util</code>](#Util)  
<a name="Util.isTrue"></a>

### Util.isTrue(attrValue) ⇒ <code>boolean</code>
SFMC accepts multiple true values for Boolean attributes for which we are checking here

**Kind**: static method of [<code>Util</code>](#Util)  
**Returns**: <code>boolean</code> - attribute value == true ? true : false  

| Param | Type | Description |
| --- | --- | --- |
| attrValue | <code>\*</code> | value |

<a name="Util.isFalse"></a>

### Util.isFalse(attrValue) ⇒ <code>boolean</code>
SFMC accepts multiple false values for Boolean attributes for which we are checking here

**Kind**: static method of [<code>Util</code>](#Util)  
**Returns**: <code>boolean</code> - attribute value == false ? true : false  

| Param | Type | Description |
| --- | --- | --- |
| attrValue | <code>\*</code> | value |

<a name="Util._isValidType"></a>

### Util.\_isValidType(selectedType) ⇒ <code>boolean</code>
helper for [retrieve](#Mcdev.retrieve), [retrieveAsTemplate](#Mcdev.retrieveAsTemplate) and [deploy](#Mcdev.deploy)

**Kind**: static method of [<code>Util</code>](#Util)  
**Returns**: <code>boolean</code> - type ok or not  

| Param | Type | Description |
| --- | --- | --- |
| selectedType | <code>TYPE.SupportedMetadataTypes</code> | type or type-subtype |

<a name="Util.getRetrieveTypeChoices"></a>

### Util.getRetrieveTypeChoices() ⇒ <code>Array.&lt;TYPE.SupportedMetadataTypes&gt;</code>
helper for getDefaultProperties()

**Kind**: static method of [<code>Util</code>](#Util)  
**Returns**: <code>Array.&lt;TYPE.SupportedMetadataTypes&gt;</code> - type choices  
<a name="Util.metadataLogger"></a>

### Util.metadataLogger(level, type, method, payload, [source]) ⇒ <code>void</code>
Logger helper for Metadata functions

**Kind**: static method of [<code>Util</code>](#Util)  

| Param | Type | Description |
| --- | --- | --- |
| level | <code>string</code> | of log (error, info, warn) |
| type | <code>string</code> | of metadata being referenced |
| method | <code>string</code> | name which log was called from |
| payload | <code>\*</code> | generic object which details the error |
| [source] | <code>string</code> | key/id of metadata which relates to error |

<a name="Util.replaceByObject"></a>

### Util.replaceByObject(str, obj) ⇒ <code>string</code> \| <code>object</code>
replaces values in a JSON object string, based on a series of
key-value pairs (obj)

**Kind**: static method of [<code>Util</code>](#Util)  
**Returns**: <code>string</code> \| <code>object</code> - replaced version of str  

| Param | Type | Description |
| --- | --- | --- |
| str | <code>string</code> \| <code>object</code> | JSON object or its stringified version, which has values to be replaced |
| obj | <code>TYPE.TemplateMap</code> | key value object which contains keys to be replaced and values to be replaced with |

<a name="Util.inverseGet"></a>

### Util.inverseGet(objs, val) ⇒ <code>string</code>
get key of an object based on the first matching value

**Kind**: static method of [<code>Util</code>](#Util)  
**Returns**: <code>string</code> - key  

| Param | Type | Description |
| --- | --- | --- |
| objs | <code>object</code> | object of objects to be searched |
| val | <code>string</code> | value to be searched for |

<a name="Util.getMetadataHierachy"></a>

### Util.getMetadataHierachy(metadataTypes) ⇒ <code>Array.&lt;string&gt;</code>
Returns Order in which metadata needs to be retrieved/deployed

**Kind**: static method of [<code>Util</code>](#Util)  
**Returns**: <code>Array.&lt;string&gt;</code> - retrieve/deploy order as array  

| Param | Type | Description |
| --- | --- | --- |
| metadataTypes | <code>Array.&lt;string&gt;</code> | which should be retrieved/deployed |

<a name="Util.resolveObjPath"></a>

### Util.resolveObjPath(path, obj) ⇒ <code>any</code>
let's you dynamically walk down an object and get a value

**Kind**: static method of [<code>Util</code>](#Util)  
**Returns**: <code>any</code> - value of obj.path  

| Param | Type | Description |
| --- | --- | --- |
| path | <code>string</code> | 'fieldA.fieldB.fieldC' |
| obj | <code>object</code> | some parent object |

<a name="Util.execSync"></a>

### Util.execSync(cmd, [args], [hideOutput]) ⇒ <code>undefined</code>
helper to run other commands as if run manually by user

**Kind**: static method of [<code>Util</code>](#Util)  

| Param | Type | Description |
| --- | --- | --- |
| cmd | <code>string</code> | to be executed command |
| [args] | <code>Array.&lt;string&gt;</code> | list of arguments |
| [hideOutput] | <code>boolean</code> | if true, output of command will be hidden from CLI |

<a name="Util.templateSearchResult"></a>

### Util.templateSearchResult(results, keyToSearch, searchValue) ⇒ <code>TYPE.MetadataTypeItem</code>
standardize check to ensure only one result is returned from template search

**Kind**: static method of [<code>Util</code>](#Util)  
**Returns**: <code>TYPE.MetadataTypeItem</code> - metadata to be used in building template  

| Param | Type | Description |
| --- | --- | --- |
| results | <code>Array.&lt;TYPE.MetadataTypeItem&gt;</code> | array of metadata |
| keyToSearch | <code>string</code> | the field which contains the searched value |
| searchValue | <code>string</code> | the value which is being looked for |

<a name="Util.setLoggingLevel"></a>

### Util.setLoggingLevel(argv) ⇒ <code>void</code>
configures what is displayed in the console

**Kind**: static method of [<code>Util</code>](#Util)  

| Param | Type | Description |
| --- | --- | --- |
| argv | <code>object</code> | list of command line parameters given by user |
| [argv.silent] | <code>boolean</code> | only errors printed to CLI |
| [argv.verbose] | <code>boolean</code> | chatty user CLI output |
| [argv.debug] | <code>boolean</code> | enables developer output & features |

<a name="MetadataTypeDefinitions"></a>

## MetadataTypeDefinitions
Provides access to all metadataType classes

**Kind**: global constant  
<a name="MetadataTypeInfo"></a>

## MetadataTypeInfo
Provides access to all metadataType classes

**Kind**: global constant  
<a name="mcdev"></a>

## mcdev
sample file on how to retrieve a simple changelog to use in GUIs or automated processing of any kind

**Kind**: global constant  
**Example**  
```js
[{
    name: 'deName',
    key: 'deKey',
    t: 'dataExtension',
    cd: '2020-05-06T00:16:00.737',
    cb: 'name of creator',
    ld: '2020-05-06T00:16:00.737',
    lb: 'name of lastmodified'
  }]
```
<a name="BusinessUnit"></a>

## BusinessUnit
Helper that handles retrieval of BU info

**Kind**: global constant  
<a name="BusinessUnit.refreshBUProperties"></a>

### BusinessUnit.refreshBUProperties(properties, credentialsName) ⇒ <code>Promise.&lt;boolean&gt;</code>
Refreshes BU names and ID's from MC instance

**Kind**: static method of [<code>BusinessUnit</code>](#BusinessUnit)  
**Returns**: <code>Promise.&lt;boolean&gt;</code> - success of refresh  

| Param | Type | Description |
| --- | --- | --- |
| properties | <code>TYPE.Mcdevrc</code> | current properties that have to be refreshed |
| credentialsName | <code>string</code> | identifying name of the installed package / project |

<a name="dataStore"></a>

## dataStore : <code>TYPE.Cache</code>
**Kind**: global constant  
<a name="Cli"></a>

## Cli
CLI helper class

**Kind**: global constant  

* [Cli](#Cli)
    * [.initMcdevConfig()](#Cli.initMcdevConfig) ⇒ <code>Promise.&lt;boolean&gt;</code>
    * [.addExtraCredential(properties)](#Cli.addExtraCredential) ⇒ <code>Promise.&lt;(boolean\|string)&gt;</code>
    * [.logExistingCredentials(properties)](#Cli.logExistingCredentials) ⇒ <code>void</code>
    * [.updateCredential(properties, credName)](#Cli.updateCredential) ⇒ <code>Promise.&lt;boolean&gt;</code>
    * [.getCredentialObject(properties, target, [isCredentialOnly], [allowAll])](#Cli.getCredentialObject) ⇒ <code>Promise.&lt;TYPE.BuObject&gt;</code>
    * [._selectBU(properties, [credential], [isCredentialOnly], [allowAll])](#Cli._selectBU) ⇒ <code>Promise.&lt;Array&gt;</code>
    * [._setCredential(properties, [credName])](#Cli._setCredential) ⇒ <code>Promise.&lt;(boolean\|string)&gt;</code>
    * [._askCredentials(properties, [credName])](#Cli._askCredentials) ⇒ <code>Promise.&lt;object&gt;</code>
    * [.selectTypes(properties, [setTypesArr])](#Cli.selectTypes) ⇒ <code>Promise.&lt;void&gt;</code>
    * [._summarizeSubtypes(responses, type)](#Cli._summarizeSubtypes) ⇒ <code>void</code>
    * [.explainTypes()](#Cli.explainTypes) ⇒ <code>void</code>

<a name="Cli.initMcdevConfig"></a>

### Cli.initMcdevConfig() ⇒ <code>Promise.&lt;boolean&gt;</code>
used when initially setting up a project.
loads default config and adds first credential

**Kind**: static method of [<code>Cli</code>](#Cli)  
**Returns**: <code>Promise.&lt;boolean&gt;</code> - success of init  
<a name="Cli.addExtraCredential"></a>

### Cli.addExtraCredential(properties) ⇒ <code>Promise.&lt;(boolean\|string)&gt;</code>
Extends template file for properties.json

**Kind**: static method of [<code>Cli</code>](#Cli)  
**Returns**: <code>Promise.&lt;(boolean\|string)&gt;</code> - status  

| Param | Type | Description |
| --- | --- | --- |
| properties | <code>TYPE.Mcdevrc</code> | config file's json |

<a name="Cli.logExistingCredentials"></a>

### Cli.logExistingCredentials(properties) ⇒ <code>void</code>
helper that logs to cli which credentials are already existing in our config file

**Kind**: static method of [<code>Cli</code>](#Cli)  

| Param | Type | Description |
| --- | --- | --- |
| properties | <code>TYPE.Mcdevrc</code> | config file's json |

<a name="Cli.updateCredential"></a>

### Cli.updateCredential(properties, credName) ⇒ <code>Promise.&lt;boolean&gt;</code>
Extends template file for properties.json
update credentials

**Kind**: static method of [<code>Cli</code>](#Cli)  
**Returns**: <code>Promise.&lt;boolean&gt;</code> - success of update  

| Param | Type | Description |
| --- | --- | --- |
| properties | <code>TYPE.Mcdevrc</code> | config file's json |
| credName | <code>string</code> | name of credential that needs updating |

<a name="Cli.getCredentialObject"></a>

### Cli.getCredentialObject(properties, target, [isCredentialOnly], [allowAll]) ⇒ <code>Promise.&lt;TYPE.BuObject&gt;</code>
Returns Object with parameters required for accessing API

**Kind**: static method of [<code>Cli</code>](#Cli)  
**Returns**: <code>Promise.&lt;TYPE.BuObject&gt;</code> - credential to be used for Business Unit  

| Param | Type | Description |
| --- | --- | --- |
| properties | <code>TYPE.Mcdevrc</code> | object of all configuration including credentials |
| target | <code>string</code> | code of BU to use |
| [isCredentialOnly] | <code>boolean</code> \| <code>string</code> | true:don't ask for BU | string: name of BU |
| [allowAll] | <code>boolean</code> | Offer ALL as option in BU selection |

<a name="Cli._selectBU"></a>

### Cli.\_selectBU(properties, [credential], [isCredentialOnly], [allowAll]) ⇒ <code>Promise.&lt;Array&gt;</code>
helps select the right credential in case of bad initial input

**Kind**: static method of [<code>Cli</code>](#Cli)  
**Returns**: <code>Promise.&lt;Array&gt;</code> - selected credential/BU combo  

| Param | Type | Description |
| --- | --- | --- |
| properties | <code>TYPE.Mcdevrc</code> | config file's json |
| [credential] | <code>string</code> | name of valid credential |
| [isCredentialOnly] | <code>boolean</code> | don't ask for BU if true |
| [allowAll] | <code>boolean</code> | Offer ALL as option in BU selection |

<a name="Cli._setCredential"></a>

### Cli.\_setCredential(properties, [credName]) ⇒ <code>Promise.&lt;(boolean\|string)&gt;</code>
helper around _askCredentials

**Kind**: static method of [<code>Cli</code>](#Cli)  
**Returns**: <code>Promise.&lt;(boolean\|string)&gt;</code> - success of refresh or credential name  

| Param | Type | Description |
| --- | --- | --- |
| properties | <code>TYPE.Mcdevrc</code> | from config file |
| [credName] | <code>string</code> | name of credential that needs updating |

<a name="Cli._askCredentials"></a>

### Cli.\_askCredentials(properties, [credName]) ⇒ <code>Promise.&lt;object&gt;</code>
helper for [addExtraCredential](#Cli.addExtraCredential)

**Kind**: static method of [<code>Cli</code>](#Cli)  
**Returns**: <code>Promise.&lt;object&gt;</code> - credential info  

| Param | Type | Description |
| --- | --- | --- |
| properties | <code>TYPE.Mcdevrc</code> | from config file |
| [credName] | <code>string</code> | name of credential that needs updating |

<a name="Cli.selectTypes"></a>

### Cli.selectTypes(properties, [setTypesArr]) ⇒ <code>Promise.&lt;void&gt;</code>
allows updating the metadata types that shall be retrieved

**Kind**: static method of [<code>Cli</code>](#Cli)  
**Returns**: <code>Promise.&lt;void&gt;</code> - -  

| Param | Type | Description |
| --- | --- | --- |
| properties | <code>TYPE.Mcdevrc</code> | config file's json |
| [setTypesArr] | <code>Array.&lt;string&gt;</code> | skip user prompt and overwrite with this list if given |

<a name="Cli._summarizeSubtypes"></a>

### Cli.\_summarizeSubtypes(responses, type) ⇒ <code>void</code>
helper for [selectTypes](#Cli.selectTypes) that converts subtypes back to main type if all and only defaults were selected
this keeps the config automatically upgradable when we add new subtypes or change what is selected by default

**Kind**: static method of [<code>Cli</code>](#Cli)  

| Param | Type | Description |
| --- | --- | --- |
| responses | <code>object</code> | wrapper object for respones |
| responses.selectedTypes | <code>Array.&lt;string&gt;</code> | what types the user selected |
| type | <code>string</code> | metadata type |

<a name="Cli.explainTypes"></a>

### Cli.explainTypes() ⇒ <code>void</code>
shows metadata type descriptions

**Kind**: static method of [<code>Cli</code>](#Cli)  
<a name="config"></a>

## config
Central class for loading and validating properties from config and auth

**Kind**: global constant  

* [config](#config)
    * [.getProperties([silent])](#config.getProperties) ⇒ <code>Promise.&lt;TYPE.Mcdevrc&gt;</code>
    * [.checkProperties(properties, [silent])](#config.checkProperties) ⇒ <code>Promise.&lt;(boolean\|Array.&lt;string&gt;)&gt;</code>
    * [.getDefaultProperties()](#config.getDefaultProperties) ⇒ <code>Promise.&lt;TYPE.Mcdevrc&gt;</code>

<a name="config.getProperties"></a>

### config.getProperties([silent]) ⇒ <code>Promise.&lt;TYPE.Mcdevrc&gt;</code>
loads central properties from config file

**Kind**: static method of [<code>config</code>](#config)  
**Returns**: <code>Promise.&lt;TYPE.Mcdevrc&gt;</code> - central properties object  

| Param | Type | Description |
| --- | --- | --- |
| [silent] | <code>boolean</code> | omit throwing errors and print messages; assuming not silent if not set |

<a name="config.checkProperties"></a>

### config.checkProperties(properties, [silent]) ⇒ <code>Promise.&lt;(boolean\|Array.&lt;string&gt;)&gt;</code>
check if the config file is correctly formatted and has values

**Kind**: static method of [<code>config</code>](#config)  
**Returns**: <code>Promise.&lt;(boolean\|Array.&lt;string&gt;)&gt;</code> - file structure ok OR list of fields to be fixed  

| Param | Type | Description |
| --- | --- | --- |
| properties | <code>TYPE.Mcdevrc</code> | javascript object in .mcdevrc.json |
| [silent] | <code>boolean</code> | set to true for internal use w/o cli output |

<a name="config.getDefaultProperties"></a>

### config.getDefaultProperties() ⇒ <code>Promise.&lt;TYPE.Mcdevrc&gt;</code>
defines how the properties.json should look like
used for creating a template and for checking if variables are set

**Kind**: static method of [<code>config</code>](#config)  
**Returns**: <code>Promise.&lt;TYPE.Mcdevrc&gt;</code> - default properties  
<a name="DevOps"></a>

## DevOps
DevOps helper class

**Kind**: global constant  

* [DevOps](#DevOps)
    * [.getDeltaList(properties, [range], [saveToDeployDir], [filterPaths])](#DevOps.getDeltaList) ⇒ <code>Promise.&lt;Array.&lt;TYPE.DeltaPkgItem&gt;&gt;</code>
        * [~delta](#DevOps.getDeltaList..delta) : <code>Array.&lt;TYPE.DeltaPkgItem&gt;</code>
        * [~copied](#DevOps.getDeltaList..copied) : <code>TYPE.DeltaPkgItem</code>
    * [.buildDeltaDefinitions(properties, range, [diffArr])](#DevOps.buildDeltaDefinitions) ⇒ <code>Promise.&lt;Array.&lt;TYPE.DeltaPkgItem&gt;&gt;</code>
        * [~deltaDeployAll](#DevOps.buildDeltaDefinitions..deltaDeployAll) : <code>Array.&lt;TYPE.DeltaPkgItem&gt;</code>
    * [.document(directory, jsonReport)](#DevOps.document) ⇒ <code>void</code>
    * [.getFilesToCommit(properties, buObject, metadataType, keyArr)](#DevOps.getFilesToCommit) ⇒ <code>Promise.&lt;Array.&lt;string&gt;&gt;</code>

<a name="DevOps.getDeltaList"></a>

### DevOps.getDeltaList(properties, [range], [saveToDeployDir], [filterPaths]) ⇒ <code>Promise.&lt;Array.&lt;TYPE.DeltaPkgItem&gt;&gt;</code>
Extracts the delta between a commit and the current state for deployment.
Interactive commit selection if no commits are passed.

**Kind**: static method of [<code>DevOps</code>](#DevOps)  
**Returns**: <code>Promise.&lt;Array.&lt;TYPE.DeltaPkgItem&gt;&gt;</code> - -  

| Param | Type | Description |
| --- | --- | --- |
| properties | <code>TYPE.Mcdevrc</code> | central properties object |
| [range] | <code>string</code> | git commit range |
| [saveToDeployDir] | <code>boolean</code> | if true, copy metadata changes into deploy directory |
| [filterPaths] | <code>string</code> | filter file paths that start with any specified path (comma separated) |


* [.getDeltaList(properties, [range], [saveToDeployDir], [filterPaths])](#DevOps.getDeltaList) ⇒ <code>Promise.&lt;Array.&lt;TYPE.DeltaPkgItem&gt;&gt;</code>
    * [~delta](#DevOps.getDeltaList..delta) : <code>Array.&lt;TYPE.DeltaPkgItem&gt;</code>
    * [~copied](#DevOps.getDeltaList..copied) : <code>TYPE.DeltaPkgItem</code>

<a name="DevOps.getDeltaList..delta"></a>

#### getDeltaList~delta : <code>Array.&lt;TYPE.DeltaPkgItem&gt;</code>
**Kind**: inner constant of [<code>getDeltaList</code>](#DevOps.getDeltaList)  
<a name="DevOps.getDeltaList..copied"></a>

#### getDeltaList~copied : <code>TYPE.DeltaPkgItem</code>
**Kind**: inner constant of [<code>getDeltaList</code>](#DevOps.getDeltaList)  
<a name="DevOps.buildDeltaDefinitions"></a>

### DevOps.buildDeltaDefinitions(properties, range, [diffArr]) ⇒ <code>Promise.&lt;Array.&lt;TYPE.DeltaPkgItem&gt;&gt;</code>
wrapper around DevOps.getDeltaList, Builder.buildTemplate and M

**Kind**: static method of [<code>DevOps</code>](#DevOps)  
**Returns**: <code>Promise.&lt;Array.&lt;TYPE.DeltaPkgItem&gt;&gt;</code> - -  

| Param | Type | Description |
| --- | --- | --- |
| properties | <code>TYPE.Mcdevrc</code> | project config file |
| range | <code>string</code> | git commit range |
| [diffArr] | <code>Array.&lt;TYPE.DeltaPkgItem&gt;</code> | instead of running git diff the method can also get a list of files to process |

<a name="DevOps.buildDeltaDefinitions..deltaDeployAll"></a>

#### buildDeltaDefinitions~deltaDeployAll : <code>Array.&lt;TYPE.DeltaPkgItem&gt;</code>
**Kind**: inner constant of [<code>buildDeltaDefinitions</code>](#DevOps.buildDeltaDefinitions)  
<a name="DevOps.document"></a>

### DevOps.document(directory, jsonReport) ⇒ <code>void</code>
create markdown file for deployment listing

**Kind**: static method of [<code>DevOps</code>](#DevOps)  

| Param | Type | Description |
| --- | --- | --- |
| directory | <code>string</code> | - |
| jsonReport | <code>object</code> | - |

<a name="DevOps.getFilesToCommit"></a>

### DevOps.getFilesToCommit(properties, buObject, metadataType, keyArr) ⇒ <code>Promise.&lt;Array.&lt;string&gt;&gt;</code>
should return only the json for all but asset, query and script that are saved as multiple files
additionally, the documentation for dataExtension and automation should be returned

**Kind**: static method of [<code>DevOps</code>](#DevOps)  
**Returns**: <code>Promise.&lt;Array.&lt;string&gt;&gt;</code> - list of all files that need to be committed in a flat array ['path/file1.ext', 'path/file2.ext']  

| Param | Type | Description |
| --- | --- | --- |
| properties | <code>TYPE.Mcdevrc</code> | central properties object |
| buObject | <code>TYPE.BuObject</code> | references credentials |
| metadataType | <code>string</code> | metadata type to build |
| keyArr | <code>Array.&lt;string&gt;</code> | customerkey of the metadata |

<a name="File"></a>

## File
File extends fs-extra. It adds logger and util methods for file handling

**Kind**: global constant  

* [File](#File)
    * [.copyFile(from, to)](#File.copyFile) ⇒ <code>object</code>
    * [.filterIllegalPathChars(path)](#File.filterIllegalPathChars) ⇒ <code>string</code>
    * [.filterIllegalFilenames(filename)](#File.filterIllegalFilenames) ⇒ <code>string</code>
    * [.reverseFilterIllegalFilenames(filename)](#File.reverseFilterIllegalFilenames) ⇒ <code>string</code>
    * [.normalizePath(denormalizedPath)](#File.normalizePath) ⇒ <code>string</code>
    * [.writeJSONToFile(directory, filename, content)](#File.writeJSONToFile) ⇒ <code>Promise</code>
    * [.writePrettyToFile(directory, filename, filetype, content, [templateVariables])](#File.writePrettyToFile) ⇒ <code>Promise.&lt;boolean&gt;</code>
    * [._beautify_prettier(directory, filename, filetype, content)](#File._beautify_prettier) ⇒ <code>string</code>
    * [.writeToFile(directory, filename, filetype, content, [encoding])](#File.writeToFile) ⇒ <code>Promise.&lt;boolean&gt;</code>
    * [.readJSONFile(directory, filename, sync, cleanPath)](#File.readJSONFile) ⇒ <code>Promise</code> \| <code>object</code>
    * [.readFilteredFilename(directory, filename, filetype, [encoding])](#File.readFilteredFilename) ⇒ <code>Promise.&lt;string&gt;</code>
    * [.readDirectories(directory, depth, [includeStem], [_stemLength])](#File.readDirectories) ⇒ <code>Promise.&lt;Array.&lt;string&gt;&gt;</code>
    * [.readDirectoriesSync(directory, [depth], [includeStem], [_stemLength])](#File.readDirectoriesSync) ⇒ <code>Array.&lt;string&gt;</code>
    * [.saveConfigFile(properties)](#File.saveConfigFile) ⇒ <code>Promise.&lt;void&gt;</code>
    * [.initPrettier([filetype])](#File.initPrettier) ⇒ <code>Promise.&lt;boolean&gt;</code>

<a name="File.copyFile"></a>

### File.copyFile(from, to) ⇒ <code>object</code>
copies a file from one path to another

**Kind**: static method of [<code>File</code>](#File)  
**Returns**: <code>object</code> - - results object  

| Param | Type | Description |
| --- | --- | --- |
| from | <code>string</code> | full filepath including name of existing file |
| to | <code>string</code> | full filepath including name where file should go |

<a name="File.filterIllegalPathChars"></a>

### File.filterIllegalPathChars(path) ⇒ <code>string</code>
makes sure Windows accepts path names

**Kind**: static method of [<code>File</code>](#File)  
**Returns**: <code>string</code> - - corrected string  

| Param | Type | Description |
| --- | --- | --- |
| path | <code>string</code> | filename or path |

<a name="File.filterIllegalFilenames"></a>

### File.filterIllegalFilenames(filename) ⇒ <code>string</code>
makes sure Windows accepts file names

**Kind**: static method of [<code>File</code>](#File)  
**Returns**: <code>string</code> - - corrected string  

| Param | Type | Description |
| --- | --- | --- |
| filename | <code>string</code> | filename or path |

<a name="File.reverseFilterIllegalFilenames"></a>

### File.reverseFilterIllegalFilenames(filename) ⇒ <code>string</code>
makes sure Windows accepts file names

**Kind**: static method of [<code>File</code>](#File)  
**Returns**: <code>string</code> - - corrected string  

| Param | Type | Description |
| --- | --- | --- |
| filename | <code>string</code> | filename or path |

<a name="File.normalizePath"></a>

### File.normalizePath(denormalizedPath) ⇒ <code>string</code>
Takes various types of path strings and formats into a platform specific path

**Kind**: static method of [<code>File</code>](#File)  
**Returns**: <code>string</code> - Path strings  

| Param | Type | Description |
| --- | --- | --- |
| denormalizedPath | <code>string</code> \| <code>Array.&lt;string&gt;</code> | directory the file will be written to |

<a name="File.writeJSONToFile"></a>

### File.writeJSONToFile(directory, filename, content) ⇒ <code>Promise</code>
Saves json content to a file in the local file system. Will create the parent directory if it does not exist

**Kind**: static method of [<code>File</code>](#File)  
**Returns**: <code>Promise</code> - Promise  

| Param | Type | Description |
| --- | --- | --- |
| directory | <code>string</code> \| <code>Array.&lt;string&gt;</code> | directory the file will be written to |
| filename | <code>string</code> | name of the file without '.json' ending |
| content | <code>object</code> | filecontent |

<a name="File.writePrettyToFile"></a>

### File.writePrettyToFile(directory, filename, filetype, content, [templateVariables]) ⇒ <code>Promise.&lt;boolean&gt;</code>
Saves beautified files in the local file system. Will create the parent directory if it does not exist
! Important: run 'await File.initPrettier()' in your MetadataType.retrieve() once before hitting this

**Kind**: static method of [<code>File</code>](#File)  
**Returns**: <code>Promise.&lt;boolean&gt;</code> - Promise  

| Param | Type | Description |
| --- | --- | --- |
| directory | <code>string</code> \| <code>Array.&lt;string&gt;</code> | directory the file will be written to |
| filename | <code>string</code> | name of the file without suffix |
| filetype | <code>string</code> | filetype ie. JSON or SSJS |
| content | <code>string</code> | filecontent |
| [templateVariables] | <code>TYPE.TemplateMap</code> | templating variables to be replaced in the metadata |

<a name="File._beautify_prettier"></a>

### File.\_beautify\_prettier(directory, filename, filetype, content) ⇒ <code>string</code>
helper for [writePrettyToFile](#File.writePrettyToFile), applying prettier onto given stringified content
! Important: run 'await File.initPrettier()' in your MetadataType.retrieve() once before hitting this

**Kind**: static method of [<code>File</code>](#File)  
**Returns**: <code>string</code> - original string on error; formatted string on success  

| Param | Type | Description |
| --- | --- | --- |
| directory | <code>string</code> \| <code>Array.&lt;string&gt;</code> | directory the file will be written to |
| filename | <code>string</code> | name of the file without suffix |
| filetype | <code>string</code> | filetype ie. JSON or SSJS |
| content | <code>string</code> | filecontent |

<a name="File.writeToFile"></a>

### File.writeToFile(directory, filename, filetype, content, [encoding]) ⇒ <code>Promise.&lt;boolean&gt;</code>
Saves text content to a file in the local file system. Will create the parent directory if it does not exist

**Kind**: static method of [<code>File</code>](#File)  
**Returns**: <code>Promise.&lt;boolean&gt;</code> - Promise  

| Param | Type | Description |
| --- | --- | --- |
| directory | <code>string</code> \| <code>Array.&lt;string&gt;</code> | directory the file will be written to |
| filename | <code>string</code> | name of the file without '.json' ending |
| filetype | <code>string</code> | filetype suffix |
| content | <code>string</code> | filecontent |
| [encoding] | <code>object</code> | added for certain file types (like images) |

<a name="File.readJSONFile"></a>

### File.readJSONFile(directory, filename, sync, cleanPath) ⇒ <code>Promise</code> \| <code>object</code>
Saves json content to a file in the local file system. Will create the parent directory if it does not exist

**Kind**: static method of [<code>File</code>](#File)  
**Returns**: <code>Promise</code> \| <code>object</code> - Promise or JSON object depending on if async or not  

| Param | Type | Description |
| --- | --- | --- |
| directory | <code>string</code> \| <code>Array.&lt;string&gt;</code> | directory where the file is stored |
| filename | <code>string</code> | name of the file without '.json' ending |
| sync | <code>boolean</code> | should execute sync (default is async) |
| cleanPath | <code>boolean</code> | should execute sync (default is true) |

<a name="File.readFilteredFilename"></a>

### File.readFilteredFilename(directory, filename, filetype, [encoding]) ⇒ <code>Promise.&lt;string&gt;</code>
reads file from local file system.

**Kind**: static method of [<code>File</code>](#File)  
**Returns**: <code>Promise.&lt;string&gt;</code> - file contents  

| Param | Type | Default | Description |
| --- | --- | --- | --- |
| directory | <code>string</code> \| <code>Array.&lt;string&gt;</code> |  | directory where the file is stored |
| filename | <code>string</code> |  | name of the file without '.json' ending |
| filetype | <code>string</code> |  | filetype suffix |
| [encoding] | <code>string</code> | <code>&quot;&#x27;utf8&#x27;&quot;</code> | read file with encoding (defaults to utf-8) |

<a name="File.readDirectories"></a>

### File.readDirectories(directory, depth, [includeStem], [_stemLength]) ⇒ <code>Promise.&lt;Array.&lt;string&gt;&gt;</code>
reads directories to a specific depth returning an array
of file paths to be iterated over

**Kind**: static method of [<code>File</code>](#File)  
**Returns**: <code>Promise.&lt;Array.&lt;string&gt;&gt;</code> - array of fully defined file paths  

| Param | Type | Description |
| --- | --- | --- |
| directory | <code>string</code> | directory to checkin |
| depth | <code>number</code> | how many levels to check (1 base) |
| [includeStem] | <code>boolean</code> | include the parent directory in the response |
| [_stemLength] | <code>number</code> | set recursively for subfolders. do not set manually! |

**Example**  
```js
['deploy/mcdev/bu1']
```
<a name="File.readDirectoriesSync"></a>

### File.readDirectoriesSync(directory, [depth], [includeStem], [_stemLength]) ⇒ <code>Array.&lt;string&gt;</code>
reads directories to a specific depth returning an array
of file paths to be iterated over using sync api (required in constructors)
TODO - merge with readDirectories. so far the logic is really different

**Kind**: static method of [<code>File</code>](#File)  
**Returns**: <code>Array.&lt;string&gt;</code> - array of fully defined file paths  

| Param | Type | Description |
| --- | --- | --- |
| directory | <code>string</code> | directory to checkin |
| [depth] | <code>number</code> | how many levels to check (1 base) |
| [includeStem] | <code>boolean</code> | include the parent directory in the response |
| [_stemLength] | <code>number</code> | set recursively for subfolders. do not set manually! |

**Example**  
```js
['deploy/mcdev/bu1']
```
<a name="File.saveConfigFile"></a>

### File.saveConfigFile(properties) ⇒ <code>Promise.&lt;void&gt;</code>
helper that splits the config back into auth & config parts to save them separately

**Kind**: static method of [<code>File</code>](#File)  
**Returns**: <code>Promise.&lt;void&gt;</code> - -  

| Param | Type | Description |
| --- | --- | --- |
| properties | <code>TYPE.Mcdevrc</code> | central properties object |

<a name="File.initPrettier"></a>

### File.initPrettier([filetype]) ⇒ <code>Promise.&lt;boolean&gt;</code>
Initalises Prettier formatting lib async.

**Kind**: static method of [<code>File</code>](#File)  
**Returns**: <code>Promise.&lt;boolean&gt;</code> - success of config load  

| Param | Type | Default | Description |
| --- | --- | --- | --- |
| [filetype] | <code>string</code> | <code>&quot;&#x27;html&#x27;&quot;</code> | filetype ie. JSON or SSJS |

<a name="Init"></a>

## Init
CLI helper class

**Kind**: global constant  

* [Init](#Init)
    * [.fixMcdevConfig(properties)](#Init.fixMcdevConfig) ⇒ <code>Promise.&lt;boolean&gt;</code>
    * [.createIdeConfigFiles(versionBeforeUpgrade)](#Init.createIdeConfigFiles) ⇒ <code>Promise.&lt;boolean&gt;</code>
    * [._updateLeaf(propertiersCur, defaultPropsCur, fieldName)](#Init._updateLeaf) ⇒ <code>void</code>
    * [._getForcedUpdateList(projectVersion)](#Init._getForcedUpdateList) ⇒ <code>Promise.&lt;Array.&lt;string&gt;&gt;</code>
    * [._createIdeConfigFile(fileNameArr, relevantForcedUpdates, [boilerplateFileContent])](#Init._createIdeConfigFile) ⇒ <code>Promise.&lt;boolean&gt;</code>
    * [.upgradeAuthFile()](#Init.upgradeAuthFile) ⇒ <code>Promise.&lt;boolean&gt;</code>
    * [.initGitRepo()](#Init.initGitRepo) ⇒ <code>Promise.&lt;{status: string, repoName: string}&gt;</code>
    * [.gitPush()](#Init.gitPush) ⇒ <code>void</code>
    * [._addGitRemote()](#Init._addGitRemote) ⇒ <code>string</code>
    * [._updateGitConfigUser()](#Init._updateGitConfigUser) ⇒ <code>void</code>
    * [._getGitConfigUser()](#Init._getGitConfigUser) ⇒ <code>Promise.&lt;{&#x27;user.name&#x27;: string, &#x27;user.email&#x27;: string}&gt;</code>
    * [.initProject(properties, credentialName)](#Init.initProject) ⇒ <code>Promise.&lt;void&gt;</code>
    * [._downloadAllBUs(bu, gitStatus)](#Init._downloadAllBUs) ⇒ <code>Promise.&lt;void&gt;</code>
    * [.upgradeProject(properties, [initial], [repoName])](#Init.upgradeProject) ⇒ <code>Promise.&lt;boolean&gt;</code>
    * [._getMissingCredentials(properties)](#Init._getMissingCredentials) ⇒ <code>Array.&lt;string&gt;</code>
    * [.installDependencies([repoName])](#Init.installDependencies) ⇒ <code>Promise.&lt;boolean&gt;</code>
    * [._getDefaultPackageJson([currentContent])](#Init._getDefaultPackageJson) ⇒ <code>Promise.&lt;{script: object, author: string, license: string}&gt;</code>

<a name="Init.fixMcdevConfig"></a>

### Init.fixMcdevConfig(properties) ⇒ <code>Promise.&lt;boolean&gt;</code>
helper method for this.upgradeProject that upgrades project config if needed

**Kind**: static method of [<code>Init</code>](#Init)  
**Returns**: <code>Promise.&lt;boolean&gt;</code> - returns true if worked without errors  

| Param | Type | Description |
| --- | --- | --- |
| properties | <code>TYPE.Mcdevrc</code> | config file's json |

<a name="Init.createIdeConfigFiles"></a>

### Init.createIdeConfigFiles(versionBeforeUpgrade) ⇒ <code>Promise.&lt;boolean&gt;</code>
handles creation/update of all config file from the boilerplate

**Kind**: static method of [<code>Init</code>](#Init)  
**Returns**: <code>Promise.&lt;boolean&gt;</code> - status of config file creation  

| Param | Type | Description |
| --- | --- | --- |
| versionBeforeUpgrade | <code>string</code> | 'x.y.z' |

<a name="Init._updateLeaf"></a>

### Init.\_updateLeaf(propertiersCur, defaultPropsCur, fieldName) ⇒ <code>void</code>
recursive helper for [fixMcdevConfig](#Init.fixMcdevConfig) that adds missing settings

**Kind**: static method of [<code>Init</code>](#Init)  

| Param | Type | Description |
| --- | --- | --- |
| propertiersCur | <code>object</code> | current sub-object of project settings |
| defaultPropsCur | <code>object</code> | current sub-object of default settings |
| fieldName | <code>string</code> | dot-concatenated object-path that needs adding |

<a name="Init._getForcedUpdateList"></a>

### Init.\_getForcedUpdateList(projectVersion) ⇒ <code>Promise.&lt;Array.&lt;string&gt;&gt;</code>
returns list of files that need to be updated

**Kind**: static method of [<code>Init</code>](#Init)  
**Returns**: <code>Promise.&lt;Array.&lt;string&gt;&gt;</code> - relevant files with path that need to be updated  

| Param | Type | Description |
| --- | --- | --- |
| projectVersion | <code>string</code> | version found in config file of the current project |

<a name="Init._createIdeConfigFile"></a>

### Init.\_createIdeConfigFile(fileNameArr, relevantForcedUpdates, [boilerplateFileContent]) ⇒ <code>Promise.&lt;boolean&gt;</code>
handles creation/update of one config file from the boilerplate at a time

**Kind**: static method of [<code>Init</code>](#Init)  
**Returns**: <code>Promise.&lt;boolean&gt;</code> - install successful or error occured  

| Param | Type | Description |
| --- | --- | --- |
| fileNameArr | <code>Array.&lt;string&gt;</code> | 0: path, 1: filename, 2: extension with dot |
| relevantForcedUpdates | <code>Array.&lt;string&gt;</code> | if fileNameArr is in this list we require an override |
| [boilerplateFileContent] | <code>string</code> | in case we cannot copy files 1:1 this can be used to pass in content |

<a name="Init.upgradeAuthFile"></a>

### Init.upgradeAuthFile() ⇒ <code>Promise.&lt;boolean&gt;</code>
helper method for this.upgradeProject that upgrades project config if needed

**Kind**: static method of [<code>Init</code>](#Init)  
**Returns**: <code>Promise.&lt;boolean&gt;</code> - returns true if worked without errors  
<a name="Init.initGitRepo"></a>

### Init.initGitRepo() ⇒ <code>Promise.&lt;{status: string, repoName: string}&gt;</code>
check if git repo exists and otherwise create one

**Kind**: static method of [<code>Init</code>](#Init)  
**Returns**: <code>Promise.&lt;{status: string, repoName: string}&gt;</code> - success flag  
<a name="Init.gitPush"></a>

### Init.gitPush() ⇒ <code>void</code>
offer to push the new repo straight to the server

**Kind**: static method of [<code>Init</code>](#Init)  
<a name="Init._addGitRemote"></a>

### Init.\_addGitRemote() ⇒ <code>string</code>
offers to add the git remote origin

**Kind**: static method of [<code>Init</code>](#Init)  
**Returns**: <code>string</code> - repo name (optionally)  
<a name="Init._updateGitConfigUser"></a>

### Init.\_updateGitConfigUser() ⇒ <code>void</code>
checks global config and ask to config the user info and then store it locally

**Kind**: static method of [<code>Init</code>](#Init)  
<a name="Init._getGitConfigUser"></a>

### Init.\_getGitConfigUser() ⇒ <code>Promise.&lt;{&#x27;user.name&#x27;: string, &#x27;user.email&#x27;: string}&gt;</code>
retrieves the global user.name and user.email values

**Kind**: static method of [<code>Init</code>](#Init)  
**Returns**: <code>Promise.&lt;{&#x27;user.name&#x27;: string, &#x27;user.email&#x27;: string}&gt;</code> - user.name and user.email  
<a name="Init.initProject"></a>

### Init.initProject(properties, credentialName) ⇒ <code>Promise.&lt;void&gt;</code>
Creates template file for properties.json

**Kind**: static method of [<code>Init</code>](#Init)  
**Returns**: <code>Promise.&lt;void&gt;</code> - -  

| Param | Type | Description |
| --- | --- | --- |
| properties | <code>TYPE.Mcdevrc</code> | config file's json |
| credentialName | <code>string</code> | identifying name of the installed package / project |

<a name="Init._downloadAllBUs"></a>

### Init.\_downloadAllBUs(bu, gitStatus) ⇒ <code>Promise.&lt;void&gt;</code>
helper for [initProject](#Init.initProject)

**Kind**: static method of [<code>Init</code>](#Init)  
**Returns**: <code>Promise.&lt;void&gt;</code> - -  

| Param | Type | Description |
| --- | --- | --- |
| bu | <code>string</code> | cred/bu or cred/* or * |
| gitStatus | <code>string</code> | signals what state the git repo is in |

<a name="Init.upgradeProject"></a>

### Init.upgradeProject(properties, [initial], [repoName]) ⇒ <code>Promise.&lt;boolean&gt;</code>
wrapper around npm dependency & configuration file setup

**Kind**: static method of [<code>Init</code>](#Init)  
**Returns**: <code>Promise.&lt;boolean&gt;</code> - success flag  

| Param | Type | Description |
| --- | --- | --- |
| properties | <code>TYPE.Mcdevrc</code> | config file's json |
| [initial] | <code>boolean</code> | print message if not part of initial setup |
| [repoName] | <code>string</code> | if git URL was provided earlier, the repo name was extracted to use it for npm init |

<a name="Init._getMissingCredentials"></a>

### Init.\_getMissingCredentials(properties) ⇒ <code>Array.&lt;string&gt;</code>
finds credentials that are set up in config but not in auth file

**Kind**: static method of [<code>Init</code>](#Init)  
**Returns**: <code>Array.&lt;string&gt;</code> - list of credential names  

| Param | Type | Description |
| --- | --- | --- |
| properties | <code>TYPE.Mcdevrc</code> | javascript object in .mcdevrc.json |

<a name="Init.installDependencies"></a>

### Init.installDependencies([repoName]) ⇒ <code>Promise.&lt;boolean&gt;</code>
initiates npm project and then
takes care of loading the pre-configured dependency list
from the boilerplate directory to them as dev-dependencies

**Kind**: static method of [<code>Init</code>](#Init)  
**Returns**: <code>Promise.&lt;boolean&gt;</code> - install successful or error occured  

| Param | Type | Description |
| --- | --- | --- |
| [repoName] | <code>string</code> | if git URL was provided earlier, the repo name was extracted to use it for npm init |

<a name="Init._getDefaultPackageJson"></a>

### Init.\_getDefaultPackageJson([currentContent]) ⇒ <code>Promise.&lt;{script: object, author: string, license: string}&gt;</code>
ensure we have certain default values in our config

**Kind**: static method of [<code>Init</code>](#Init)  
**Returns**: <code>Promise.&lt;{script: object, author: string, license: string}&gt;</code> - extended currentContent  

| Param | Type | Description |
| --- | --- | --- |
| [currentContent] | <code>object</code> | what was read from existing package.json file |

<a name="Init"></a>

## Init
CLI helper class

**Kind**: global constant  

* [Init](#Init)
    * [.fixMcdevConfig(properties)](#Init.fixMcdevConfig) ⇒ <code>Promise.&lt;boolean&gt;</code>
    * [.createIdeConfigFiles(versionBeforeUpgrade)](#Init.createIdeConfigFiles) ⇒ <code>Promise.&lt;boolean&gt;</code>
    * [._updateLeaf(propertiersCur, defaultPropsCur, fieldName)](#Init._updateLeaf) ⇒ <code>void</code>
    * [._getForcedUpdateList(projectVersion)](#Init._getForcedUpdateList) ⇒ <code>Promise.&lt;Array.&lt;string&gt;&gt;</code>
    * [._createIdeConfigFile(fileNameArr, relevantForcedUpdates, [boilerplateFileContent])](#Init._createIdeConfigFile) ⇒ <code>Promise.&lt;boolean&gt;</code>
    * [.upgradeAuthFile()](#Init.upgradeAuthFile) ⇒ <code>Promise.&lt;boolean&gt;</code>
    * [.initGitRepo()](#Init.initGitRepo) ⇒ <code>Promise.&lt;{status: string, repoName: string}&gt;</code>
    * [.gitPush()](#Init.gitPush) ⇒ <code>void</code>
    * [._addGitRemote()](#Init._addGitRemote) ⇒ <code>string</code>
    * [._updateGitConfigUser()](#Init._updateGitConfigUser) ⇒ <code>void</code>
    * [._getGitConfigUser()](#Init._getGitConfigUser) ⇒ <code>Promise.&lt;{&#x27;user.name&#x27;: string, &#x27;user.email&#x27;: string}&gt;</code>
    * [.initProject(properties, credentialName)](#Init.initProject) ⇒ <code>Promise.&lt;void&gt;</code>
    * [._downloadAllBUs(bu, gitStatus)](#Init._downloadAllBUs) ⇒ <code>Promise.&lt;void&gt;</code>
    * [.upgradeProject(properties, [initial], [repoName])](#Init.upgradeProject) ⇒ <code>Promise.&lt;boolean&gt;</code>
    * [._getMissingCredentials(properties)](#Init._getMissingCredentials) ⇒ <code>Array.&lt;string&gt;</code>
    * [.installDependencies([repoName])](#Init.installDependencies) ⇒ <code>Promise.&lt;boolean&gt;</code>
    * [._getDefaultPackageJson([currentContent])](#Init._getDefaultPackageJson) ⇒ <code>Promise.&lt;{script: object, author: string, license: string}&gt;</code>

<a name="Init.fixMcdevConfig"></a>

### Init.fixMcdevConfig(properties) ⇒ <code>Promise.&lt;boolean&gt;</code>
helper method for this.upgradeProject that upgrades project config if needed

**Kind**: static method of [<code>Init</code>](#Init)  
**Returns**: <code>Promise.&lt;boolean&gt;</code> - returns true if worked without errors  

| Param | Type | Description |
| --- | --- | --- |
| properties | <code>TYPE.Mcdevrc</code> | config file's json |

<a name="Init.createIdeConfigFiles"></a>

### Init.createIdeConfigFiles(versionBeforeUpgrade) ⇒ <code>Promise.&lt;boolean&gt;</code>
handles creation/update of all config file from the boilerplate

**Kind**: static method of [<code>Init</code>](#Init)  
**Returns**: <code>Promise.&lt;boolean&gt;</code> - status of config file creation  

| Param | Type | Description |
| --- | --- | --- |
| versionBeforeUpgrade | <code>string</code> | 'x.y.z' |

<a name="Init._updateLeaf"></a>

### Init.\_updateLeaf(propertiersCur, defaultPropsCur, fieldName) ⇒ <code>void</code>
recursive helper for [fixMcdevConfig](#Init.fixMcdevConfig) that adds missing settings

**Kind**: static method of [<code>Init</code>](#Init)  

| Param | Type | Description |
| --- | --- | --- |
| propertiersCur | <code>object</code> | current sub-object of project settings |
| defaultPropsCur | <code>object</code> | current sub-object of default settings |
| fieldName | <code>string</code> | dot-concatenated object-path that needs adding |

<a name="Init._getForcedUpdateList"></a>

### Init.\_getForcedUpdateList(projectVersion) ⇒ <code>Promise.&lt;Array.&lt;string&gt;&gt;</code>
returns list of files that need to be updated

**Kind**: static method of [<code>Init</code>](#Init)  
**Returns**: <code>Promise.&lt;Array.&lt;string&gt;&gt;</code> - relevant files with path that need to be updated  

| Param | Type | Description |
| --- | --- | --- |
| projectVersion | <code>string</code> | version found in config file of the current project |

<a name="Init._createIdeConfigFile"></a>

### Init.\_createIdeConfigFile(fileNameArr, relevantForcedUpdates, [boilerplateFileContent]) ⇒ <code>Promise.&lt;boolean&gt;</code>
handles creation/update of one config file from the boilerplate at a time

**Kind**: static method of [<code>Init</code>](#Init)  
**Returns**: <code>Promise.&lt;boolean&gt;</code> - install successful or error occured  

| Param | Type | Description |
| --- | --- | --- |
| fileNameArr | <code>Array.&lt;string&gt;</code> | 0: path, 1: filename, 2: extension with dot |
| relevantForcedUpdates | <code>Array.&lt;string&gt;</code> | if fileNameArr is in this list we require an override |
| [boilerplateFileContent] | <code>string</code> | in case we cannot copy files 1:1 this can be used to pass in content |

<a name="Init.upgradeAuthFile"></a>

### Init.upgradeAuthFile() ⇒ <code>Promise.&lt;boolean&gt;</code>
helper method for this.upgradeProject that upgrades project config if needed

**Kind**: static method of [<code>Init</code>](#Init)  
**Returns**: <code>Promise.&lt;boolean&gt;</code> - returns true if worked without errors  
<a name="Init.initGitRepo"></a>

### Init.initGitRepo() ⇒ <code>Promise.&lt;{status: string, repoName: string}&gt;</code>
check if git repo exists and otherwise create one

**Kind**: static method of [<code>Init</code>](#Init)  
**Returns**: <code>Promise.&lt;{status: string, repoName: string}&gt;</code> - success flag  
<a name="Init.gitPush"></a>

### Init.gitPush() ⇒ <code>void</code>
offer to push the new repo straight to the server

**Kind**: static method of [<code>Init</code>](#Init)  
<a name="Init._addGitRemote"></a>

### Init.\_addGitRemote() ⇒ <code>string</code>
offers to add the git remote origin

**Kind**: static method of [<code>Init</code>](#Init)  
**Returns**: <code>string</code> - repo name (optionally)  
<a name="Init._updateGitConfigUser"></a>

### Init.\_updateGitConfigUser() ⇒ <code>void</code>
checks global config and ask to config the user info and then store it locally

**Kind**: static method of [<code>Init</code>](#Init)  
<a name="Init._getGitConfigUser"></a>

### Init.\_getGitConfigUser() ⇒ <code>Promise.&lt;{&#x27;user.name&#x27;: string, &#x27;user.email&#x27;: string}&gt;</code>
retrieves the global user.name and user.email values

**Kind**: static method of [<code>Init</code>](#Init)  
**Returns**: <code>Promise.&lt;{&#x27;user.name&#x27;: string, &#x27;user.email&#x27;: string}&gt;</code> - user.name and user.email  
<a name="Init.initProject"></a>

### Init.initProject(properties, credentialName) ⇒ <code>Promise.&lt;void&gt;</code>
Creates template file for properties.json

**Kind**: static method of [<code>Init</code>](#Init)  
**Returns**: <code>Promise.&lt;void&gt;</code> - -  

| Param | Type | Description |
| --- | --- | --- |
| properties | <code>TYPE.Mcdevrc</code> | config file's json |
| credentialName | <code>string</code> | identifying name of the installed package / project |

<a name="Init._downloadAllBUs"></a>

### Init.\_downloadAllBUs(bu, gitStatus) ⇒ <code>Promise.&lt;void&gt;</code>
helper for [initProject](#Init.initProject)

**Kind**: static method of [<code>Init</code>](#Init)  
**Returns**: <code>Promise.&lt;void&gt;</code> - -  

| Param | Type | Description |
| --- | --- | --- |
| bu | <code>string</code> | cred/bu or cred/* or * |
| gitStatus | <code>string</code> | signals what state the git repo is in |

<a name="Init.upgradeProject"></a>

### Init.upgradeProject(properties, [initial], [repoName]) ⇒ <code>Promise.&lt;boolean&gt;</code>
wrapper around npm dependency & configuration file setup

**Kind**: static method of [<code>Init</code>](#Init)  
**Returns**: <code>Promise.&lt;boolean&gt;</code> - success flag  

| Param | Type | Description |
| --- | --- | --- |
| properties | <code>TYPE.Mcdevrc</code> | config file's json |
| [initial] | <code>boolean</code> | print message if not part of initial setup |
| [repoName] | <code>string</code> | if git URL was provided earlier, the repo name was extracted to use it for npm init |

<a name="Init._getMissingCredentials"></a>

### Init.\_getMissingCredentials(properties) ⇒ <code>Array.&lt;string&gt;</code>
finds credentials that are set up in config but not in auth file

**Kind**: static method of [<code>Init</code>](#Init)  
**Returns**: <code>Array.&lt;string&gt;</code> - list of credential names  

| Param | Type | Description |
| --- | --- | --- |
| properties | <code>TYPE.Mcdevrc</code> | javascript object in .mcdevrc.json |

<a name="Init.installDependencies"></a>

### Init.installDependencies([repoName]) ⇒ <code>Promise.&lt;boolean&gt;</code>
initiates npm project and then
takes care of loading the pre-configured dependency list
from the boilerplate directory to them as dev-dependencies

**Kind**: static method of [<code>Init</code>](#Init)  
**Returns**: <code>Promise.&lt;boolean&gt;</code> - install successful or error occured  

| Param | Type | Description |
| --- | --- | --- |
| [repoName] | <code>string</code> | if git URL was provided earlier, the repo name was extracted to use it for npm init |

<a name="Init._getDefaultPackageJson"></a>

### Init.\_getDefaultPackageJson([currentContent]) ⇒ <code>Promise.&lt;{script: object, author: string, license: string}&gt;</code>
ensure we have certain default values in our config

**Kind**: static method of [<code>Init</code>](#Init)  
**Returns**: <code>Promise.&lt;{script: object, author: string, license: string}&gt;</code> - extended currentContent  

| Param | Type | Description |
| --- | --- | --- |
| [currentContent] | <code>object</code> | what was read from existing package.json file |

<a name="Init"></a>

## Init
CLI helper class

**Kind**: global constant  

* [Init](#Init)
    * [.fixMcdevConfig(properties)](#Init.fixMcdevConfig) ⇒ <code>Promise.&lt;boolean&gt;</code>
    * [.createIdeConfigFiles(versionBeforeUpgrade)](#Init.createIdeConfigFiles) ⇒ <code>Promise.&lt;boolean&gt;</code>
    * [._updateLeaf(propertiersCur, defaultPropsCur, fieldName)](#Init._updateLeaf) ⇒ <code>void</code>
    * [._getForcedUpdateList(projectVersion)](#Init._getForcedUpdateList) ⇒ <code>Promise.&lt;Array.&lt;string&gt;&gt;</code>
    * [._createIdeConfigFile(fileNameArr, relevantForcedUpdates, [boilerplateFileContent])](#Init._createIdeConfigFile) ⇒ <code>Promise.&lt;boolean&gt;</code>
    * [.upgradeAuthFile()](#Init.upgradeAuthFile) ⇒ <code>Promise.&lt;boolean&gt;</code>
    * [.initGitRepo()](#Init.initGitRepo) ⇒ <code>Promise.&lt;{status: string, repoName: string}&gt;</code>
    * [.gitPush()](#Init.gitPush) ⇒ <code>void</code>
    * [._addGitRemote()](#Init._addGitRemote) ⇒ <code>string</code>
    * [._updateGitConfigUser()](#Init._updateGitConfigUser) ⇒ <code>void</code>
    * [._getGitConfigUser()](#Init._getGitConfigUser) ⇒ <code>Promise.&lt;{&#x27;user.name&#x27;: string, &#x27;user.email&#x27;: string}&gt;</code>
    * [.initProject(properties, credentialName)](#Init.initProject) ⇒ <code>Promise.&lt;void&gt;</code>
    * [._downloadAllBUs(bu, gitStatus)](#Init._downloadAllBUs) ⇒ <code>Promise.&lt;void&gt;</code>
    * [.upgradeProject(properties, [initial], [repoName])](#Init.upgradeProject) ⇒ <code>Promise.&lt;boolean&gt;</code>
    * [._getMissingCredentials(properties)](#Init._getMissingCredentials) ⇒ <code>Array.&lt;string&gt;</code>
    * [.installDependencies([repoName])](#Init.installDependencies) ⇒ <code>Promise.&lt;boolean&gt;</code>
    * [._getDefaultPackageJson([currentContent])](#Init._getDefaultPackageJson) ⇒ <code>Promise.&lt;{script: object, author: string, license: string}&gt;</code>

<a name="Init.fixMcdevConfig"></a>

### Init.fixMcdevConfig(properties) ⇒ <code>Promise.&lt;boolean&gt;</code>
helper method for this.upgradeProject that upgrades project config if needed

**Kind**: static method of [<code>Init</code>](#Init)  
**Returns**: <code>Promise.&lt;boolean&gt;</code> - returns true if worked without errors  

| Param | Type | Description |
| --- | --- | --- |
| properties | <code>TYPE.Mcdevrc</code> | config file's json |

<a name="Init.createIdeConfigFiles"></a>

### Init.createIdeConfigFiles(versionBeforeUpgrade) ⇒ <code>Promise.&lt;boolean&gt;</code>
handles creation/update of all config file from the boilerplate

**Kind**: static method of [<code>Init</code>](#Init)  
**Returns**: <code>Promise.&lt;boolean&gt;</code> - status of config file creation  

| Param | Type | Description |
| --- | --- | --- |
| versionBeforeUpgrade | <code>string</code> | 'x.y.z' |

<a name="Init._updateLeaf"></a>

### Init.\_updateLeaf(propertiersCur, defaultPropsCur, fieldName) ⇒ <code>void</code>
recursive helper for [fixMcdevConfig](#Init.fixMcdevConfig) that adds missing settings

**Kind**: static method of [<code>Init</code>](#Init)  

| Param | Type | Description |
| --- | --- | --- |
| propertiersCur | <code>object</code> | current sub-object of project settings |
| defaultPropsCur | <code>object</code> | current sub-object of default settings |
| fieldName | <code>string</code> | dot-concatenated object-path that needs adding |

<a name="Init._getForcedUpdateList"></a>

### Init.\_getForcedUpdateList(projectVersion) ⇒ <code>Promise.&lt;Array.&lt;string&gt;&gt;</code>
returns list of files that need to be updated

**Kind**: static method of [<code>Init</code>](#Init)  
**Returns**: <code>Promise.&lt;Array.&lt;string&gt;&gt;</code> - relevant files with path that need to be updated  

| Param | Type | Description |
| --- | --- | --- |
| projectVersion | <code>string</code> | version found in config file of the current project |

<a name="Init._createIdeConfigFile"></a>

### Init.\_createIdeConfigFile(fileNameArr, relevantForcedUpdates, [boilerplateFileContent]) ⇒ <code>Promise.&lt;boolean&gt;</code>
handles creation/update of one config file from the boilerplate at a time

**Kind**: static method of [<code>Init</code>](#Init)  
**Returns**: <code>Promise.&lt;boolean&gt;</code> - install successful or error occured  

| Param | Type | Description |
| --- | --- | --- |
| fileNameArr | <code>Array.&lt;string&gt;</code> | 0: path, 1: filename, 2: extension with dot |
| relevantForcedUpdates | <code>Array.&lt;string&gt;</code> | if fileNameArr is in this list we require an override |
| [boilerplateFileContent] | <code>string</code> | in case we cannot copy files 1:1 this can be used to pass in content |

<a name="Init.upgradeAuthFile"></a>

### Init.upgradeAuthFile() ⇒ <code>Promise.&lt;boolean&gt;</code>
helper method for this.upgradeProject that upgrades project config if needed

**Kind**: static method of [<code>Init</code>](#Init)  
**Returns**: <code>Promise.&lt;boolean&gt;</code> - returns true if worked without errors  
<a name="Init.initGitRepo"></a>

### Init.initGitRepo() ⇒ <code>Promise.&lt;{status: string, repoName: string}&gt;</code>
check if git repo exists and otherwise create one

**Kind**: static method of [<code>Init</code>](#Init)  
**Returns**: <code>Promise.&lt;{status: string, repoName: string}&gt;</code> - success flag  
<a name="Init.gitPush"></a>

### Init.gitPush() ⇒ <code>void</code>
offer to push the new repo straight to the server

**Kind**: static method of [<code>Init</code>](#Init)  
<a name="Init._addGitRemote"></a>

### Init.\_addGitRemote() ⇒ <code>string</code>
offers to add the git remote origin

**Kind**: static method of [<code>Init</code>](#Init)  
**Returns**: <code>string</code> - repo name (optionally)  
<a name="Init._updateGitConfigUser"></a>

### Init.\_updateGitConfigUser() ⇒ <code>void</code>
checks global config and ask to config the user info and then store it locally

**Kind**: static method of [<code>Init</code>](#Init)  
<a name="Init._getGitConfigUser"></a>

### Init.\_getGitConfigUser() ⇒ <code>Promise.&lt;{&#x27;user.name&#x27;: string, &#x27;user.email&#x27;: string}&gt;</code>
retrieves the global user.name and user.email values

**Kind**: static method of [<code>Init</code>](#Init)  
**Returns**: <code>Promise.&lt;{&#x27;user.name&#x27;: string, &#x27;user.email&#x27;: string}&gt;</code> - user.name and user.email  
<a name="Init.initProject"></a>

### Init.initProject(properties, credentialName) ⇒ <code>Promise.&lt;void&gt;</code>
Creates template file for properties.json

**Kind**: static method of [<code>Init</code>](#Init)  
**Returns**: <code>Promise.&lt;void&gt;</code> - -  

| Param | Type | Description |
| --- | --- | --- |
| properties | <code>TYPE.Mcdevrc</code> | config file's json |
| credentialName | <code>string</code> | identifying name of the installed package / project |

<a name="Init._downloadAllBUs"></a>

### Init.\_downloadAllBUs(bu, gitStatus) ⇒ <code>Promise.&lt;void&gt;</code>
helper for [initProject](#Init.initProject)

**Kind**: static method of [<code>Init</code>](#Init)  
**Returns**: <code>Promise.&lt;void&gt;</code> - -  

| Param | Type | Description |
| --- | --- | --- |
| bu | <code>string</code> | cred/bu or cred/* or * |
| gitStatus | <code>string</code> | signals what state the git repo is in |

<a name="Init.upgradeProject"></a>

### Init.upgradeProject(properties, [initial], [repoName]) ⇒ <code>Promise.&lt;boolean&gt;</code>
wrapper around npm dependency & configuration file setup

**Kind**: static method of [<code>Init</code>](#Init)  
**Returns**: <code>Promise.&lt;boolean&gt;</code> - success flag  

| Param | Type | Description |
| --- | --- | --- |
| properties | <code>TYPE.Mcdevrc</code> | config file's json |
| [initial] | <code>boolean</code> | print message if not part of initial setup |
| [repoName] | <code>string</code> | if git URL was provided earlier, the repo name was extracted to use it for npm init |

<a name="Init._getMissingCredentials"></a>

### Init.\_getMissingCredentials(properties) ⇒ <code>Array.&lt;string&gt;</code>
finds credentials that are set up in config but not in auth file

**Kind**: static method of [<code>Init</code>](#Init)  
**Returns**: <code>Array.&lt;string&gt;</code> - list of credential names  

| Param | Type | Description |
| --- | --- | --- |
| properties | <code>TYPE.Mcdevrc</code> | javascript object in .mcdevrc.json |

<a name="Init.installDependencies"></a>

### Init.installDependencies([repoName]) ⇒ <code>Promise.&lt;boolean&gt;</code>
initiates npm project and then
takes care of loading the pre-configured dependency list
from the boilerplate directory to them as dev-dependencies

**Kind**: static method of [<code>Init</code>](#Init)  
**Returns**: <code>Promise.&lt;boolean&gt;</code> - install successful or error occured  

| Param | Type | Description |
| --- | --- | --- |
| [repoName] | <code>string</code> | if git URL was provided earlier, the repo name was extracted to use it for npm init |

<a name="Init._getDefaultPackageJson"></a>

### Init.\_getDefaultPackageJson([currentContent]) ⇒ <code>Promise.&lt;{script: object, author: string, license: string}&gt;</code>
ensure we have certain default values in our config

**Kind**: static method of [<code>Init</code>](#Init)  
**Returns**: <code>Promise.&lt;{script: object, author: string, license: string}&gt;</code> - extended currentContent  

| Param | Type | Description |
| --- | --- | --- |
| [currentContent] | <code>object</code> | what was read from existing package.json file |

<a name="Init"></a>

## Init
CLI helper class

**Kind**: global constant  

* [Init](#Init)
    * [.fixMcdevConfig(properties)](#Init.fixMcdevConfig) ⇒ <code>Promise.&lt;boolean&gt;</code>
    * [.createIdeConfigFiles(versionBeforeUpgrade)](#Init.createIdeConfigFiles) ⇒ <code>Promise.&lt;boolean&gt;</code>
    * [._updateLeaf(propertiersCur, defaultPropsCur, fieldName)](#Init._updateLeaf) ⇒ <code>void</code>
    * [._getForcedUpdateList(projectVersion)](#Init._getForcedUpdateList) ⇒ <code>Promise.&lt;Array.&lt;string&gt;&gt;</code>
    * [._createIdeConfigFile(fileNameArr, relevantForcedUpdates, [boilerplateFileContent])](#Init._createIdeConfigFile) ⇒ <code>Promise.&lt;boolean&gt;</code>
    * [.upgradeAuthFile()](#Init.upgradeAuthFile) ⇒ <code>Promise.&lt;boolean&gt;</code>
    * [.initGitRepo()](#Init.initGitRepo) ⇒ <code>Promise.&lt;{status: string, repoName: string}&gt;</code>
    * [.gitPush()](#Init.gitPush) ⇒ <code>void</code>
    * [._addGitRemote()](#Init._addGitRemote) ⇒ <code>string</code>
    * [._updateGitConfigUser()](#Init._updateGitConfigUser) ⇒ <code>void</code>
    * [._getGitConfigUser()](#Init._getGitConfigUser) ⇒ <code>Promise.&lt;{&#x27;user.name&#x27;: string, &#x27;user.email&#x27;: string}&gt;</code>
    * [.initProject(properties, credentialName)](#Init.initProject) ⇒ <code>Promise.&lt;void&gt;</code>
    * [._downloadAllBUs(bu, gitStatus)](#Init._downloadAllBUs) ⇒ <code>Promise.&lt;void&gt;</code>
    * [.upgradeProject(properties, [initial], [repoName])](#Init.upgradeProject) ⇒ <code>Promise.&lt;boolean&gt;</code>
    * [._getMissingCredentials(properties)](#Init._getMissingCredentials) ⇒ <code>Array.&lt;string&gt;</code>
    * [.installDependencies([repoName])](#Init.installDependencies) ⇒ <code>Promise.&lt;boolean&gt;</code>
    * [._getDefaultPackageJson([currentContent])](#Init._getDefaultPackageJson) ⇒ <code>Promise.&lt;{script: object, author: string, license: string}&gt;</code>

<a name="Init.fixMcdevConfig"></a>

### Init.fixMcdevConfig(properties) ⇒ <code>Promise.&lt;boolean&gt;</code>
helper method for this.upgradeProject that upgrades project config if needed

**Kind**: static method of [<code>Init</code>](#Init)  
**Returns**: <code>Promise.&lt;boolean&gt;</code> - returns true if worked without errors  

| Param | Type | Description |
| --- | --- | --- |
| properties | <code>TYPE.Mcdevrc</code> | config file's json |

<a name="Init.createIdeConfigFiles"></a>

### Init.createIdeConfigFiles(versionBeforeUpgrade) ⇒ <code>Promise.&lt;boolean&gt;</code>
handles creation/update of all config file from the boilerplate

**Kind**: static method of [<code>Init</code>](#Init)  
**Returns**: <code>Promise.&lt;boolean&gt;</code> - status of config file creation  

| Param | Type | Description |
| --- | --- | --- |
| versionBeforeUpgrade | <code>string</code> | 'x.y.z' |

<a name="Init._updateLeaf"></a>

### Init.\_updateLeaf(propertiersCur, defaultPropsCur, fieldName) ⇒ <code>void</code>
recursive helper for [fixMcdevConfig](#Init.fixMcdevConfig) that adds missing settings

**Kind**: static method of [<code>Init</code>](#Init)  

| Param | Type | Description |
| --- | --- | --- |
| propertiersCur | <code>object</code> | current sub-object of project settings |
| defaultPropsCur | <code>object</code> | current sub-object of default settings |
| fieldName | <code>string</code> | dot-concatenated object-path that needs adding |

<a name="Init._getForcedUpdateList"></a>

### Init.\_getForcedUpdateList(projectVersion) ⇒ <code>Promise.&lt;Array.&lt;string&gt;&gt;</code>
returns list of files that need to be updated

**Kind**: static method of [<code>Init</code>](#Init)  
**Returns**: <code>Promise.&lt;Array.&lt;string&gt;&gt;</code> - relevant files with path that need to be updated  

| Param | Type | Description |
| --- | --- | --- |
| projectVersion | <code>string</code> | version found in config file of the current project |

<a name="Init._createIdeConfigFile"></a>

### Init.\_createIdeConfigFile(fileNameArr, relevantForcedUpdates, [boilerplateFileContent]) ⇒ <code>Promise.&lt;boolean&gt;</code>
handles creation/update of one config file from the boilerplate at a time

**Kind**: static method of [<code>Init</code>](#Init)  
**Returns**: <code>Promise.&lt;boolean&gt;</code> - install successful or error occured  

| Param | Type | Description |
| --- | --- | --- |
| fileNameArr | <code>Array.&lt;string&gt;</code> | 0: path, 1: filename, 2: extension with dot |
| relevantForcedUpdates | <code>Array.&lt;string&gt;</code> | if fileNameArr is in this list we require an override |
| [boilerplateFileContent] | <code>string</code> | in case we cannot copy files 1:1 this can be used to pass in content |

<a name="Init.upgradeAuthFile"></a>

### Init.upgradeAuthFile() ⇒ <code>Promise.&lt;boolean&gt;</code>
helper method for this.upgradeProject that upgrades project config if needed

**Kind**: static method of [<code>Init</code>](#Init)  
**Returns**: <code>Promise.&lt;boolean&gt;</code> - returns true if worked without errors  
<a name="Init.initGitRepo"></a>

### Init.initGitRepo() ⇒ <code>Promise.&lt;{status: string, repoName: string}&gt;</code>
check if git repo exists and otherwise create one

**Kind**: static method of [<code>Init</code>](#Init)  
**Returns**: <code>Promise.&lt;{status: string, repoName: string}&gt;</code> - success flag  
<a name="Init.gitPush"></a>

### Init.gitPush() ⇒ <code>void</code>
offer to push the new repo straight to the server

**Kind**: static method of [<code>Init</code>](#Init)  
<a name="Init._addGitRemote"></a>

### Init.\_addGitRemote() ⇒ <code>string</code>
offers to add the git remote origin

**Kind**: static method of [<code>Init</code>](#Init)  
**Returns**: <code>string</code> - repo name (optionally)  
<a name="Init._updateGitConfigUser"></a>

### Init.\_updateGitConfigUser() ⇒ <code>void</code>
checks global config and ask to config the user info and then store it locally

**Kind**: static method of [<code>Init</code>](#Init)  
<a name="Init._getGitConfigUser"></a>

### Init.\_getGitConfigUser() ⇒ <code>Promise.&lt;{&#x27;user.name&#x27;: string, &#x27;user.email&#x27;: string}&gt;</code>
retrieves the global user.name and user.email values

**Kind**: static method of [<code>Init</code>](#Init)  
**Returns**: <code>Promise.&lt;{&#x27;user.name&#x27;: string, &#x27;user.email&#x27;: string}&gt;</code> - user.name and user.email  
<a name="Init.initProject"></a>

### Init.initProject(properties, credentialName) ⇒ <code>Promise.&lt;void&gt;</code>
Creates template file for properties.json

**Kind**: static method of [<code>Init</code>](#Init)  
**Returns**: <code>Promise.&lt;void&gt;</code> - -  

| Param | Type | Description |
| --- | --- | --- |
| properties | <code>TYPE.Mcdevrc</code> | config file's json |
| credentialName | <code>string</code> | identifying name of the installed package / project |

<a name="Init._downloadAllBUs"></a>

### Init.\_downloadAllBUs(bu, gitStatus) ⇒ <code>Promise.&lt;void&gt;</code>
helper for [initProject](#Init.initProject)

**Kind**: static method of [<code>Init</code>](#Init)  
**Returns**: <code>Promise.&lt;void&gt;</code> - -  

| Param | Type | Description |
| --- | --- | --- |
| bu | <code>string</code> | cred/bu or cred/* or * |
| gitStatus | <code>string</code> | signals what state the git repo is in |

<a name="Init.upgradeProject"></a>

### Init.upgradeProject(properties, [initial], [repoName]) ⇒ <code>Promise.&lt;boolean&gt;</code>
wrapper around npm dependency & configuration file setup

**Kind**: static method of [<code>Init</code>](#Init)  
**Returns**: <code>Promise.&lt;boolean&gt;</code> - success flag  

| Param | Type | Description |
| --- | --- | --- |
| properties | <code>TYPE.Mcdevrc</code> | config file's json |
| [initial] | <code>boolean</code> | print message if not part of initial setup |
| [repoName] | <code>string</code> | if git URL was provided earlier, the repo name was extracted to use it for npm init |

<a name="Init._getMissingCredentials"></a>

### Init.\_getMissingCredentials(properties) ⇒ <code>Array.&lt;string&gt;</code>
finds credentials that are set up in config but not in auth file

**Kind**: static method of [<code>Init</code>](#Init)  
**Returns**: <code>Array.&lt;string&gt;</code> - list of credential names  

| Param | Type | Description |
| --- | --- | --- |
| properties | <code>TYPE.Mcdevrc</code> | javascript object in .mcdevrc.json |

<a name="Init.installDependencies"></a>

### Init.installDependencies([repoName]) ⇒ <code>Promise.&lt;boolean&gt;</code>
initiates npm project and then
takes care of loading the pre-configured dependency list
from the boilerplate directory to them as dev-dependencies

**Kind**: static method of [<code>Init</code>](#Init)  
**Returns**: <code>Promise.&lt;boolean&gt;</code> - install successful or error occured  

| Param | Type | Description |
| --- | --- | --- |
| [repoName] | <code>string</code> | if git URL was provided earlier, the repo name was extracted to use it for npm init |

<a name="Init._getDefaultPackageJson"></a>

### Init.\_getDefaultPackageJson([currentContent]) ⇒ <code>Promise.&lt;{script: object, author: string, license: string}&gt;</code>
ensure we have certain default values in our config

**Kind**: static method of [<code>Init</code>](#Init)  
**Returns**: <code>Promise.&lt;{script: object, author: string, license: string}&gt;</code> - extended currentContent  

| Param | Type | Description |
| --- | --- | --- |
| [currentContent] | <code>object</code> | what was read from existing package.json file |

<a name="Util"></a>

## Util
Util that contains logger and simple util methods

**Kind**: global constant  

* [Util](#Util)
    * [.skipInteraction](#Util.skipInteraction) : <code>TYPE.skipInteraction</code>
    * [.logger](#Util.logger) : <code>TYPE.Logger</code>
    * [.filterObjByKeys(originalObj, [whitelistArr])](#Util.filterObjByKeys) ⇒ <code>Object.&lt;string, \*&gt;</code>
    * [.includesStartsWith(arr, search)](#Util.includesStartsWith) ⇒ <code>boolean</code>
    * [.includesStartsWithIndex(arr, search)](#Util.includesStartsWithIndex) ⇒ <code>number</code>
    * [.checkMarket(market, properties)](#Util.checkMarket) ⇒ <code>boolean</code>
    * [.verifyMarketList(mlName, properties)](#Util.verifyMarketList) ⇒ <code>void</code>
    * [.signalFatalError()](#Util.signalFatalError) ⇒ <code>void</code>
    * [.isTrue(attrValue)](#Util.isTrue) ⇒ <code>boolean</code>
    * [.isFalse(attrValue)](#Util.isFalse) ⇒ <code>boolean</code>
    * [._isValidType(selectedType)](#Util._isValidType) ⇒ <code>boolean</code>
    * [.getRetrieveTypeChoices()](#Util.getRetrieveTypeChoices) ⇒ <code>Array.&lt;TYPE.SupportedMetadataTypes&gt;</code>
    * [.metadataLogger(level, type, method, payload, [source])](#Util.metadataLogger) ⇒ <code>void</code>
    * [.replaceByObject(str, obj)](#Util.replaceByObject) ⇒ <code>string</code> \| <code>object</code>
    * [.inverseGet(objs, val)](#Util.inverseGet) ⇒ <code>string</code>
    * [.getMetadataHierachy(metadataTypes)](#Util.getMetadataHierachy) ⇒ <code>Array.&lt;string&gt;</code>
    * [.resolveObjPath(path, obj)](#Util.resolveObjPath) ⇒ <code>any</code>
    * [.execSync(cmd, [args], [hideOutput])](#Util.execSync) ⇒ <code>undefined</code>
    * [.templateSearchResult(results, keyToSearch, searchValue)](#Util.templateSearchResult) ⇒ <code>TYPE.MetadataTypeItem</code>
    * [.setLoggingLevel(argv)](#Util.setLoggingLevel) ⇒ <code>void</code>

<a name="Util.skipInteraction"></a>

### Util.skipInteraction : <code>TYPE.skipInteraction</code>
**Kind**: static property of [<code>Util</code>](#Util)  
<a name="Util.logger"></a>

### Util.logger : <code>TYPE.Logger</code>
Logger that creates timestamped log file in 'logs/' directory

**Kind**: static property of [<code>Util</code>](#Util)  
<a name="Util.filterObjByKeys"></a>

### Util.filterObjByKeys(originalObj, [whitelistArr]) ⇒ <code>Object.&lt;string, \*&gt;</code>
helper that allows filtering an object by its keys

**Kind**: static method of [<code>Util</code>](#Util)  
**Returns**: <code>Object.&lt;string, \*&gt;</code> - filtered object that only contains keys you provided  

| Param | Type | Description |
| --- | --- | --- |
| originalObj | <code>Object.&lt;string, \*&gt;</code> | object that you want to filter |
| [whitelistArr] | <code>Array.&lt;string&gt;</code> | positive filter. if not provided, returns originalObj without filter |

<a name="Util.includesStartsWith"></a>

### Util.includesStartsWith(arr, search) ⇒ <code>boolean</code>
extended Array.includes method that allows check if an array-element starts with a certain string

**Kind**: static method of [<code>Util</code>](#Util)  
**Returns**: <code>boolean</code> - found / not found  

| Param | Type | Description |
| --- | --- | --- |
| arr | <code>Array.&lt;string&gt;</code> | your array of strigns |
| search | <code>string</code> | the string you are looking for |

<a name="Util.includesStartsWithIndex"></a>

### Util.includesStartsWithIndex(arr, search) ⇒ <code>number</code>
extended Array.includes method that allows check if an array-element starts with a certain string

**Kind**: static method of [<code>Util</code>](#Util)  
**Returns**: <code>number</code> - array index 0..n or -1 of not found  

| Param | Type | Description |
| --- | --- | --- |
| arr | <code>Array.&lt;string&gt;</code> | your array of strigns |
| search | <code>string</code> | the string you are looking for |

<a name="Util.checkMarket"></a>

### Util.checkMarket(market, properties) ⇒ <code>boolean</code>
check if a market name exists in current mcdev config

**Kind**: static method of [<code>Util</code>](#Util)  
**Returns**: <code>boolean</code> - found market or not  

| Param | Type | Description |
| --- | --- | --- |
| market | <code>string</code> | market localizations |
| properties | <code>TYPE.Mcdevrc</code> | local mcdev config |

<a name="Util.verifyMarketList"></a>

### Util.verifyMarketList(mlName, properties) ⇒ <code>void</code>
ensure provided MarketList exists and it's content including markets and BUs checks out

**Kind**: static method of [<code>Util</code>](#Util)  
**Returns**: <code>void</code> - throws errors if problems were found  

| Param | Type | Description |
| --- | --- | --- |
| mlName | <code>string</code> | name of marketList |
| properties | <code>TYPE.Mcdevrc</code> | General configuration to be used in retrieve |

<a name="Util.signalFatalError"></a>

### Util.signalFatalError() ⇒ <code>void</code>
used to ensure the program tells surrounding software that an unrecoverable error occured

**Kind**: static method of [<code>Util</code>](#Util)  
<a name="Util.isTrue"></a>

### Util.isTrue(attrValue) ⇒ <code>boolean</code>
SFMC accepts multiple true values for Boolean attributes for which we are checking here

**Kind**: static method of [<code>Util</code>](#Util)  
**Returns**: <code>boolean</code> - attribute value == true ? true : false  

| Param | Type | Description |
| --- | --- | --- |
| attrValue | <code>\*</code> | value |

<a name="Util.isFalse"></a>

### Util.isFalse(attrValue) ⇒ <code>boolean</code>
SFMC accepts multiple false values for Boolean attributes for which we are checking here

**Kind**: static method of [<code>Util</code>](#Util)  
**Returns**: <code>boolean</code> - attribute value == false ? true : false  

| Param | Type | Description |
| --- | --- | --- |
| attrValue | <code>\*</code> | value |

<a name="Util._isValidType"></a>

### Util.\_isValidType(selectedType) ⇒ <code>boolean</code>
helper for [retrieve](#Mcdev.retrieve), [retrieveAsTemplate](#Mcdev.retrieveAsTemplate) and [deploy](#Mcdev.deploy)

**Kind**: static method of [<code>Util</code>](#Util)  
**Returns**: <code>boolean</code> - type ok or not  

| Param | Type | Description |
| --- | --- | --- |
| selectedType | <code>TYPE.SupportedMetadataTypes</code> | type or type-subtype |

<a name="Util.getRetrieveTypeChoices"></a>

### Util.getRetrieveTypeChoices() ⇒ <code>Array.&lt;TYPE.SupportedMetadataTypes&gt;</code>
helper for getDefaultProperties()

**Kind**: static method of [<code>Util</code>](#Util)  
**Returns**: <code>Array.&lt;TYPE.SupportedMetadataTypes&gt;</code> - type choices  
<a name="Util.metadataLogger"></a>

### Util.metadataLogger(level, type, method, payload, [source]) ⇒ <code>void</code>
Logger helper for Metadata functions

**Kind**: static method of [<code>Util</code>](#Util)  

| Param | Type | Description |
| --- | --- | --- |
| level | <code>string</code> | of log (error, info, warn) |
| type | <code>string</code> | of metadata being referenced |
| method | <code>string</code> | name which log was called from |
| payload | <code>\*</code> | generic object which details the error |
| [source] | <code>string</code> | key/id of metadata which relates to error |

<a name="Util.replaceByObject"></a>

### Util.replaceByObject(str, obj) ⇒ <code>string</code> \| <code>object</code>
replaces values in a JSON object string, based on a series of
key-value pairs (obj)

**Kind**: static method of [<code>Util</code>](#Util)  
**Returns**: <code>string</code> \| <code>object</code> - replaced version of str  

| Param | Type | Description |
| --- | --- | --- |
| str | <code>string</code> \| <code>object</code> | JSON object or its stringified version, which has values to be replaced |
| obj | <code>TYPE.TemplateMap</code> | key value object which contains keys to be replaced and values to be replaced with |

<a name="Util.inverseGet"></a>

### Util.inverseGet(objs, val) ⇒ <code>string</code>
get key of an object based on the first matching value

**Kind**: static method of [<code>Util</code>](#Util)  
**Returns**: <code>string</code> - key  

| Param | Type | Description |
| --- | --- | --- |
| objs | <code>object</code> | object of objects to be searched |
| val | <code>string</code> | value to be searched for |

<a name="Util.getMetadataHierachy"></a>

### Util.getMetadataHierachy(metadataTypes) ⇒ <code>Array.&lt;string&gt;</code>
Returns Order in which metadata needs to be retrieved/deployed

**Kind**: static method of [<code>Util</code>](#Util)  
**Returns**: <code>Array.&lt;string&gt;</code> - retrieve/deploy order as array  

| Param | Type | Description |
| --- | --- | --- |
| metadataTypes | <code>Array.&lt;string&gt;</code> | which should be retrieved/deployed |

<a name="Util.resolveObjPath"></a>

### Util.resolveObjPath(path, obj) ⇒ <code>any</code>
let's you dynamically walk down an object and get a value

**Kind**: static method of [<code>Util</code>](#Util)  
**Returns**: <code>any</code> - value of obj.path  

| Param | Type | Description |
| --- | --- | --- |
| path | <code>string</code> | 'fieldA.fieldB.fieldC' |
| obj | <code>object</code> | some parent object |

<a name="Util.execSync"></a>

### Util.execSync(cmd, [args], [hideOutput]) ⇒ <code>undefined</code>
helper to run other commands as if run manually by user

**Kind**: static method of [<code>Util</code>](#Util)  

| Param | Type | Description |
| --- | --- | --- |
| cmd | <code>string</code> | to be executed command |
| [args] | <code>Array.&lt;string&gt;</code> | list of arguments |
| [hideOutput] | <code>boolean</code> | if true, output of command will be hidden from CLI |

<a name="Util.templateSearchResult"></a>

### Util.templateSearchResult(results, keyToSearch, searchValue) ⇒ <code>TYPE.MetadataTypeItem</code>
standardize check to ensure only one result is returned from template search

**Kind**: static method of [<code>Util</code>](#Util)  
**Returns**: <code>TYPE.MetadataTypeItem</code> - metadata to be used in building template  

| Param | Type | Description |
| --- | --- | --- |
| results | <code>Array.&lt;TYPE.MetadataTypeItem&gt;</code> | array of metadata |
| keyToSearch | <code>string</code> | the field which contains the searched value |
| searchValue | <code>string</code> | the value which is being looked for |

<a name="Util.setLoggingLevel"></a>

### Util.setLoggingLevel(argv) ⇒ <code>void</code>
configures what is displayed in the console

**Kind**: static method of [<code>Util</code>](#Util)  

| Param | Type | Description |
| --- | --- | --- |
| argv | <code>object</code> | list of command line parameters given by user |
| [argv.silent] | <code>boolean</code> | only errors printed to CLI |
| [argv.verbose] | <code>boolean</code> | chatty user CLI output |
| [argv.debug] | <code>boolean</code> | enables developer output & features |

<a name="csvToArray"></a>

## csvToArray(csv) ⇒ <code>Array.&lt;string&gt;</code>
helper to convert CSVs into an array. if only one value was given, it's also returned as an array

**Kind**: global function  
**Returns**: <code>Array.&lt;string&gt;</code> - values split into an array.  

| Param | Type | Description |
| --- | --- | --- |
| csv | <code>string</code> | potentially comma-separated value or null |

<a name="getUserName"></a>

## getUserName(userList, item, fieldname) ⇒ <code>string</code>
**Kind**: global function  
**Returns**: <code>string</code> - username or user id or 'n/a'  

| Param | Type | Description |
| --- | --- | --- |
| userList | <code>Object.&lt;string, string&gt;</code> | user-id > user-name map |
| item | <code>Object.&lt;string, string&gt;</code> | single metadata item |
| fieldname | <code>string</code> | name of field containing the info |

<a name="setupSDK"></a>

## setupSDK(sessionKey, authObject) ⇒ [<code>SDK</code>](#SDK)
Returns an SDK instance to be used for API calls

**Kind**: global function  
**Returns**: [<code>SDK</code>](#SDK) - auth object  

| Param | Type | Description |
| --- | --- | --- |
| sessionKey | <code>string</code> | key for specific BU |
| authObject | <code>TYPE.AuthObject</code> | credentials for specific BU |

<a name="createNewLoggerTransport"></a>

## createNewLoggerTransport() ⇒ <code>object</code>
wrapper around our standard winston logging to console and logfile

**Kind**: global function  
**Returns**: <code>object</code> - initiated logger for console and file  
<a name="startLogger"></a>

## startLogger() ⇒ <code>void</code>
initiate winston logger

**Kind**: global function  
<a name="TypeKeyCombo"></a>

## TypeKeyCombo : <code>Object.&lt;string, string&gt;</code>
object-key=metadata type, value=array of external keys

**Kind**: global typedef  
<a name="Cache"></a>

## Cache : <code>Object.&lt;string, any&gt;</code>
key=customer key

**Kind**: global typedef  
<a name="CodeExtractItem"></a>

## CodeExtractItem : <code>object</code>
**Kind**: global typedef  
**Properties**

| Name | Type | Description |
| --- | --- | --- |
| json | <code>MetadataTypeItem</code> | metadata of one item w/o code |
| codeArr | [<code>Array.&lt;CodeExtract&gt;</code>](#CodeExtract) | list of code snippets in this item |
| subFolder | <code>Array.&lt;string&gt;</code> | mostly set to null, otherwise list of subfolders |

<a name="CodeExtract"></a>

## CodeExtract : <code>object</code>
**Kind**: global typedef  
**Properties**

| Name | Type | Description |
| --- | --- | --- |
| subFolder | <code>Array.&lt;string&gt;</code> | mostly set to null, otherwise subfolders path split into elements |
| fileName | <code>string</code> | name of file w/o extension |
| fileExt | <code>string</code> | file extension |
| content | <code>string</code> | file content |
| [encoding] | <code>&#x27;base64&#x27;</code> | optional for binary files |

<a name="CodeExtractItem"></a>

## CodeExtractItem : <code>object</code>
**Kind**: global typedef  
**Properties**

| Name | Type | Description |
| --- | --- | --- |
| name | <code>string</code> | name |
| key | <code>string</code> | key |
| description | <code>string</code> | - |
| targetKey | <code>string</code> | key of target data extension |
| createdDate | <code>string</code> | e.g. "2020-09-14T01:42:03.017" |
| modifiedDate | <code>string</code> | e.g. "2020-09-14T01:42:03.017" |
| targetUpdateTypeName | <code>&#x27;Overwrite&#x27;</code> \| <code>&#x27;Update&#x27;</code> \| <code>&#x27;Append&#x27;</code> | defines how the query writes into the target data extension |
| [targetUpdateTypeId] | <code>0</code> \| <code>1</code> \| <code>2</code> | mapped to targetUpdateTypeName via this.definition.targetUpdateTypeMapping |
| [targetId] | <code>string</code> | Object ID of DE (removed before save) |
| [targetDescription] | <code>string</code> | Description DE (removed before save) |
| isFrozen | <code>boolean</code> | looks like this is always set to false |
| [queryText] | <code>string</code> | contains SQL query with line breaks converted to '\n'. The content is extracted during retrieval and written into a separate *.sql file |
| [categoryId] | <code>string</code> | holds folder ID, replaced with r__folder_Path during retrieve |
| r__folder_Path | <code>string</code> | folder path in which this DE is saved |
| json | <code>QueryItem</code> | metadata of one item w/o code |
| codeArr | [<code>Array.&lt;CodeExtract&gt;</code>](#CodeExtract) | list of code snippets in this item |
| subFolder | <code>Array.&lt;string&gt;</code> | mostly set to null, otherwise list of subfolders |

<a name="ScriptMap"></a>

## ScriptMap : <code>object</code>
**Kind**: global typedef  
**Properties**

| Name | Type | Description |
| --- | --- | --- |
| name | <code>string</code> | name |
| key | <code>string</code> | key |
| description | <code>string</code> | - |
| createdDate | <code>string</code> | e.g. "2020-09-14T01:42:03.017" |
| modifiedDate | <code>string</code> | e.g. "2020-09-14T01:42:03.017" |
| [script] | <code>string</code> | contains script with line breaks converted to '\n'. The content is extracted during retrieval and written into a separate *.ssjs file |
| [categoryId] | <code>string</code> | holds folder ID, replaced with r__folder_Path during retrieve |
| r__folder_Path | <code>string</code> | folder path in which this DE is saved |

<a name="AssetSubType"></a>

## AssetSubType : <code>Object.&lt;string, any&gt;</code>
**Kind**: global typedef  
<a name="DataExtensionFieldMap"></a>

## DataExtensionFieldMap : <code>object</code>
**Kind**: global typedef  
**Properties**

| Name | Type | Description |
| --- | --- | --- |
| [ObjectID] | <code>string</code> | id |
| [CustomerKey] | <code>string</code> | key in format [DEkey].[FieldName] |
| [DataExtension] | <code>object</code> | - |
| DataExtension.CustomerKey | <code>string</code> | key of DE |
| Name | <code>string</code> | name of field |
| [Name_new] | <code>string</code> | custom attribute that is only used when trying to rename a field from Name to Name_new |
| DefaultValue | <code>string</code> | empty string for not set |
| IsRequired | <code>true</code> \| <code>false</code> | - |
| IsPrimaryKey | <code>true</code> \| <code>false</code> | - |
| Ordinal | <code>string</code> | 1, 2, 3, ... |
| FieldType | <code>&#x27;Text&#x27;</code> \| <code>&#x27;Number&#x27;</code> \| <code>&#x27;Date&#x27;</code> \| <code>&#x27;Boolean&#x27;</code> \| <code>&#x27;Decimal&#x27;</code> \| <code>&#x27;EmailAddress&#x27;</code> \| <code>&#x27;Phone&#x27;</code> \| <code>&#x27;Locale&#x27;</code> | can only be set on create |
| Scale | <code>string</code> | the number of places after the decimal that the field can hold; example: "0","1", ... |

<a name="DataExtensionMap"></a>

## DataExtensionMap : <code>object</code>
**Kind**: global typedef  
**Properties**

| Name | Type | Description |
| --- | --- | --- |
| CustomerKey | <code>string</code> | key |
| Name | <code>string</code> | name |
| Description | <code>string</code> | - |
| [CreatedDate] | <code>string</code> | iso format |
| [ModifiedDate] | <code>string</code> | iso format |
| IsSendable | <code>true</code> \| <code>false</code> | - |
| IsTestable | <code>true</code> \| <code>false</code> | - |
| SendableDataExtensionField | <code>object</code> | - |
| SendableDataExtensionField.Name | <code>string</code> | - |
| SendableSubscriberField | <code>object</code> | - |
| SendableSubscriberField.Name | <code>string</code> | - |
| Fields | <code>Array.&lt;DataExtensionFieldItem&gt;</code> | list of DE fields |
| r__folder_ContentType | <code>&#x27;dataextension&#x27;</code> \| <code>&#x27;salesforcedataextension&#x27;</code> \| <code>&#x27;synchronizeddataextension&#x27;</code> \| <code>&#x27;shared\_dataextension&#x27;</code> \| <code>&#x27;shared\_salesforcedataextension&#x27;</code> | retrieved from associated folder |
| r__folder_Path | <code>string</code> | folder path in which this DE is saved |
| [CategoryID] | <code>string</code> | holds folder ID, replaced with r__folder_Path during retrieve |
| [r__dataExtensionTemplate_Name] | <code>string</code> | name of optionally associated DE template |
| [Template] | <code>object</code> | - |
| [Template.CustomerKey] | <code>string</code> | key of optionally associated DE teplate |

<a name="AccountUserDocument"></a>

## AccountUserDocument : <code>object</code>
**Kind**: global typedef  
**Properties**

| Name | Type | Description |
| --- | --- | --- |
| TYPE | <code>string</code> | user.type__c |
| UserID | <code>string</code> | user.UserID |
| AccountUserID | <code>string</code> | user.AccountUserID |
| CustomerKey | <code>string</code> | user.CustomerKey |
| Name | <code>string</code> | user.Name |
| Email | <code>string</code> | user.Email |
| NotificationEmailAddress | <code>string</code> | user.NotificationEmailAddress |
| ActiveFlag | <code>string</code> | user.ActiveFlag === true ? '✓' : '-' |
| IsAPIUser | <code>string</code> | user.IsAPIUser === true ? '✓' : '-' |
| MustChangePassword | <code>string</code> | user.MustChangePassword === true ? '✓' : '-' |
| DefaultBusinessUnit | <code>string</code> | defaultBUName |
| AssociatedBusinessUnits__c | <code>string</code> | associatedBus |
| Roles | <code>string</code> | roles |
| UserPermissions | <code>string</code> | userPermissions |
| LastSuccessfulLogin | <code>string</code> | this.timeSinceDate(user.LastSuccessfulLogin) |
| CreatedDate | <code>string</code> | user.CreatedDate |
| ModifiedDate | <code>string</code> | user.ModifiedDate |

<a name="AutomationActivity"></a>

## AutomationActivity : <code>object</code>
**Kind**: global typedef  
**Properties**

| Name | Type | Description |
| --- | --- | --- |
| name | <code>string</code> | name (not key) of activity |
| [objectTypeId] | <code>string</code> | Id of assoicated activity type; see this.definition.activityTypeMapping |
| [activityObjectId] | <code>string</code> | Object Id of assoicated metadata item |
| [displayOrder] | <code>number</code> | order within step; starts with 1 or higher number |
| r__type | <code>string</code> | see this.definition.activityTypeMapping |

<a name="AutomationStep"></a>

## AutomationStep : <code>object</code>
**Kind**: global typedef  
**Properties**

| Name | Type | Description |
| --- | --- | --- |
| name | <code>string</code> | description |
| [annotation] | <code>string</code> | equals AutomationStep.name |
| [step] | <code>number</code> | step iterator; starts with 1 |
| [stepNumber] | <code>number</code> | step iterator, automatically set during deployment |
| activities | [<code>Array.&lt;AutomationActivity&gt;</code>](#AutomationActivity) | - |

<a name="AutomationSchedule"></a>

## AutomationSchedule : <code>object</code>
REST format

**Kind**: global typedef  
**Properties**

| Name | Type | Description |
| --- | --- | --- |
| typeId | <code>number</code> | ? |
| startDate | <code>string</code> | example: '2021-05-07T09:00:00' |
| endDate | <code>string</code> | example: '2021-05-07T09:00:00' |
| icalRecur | <code>string</code> | example: 'FREQ=DAILY;UNTIL=20790606T160000;INTERVAL=1' |
| timezoneName | <code>string</code> | example: 'W. Europe Standard Time'; see this.definition.timeZoneMapping |
| [timezoneId] | <code>number</code> | see this.definition.timeZoneMapping |

<a name="AutomationScheduleSoap"></a>

## AutomationScheduleSoap : <code>object</code>
SOAP format

**Kind**: global typedef  
**Properties**

| Name | Type | Description |
| --- | --- | --- |
| Recurrence | <code>object</code> | - |
| Recurrence.$ | <code>object</code> | {'xsi:type': keyStem + 'lyRecurrence'} |
| [Recurrence.YearlyRecurrencePatternType] | <code>&#x27;ByYear&#x27;</code> | * currently not supported by tool * |
| [Recurrence.MonthlyRecurrencePatternType] | <code>&#x27;ByMonth&#x27;</code> | * currently not supported by tool * |
| [Recurrence.WeeklyRecurrencePatternType] | <code>&#x27;ByWeek&#x27;</code> | * currently not supported by tool * |
| [Recurrence.DailyRecurrencePatternType] | <code>&#x27;ByDay&#x27;</code> | - |
| [Recurrence.MinutelyRecurrencePatternType] | <code>&#x27;Interval&#x27;</code> | - |
| [Recurrence.HourlyRecurrencePatternType] | <code>&#x27;Interval&#x27;</code> | - |
| [Recurrence.YearInterval] | <code>number</code> | 1..n * currently not supported by tool * |
| [Recurrence.MonthInterval] | <code>number</code> | 1..n * currently not supported by tool * |
| [Recurrence.WeekInterval] | <code>number</code> | 1..n * currently not supported by tool * |
| [Recurrence.DayInterval] | <code>number</code> | 1..n |
| [Recurrence.HourInterval] | <code>number</code> | 1..n |
| [Recurrence.MinuteInterval] | <code>number</code> | 1..n |
| _interval | <code>number</code> | internal variable for CLI output only |
| TimeZone | <code>object</code> | - |
| TimeZone.ID | <code>number</code> | AutomationSchedule.timezoneId |
| _timezoneString | <code>string</code> | internal variable for CLI output only |
| StartDateTime | <code>string</code> | AutomationSchedule.startDate |
| EndDateTime | <code>string</code> | AutomationSchedule.endDate |
| _StartDateTime | <code>string</code> | AutomationSchedule.startDate; internal variable for CLI output only |
| RecurrenceRangeType | <code>&#x27;EndOn&#x27;</code> \| <code>&#x27;EndAfter&#x27;</code> | set to 'EndOn' if AutomationSchedule.icalRecur contains 'UNTIL'; otherwise to 'EndAfter' |
| Occurrences | <code>number</code> | only exists if RecurrenceRangeType=='EndAfter' |

<a name="AutomationItem"></a>

## AutomationItem : <code>object</code>
**Kind**: global typedef  
**Properties**

| Name | Type | Description |
| --- | --- | --- |
| [id] | <code>string</code> | Object Id |
| key | <code>string</code> | key |
| name | <code>string</code> | name |
| description | <code>string</code> | - |
| type | <code>&#x27;scheduled&#x27;</code> \| <code>&#x27;triggered&#x27;</code> | Starting Source = Schedule / File Drop |
| status | <code>&#x27;Scheduled&#x27;</code> \| <code>&#x27;Running&#x27;</code> \| <code>&#x27;Ready&#x27;</code> \| <code>&#x27;Building&#x27;</code> \| <code>&#x27;PausedSchedule&#x27;</code> \| <code>&#x27;InactiveTrigger&#x27;</code> | - |
| [schedule] | [<code>AutomationSchedule</code>](#AutomationSchedule) | only existing if type=scheduled |
| [fileTrigger] | <code>object</code> | only existing if type=triggered |
| fileTrigger.fileNamingPattern | <code>string</code> | file name with placeholders |
| fileTrigger.fileNamePatternTypeId | <code>number</code> | - |
| fileTrigger.folderLocationText | <code>string</code> | where to look for the fileNamingPattern |
| fileTrigger.isPublished | <code>boolean</code> | ? |
| fileTrigger.queueFiles | <code>boolean</code> | ? |
| fileTrigger.triggerActive | <code>boolean</code> | - |
| [startSource] | <code>object</code> | - |
| [startSource.schedule] | [<code>AutomationSchedule</code>](#AutomationSchedule) | rewritten to AutomationItem.schedule |
| [startSource.fileDrop] | <code>object</code> | rewritten to AutomationItem.fileTrigger |
| startSource.fileDrop.fileNamingPattern | <code>string</code> | file name with placeholders |
| startSource.fileDrop.fileNamePatternTypeId | <code>string</code> | - |
| startSource.fileDrop.folderLocation | <code>string</code> | - |
| startSource.fileDrop.queueFiles | <code>boolean</code> | - |
| startSource.typeId | <code>number</code> | - |
| steps | [<code>Array.&lt;AutomationStep&gt;</code>](#AutomationStep) | - |
| r__folder_Path | <code>string</code> | folder path |
| [categoryId] | <code>string</code> | holds folder ID, replaced with r__folder_Path during retrieve |

<a name="SDK"></a>

## SDK : <code>Object.&lt;string, AutomationItem&gt;</code>
**Kind**: global typedef  
**Properties**

| Name | Type | Description |
| --- | --- | --- |
| file | <code>string</code> | relative path to file |
| changes | <code>number</code> | changed lines |
| insertions | <code>number</code> | added lines |
| deletions | <code>number</code> | deleted lines |
| binary | <code>boolean</code> | is a binary file |
| moved | <code>boolean</code> | git thinks this file was moved |
| [fromPath] | <code>string</code> | git thinks this relative path is where the file was before |
| type | <code>SupportedMetadataTypes</code> | metadata type |
| externalKey | <code>string</code> | key |
| name | <code>string</code> | name |
| gitAction | <code>&#x27;move&#x27;</code> \| <code>&#x27;add/update&#x27;</code> \| <code>&#x27;delete&#x27;</code> | what git recognized as an action |
| _credential | <code>string</code> | mcdev credential name |
| _businessUnit | <code>string</code> | mcdev business unit name inside of _credential |

<a name="skipInteraction"></a>

## skipInteraction : <code>object</code>
signals what to insert automatically for things usually asked via wizard

**Kind**: global typedef  
**Properties**

| Name | Type | Description |
| --- | --- | --- |
| client_id | <code>string</code> | client id of installed package |
| client_secret | <code>string</code> | client secret of installed package |
| auth_url | <code>string</code> | tenant specific auth url of installed package |
| account_id | <code>number</code> | MID of the Parent Business Unit |
| credentialName | <code>string</code> | how you would like the credential to be named |
| gitRemoteUrl | <code>string</code> | URL of Git remote server |

<a name="AuthObject"></a>

## AuthObject : <code>object</code>
**Kind**: global typedef  
**Properties**

| Name | Type | Description |
| --- | --- | --- |
| client_id | <code>string</code> | client_id client_id for sfmc-sdk auth |
| client_secret | <code>string</code> | client_secret for sfmc-sdk auth |
| account_id | <code>number</code> | mid of business unit to auth against |
| auth_url | <code>string</code> | authentication base url |

<a name="SoapFilter"></a>

## SoapFilter : <code>object</code>
**Kind**: global typedef  
**Properties**

| Name | Type | Description |
| --- | --- | --- |
| [continueRequest] | <code>string</code> | request id |
| [options] | <code>object</code> | additional options (CallsInConversation, Client, ConversationID, Priority, RequestType, SaveOptions, ScheduledTime, SendResponseTo, SequenceCode) |
| clientIDs | <code>\*</code> | ? |
| [filter] | [<code>SoapFilter</code>](#SoapFilter) | simple or complex complex |
| [QueryAllAccounts] | <code>boolean</code> | all BUs or just one |
| leftOperand | <code>string</code> \| [<code>SoapFilter</code>](#SoapFilter) | string for simple or a new filter-object for complex |
| operator | <code>&#x27;AND&#x27;</code> \| <code>&#x27;OR&#x27;</code> \| <code>&#x27;equals&#x27;</code> \| <code>&#x27;notEquals&#x27;</code> \| <code>&#x27;isNull&#x27;</code> \| <code>&#x27;isNotNull&#x27;</code> \| <code>&#x27;greaterThan&#x27;</code> \| <code>&#x27;lessThan&#x27;</code> \| <code>&#x27;greaterThanOrEqual&#x27;</code> \| <code>&#x27;lessThanOrEqual&#x27;</code> \| <code>&#x27;between&#x27;</code> \| <code>&#x27;IN&#x27;</code> \| <code>&#x27;like&#x27;</code> | various options |
| [rightOperand] | <code>string</code> \| <code>number</code> \| <code>boolean</code> \| <code>Array</code> \| [<code>SoapFilter</code>](#SoapFilter) | string for simple or a new filter-object for complex; omit for isNull and isNotNull |

<a name="Mcdevrc"></a>

## Mcdevrc : <code>object</code>
**Kind**: global typedef  
**Properties**

| Name | Type | Description |
| --- | --- | --- |
| credentials | <code>object</code> | list of credentials |
| options | <code>object</code> | configure options for mcdev |
| directories | <code>object</code> | configure directories for mcdev to read/write to |
| directories.businessUnits | <code>string</code> | "businessUnits/" |
| directories.deploy | <code>string</code> | "deploy/" |
| directories.docs | <code>string</code> | "docs/" |
| directories.retrieve | <code>string</code> | "retrieve/" |
| directories.template | <code>string</code> | "template/" |
| directories.templateBuilds | <code>string</code> | ["retrieve/", "deploy/"] |
| markets | <code>Object.&lt;string, object&gt;</code> | templating variables grouped by markets |
| marketList | <code>object</code> | combination of markets and BUs for streamlined deployments |
| metaDataTypes | <code>object</code> | templating variables grouped by markets |
| metaDataTypes.retrieve | <code>Array.&lt;string&gt;</code> | define what types shall be downloaded by default during retrieve |
| metaDataTypes.documentOnRetrieve | <code>Array.&lt;string&gt;</code> | which types should be parsed & documented after retrieve |
| version | <code>string</code> | mcdev version that last updated the config file |

<a name="Logger"></a>

## Logger : <code>object</code>
**Kind**: global typedef  
**Properties**

| Name | Type | Description |
| --- | --- | --- |
| info | <code>function</code> | (msg) print info message |
| warn | <code>function</code> | (msg) print warning message |
| verbose | <code>function</code> | (msg) additional messages that are not important |
| debug | <code>function</code> | (msg) print debug message |
| error | <code>function</code> | (msg) print error message |
| errorStack | <code>function</code> | (ex, msg) print error with trace message |
<|MERGE_RESOLUTION|>--- conflicted
+++ resolved
@@ -104,17 +104,13 @@
 <dt><a href="#TransactionalEmail">TransactionalEmail</a> ⇐ <code><a href="#TransactionalMessage">TransactionalMessage</a></code></dt>
 <dd><p>TransactionalEmail MetadataType</p>
 </dd>
-<<<<<<< HEAD
+<dt><a href="#TransactionalMessage">TransactionalMessage</a> ⇐ <code><a href="#MetadataType">MetadataType</a></code></dt>
+<dd><p>TransactionalMessage MetadataType</p>
+</dd>
 <dt><a href="#TransactionalPush">TransactionalPush</a> ⇐ <code><a href="#MetadataType">MetadataType</a></code></dt>
 <dd><p>TransactionalPush MetadataType</p>
 </dd>
-<dt><a href="#TransactionalSMS">TransactionalSMS</a> ⇐ <code><a href="#MetadataType">MetadataType</a></code></dt>
-=======
-<dt><a href="#TransactionalMessage">TransactionalMessage</a> ⇐ <code><a href="#MetadataType">MetadataType</a></code></dt>
-<dd><p>TransactionalMessage MetadataType</p>
-</dd>
 <dt><a href="#TransactionalSMS">TransactionalSMS</a> ⇐ <code><a href="#TransactionalMessage">TransactionalMessage</a></code></dt>
->>>>>>> 7d6a9363
 <dd><p>TransactionalSMS MetadataType</p>
 </dd>
 <dt><a href="#TriggeredSendDefinition">TriggeredSendDefinition</a> ⇐ <code><a href="#MetadataType">MetadataType</a></code></dt>
@@ -4414,7 +4410,82 @@
 | --- | --- | --- |
 | metadata | <code>TYPE.MetadataTypeItem</code> | a single item |
 
-<<<<<<< HEAD
+<a name="TransactionalMessage"></a>
+
+## TransactionalMessage ⇐ [<code>MetadataType</code>](#MetadataType)
+TransactionalMessage MetadataType
+
+**Kind**: global class  
+**Extends**: [<code>MetadataType</code>](#MetadataType)  
+
+* [TransactionalMessage](#TransactionalMessage) ⇐ [<code>MetadataType</code>](#MetadataType)
+    * [.retrieve(retrieveDir, [_], [__], [___], [key])](#TransactionalMessage.retrieve) ⇒ <code>Promise.&lt;TYPE.MetadataTypeMapObj&gt;</code>
+    * [.retrieveForCache()](#TransactionalMessage.retrieveForCache) ⇒ <code>Promise.&lt;TYPE.MetadataTypeMapObj&gt;</code>
+    * [.update(metadata)](#TransactionalMessage.update) ⇒ <code>Promise</code>
+    * [.create(metadata)](#TransactionalMessage.create) ⇒ <code>Promise</code>
+    * [.deleteByKey(buObject, key)](#TransactionalMessage.deleteByKey) ⇒ <code>Promise.&lt;boolean&gt;</code>
+
+<a name="TransactionalMessage.retrieve"></a>
+
+### TransactionalMessage.retrieve(retrieveDir, [_], [__], [___], [key]) ⇒ <code>Promise.&lt;TYPE.MetadataTypeMapObj&gt;</code>
+Retrieves Metadata of Mobile Keywords
+Endpoint /legacy/v1/beta/mobile/code/ return all Mobile Codes with all details.
+
+**Kind**: static method of [<code>TransactionalMessage</code>](#TransactionalMessage)  
+**Returns**: <code>Promise.&lt;TYPE.MetadataTypeMapObj&gt;</code> - Promise of metadata  
+
+| Param | Type | Description |
+| --- | --- | --- |
+| retrieveDir | <code>string</code> | Directory where retrieved metadata directory will be saved |
+| [_] | <code>void</code> | unused parameter |
+| [__] | <code>void</code> | unused parameter |
+| [___] | <code>void</code> | unused parameter |
+| [key] | <code>string</code> | customer key of single item to retrieve |
+
+<a name="TransactionalMessage.retrieveForCache"></a>
+
+### TransactionalMessage.retrieveForCache() ⇒ <code>Promise.&lt;TYPE.MetadataTypeMapObj&gt;</code>
+Retrieves event definition metadata for caching
+
+**Kind**: static method of [<code>TransactionalMessage</code>](#TransactionalMessage)  
+**Returns**: <code>Promise.&lt;TYPE.MetadataTypeMapObj&gt;</code> - Promise of metadata  
+<a name="TransactionalMessage.update"></a>
+
+### TransactionalMessage.update(metadata) ⇒ <code>Promise</code>
+Updates a single item
+
+**Kind**: static method of [<code>TransactionalMessage</code>](#TransactionalMessage)  
+**Returns**: <code>Promise</code> - Promise  
+
+| Param | Type | Description |
+| --- | --- | --- |
+| metadata | <code>TYPE.MetadataTypeItem</code> | a single item |
+
+<a name="TransactionalMessage.create"></a>
+
+### TransactionalMessage.create(metadata) ⇒ <code>Promise</code>
+Creates a single item
+
+**Kind**: static method of [<code>TransactionalMessage</code>](#TransactionalMessage)  
+**Returns**: <code>Promise</code> - Promise  
+
+| Param | Type | Description |
+| --- | --- | --- |
+| metadata | <code>TYPE.MetadataTypeItem</code> | a single item |
+
+<a name="TransactionalMessage.deleteByKey"></a>
+
+### TransactionalMessage.deleteByKey(buObject, key) ⇒ <code>Promise.&lt;boolean&gt;</code>
+Delete a metadata item from the specified business unit
+
+**Kind**: static method of [<code>TransactionalMessage</code>](#TransactionalMessage)  
+**Returns**: <code>Promise.&lt;boolean&gt;</code> - deletion success status  
+
+| Param | Type | Description |
+| --- | --- | --- |
+| buObject | <code>TYPE.BuObject</code> | references credentials |
+| key | <code>string</code> | Identifier of item |
+
 <a name="TransactionalPush"></a>
 
 ## TransactionalPush ⇐ [<code>MetadataType</code>](#MetadataType)
@@ -4484,85 +4555,6 @@
 Delete a metadata item from the specified business unit
 
 **Kind**: static method of [<code>TransactionalPush</code>](#TransactionalPush)  
-**Returns**: <code>Promise.&lt;boolean&gt;</code> - deletion success status  
-
-| Param | Type | Description |
-| --- | --- | --- |
-| buObject | <code>TYPE.BuObject</code> | references credentials |
-| key | <code>string</code> | Identifier of item |
-
-<a name="TransactionalSMS"></a>
-=======
-<a name="TransactionalMessage"></a>
->>>>>>> 7d6a9363
-
-## TransactionalMessage ⇐ [<code>MetadataType</code>](#MetadataType)
-TransactionalMessage MetadataType
-
-**Kind**: global class  
-**Extends**: [<code>MetadataType</code>](#MetadataType)  
-
-* [TransactionalMessage](#TransactionalMessage) ⇐ [<code>MetadataType</code>](#MetadataType)
-    * [.retrieve(retrieveDir, [_], [__], [___], [key])](#TransactionalMessage.retrieve) ⇒ <code>Promise.&lt;TYPE.MetadataTypeMapObj&gt;</code>
-    * [.retrieveForCache()](#TransactionalMessage.retrieveForCache) ⇒ <code>Promise.&lt;TYPE.MetadataTypeMapObj&gt;</code>
-    * [.update(metadata)](#TransactionalMessage.update) ⇒ <code>Promise</code>
-    * [.create(metadata)](#TransactionalMessage.create) ⇒ <code>Promise</code>
-    * [.deleteByKey(buObject, key)](#TransactionalMessage.deleteByKey) ⇒ <code>Promise.&lt;boolean&gt;</code>
-
-<a name="TransactionalMessage.retrieve"></a>
-
-### TransactionalMessage.retrieve(retrieveDir, [_], [__], [___], [key]) ⇒ <code>Promise.&lt;TYPE.MetadataTypeMapObj&gt;</code>
-Retrieves Metadata of Mobile Keywords
-Endpoint /legacy/v1/beta/mobile/code/ return all Mobile Codes with all details.
-
-**Kind**: static method of [<code>TransactionalMessage</code>](#TransactionalMessage)  
-**Returns**: <code>Promise.&lt;TYPE.MetadataTypeMapObj&gt;</code> - Promise of metadata  
-
-| Param | Type | Description |
-| --- | --- | --- |
-| retrieveDir | <code>string</code> | Directory where retrieved metadata directory will be saved |
-| [_] | <code>void</code> | unused parameter |
-| [__] | <code>void</code> | unused parameter |
-| [___] | <code>void</code> | unused parameter |
-| [key] | <code>string</code> | customer key of single item to retrieve |
-
-<a name="TransactionalMessage.retrieveForCache"></a>
-
-### TransactionalMessage.retrieveForCache() ⇒ <code>Promise.&lt;TYPE.MetadataTypeMapObj&gt;</code>
-Retrieves event definition metadata for caching
-
-**Kind**: static method of [<code>TransactionalMessage</code>](#TransactionalMessage)  
-**Returns**: <code>Promise.&lt;TYPE.MetadataTypeMapObj&gt;</code> - Promise of metadata  
-<a name="TransactionalMessage.update"></a>
-
-### TransactionalMessage.update(metadata) ⇒ <code>Promise</code>
-Updates a single item
-
-**Kind**: static method of [<code>TransactionalMessage</code>](#TransactionalMessage)  
-**Returns**: <code>Promise</code> - Promise  
-
-| Param | Type | Description |
-| --- | --- | --- |
-| metadata | <code>TYPE.MetadataTypeItem</code> | a single item |
-
-<a name="TransactionalMessage.create"></a>
-
-### TransactionalMessage.create(metadata) ⇒ <code>Promise</code>
-Creates a single item
-
-**Kind**: static method of [<code>TransactionalMessage</code>](#TransactionalMessage)  
-**Returns**: <code>Promise</code> - Promise  
-
-| Param | Type | Description |
-| --- | --- | --- |
-| metadata | <code>TYPE.MetadataTypeItem</code> | a single item |
-
-<a name="TransactionalMessage.deleteByKey"></a>
-
-### TransactionalMessage.deleteByKey(buObject, key) ⇒ <code>Promise.&lt;boolean&gt;</code>
-Delete a metadata item from the specified business unit
-
-**Kind**: static method of [<code>TransactionalMessage</code>](#TransactionalMessage)  
 **Returns**: <code>Promise.&lt;boolean&gt;</code> - deletion success status  
 
 | Param | Type | Description |
