## Classes

<dl>
<dt><a href="#Builder">Builder</a></dt>
<dd><p>Builds metadata from a template using market specific customisation</p>
</dd>
<dt><a href="#Deployer">Deployer</a></dt>
<dd><p>Reads metadata from local directory and deploys it to specified target business unit.
Source and target business units are also compared before the deployment to apply metadata specific patches.</p>
</dd>
<dt><a href="#Mcdev">Mcdev</a></dt>
<dd><p>main class</p>
</dd>
<dt><a href="#AccountUser">AccountUser</a> ⇐ <code><a href="#MetadataType">MetadataType</a></code></dt>
<dd><p>MessageSendActivity MetadataType</p>
</dd>
<dt><a href="#Asset">Asset</a> ⇐ <code><a href="#MetadataType">MetadataType</a></code></dt>
<dd><p>FileTransfer MetadataType</p>
</dd>
<dt><a href="#AttributeGroup">AttributeGroup</a> ⇐ <code><a href="#MetadataType">MetadataType</a></code></dt>
<dd><p>AttributeGroup MetadataType</p>
</dd>
<dt><a href="#Automation">Automation</a> ⇐ <code><a href="#MetadataType">MetadataType</a></code></dt>
<dd><p>Automation MetadataType</p>
</dd>
<dt><a href="#Campaign">Campaign</a> ⇐ <code><a href="#MetadataType">MetadataType</a></code></dt>
<dd><p>Campaign MetadataType</p>
</dd>
<dt><a href="#ContentArea">ContentArea</a> ⇐ <code><a href="#MetadataType">MetadataType</a></code></dt>
<dd><p>ContentArea MetadataType</p>
</dd>
<dt><a href="#DataExtension">DataExtension</a> ⇐ <code><a href="#MetadataType">MetadataType</a></code></dt>
<dd><p>DataExtension MetadataType</p>
</dd>
<dt><a href="#DataExtensionField">DataExtensionField</a> ⇐ <code><a href="#MetadataType">MetadataType</a></code></dt>
<dd><p>DataExtensionField MetadataType</p>
</dd>
<dt><a href="#DataExtensionTemplate">DataExtensionTemplate</a> ⇐ <code><a href="#MetadataType">MetadataType</a></code></dt>
<dd><p>DataExtensionTemplate MetadataType</p>
</dd>
<dt><a href="#DataExtract">DataExtract</a> ⇐ <code><a href="#MetadataType">MetadataType</a></code></dt>
<dd><p>DataExtract MetadataType</p>
</dd>
<dt><a href="#DataExtractType">DataExtractType</a> ⇐ <code><a href="#MetadataType">MetadataType</a></code></dt>
<dd><p>DataExtractType MetadataType
Only for Caching No retrieve/upsert is required
as this is a configuration in the EID</p>
</dd>
<dt><a href="#Discovery">Discovery</a> ⇐ <code><a href="#MetadataType">MetadataType</a></code></dt>
<dd><p>ImportFile MetadataType</p>
</dd>
<dt><a href="#Email">Email</a> ⇐ <code><a href="#MetadataType">MetadataType</a></code></dt>
<dd><p>Email MetadataType</p>
</dd>
<dt><a href="#EmailSendDefinition">EmailSendDefinition</a> ⇐ <code><a href="#MetadataType">MetadataType</a></code></dt>
<dd><p>MessageSendActivity MetadataType</p>
</dd>
<dt><a href="#EventDefinition">EventDefinition</a> ⇐ <code><a href="#MetadataType">MetadataType</a></code></dt>
<dd><p>EventDefinition MetadataType</p>
</dd>
<dt><a href="#FileTransfer">FileTransfer</a> ⇐ <code><a href="#MetadataType">MetadataType</a></code></dt>
<dd><p>FileTransfer MetadataType</p>
</dd>
<dt><a href="#Filter">Filter</a> ⇐ <code><a href="#MetadataType">MetadataType</a></code></dt>
<dd><p>Filter MetadataType</p>
</dd>
<dt><a href="#Folder">Folder</a> ⇐ <code><a href="#MetadataType">MetadataType</a></code></dt>
<dd><p>Folder MetadataType</p>
</dd>
<dt><a href="#FtpLocation">FtpLocation</a> ⇐ <code><a href="#MetadataType">MetadataType</a></code></dt>
<dd><p>ImportFile MetadataType</p>
</dd>
<dt><a href="#ImportFile">ImportFile</a> ⇐ <code><a href="#MetadataType">MetadataType</a></code></dt>
<dd><p>ImportFile MetadataType</p>
</dd>
<dt><a href="#Interaction">Interaction</a> ⇐ <code><a href="#MetadataType">MetadataType</a></code></dt>
<dd><p>Script MetadataType</p>
</dd>
<dt><a href="#List">List</a> ⇐ <code><a href="#MetadataType">MetadataType</a></code></dt>
<dd><p>List MetadataType</p>
</dd>
<dt><a href="#MetadataType">MetadataType</a></dt>
<dd><p>MetadataType class that gets extended by their specific metadata type class.
Provides default functionality that can be overwritten by child metadata type classes</p>
</dd>
<dt><a href="#MobileCode">MobileCode</a> ⇐ <code><a href="#MetadataType">MetadataType</a></code></dt>
<dd><p>MobileCode MetadataType</p>
</dd>
<dt><a href="#MobileKeyword">MobileKeyword</a> ⇐ <code><a href="#MetadataType">MetadataType</a></code></dt>
<dd><p>MobileKeyword MetadataType</p>
</dd>
<dt><a href="#Query">Query</a> ⇐ <code><a href="#MetadataType">MetadataType</a></code></dt>
<dd><p>Query MetadataType</p>
</dd>
<dt><a href="#Role">Role</a> ⇐ <code><a href="#MetadataType">MetadataType</a></code></dt>
<dd><p>ImportFile MetadataType</p>
</dd>
<dt><a href="#Script">Script</a> ⇐ <code><a href="#MetadataType">MetadataType</a></code></dt>
<dd><p>Script MetadataType</p>
</dd>
<dt><a href="#SetDefinition">SetDefinition</a> ⇐ <code><a href="#MetadataType">MetadataType</a></code></dt>
<dd><p>SetDefinition MetadataType</p>
</dd>
<dt><a href="#TriggeredSendDefinition">TriggeredSendDefinition</a> ⇐ <code><a href="#MetadataType">MetadataType</a></code></dt>
<dd><p>MessageSendActivity MetadataType</p>
</dd>
<dt><a href="#Retriever">Retriever</a></dt>
<dd><p>Retrieves metadata from a business unit and saves it to the local filesystem.</p>
</dd>
</dl>

## Constants

<dl>
<dt><a href="#Util">Util</a></dt>
<dd><p>CLI entry for SFMC DevTools</p>
</dd>
<dt><a href="#MetadataTypeDefinitions">MetadataTypeDefinitions</a></dt>
<dd><p>Provides access to all metadataType classes</p>
</dd>
<dt><a href="#MetadataTypeInfo">MetadataTypeInfo</a></dt>
<dd><p>Provides access to all metadataType classes</p>
</dd>
<dt><a href="#mcdev">mcdev</a></dt>
<dd><p>sample file on how to retrieve a simple changelog to use in GUIs or automated processing of any kind</p>
</dd>
<dt><a href="#BusinessUnit">BusinessUnit</a></dt>
<dd><p>Helper that handles retrieval of BU info</p>
</dd>
<dt><a href="#Cli">Cli</a></dt>
<dd><p>CLI helper class</p>
</dd>
<dt><a href="#DevOps">DevOps</a></dt>
<dd><p>DevOps helper class</p>
</dd>
<dt><a href="#File">File</a></dt>
<dd><p>File extends fs-extra. It adds logger and util methods for file handling</p>
</dd>
<dt><a href="#Init">Init</a></dt>
<dd><p>CLI helper class</p>
</dd>
<dt><a href="#Init">Init</a></dt>
<dd><p>CLI helper class</p>
</dd>
<dt><a href="#Init">Init</a></dt>
<dd><p>CLI helper class</p>
</dd>
<dt><a href="#Init">Init</a></dt>
<dd><p>CLI helper class</p>
</dd>
<dt><a href="#Util">Util</a></dt>
<dd><p>Util that contains logger and simple util methods</p>
</dd>
</dl>

## Functions

<dl>
<dt><a href="#csvToArray">csvToArray(csv)</a> ⇒ <code>Array.&lt;string&gt;</code></dt>
<dd><p>helper to convert CSVs into an array. if only one value was given, it&#39;s also returned as an array</p>
</dd>
<dt><a href="#getUserName">getUserName(userList, item, fieldname)</a> ⇒ <code>string</code></dt>
<dd></dd>
<dt><a href="#setupSDK">setupSDK(credentialKey, authObject)</a> ⇒ <code><a href="#SDK">SDK</a></code></dt>
<dd><p>Returns an SDK instance to be used for API calls</p>
</dd>
<dt><a href="#createNewLoggerTransport">createNewLoggerTransport()</a> ⇒ <code>object</code></dt>
<dd><p>wrapper around our standard winston logging to console and logfile</p>
</dd>
<dt><a href="#startLogger">startLogger()</a> ⇒ <code>void</code></dt>
<dd><p>initiate winston logger</p>
</dd>
</dl>

## Typedefs

<dl>
<dt><a href="#SupportedMetadataTypes">SupportedMetadataTypes</a> : <code>Object.&lt;string, string&gt;</code></dt>
<dd></dd>
<dt><a href="#MetadataTypeItemObj">MetadataTypeItemObj</a> : <code>Object.&lt;string, any&gt;</code></dt>
<dd><p>key=customer key</p>
</dd>
<dt><a href="#CodeExtractItem">CodeExtractItem</a> : <code>object</code></dt>
<dd></dd>
<dt><a href="#CodeExtract">CodeExtract</a> : <code>object</code></dt>
<dd></dd>
<dt><a href="#CodeExtractItem">CodeExtractItem</a> : <code>object</code></dt>
<dd></dd>
<dt><a href="#ScriptMap">ScriptMap</a> : <code>object</code></dt>
<dd></dd>
<dt><a href="#AssetSubType">AssetSubType</a> : <code>Object.&lt;string, any&gt;</code></dt>
<dd></dd>
<dt><a href="#DataExtensionFieldMap">DataExtensionFieldMap</a> : <code>object</code></dt>
<dd></dd>
<dt><a href="#DataExtensionMap">DataExtensionMap</a> : <code>object</code></dt>
<dd></dd>
<dt><a href="#AccountUserDocument">AccountUserDocument</a> : <code>object</code></dt>
<dd></dd>
<dt><a href="#AutomationActivity">AutomationActivity</a> : <code>object</code></dt>
<dd></dd>
<dt><a href="#AutomationStep">AutomationStep</a> : <code>object</code></dt>
<dd></dd>
<dt><a href="#AutomationSchedule">AutomationSchedule</a> : <code>object</code></dt>
<dd><p>REST format</p>
</dd>
<dt><a href="#AutomationScheduleSoap">AutomationScheduleSoap</a> : <code>object</code></dt>
<dd><p>SOAP format</p>
</dd>
<dt><a href="#AutomationItem">AutomationItem</a> : <code>object</code></dt>
<dd></dd>
<dt><a href="#SDK">SDK</a> : <code>Object.&lt;string, AutomationItem&gt;</code></dt>
<dd></dd>
<dt><a href="#skipInteraction">skipInteraction</a> : <code>object</code></dt>
<dd><p>signals what to insert automatically for things usually asked via wizard</p>
</dd>
<dt><a href="#AuthObject">AuthObject</a> : <code>object</code></dt>
<dd></dd>
<dt><a href="#SoapFilter">SoapFilter</a> : <code>object</code></dt>
<dd></dd>
<<<<<<< HEAD
=======
<dt><a href="#Mcdevrc">Mcdevrc</a> : <code>object</code></dt>
<dd></dd>
<dt><a href="#Logger">Logger</a> : <code>object</code></dt>
<dd></dd>
>>>>>>> c36c9fdc
</dl>

<a name="Builder"></a>

## Builder
Builds metadata from a template using market specific customisation

**Kind**: global class  

* [Builder](#Builder)
    * [new Builder(properties, buObject)](#new_Builder_new)
    * _instance_
        * [.metadata](#Builder+metadata) : <code>TYPE.MultiMetadataTypeList</code>
        * [._buildDefinition(metadataType, name, templateVariables)](#Builder+_buildDefinition) ⇒ <code>Promise.&lt;TYPE.MultiMetadataTypeList&gt;</code>
        * [._buildTemplate(metadataType, keyArr, templateVariables)](#Builder+_buildTemplate) ⇒ <code>Promise.&lt;TYPE.MultiMetadataTypeList&gt;</code>
    * _static_
        * [.buildTemplate(businessUnit, selectedType, keyArr, market)](#Builder.buildTemplate) ⇒ <code>Promise.&lt;TYPE.MultiMetadataTypeList&gt;</code>
        * [.buildDefinition(businessUnit, selectedType, name, market)](#Builder.buildDefinition) ⇒ <code>Promise.&lt;TYPE.MultiMetadataTypeList&gt;</code>
        * [.buildDefinitionBulk(listName, type, name)](#Builder.buildDefinitionBulk) ⇒ <code>Promise.&lt;void&gt;</code>

<a name="new_Builder_new"></a>

### new Builder(properties, buObject)
Creates a Builder, uses v2 auth if v2AuthOptions are passed.


| Param | Type | Description |
| --- | --- | --- |
| properties | <code>TYPE.Mcdevrc</code> | properties for auth saved |
| buObject | <code>TYPE.BuObject</code> | properties for auth |

<a name="Builder+metadata"></a>

### builder.metadata : <code>TYPE.MultiMetadataTypeList</code>
**Kind**: instance property of [<code>Builder</code>](#Builder)  
<a name="Builder+_buildDefinition"></a>

### builder.\_buildDefinition(metadataType, name, templateVariables) ⇒ <code>Promise.&lt;TYPE.MultiMetadataTypeList&gt;</code>
Builds a specific metadata file by name

**Kind**: instance method of [<code>Builder</code>](#Builder)  
**Returns**: <code>Promise.&lt;TYPE.MultiMetadataTypeList&gt;</code> - Promise  

| Param | Type | Description |
| --- | --- | --- |
| metadataType | <code>string</code> | metadata type to build |
| name | <code>string</code> | name of metadata to build |
| templateVariables | <code>TYPE.TemplateMap</code> | variables to be replaced in the metadata |

<a name="Builder+_buildTemplate"></a>

### builder.\_buildTemplate(metadataType, keyArr, templateVariables) ⇒ <code>Promise.&lt;TYPE.MultiMetadataTypeList&gt;</code>
Build a template based on a list of metadata files in the retrieve folder.

**Kind**: instance method of [<code>Builder</code>](#Builder)  
**Returns**: <code>Promise.&lt;TYPE.MultiMetadataTypeList&gt;</code> - Promise  

| Param | Type | Description |
| --- | --- | --- |
| metadataType | <code>string</code> | metadata type to create a template of |
| keyArr | <code>Array.&lt;string&gt;</code> | customerkey of metadata to create a template of |
| templateVariables | <code>TYPE.TemplateMap</code> | variables to be replaced in the metadata |

<a name="Builder.buildTemplate"></a>

### Builder.buildTemplate(businessUnit, selectedType, keyArr, market) ⇒ <code>Promise.&lt;TYPE.MultiMetadataTypeList&gt;</code>
Build a template based on a list of metadata files in the retrieve folder.

**Kind**: static method of [<code>Builder</code>](#Builder)  
**Returns**: <code>Promise.&lt;TYPE.MultiMetadataTypeList&gt;</code> - -  

| Param | Type | Description |
| --- | --- | --- |
| businessUnit | <code>string</code> | references credentials from properties.json |
| selectedType | <code>string</code> | supported metadata type |
| keyArr | <code>Array.&lt;string&gt;</code> | customerkey of the metadata |
| market | <code>string</code> | market localizations |

<a name="Builder.buildDefinition"></a>

### Builder.buildDefinition(businessUnit, selectedType, name, market) ⇒ <code>Promise.&lt;TYPE.MultiMetadataTypeList&gt;</code>
Build a specific metadata file based on a template.

**Kind**: static method of [<code>Builder</code>](#Builder)  
**Returns**: <code>Promise.&lt;TYPE.MultiMetadataTypeList&gt;</code> - -  

| Param | Type | Description |
| --- | --- | --- |
| businessUnit | <code>string</code> | references credentials from properties.json |
| selectedType | <code>string</code> | supported metadata type |
| name | <code>string</code> | name of the metadata |
| market | <code>string</code> | market localizations |

<a name="Builder.buildDefinitionBulk"></a>

### Builder.buildDefinitionBulk(listName, type, name) ⇒ <code>Promise.&lt;void&gt;</code>
Build a specific metadata file based on a template using a list of bu-market combos

**Kind**: static method of [<code>Builder</code>](#Builder)  
**Returns**: <code>Promise.&lt;void&gt;</code> - -  

| Param | Type | Description |
| --- | --- | --- |
| listName | <code>string</code> | name of list of BU-market combos |
| type | <code>string</code> | supported metadata type |
| name | <code>string</code> | name of the metadata |

<a name="Deployer"></a>

## Deployer
Reads metadata from local directory and deploys it to specified target business unit.
Source and target business units are also compared before the deployment to apply metadata specific patches.

**Kind**: global class  

* [Deployer](#Deployer)
    * [new Deployer(properties, buObject)](#new_Deployer_new)
    * _instance_
        * [.metadata](#Deployer+metadata) : <code>TYPE.MultiMetadataTypeMap</code>
        * [._deploy([typeArr], [keyArr])](#Deployer+_deploy) ⇒ <code>Promise</code>
        * [.deployCallback(result, metadataType)](#Deployer+deployCallback) ⇒ <code>void</code>
    * _static_
        * [.deploy(businessUnit, [selectedTypesArr], [keyArr])](#Deployer.deploy) ⇒ <code>Promise.&lt;void&gt;</code>
        * [._deployBU(cred, bu, [typeArr], [keyArr])](#Deployer._deployBU) ⇒ <code>Promise</code>
        * [.readBUMetadata(deployDir, [typeArr], [listBadKeys])](#Deployer.readBUMetadata) ⇒ <code>TYPE.MultiMetadataTypeMap</code>
        * [.createFolderDefinitions(deployDir, metadata, metadataTypeArr)](#Deployer.createFolderDefinitions) ⇒ <code>void</code>

<a name="new_Deployer_new"></a>

### new Deployer(properties, buObject)
Creates a Deployer, uses v2 auth if v2AuthOptions are passed.


| Param | Type | Description |
| --- | --- | --- |
| properties | <code>TYPE.Mcdevrc</code> | General configuration to be used in retrieve |
| buObject | <code>TYPE.BuObject</code> | properties for auth |

<a name="Deployer+metadata"></a>

### deployer.metadata : <code>TYPE.MultiMetadataTypeMap</code>
**Kind**: instance property of [<code>Deployer</code>](#Deployer)  
<a name="Deployer+_deploy"></a>

### deployer.\_deploy([typeArr], [keyArr]) ⇒ <code>Promise</code>
Deploy all metadata that is located in the deployDir

**Kind**: instance method of [<code>Deployer</code>](#Deployer)  
**Returns**: <code>Promise</code> - Promise  

| Param | Type | Description |
| --- | --- | --- |
| [typeArr] | <code>Array.&lt;string&gt;</code> | limit deployment to given metadata type (can include subtype) |
| [keyArr] | <code>Array.&lt;string&gt;</code> | limit deployment to given metadata keys |

<a name="Deployer+deployCallback"></a>

### deployer.deployCallback(result, metadataType) ⇒ <code>void</code>
Gets called for every deployed metadata entry

**Kind**: instance method of [<code>Deployer</code>](#Deployer)  

| Param | Type | Description |
| --- | --- | --- |
| result | <code>object</code> | Deployment result |
| metadataType | <code>string</code> | Name of metadata type |

<a name="Deployer.deploy"></a>

### Deployer.deploy(businessUnit, [selectedTypesArr], [keyArr]) ⇒ <code>Promise.&lt;void&gt;</code>
Deploys all metadata located in the 'deploy' directory to the specified business unit

**Kind**: static method of [<code>Deployer</code>](#Deployer)  
**Returns**: <code>Promise.&lt;void&gt;</code> - -  

| Param | Type | Description |
| --- | --- | --- |
| businessUnit | <code>string</code> | references credentials from properties.json |
| [selectedTypesArr] | <code>Array.&lt;string&gt;</code> | limit deployment to given metadata type |
| [keyArr] | <code>Array.&lt;string&gt;</code> | limit deployment to given metadata keys |

<a name="Deployer._deployBU"></a>

### Deployer.\_deployBU(cred, bu, [typeArr], [keyArr]) ⇒ <code>Promise</code>
helper for deploy()

**Kind**: static method of [<code>Deployer</code>](#Deployer)  
**Returns**: <code>Promise</code> - ensure that BUs are worked on sequentially  

| Param | Type | Description |
| --- | --- | --- |
| cred | <code>string</code> | name of Credential |
| bu | <code>string</code> | name of BU |
| [typeArr] | <code>Array.&lt;string&gt;</code> | limit deployment to given metadata type |
| [keyArr] | <code>Array.&lt;string&gt;</code> | limit deployment to given metadata keys |

<a name="Deployer.readBUMetadata"></a>

### Deployer.readBUMetadata(deployDir, [typeArr], [listBadKeys]) ⇒ <code>TYPE.MultiMetadataTypeMap</code>
Returns metadata of a business unit that is saved locally

**Kind**: static method of [<code>Deployer</code>](#Deployer)  
**Returns**: <code>TYPE.MultiMetadataTypeMap</code> - Metadata of BU in local directory  

| Param | Type | Default | Description |
| --- | --- | --- | --- |
| deployDir | <code>string</code> |  | root directory of metadata. |
| [typeArr] | <code>Array.&lt;string&gt;</code> |  | limit deployment to given metadata type |
| [listBadKeys] | <code>boolean</code> | <code>false</code> | do not print errors, used for badKeys() |

<a name="Deployer.createFolderDefinitions"></a>

### Deployer.createFolderDefinitions(deployDir, metadata, metadataTypeArr) ⇒ <code>void</code>
parses asset metadata to auto-create folders in target folder

**Kind**: static method of [<code>Deployer</code>](#Deployer)  

| Param | Type | Description |
| --- | --- | --- |
| deployDir | <code>string</code> | root directory of metadata. |
| metadata | <code>TYPE.MultiMetadataTypeMap</code> | list of metadata |
| metadataTypeArr | <code>Array.&lt;TYPE.SupportedMetadataTypes&gt;</code> | list of metadata types |

<a name="Mcdev"></a>

## Mcdev
main class

**Kind**: global class  

* [Mcdev](#Mcdev)
    * [.setSkipInteraction([skipInteraction])](#Mcdev.setSkipInteraction) ⇒ <code>void</code>
    * [.setLoggingLevel(argv)](#Mcdev.setLoggingLevel) ⇒ <code>void</code>
    * [.createDeltaPkg(argv)](#Mcdev.createDeltaPkg) ⇒ <code>Promise.&lt;Array.&lt;TYPE.DeltaPkgItem&gt;&gt;</code>
    * [.selectTypes()](#Mcdev.selectTypes) ⇒ <code>Promise</code>
    * [.explainTypes()](#Mcdev.explainTypes) ⇒ <code>void</code>
    * [.upgrade([skipInteraction])](#Mcdev.upgrade) ⇒ <code>Promise.&lt;boolean&gt;</code>
    * [.retrieve(businessUnit, [selectedTypesArr], [key], [changelogOnly])](#Mcdev.retrieve) ⇒ <code>Promise.&lt;object&gt;</code>
    * [.deploy(businessUnit, [selectedTypesArr], [keyArr])](#Mcdev.deploy) ⇒ <code>Promise.&lt;void&gt;</code>
    * [.initProject([credentialsName], [skipInteraction])](#Mcdev.initProject) ⇒ <code>Promise.&lt;void&gt;</code>
    * [.findBUs(credentialsName)](#Mcdev.findBUs) ⇒ <code>Promise.&lt;void&gt;</code>
    * [.document(businessUnit, type)](#Mcdev.document) ⇒ <code>Promise.&lt;void&gt;</code>
    * [.deleteByKey(businessUnit, type, customerKey)](#Mcdev.deleteByKey) ⇒ <code>Promise.&lt;void&gt;</code>
    * [.badKeys(businessUnit)](#Mcdev.badKeys) ⇒ <code>Promise.&lt;void&gt;</code>
    * [.retrieveAsTemplate(businessUnit, selectedType, name, market)](#Mcdev.retrieveAsTemplate) ⇒ <code>Promise.&lt;TYPE.MultiMetadataTypeList&gt;</code>
    * [.buildTemplate(businessUnit, selectedType, keyArr, market)](#Mcdev.buildTemplate) ⇒ <code>Promise.&lt;TYPE.MultiMetadataTypeList&gt;</code>
    * [.buildDefinition(businessUnit, selectedType, name, market)](#Mcdev.buildDefinition) ⇒ <code>Promise.&lt;void&gt;</code>
    * [.buildDefinitionBulk(listName, type, name)](#Mcdev.buildDefinitionBulk) ⇒ <code>Promise.&lt;void&gt;</code>
    * [.getFilesToCommit(businessUnit, selectedType, keyArr)](#Mcdev.getFilesToCommit) ⇒ <code>Promise.&lt;Array.&lt;string&gt;&gt;</code>

<a name="Mcdev.setSkipInteraction"></a>

### Mcdev.setSkipInteraction([skipInteraction]) ⇒ <code>void</code>
helper method to use unattended mode when including mcdev as a package

**Kind**: static method of [<code>Mcdev</code>](#Mcdev)  

| Param | Type | Description |
| --- | --- | --- |
| [skipInteraction] | <code>boolean</code> \| <code>TYPE.skipInteraction</code> | signals what to insert automatically for things usually asked via wizard |

<a name="Mcdev.setLoggingLevel"></a>

### Mcdev.setLoggingLevel(argv) ⇒ <code>void</code>
configures what is displayed in the console

**Kind**: static method of [<code>Mcdev</code>](#Mcdev)  

| Param | Type | Description |
| --- | --- | --- |
| argv | <code>object</code> | list of command line parameters given by user |
| [argv.silent] | <code>boolean</code> | only errors printed to CLI |
| [argv.verbose] | <code>boolean</code> | chatty user CLI output |
| [argv.debug] | <code>boolean</code> | enables developer output & features |

<a name="Mcdev.createDeltaPkg"></a>

### Mcdev.createDeltaPkg(argv) ⇒ <code>Promise.&lt;Array.&lt;TYPE.DeltaPkgItem&gt;&gt;</code>
handler for 'mcdev createDeltaPkg

**Kind**: static method of [<code>Mcdev</code>](#Mcdev)  
**Returns**: <code>Promise.&lt;Array.&lt;TYPE.DeltaPkgItem&gt;&gt;</code> - list of changed items  

| Param | Type | Description |
| --- | --- | --- |
| argv | <code>object</code> | yargs parameters |
| [argv.range] | <code>string</code> | git commit range     into deploy directory |
| [argv.filter] | <code>string</code> | filter file paths that start with any |
| [argv.skipInteraction] | <code>TYPE.skipInteraction</code> | allows to skip interactive wizard |

<a name="Mcdev.selectTypes"></a>

### Mcdev.selectTypes() ⇒ <code>Promise</code>
**Kind**: static method of [<code>Mcdev</code>](#Mcdev)  
**Returns**: <code>Promise</code> - .  
<a name="Mcdev.explainTypes"></a>

### Mcdev.explainTypes() ⇒ <code>void</code>
**Kind**: static method of [<code>Mcdev</code>](#Mcdev)  
**Returns**: <code>void</code> - .  
<a name="Mcdev.upgrade"></a>

### Mcdev.upgrade([skipInteraction]) ⇒ <code>Promise.&lt;boolean&gt;</code>
**Kind**: static method of [<code>Mcdev</code>](#Mcdev)  
**Returns**: <code>Promise.&lt;boolean&gt;</code> - success flag  

| Param | Type | Description |
| --- | --- | --- |
| [skipInteraction] | <code>boolean</code> \| <code>TYPE.skipInteraction</code> | signals what to insert automatically for things usually asked via wizard |

<a name="Mcdev.retrieve"></a>

### Mcdev.retrieve(businessUnit, [selectedTypesArr], [key], [changelogOnly]) ⇒ <code>Promise.&lt;object&gt;</code>
Retrieve all metadata from the specified business unit into the local file system.

**Kind**: static method of [<code>Mcdev</code>](#Mcdev)  
**Returns**: <code>Promise.&lt;object&gt;</code> - -  

| Param | Type | Description |
| --- | --- | --- |
| businessUnit | <code>string</code> | references credentials from properties.json |
| [selectedTypesArr] | <code>Array.&lt;string&gt;</code> | limit retrieval to given metadata type |
| [key] | <code>Array.&lt;string&gt;</code> | limit retrieval to given metadata key |
| [changelogOnly] | <code>boolean</code> | skip saving, only create json in memory |

<a name="Mcdev.deploy"></a>

### Mcdev.deploy(businessUnit, [selectedTypesArr], [keyArr]) ⇒ <code>Promise.&lt;void&gt;</code>
Deploys all metadata located in the 'deploy' directory to the specified business unit

**Kind**: static method of [<code>Mcdev</code>](#Mcdev)  
**Returns**: <code>Promise.&lt;void&gt;</code> - -  

| Param | Type | Description |
| --- | --- | --- |
| businessUnit | <code>string</code> | references credentials from properties.json |
| [selectedTypesArr] | <code>Array.&lt;string&gt;</code> | limit deployment to given metadata type |
| [keyArr] | <code>Array.&lt;string&gt;</code> | limit deployment to given metadata keys |

<a name="Mcdev.initProject"></a>

### Mcdev.initProject([credentialsName], [skipInteraction]) ⇒ <code>Promise.&lt;void&gt;</code>
Creates template file for properties.json

**Kind**: static method of [<code>Mcdev</code>](#Mcdev)  
**Returns**: <code>Promise.&lt;void&gt;</code> - -  

| Param | Type | Description |
| --- | --- | --- |
| [credentialsName] | <code>string</code> | identifying name of the installed package / project |
| [skipInteraction] | <code>boolean</code> \| <code>TYPE.skipInteraction</code> | signals what to insert automatically for things usually asked via wizard |

<a name="Mcdev.findBUs"></a>

### Mcdev.findBUs(credentialsName) ⇒ <code>Promise.&lt;void&gt;</code>
Refreshes BU names and ID's from MC instance

**Kind**: static method of [<code>Mcdev</code>](#Mcdev)  
**Returns**: <code>Promise.&lt;void&gt;</code> - -  

| Param | Type | Description |
| --- | --- | --- |
| credentialsName | <code>string</code> | identifying name of the installed package / project |

<a name="Mcdev.document"></a>

### Mcdev.document(businessUnit, type) ⇒ <code>Promise.&lt;void&gt;</code>
Creates docs for supported metadata types in Markdown and/or HTML format

**Kind**: static method of [<code>Mcdev</code>](#Mcdev)  
**Returns**: <code>Promise.&lt;void&gt;</code> - -  

| Param | Type | Description |
| --- | --- | --- |
| businessUnit | <code>string</code> | references credentials from properties.json |
| type | <code>string</code> | metadata type |

<a name="Mcdev.deleteByKey"></a>

### Mcdev.deleteByKey(businessUnit, type, customerKey) ⇒ <code>Promise.&lt;void&gt;</code>
Creates docs for supported metadata types in Markdown and/or HTML format

**Kind**: static method of [<code>Mcdev</code>](#Mcdev)  
**Returns**: <code>Promise.&lt;void&gt;</code> - -  

| Param | Type | Description |
| --- | --- | --- |
| businessUnit | <code>string</code> | references credentials from properties.json |
| type | <code>string</code> | supported metadata type |
| customerKey | <code>string</code> | Identifier of data extension |

<a name="Mcdev.badKeys"></a>

### Mcdev.badKeys(businessUnit) ⇒ <code>Promise.&lt;void&gt;</code>
Converts metadata to legacy format. Output is saved in 'converted' directory

**Kind**: static method of [<code>Mcdev</code>](#Mcdev)  
**Returns**: <code>Promise.&lt;void&gt;</code> - -  

| Param | Type | Description |
| --- | --- | --- |
| businessUnit | <code>string</code> | references credentials from properties.json |

<a name="Mcdev.retrieveAsTemplate"></a>

### Mcdev.retrieveAsTemplate(businessUnit, selectedType, name, market) ⇒ <code>Promise.&lt;TYPE.MultiMetadataTypeList&gt;</code>
Retrieve a specific metadata file and templatise.

**Kind**: static method of [<code>Mcdev</code>](#Mcdev)  
**Returns**: <code>Promise.&lt;TYPE.MultiMetadataTypeList&gt;</code> - -  

| Param | Type | Description |
| --- | --- | --- |
| businessUnit | <code>string</code> | references credentials from properties.json |
| selectedType | <code>string</code> | supported metadata type |
| name | <code>Array.&lt;string&gt;</code> | name of the metadata |
| market | <code>string</code> | market which should be used to revert template |

<a name="Mcdev.buildTemplate"></a>

### Mcdev.buildTemplate(businessUnit, selectedType, keyArr, market) ⇒ <code>Promise.&lt;TYPE.MultiMetadataTypeList&gt;</code>
Build a template based on a list of metadata files in the retrieve folder.

**Kind**: static method of [<code>Mcdev</code>](#Mcdev)  
**Returns**: <code>Promise.&lt;TYPE.MultiMetadataTypeList&gt;</code> - -  

| Param | Type | Description |
| --- | --- | --- |
| businessUnit | <code>string</code> | references credentials from properties.json |
| selectedType | <code>string</code> | supported metadata type |
| keyArr | <code>Array.&lt;string&gt;</code> | customerkey of the metadata |
| market | <code>string</code> | market localizations |

<a name="Mcdev.buildDefinition"></a>

### Mcdev.buildDefinition(businessUnit, selectedType, name, market) ⇒ <code>Promise.&lt;void&gt;</code>
Build a specific metadata file based on a template.

**Kind**: static method of [<code>Mcdev</code>](#Mcdev)  
**Returns**: <code>Promise.&lt;void&gt;</code> - -  

| Param | Type | Description |
| --- | --- | --- |
| businessUnit | <code>string</code> | references credentials from properties.json |
| selectedType | <code>string</code> | supported metadata type |
| name | <code>string</code> | name of the metadata |
| market | <code>string</code> | market localizations |

<a name="Mcdev.buildDefinitionBulk"></a>

### Mcdev.buildDefinitionBulk(listName, type, name) ⇒ <code>Promise.&lt;void&gt;</code>
Build a specific metadata file based on a template using a list of bu-market combos

**Kind**: static method of [<code>Mcdev</code>](#Mcdev)  
**Returns**: <code>Promise.&lt;void&gt;</code> - -  

| Param | Type | Description |
| --- | --- | --- |
| listName | <code>string</code> | name of list of BU-market combos |
| type | <code>string</code> | supported metadata type |
| name | <code>string</code> | name of the metadata |

<a name="Mcdev.getFilesToCommit"></a>

### Mcdev.getFilesToCommit(businessUnit, selectedType, keyArr) ⇒ <code>Promise.&lt;Array.&lt;string&gt;&gt;</code>
**Kind**: static method of [<code>Mcdev</code>](#Mcdev)  
**Returns**: <code>Promise.&lt;Array.&lt;string&gt;&gt;</code> - list of all files that need to be committed in a flat array ['path/file1.ext', 'path/file2.ext']  

| Param | Type | Description |
| --- | --- | --- |
| businessUnit | <code>string</code> | references credentials from properties.json |
| selectedType | <code>string</code> | supported metadata type |
| keyArr | <code>Array.&lt;string&gt;</code> | customerkey of the metadata |

<a name="AccountUser"></a>

## AccountUser ⇐ [<code>MetadataType</code>](#MetadataType)
MessageSendActivity MetadataType

**Kind**: global class  
**Extends**: [<code>MetadataType</code>](#MetadataType)  

* [AccountUser](#AccountUser) ⇐ [<code>MetadataType</code>](#MetadataType)
    * [.retrieve(retrieveDir, _, buObject, [___], [key])](#AccountUser.retrieve) ⇒ <code>Promise.&lt;TYPE.MetadataTypeMapObj&gt;</code>
    * [.retrieveChangelog(buObject)](#AccountUser.retrieveChangelog) ⇒ <code>Promise.&lt;TYPE.MetadataTypeMapObj&gt;</code>
    * [.timeSinceDate(date)](#AccountUser.timeSinceDate) ⇒ <code>number</code>
    * [.getBuName(buObject, id)](#AccountUser.getBuName) ⇒ <code>string</code>
    * [.document(buObject, [metadata])](#AccountUser.document) ⇒ <code>Promise.&lt;void&gt;</code>
    * [._generateDocMd(users, type, columnsToPrint)](#AccountUser._generateDocMd) ⇒ <code>string</code>
    * [.postRetrieveTasks(metadata)](#AccountUser.postRetrieveTasks) ⇒ <code>TYPE.MetadataTypeItem</code>
    * [.parseMetadata(metadata)](#AccountUser.parseMetadata) ⇒ <code>TYPE.MetadataTypeItem</code>

<a name="AccountUser.retrieve"></a>

### AccountUser.retrieve(retrieveDir, _, buObject, [___], [key]) ⇒ <code>Promise.&lt;TYPE.MetadataTypeMapObj&gt;</code>
Retrieves SOAP based metadata of metadata type into local filesystem. executes callback with retrieved metadata

**Kind**: static method of [<code>AccountUser</code>](#AccountUser)  
**Returns**: <code>Promise.&lt;TYPE.MetadataTypeMapObj&gt;</code> - Promise of metadata  

| Param | Type | Description |
| --- | --- | --- |
| retrieveDir | <code>string</code> | Directory where retrieved metadata directory will be saved |
| _ | <code>void</code> | unused parameter |
| buObject | <code>TYPE.BuObject</code> | properties for auth |
| [___] | <code>void</code> | unused parameter |
| [key] | <code>string</code> | customer key of single item to retrieve |

<a name="AccountUser.retrieveChangelog"></a>

### AccountUser.retrieveChangelog(buObject) ⇒ <code>Promise.&lt;TYPE.MetadataTypeMapObj&gt;</code>
Retrieves SOAP based metadata of metadata type into local filesystem. executes callback with retrieved metadata

**Kind**: static method of [<code>AccountUser</code>](#AccountUser)  
**Returns**: <code>Promise.&lt;TYPE.MetadataTypeMapObj&gt;</code> - Promise of metadata  

| Param | Type | Description |
| --- | --- | --- |
| buObject | <code>TYPE.BuObject</code> | properties for auth |

<a name="AccountUser.timeSinceDate"></a>

### AccountUser.timeSinceDate(date) ⇒ <code>number</code>
**Kind**: static method of [<code>AccountUser</code>](#AccountUser)  
**Returns**: <code>number</code> - time difference  

| Param | Type | Description |
| --- | --- | --- |
| date | <code>string</code> | first date |

<a name="AccountUser.getBuName"></a>

### AccountUser.getBuName(buObject, id) ⇒ <code>string</code>
helper to print bu names

**Kind**: static method of [<code>AccountUser</code>](#AccountUser)  
**Returns**: <code>string</code> - "bu name (bu id)""  

| Param | Type | Description |
| --- | --- | --- |
| buObject | <code>TYPE.BuObject</code> | needed for eid |
| buObject.eid | <code>string</code> | needed to check for parent bu |
| id | <code>number</code> | bu id |

<a name="AccountUser.document"></a>

### AccountUser.document(buObject, [metadata]) ⇒ <code>Promise.&lt;void&gt;</code>
Creates markdown documentation of all roles

**Kind**: static method of [<code>AccountUser</code>](#AccountUser)  
**Returns**: <code>Promise.&lt;void&gt;</code> - -  

| Param | Type | Description |
| --- | --- | --- |
| buObject | <code>TYPE.BuObject</code> | properties for auth |
| [metadata] | <code>TYPE.MetadataTypeMap</code> | user list |

<a name="AccountUser._generateDocMd"></a>

### AccountUser.\_generateDocMd(users, type, columnsToPrint) ⇒ <code>string</code>
**Kind**: static method of [<code>AccountUser</code>](#AccountUser)  
**Returns**: <code>string</code> - markdown  

| Param | Type | Description |
| --- | --- | --- |
| users | <code>Array.&lt;object&gt;</code> | list of users and installed package |
| type | <code>&#x27;Installed Package&#x27;</code> \| <code>&#x27;User&#x27;</code> | choose what sub type to print |
| columnsToPrint | <code>Array.&lt;Array&gt;</code> | helper array |

<a name="AccountUser.postRetrieveTasks"></a>

### AccountUser.postRetrieveTasks(metadata) ⇒ <code>TYPE.MetadataTypeItem</code>
manages post retrieve steps

**Kind**: static method of [<code>AccountUser</code>](#AccountUser)  
**Returns**: <code>TYPE.MetadataTypeItem</code> - Array with one metadata object and one query string  

| Param | Type | Description |
| --- | --- | --- |
| metadata | <code>TYPE.MetadataTypeItem</code> | a single query |

<a name="AccountUser.parseMetadata"></a>

### AccountUser.parseMetadata(metadata) ⇒ <code>TYPE.MetadataTypeItem</code>
parses retrieved Metadata before saving

**Kind**: static method of [<code>AccountUser</code>](#AccountUser)  
**Returns**: <code>TYPE.MetadataTypeItem</code> - Array with one metadata object and one sql string  

| Param | Type | Description |
| --- | --- | --- |
| metadata | <code>TYPE.MetadataTypeItem</code> | a single query activity definition |

<a name="Asset"></a>

## Asset ⇐ [<code>MetadataType</code>](#MetadataType)
FileTransfer MetadataType

**Kind**: global class  
**Extends**: [<code>MetadataType</code>](#MetadataType)  

* [Asset](#Asset) ⇐ [<code>MetadataType</code>](#MetadataType)
    * [.retrieve(retrieveDir, _, __, [selectedSubType], [key])](#Asset.retrieve) ⇒ <code>Promise.&lt;{metadata: TYPE.AssetMap, type: string}&gt;</code>
    * [.retrieveForCache(_, [selectedSubType])](#Asset.retrieveForCache) ⇒ <code>Promise.&lt;{metadata: TYPE.AssetMap, type: string}&gt;</code>
    * [.retrieveAsTemplate(templateDir, name, templateVariables, [selectedSubType])](#Asset.retrieveAsTemplate) ⇒ <code>Promise.&lt;{metadata: TYPE.AssetItem, type: string}&gt;</code>
    * [.create(metadata)](#Asset.create) ⇒ <code>Promise</code>
    * [.update(metadata)](#Asset.update) ⇒ <code>Promise</code>
    * [.requestSubType(subType, subTypeArray, [retrieveDir], [templateName], [templateVariables], key)](#Asset.requestSubType) ⇒ <code>Promise</code>
    * [.requestAndSaveExtended(items, subType, retrieveDir, [templateVariables])](#Asset.requestAndSaveExtended) ⇒ <code>Promise</code>
    * [._retrieveExtendedFile(metadata, subType, retrieveDir)](#Asset._retrieveExtendedFile) ⇒ <code>Promise.&lt;void&gt;</code>
    * [._readExtendedFileFromFS(metadata, subType, deployDir)](#Asset._readExtendedFileFromFS) ⇒ <code>Promise.&lt;void&gt;</code>
    * [.postRetrieveTasks(metadata)](#Asset.postRetrieveTasks) ⇒ <code>TYPE.CodeExtractItem</code>
    * [.preDeployTasks(metadata, deployDir)](#Asset.preDeployTasks) ⇒ <code>Promise.&lt;TYPE.AssetItem&gt;</code>
    * [.getSubtype(metadata)](#Asset.getSubtype) ⇒ <code>TYPE.AssetSubType</code>
    * [.buildDefinitionForNested(templateDir, targetDir, metadata, templateVariables, templateName)](#Asset.buildDefinitionForNested) ⇒ <code>Promise.&lt;void&gt;</code>
    * [.buildTemplateForNested(templateDir, targetDir, metadata, templateVariables, templateName)](#Asset.buildTemplateForNested) ⇒ <code>Promise.&lt;void&gt;</code>
    * [._buildForNested(templateDir, targetDir, metadata, templateVariables, templateName, mode)](#Asset._buildForNested) ⇒ <code>Promise.&lt;void&gt;</code>
    * [.parseMetadata(metadata)](#Asset.parseMetadata) ⇒ <code>TYPE.CodeExtractItem</code>
    * [._mergeCode(metadata, deployDir, subType, [templateName], [fileListOnly])](#Asset._mergeCode) ⇒ <code>Promise.&lt;Array.&lt;TYPE.CodeExtract&gt;&gt;</code>
    * [._mergeCode_slots(prefix, metadataSlots, readDirArr, subtypeExtension, subDirArr, fileList, customerKey, [templateName], [fileListOnly])](#Asset._mergeCode_slots) ⇒ <code>Promise.&lt;void&gt;</code>
    * [._extractCode(metadata)](#Asset._extractCode) ⇒ <code>TYPE.CodeExtractItem</code>
    * [._extractCode_slots(prefix, metadataSlots, codeArr)](#Asset._extractCode_slots) ⇒ <code>void</code>
    * [.getJsonFromFS(dir, _, selectedSubType)](#Asset.getJsonFromFS) ⇒ <code>TYPE.MetadataTypeMap</code>
    * [.findSubType(templateDir, templateName)](#Asset.findSubType) ⇒ <code>Promise.&lt;TYPE.AssetSubType&gt;</code>
    * [.readSecondaryFolder(templateDir, typeDirArr, templateName, fileName)](#Asset.readSecondaryFolder) ⇒ <code>TYPE.AssetItem</code>
    * [.getFilesToCommit(keyArr)](#Asset.getFilesToCommit) ⇒ <code>Array.&lt;string&gt;</code>

<a name="Asset.retrieve"></a>

### Asset.retrieve(retrieveDir, _, __, [selectedSubType], [key]) ⇒ <code>Promise.&lt;{metadata: TYPE.AssetMap, type: string}&gt;</code>
Retrieves Metadata of Asset

**Kind**: static method of [<code>Asset</code>](#Asset)  
**Returns**: <code>Promise.&lt;{metadata: TYPE.AssetMap, type: string}&gt;</code> - Promise  

| Param | Type | Description |
| --- | --- | --- |
| retrieveDir | <code>string</code> | Directory where retrieved metadata directory will be saved |
| _ | <code>void</code> | - |
| __ | <code>void</code> | - |
| [selectedSubType] | <code>TYPE.AssetSubType</code> | optionally limit to a single subtype |
| [key] | <code>string</code> | customer key |

<a name="Asset.retrieveForCache"></a>

### Asset.retrieveForCache(_, [selectedSubType]) ⇒ <code>Promise.&lt;{metadata: TYPE.AssetMap, type: string}&gt;</code>
Retrieves asset metadata for caching

**Kind**: static method of [<code>Asset</code>](#Asset)  
**Returns**: <code>Promise.&lt;{metadata: TYPE.AssetMap, type: string}&gt;</code> - Promise  

| Param | Type | Description |
| --- | --- | --- |
| _ | <code>void</code> | - |
| [selectedSubType] | <code>string</code> | optionally limit to a single subtype |

<a name="Asset.retrieveAsTemplate"></a>

### Asset.retrieveAsTemplate(templateDir, name, templateVariables, [selectedSubType]) ⇒ <code>Promise.&lt;{metadata: TYPE.AssetItem, type: string}&gt;</code>
Retrieves asset metadata for templating

**Kind**: static method of [<code>Asset</code>](#Asset)  
**Returns**: <code>Promise.&lt;{metadata: TYPE.AssetItem, type: string}&gt;</code> - Promise  

| Param | Type | Description |
| --- | --- | --- |
| templateDir | <code>string</code> | Directory where retrieved metadata directory will be saved |
| name | <code>string</code> | name of the metadata file |
| templateVariables | <code>TYPE.TemplateMap</code> | variables to be replaced in the metadata |
| [selectedSubType] | <code>TYPE.AssetSubType</code> | optionally limit to a single subtype |

<a name="Asset.create"></a>

### Asset.create(metadata) ⇒ <code>Promise</code>
Creates a single asset

**Kind**: static method of [<code>Asset</code>](#Asset)  
**Returns**: <code>Promise</code> - Promise  

| Param | Type | Description |
| --- | --- | --- |
| metadata | <code>TYPE.AssetItem</code> | a single asset |

<a name="Asset.update"></a>

### Asset.update(metadata) ⇒ <code>Promise</code>
Updates a single asset

**Kind**: static method of [<code>Asset</code>](#Asset)  
**Returns**: <code>Promise</code> - Promise  

| Param | Type | Description |
| --- | --- | --- |
| metadata | <code>TYPE.AssetItem</code> | a single asset |

<a name="Asset.requestSubType"></a>

### Asset.requestSubType(subType, subTypeArray, [retrieveDir], [templateName], [templateVariables], key) ⇒ <code>Promise</code>
Retrieves Metadata of a specific asset type

**Kind**: static method of [<code>Asset</code>](#Asset)  
**Returns**: <code>Promise</code> - Promise  

| Param | Type | Description |
| --- | --- | --- |
| subType | <code>TYPE.AssetSubType</code> | group of similar assets to put in a folder (ie. images) |
| subTypeArray | <code>Array.&lt;TYPE.AssetSubType&gt;</code> | list of all asset types within this subtype |
| [retrieveDir] | <code>string</code> | target directory for saving assets |
| [templateName] | <code>string</code> | name of the metadata file |
| [templateVariables] | <code>TYPE.TemplateMap</code> | variables to be replaced in the metadata |
| key | <code>string</code> | customer key to filter by |

<a name="Asset.requestAndSaveExtended"></a>

### Asset.requestAndSaveExtended(items, subType, retrieveDir, [templateVariables]) ⇒ <code>Promise</code>
Retrieves extended metadata (files or extended content) of asset

**Kind**: static method of [<code>Asset</code>](#Asset)  
**Returns**: <code>Promise</code> - Promise  

| Param | Type | Description |
| --- | --- | --- |
| items | <code>Array</code> | array of items to retrieve |
| subType | <code>TYPE.AssetSubType</code> | group of similar assets to put in a folder (ie. images) |
| retrieveDir | <code>string</code> | target directory for saving assets |
| [templateVariables] | <code>TYPE.TemplateMap</code> | variables to be replaced in the metadata |

<a name="Asset._retrieveExtendedFile"></a>

### Asset.\_retrieveExtendedFile(metadata, subType, retrieveDir) ⇒ <code>Promise.&lt;void&gt;</code>
Some metadata types store their actual content as a separate file, e.g. images
This method retrieves these and saves them alongside the metadata json

**Kind**: static method of [<code>Asset</code>](#Asset)  
**Returns**: <code>Promise.&lt;void&gt;</code> - -  

| Param | Type | Description |
| --- | --- | --- |
| metadata | <code>TYPE.AssetItem</code> | a single asset |
| subType | <code>TYPE.AssetSubType</code> | group of similar assets to put in a folder (ie. images) |
| retrieveDir | <code>string</code> | target directory for saving assets |

<a name="Asset._readExtendedFileFromFS"></a>

### Asset.\_readExtendedFileFromFS(metadata, subType, deployDir) ⇒ <code>Promise.&lt;void&gt;</code>
helper for this.preDeployTasks()
Some metadata types store their actual content as a separate file, e.g. images
This method reads these from the local FS stores them in the metadata object allowing to deploy it

**Kind**: static method of [<code>Asset</code>](#Asset)  
**Returns**: <code>Promise.&lt;void&gt;</code> - -  

| Param | Type | Description |
| --- | --- | --- |
| metadata | <code>TYPE.AssetItem</code> | a single asset |
| subType | <code>TYPE.AssetSubType</code> | group of similar assets to put in a folder (ie. images) |
| deployDir | <code>string</code> | directory of deploy files |

<a name="Asset.postRetrieveTasks"></a>

### Asset.postRetrieveTasks(metadata) ⇒ <code>TYPE.CodeExtractItem</code>
manages post retrieve steps

**Kind**: static method of [<code>Asset</code>](#Asset)  
**Returns**: <code>TYPE.CodeExtractItem</code> - metadata  

| Param | Type | Description |
| --- | --- | --- |
| metadata | <code>TYPE.AssetItem</code> | a single asset |

<a name="Asset.preDeployTasks"></a>

### Asset.preDeployTasks(metadata, deployDir) ⇒ <code>Promise.&lt;TYPE.AssetItem&gt;</code>
prepares an asset definition for deployment

**Kind**: static method of [<code>Asset</code>](#Asset)  
**Returns**: <code>Promise.&lt;TYPE.AssetItem&gt;</code> - Promise  

| Param | Type | Description |
| --- | --- | --- |
| metadata | <code>TYPE.AssetItem</code> | a single asset |
| deployDir | <code>string</code> | directory of deploy files |

<a name="Asset.getSubtype"></a>

### Asset.getSubtype(metadata) ⇒ <code>TYPE.AssetSubType</code>
determines the subtype of the current asset

**Kind**: static method of [<code>Asset</code>](#Asset)  
**Returns**: <code>TYPE.AssetSubType</code> - subtype  

| Param | Type | Description |
| --- | --- | --- |
| metadata | <code>TYPE.AssetItem</code> | a single asset |

<a name="Asset.buildDefinitionForNested"></a>

### Asset.buildDefinitionForNested(templateDir, targetDir, metadata, templateVariables, templateName) ⇒ <code>Promise.&lt;void&gt;</code>
helper for buildDefinition
handles extracted code if any are found for complex types

**Kind**: static method of [<code>Asset</code>](#Asset)  
**Returns**: <code>Promise.&lt;void&gt;</code> - Promise  

| Param | Type | Description |
| --- | --- | --- |
| templateDir | <code>string</code> | Directory where metadata templates are stored |
| targetDir | <code>string</code> | Directory where built definitions will be saved |
| metadata | <code>TYPE.AssetItem</code> | main JSON file that was read from file system |
| templateVariables | <code>TYPE.TemplateMap</code> | variables to be replaced in the metadata |
| templateName | <code>string</code> | name of the template to be built |

<a name="Asset.buildTemplateForNested"></a>

### Asset.buildTemplateForNested(templateDir, targetDir, metadata, templateVariables, templateName) ⇒ <code>Promise.&lt;void&gt;</code>
helper for buildTemplate
handles extracted code if any are found for complex types

**Kind**: static method of [<code>Asset</code>](#Asset)  
**Returns**: <code>Promise.&lt;void&gt;</code> - void  

| Param | Type | Description |
| --- | --- | --- |
| templateDir | <code>string</code> | Directory where metadata templates are stored |
| targetDir | <code>string</code> \| <code>Array.&lt;string&gt;</code> | (List of) Directory where built definitions will be saved |
| metadata | <code>TYPE.AssetItem</code> | main JSON file that was read from file system |
| templateVariables | <code>TYPE.TemplateMap</code> | variables to be replaced in the metadata |
| templateName | <code>string</code> | name of the template to be built |

**Example**  
```js
assets of type codesnippetblock will result in 1 json and 1 amp/html file. both files need to be run through templating
```
<a name="Asset._buildForNested"></a>

### Asset.\_buildForNested(templateDir, targetDir, metadata, templateVariables, templateName, mode) ⇒ <code>Promise.&lt;void&gt;</code>
helper for buildDefinition
handles extracted code if any are found for complex types

**Kind**: static method of [<code>Asset</code>](#Asset)  
**Returns**: <code>Promise.&lt;void&gt;</code> - Promise  

| Param | Type | Description |
| --- | --- | --- |
| templateDir | <code>string</code> | Directory where metadata templates are stored |
| targetDir | <code>string</code> | Directory where built definitions will be saved |
| metadata | <code>TYPE.AssetItem</code> | main JSON file that was read from file system |
| templateVariables | <code>TYPE.TemplateMap</code> | variables to be replaced in the metadata |
| templateName | <code>string</code> | name of the template to be built |
| mode | <code>&#x27;definition&#x27;</code> \| <code>&#x27;template&#x27;</code> | defines what we use this helper for |

<a name="Asset.parseMetadata"></a>

### Asset.parseMetadata(metadata) ⇒ <code>TYPE.CodeExtractItem</code>
parses retrieved Metadata before saving

**Kind**: static method of [<code>Asset</code>](#Asset)  
**Returns**: <code>TYPE.CodeExtractItem</code> - parsed metadata definition  

| Param | Type | Description |
| --- | --- | --- |
| metadata | <code>TYPE.AssetItem</code> | a single asset definition |

<a name="Asset._mergeCode"></a>

### Asset.\_mergeCode(metadata, deployDir, subType, [templateName], [fileListOnly]) ⇒ <code>Promise.&lt;Array.&lt;TYPE.CodeExtract&gt;&gt;</code>
helper for this.preDeployTasks() that loads extracted code content back into JSON

**Kind**: static method of [<code>Asset</code>](#Asset)  
**Returns**: <code>Promise.&lt;Array.&lt;TYPE.CodeExtract&gt;&gt;</code> - fileList for templating (disregarded during deployment)  

| Param | Type | Default | Description |
| --- | --- | --- | --- |
| metadata | <code>TYPE.AssetItem</code> |  | a single asset definition |
| deployDir | <code>string</code> |  | directory of deploy files |
| subType | <code>TYPE.AssetSubType</code> |  | asset-subtype name |
| [templateName] | <code>string</code> |  | name of the template used to built defintion (prior applying templating) |
| [fileListOnly] | <code>boolean</code> | <code>false</code> | does not read file contents nor update metadata if true |

<a name="Asset._mergeCode_slots"></a>

### Asset.\_mergeCode\_slots(prefix, metadataSlots, readDirArr, subtypeExtension, subDirArr, fileList, customerKey, [templateName], [fileListOnly]) ⇒ <code>Promise.&lt;void&gt;</code>
helper for this.preDeployTasks() that loads extracted code content back into JSON

**Kind**: static method of [<code>Asset</code>](#Asset)  
**Returns**: <code>Promise.&lt;void&gt;</code> - -  

| Param | Type | Default | Description |
| --- | --- | --- | --- |
| prefix | <code>string</code> |  | usually the customerkey |
| metadataSlots | <code>object</code> |  | metadata.views.html.slots or deeper slots.<>.blocks.<>.slots |
| readDirArr | <code>Array.&lt;string&gt;</code> |  | directory of deploy files |
| subtypeExtension | <code>string</code> |  | asset-subtype name ending on -meta |
| subDirArr | <code>Array.&lt;string&gt;</code> |  | directory of files w/o leading deploy dir |
| fileList | <code>Array.&lt;object&gt;</code> |  | directory of files w/o leading deploy dir |
| customerKey | <code>string</code> |  | external key of template (could have been changed if used during templating) |
| [templateName] | <code>string</code> |  | name of the template used to built defintion (prior applying templating) |
| [fileListOnly] | <code>boolean</code> | <code>false</code> | does not read file contents nor update metadata if true |

<a name="Asset._extractCode"></a>

### Asset.\_extractCode(metadata) ⇒ <code>TYPE.CodeExtractItem</code>
helper for this.parseMetadata() that finds code content in JSON and extracts it
to allow saving that separately and formatted

**Kind**: static method of [<code>Asset</code>](#Asset)  
**Returns**: <code>TYPE.CodeExtractItem</code> - { json: metadata, codeArr: object[], subFolder: string[] }  

| Param | Type | Description |
| --- | --- | --- |
| metadata | <code>TYPE.AssetItem</code> | a single asset definition |

<a name="Asset._extractCode_slots"></a>

### Asset.\_extractCode\_slots(prefix, metadataSlots, codeArr) ⇒ <code>void</code>
**Kind**: static method of [<code>Asset</code>](#Asset)  

| Param | Type | Description |
| --- | --- | --- |
| prefix | <code>string</code> | usually the customerkey |
| metadataSlots | <code>object</code> | metadata.views.html.slots or deeper slots.<>.blocks.<>.slots |
| codeArr | <code>Array.&lt;object&gt;</code> | to be extended array for extracted code |

<a name="Asset.getJsonFromFS"></a>

### Asset.getJsonFromFS(dir, _, selectedSubType) ⇒ <code>TYPE.MetadataTypeMap</code>
Returns file contents mapped to their fileName without '.json' ending

**Kind**: static method of [<code>Asset</code>](#Asset)  
**Returns**: <code>TYPE.MetadataTypeMap</code> - fileName => fileContent map  

| Param | Type | Description |
| --- | --- | --- |
| dir | <code>string</code> | directory that contains '.json' files to be read |
| _ | <code>void</code> | not used by type asset |
| selectedSubType | <code>string</code> | asset, message, ... |

<a name="Asset.findSubType"></a>

### Asset.findSubType(templateDir, templateName) ⇒ <code>Promise.&lt;TYPE.AssetSubType&gt;</code>
check template directory for complex types that open subfolders for their subtypes

**Kind**: static method of [<code>Asset</code>](#Asset)  
**Returns**: <code>Promise.&lt;TYPE.AssetSubType&gt;</code> - subtype name  

| Param | Type | Description |
| --- | --- | --- |
| templateDir | <code>string</code> | Directory where metadata templates are stored |
| templateName | <code>string</code> | name of the metadata file |

<a name="Asset.readSecondaryFolder"></a>

### Asset.readSecondaryFolder(templateDir, typeDirArr, templateName, fileName) ⇒ <code>TYPE.AssetItem</code>
optional method used for some types to try a different folder structure

**Kind**: static method of [<code>Asset</code>](#Asset)  
**Returns**: <code>TYPE.AssetItem</code> - metadata  

| Param | Type | Description |
| --- | --- | --- |
| templateDir | <code>string</code> | Directory where metadata templates are stored |
| typeDirArr | <code>Array.&lt;string&gt;</code> | current subdir for this type |
| templateName | <code>string</code> | name of the metadata template |
| fileName | <code>string</code> | name of the metadata template file w/o extension |

<a name="Asset.getFilesToCommit"></a>

### Asset.getFilesToCommit(keyArr) ⇒ <code>Array.&lt;string&gt;</code>
should return only the json for all but asset, query and script that are saved as multiple files
additionally, the documentation for dataExtension and automation should be returned

**Kind**: static method of [<code>Asset</code>](#Asset)  
**Returns**: <code>Array.&lt;string&gt;</code> - list of all files that need to be committed in a flat array ['path/file1.ext', 'path/file2.ext']  

| Param | Type | Description |
| --- | --- | --- |
| keyArr | <code>Array.&lt;string&gt;</code> | customerkey of the metadata |

<a name="AttributeGroup"></a>

## AttributeGroup ⇐ [<code>MetadataType</code>](#MetadataType)
AttributeGroup MetadataType

**Kind**: global class  
**Extends**: [<code>MetadataType</code>](#MetadataType)  

* [AttributeGroup](#AttributeGroup) ⇐ [<code>MetadataType</code>](#MetadataType)
    * [.retrieve(retrieveDir, [_], [__], [___], [key])](#AttributeGroup.retrieve) ⇒ <code>Promise.&lt;TYPE.MetadataTypeMapObj&gt;</code>
    * [.retrieveForCache()](#AttributeGroup.retrieveForCache) ⇒ <code>Promise.&lt;TYPE.MetadataTypeMapObj&gt;</code>

<a name="AttributeGroup.retrieve"></a>

### AttributeGroup.retrieve(retrieveDir, [_], [__], [___], [key]) ⇒ <code>Promise.&lt;TYPE.MetadataTypeMapObj&gt;</code>
Retrieves Metadata of schema attribute groups.

**Kind**: static method of [<code>AttributeGroup</code>](#AttributeGroup)  
**Returns**: <code>Promise.&lt;TYPE.MetadataTypeMapObj&gt;</code> - Promise of metadata  

| Param | Type | Description |
| --- | --- | --- |
| retrieveDir | <code>string</code> | Directory where retrieved metadata directory will be saved |
| [_] | <code>void</code> | unused parameter |
| [__] | <code>void</code> | unused parameter |
| [___] | <code>void</code> | unused parameter |
| [key] | <code>string</code> | customer key of single item to retrieve |

<a name="AttributeGroup.retrieveForCache"></a>

### AttributeGroup.retrieveForCache() ⇒ <code>Promise.&lt;TYPE.MetadataTypeMapObj&gt;</code>
Retrieves Metadata of schema attribute groups for caching.

**Kind**: static method of [<code>AttributeGroup</code>](#AttributeGroup)  
**Returns**: <code>Promise.&lt;TYPE.MetadataTypeMapObj&gt;</code> - Promise of metadata  
<a name="Automation"></a>

## Automation ⇐ [<code>MetadataType</code>](#MetadataType)
Automation MetadataType

**Kind**: global class  
**Extends**: [<code>MetadataType</code>](#MetadataType)  

* [Automation](#Automation) ⇐ [<code>MetadataType</code>](#MetadataType)
    * [.retrieve(retrieveDir, [_], [__], [___], [key])](#Automation.retrieve) ⇒ <code>Promise.&lt;TYPE.AutomationMapObj&gt;</code>
    * [.retrieveChangelog()](#Automation.retrieveChangelog) ⇒ <code>Promise.&lt;TYPE.AutomationMapObj&gt;</code>
    * [.retrieveForCache()](#Automation.retrieveForCache) ⇒ <code>Promise.&lt;TYPE.AutomationMapObj&gt;</code>
    * [.retrieveAsTemplate(templateDir, name, templateVariables)](#Automation.retrieveAsTemplate) ⇒ <code>Promise.&lt;TYPE.AutomationItemObj&gt;</code>
    * [.postRetrieveTasks(metadata)](#Automation.postRetrieveTasks) ⇒ <code>TYPE.AutomationItem</code>
    * [.deploy(metadata, targetBU, retrieveDir)](#Automation.deploy) ⇒ <code>Promise.&lt;TYPE.AutomationMap&gt;</code>
    * [.create(metadata)](#Automation.create) ⇒ <code>Promise</code>
    * [.update(metadata, metadataBefore)](#Automation.update) ⇒ <code>Promise</code>
    * [.preDeployTasks(metadata)](#Automation.preDeployTasks) ⇒ <code>Promise.&lt;TYPE.AutomationItem&gt;</code>
    * [.validateDeployMetadata(metadata)](#Automation.validateDeployMetadata) ⇒ <code>boolean</code>
    * [.postDeployTasks(metadata, originalMetadata)](#Automation.postDeployTasks) ⇒ <code>Promise.&lt;void&gt;</code>
    * [.parseMetadata(metadata)](#Automation.parseMetadata) ⇒ <code>TYPE.AutomationItem</code>
    * [._buildSchedule(scheduleObject)](#Automation._buildSchedule) ⇒ <code>TYPE.AutomationScheduleSoap</code>
    * [._calcTime(offsetServer, dateInput, [offsetInput])](#Automation._calcTime) ⇒ <code>string</code>
    * [.document(buObject, [metadata])](#Automation.document) ⇒ <code>Promise.&lt;void&gt;</code>
    * [.getFilesToCommit(keyArr)](#Automation.getFilesToCommit) ⇒ <code>Array.&lt;string&gt;</code>

<a name="Automation.retrieve"></a>

### Automation.retrieve(retrieveDir, [_], [__], [___], [key]) ⇒ <code>Promise.&lt;TYPE.AutomationMapObj&gt;</code>
Retrieves Metadata of Automation

**Kind**: static method of [<code>Automation</code>](#Automation)  
**Returns**: <code>Promise.&lt;TYPE.AutomationMapObj&gt;</code> - Promise of metadata  

| Param | Type | Description |
| --- | --- | --- |
| retrieveDir | <code>string</code> | Directory where retrieved metadata directory will be saved |
| [_] | <code>void</code> | unused parameter |
| [__] | <code>void</code> | unused parameter |
| [___] | <code>void</code> | unused parameter |
| [key] | <code>string</code> | customer key of single item to retrieve |

<a name="Automation.retrieveChangelog"></a>

### Automation.retrieveChangelog() ⇒ <code>Promise.&lt;TYPE.AutomationMapObj&gt;</code>
Retrieves Metadata of Automation

**Kind**: static method of [<code>Automation</code>](#Automation)  
**Returns**: <code>Promise.&lt;TYPE.AutomationMapObj&gt;</code> - Promise of metadata  
<a name="Automation.retrieveForCache"></a>

### Automation.retrieveForCache() ⇒ <code>Promise.&lt;TYPE.AutomationMapObj&gt;</code>
Retrieves automation metadata for caching

**Kind**: static method of [<code>Automation</code>](#Automation)  
**Returns**: <code>Promise.&lt;TYPE.AutomationMapObj&gt;</code> - Promise of metadata  
<a name="Automation.retrieveAsTemplate"></a>

### Automation.retrieveAsTemplate(templateDir, name, templateVariables) ⇒ <code>Promise.&lt;TYPE.AutomationItemObj&gt;</code>
Retrieve a specific Automation Definition by Name

**Kind**: static method of [<code>Automation</code>](#Automation)  
**Returns**: <code>Promise.&lt;TYPE.AutomationItemObj&gt;</code> - Promise of metadata  

| Param | Type | Description |
| --- | --- | --- |
| templateDir | <code>string</code> | Directory where retrieved metadata directory will be saved |
| name | <code>string</code> | name of the metadata file |
| templateVariables | <code>TYPE.TemplateMap</code> | variables to be replaced in the metadata |

<a name="Automation.postRetrieveTasks"></a>

### Automation.postRetrieveTasks(metadata) ⇒ <code>TYPE.AutomationItem</code>
manages post retrieve steps

**Kind**: static method of [<code>Automation</code>](#Automation)  
**Returns**: <code>TYPE.AutomationItem</code> - metadata  

| Param | Type | Description |
| --- | --- | --- |
| metadata | <code>TYPE.AutomationItem</code> | a single automation |

<a name="Automation.deploy"></a>

### Automation.deploy(metadata, targetBU, retrieveDir) ⇒ <code>Promise.&lt;TYPE.AutomationMap&gt;</code>
Deploys automation - the saved file is the original one due to large differences required for deployment

**Kind**: static method of [<code>Automation</code>](#Automation)  
**Returns**: <code>Promise.&lt;TYPE.AutomationMap&gt;</code> - Promise  

| Param | Type | Description |
| --- | --- | --- |
| metadata | <code>TYPE.AutomationMap</code> | metadata mapped by their keyField |
| targetBU | <code>string</code> | name/shorthand of target businessUnit for mapping |
| retrieveDir | <code>string</code> | directory where metadata after deploy should be saved |

<a name="Automation.create"></a>

### Automation.create(metadata) ⇒ <code>Promise</code>
Creates a single automation

**Kind**: static method of [<code>Automation</code>](#Automation)  
**Returns**: <code>Promise</code> - Promise  

| Param | Type | Description |
| --- | --- | --- |
| metadata | <code>TYPE.AutomationItem</code> | single metadata entry |

<a name="Automation.update"></a>

### Automation.update(metadata, metadataBefore) ⇒ <code>Promise</code>
Updates a single automation

**Kind**: static method of [<code>Automation</code>](#Automation)  
**Returns**: <code>Promise</code> - Promise  

| Param | Type | Description |
| --- | --- | --- |
| metadata | <code>TYPE.AutomationItem</code> | single metadata entry |
| metadataBefore | <code>TYPE.AutomationItem</code> | metadata mapped by their keyField |

<a name="Automation.preDeployTasks"></a>

### Automation.preDeployTasks(metadata) ⇒ <code>Promise.&lt;TYPE.AutomationItem&gt;</code>
Gets executed before deploying metadata

**Kind**: static method of [<code>Automation</code>](#Automation)  
**Returns**: <code>Promise.&lt;TYPE.AutomationItem&gt;</code> - Promise  

| Param | Type | Description |
| --- | --- | --- |
| metadata | <code>TYPE.AutomationItem</code> | metadata mapped by their keyField |

<a name="Automation.validateDeployMetadata"></a>

### Automation.validateDeployMetadata(metadata) ⇒ <code>boolean</code>
Validates the automation to be sure it can be deployed.
Whitelisted Activites are deployed but require configuration

**Kind**: static method of [<code>Automation</code>](#Automation)  
**Returns**: <code>boolean</code> - result if automation can be deployed based on steps  

| Param | Type | Description |
| --- | --- | --- |
| metadata | <code>TYPE.AutomationItem</code> | single automation record |

<a name="Automation.postDeployTasks"></a>

### Automation.postDeployTasks(metadata, originalMetadata) ⇒ <code>Promise.&lt;void&gt;</code>
Gets executed after deployment of metadata type

**Kind**: static method of [<code>Automation</code>](#Automation)  
**Returns**: <code>Promise.&lt;void&gt;</code> - -  

| Param | Type | Description |
| --- | --- | --- |
| metadata | <code>TYPE.AutomationMap</code> | metadata mapped by their keyField |
| originalMetadata | <code>TYPE.AutomationMap</code> | metadata to be updated (contains additioanl fields) |

<a name="Automation.parseMetadata"></a>

### Automation.parseMetadata(metadata) ⇒ <code>TYPE.AutomationItem</code>
parses retrieved Metadata before saving

**Kind**: static method of [<code>Automation</code>](#Automation)  
**Returns**: <code>TYPE.AutomationItem</code> - parsed item  

| Param | Type | Description |
| --- | --- | --- |
| metadata | <code>TYPE.AutomationItem</code> | a single automation definition |

<a name="Automation._buildSchedule"></a>

### Automation.\_buildSchedule(scheduleObject) ⇒ <code>TYPE.AutomationScheduleSoap</code>
Builds a schedule object to be used for scheduling an automation
based on combination of ical string and start/end dates.

**Kind**: static method of [<code>Automation</code>](#Automation)  
**Returns**: <code>TYPE.AutomationScheduleSoap</code> - Schedulable object for soap API (currently not rest supported)  

| Param | Type | Description |
| --- | --- | --- |
| scheduleObject | <code>TYPE.AutomationSchedule</code> | child of automation metadata used for scheduling |

<a name="Automation._calcTime"></a>

### Automation.\_calcTime(offsetServer, dateInput, [offsetInput]) ⇒ <code>string</code>
used to convert dates to the system timezone required for startDate

**Kind**: static method of [<code>Automation</code>](#Automation)  
**Returns**: <code>string</code> - date in server  

| Param | Type | Description |
| --- | --- | --- |
| offsetServer | <code>number</code> | stack4: US Mountain time (UTC-7); other stacks: US Central (UTC-6) |
| dateInput | <code>string</code> \| <code>Date</code> | date in ISO format (2021-12-05T20:00:00.983) |
| [offsetInput] | <code>string</code> | timzone difference (+02:00) |

<a name="Automation.document"></a>

### Automation.document(buObject, [metadata]) ⇒ <code>Promise.&lt;void&gt;</code>
Parses metadata into a readable Markdown/HTML format then saves it

**Kind**: static method of [<code>Automation</code>](#Automation)  
**Returns**: <code>Promise.&lt;void&gt;</code> - -  

| Param | Type | Description |
| --- | --- | --- |
| buObject | <code>TYPE.BuObject</code> | properties for auth |
| [metadata] | <code>TYPE.AutomationMap</code> | a list of dataExtension definitions |

<a name="Automation.getFilesToCommit"></a>

### Automation.getFilesToCommit(keyArr) ⇒ <code>Array.&lt;string&gt;</code>
should return only the json for all but asset, query and script that are saved as multiple files
additionally, the documentation for dataExtension and automation should be returned

**Kind**: static method of [<code>Automation</code>](#Automation)  
**Returns**: <code>Array.&lt;string&gt;</code> - list of all files that need to be committed in a flat array ['path/file1.ext', 'path/file2.ext']  

| Param | Type | Description |
| --- | --- | --- |
| keyArr | <code>Array.&lt;string&gt;</code> | customerkey of the metadata |

<a name="Campaign"></a>

## Campaign ⇐ [<code>MetadataType</code>](#MetadataType)
Campaign MetadataType

**Kind**: global class  
**Extends**: [<code>MetadataType</code>](#MetadataType)  

* [Campaign](#Campaign) ⇐ [<code>MetadataType</code>](#MetadataType)
    * [.retrieve(retrieveDir, [_], [__], [___], [key])](#Campaign.retrieve) ⇒ <code>Promise.&lt;TYPE.MetadataTypeMapObj&gt;</code>
    * [.getAssetTags(retrieveDir, id, name)](#Campaign.getAssetTags) ⇒ <code>Promise.&lt;TYPE.MetadataTypeMapObj&gt;</code>

<a name="Campaign.retrieve"></a>

### Campaign.retrieve(retrieveDir, [_], [__], [___], [key]) ⇒ <code>Promise.&lt;TYPE.MetadataTypeMapObj&gt;</code>
Retrieves Metadata of campaigns. Afterwards, starts metadata retrieval for their campaign assets

**Kind**: static method of [<code>Campaign</code>](#Campaign)  
**Returns**: <code>Promise.&lt;TYPE.MetadataTypeMapObj&gt;</code> - Promise  

| Param | Type | Description |
| --- | --- | --- |
| retrieveDir | <code>string</code> | Directory where retrieved metadata directory will be saved |
| [_] | <code>void</code> | unused parameter |
| [__] | <code>void</code> | unused parameter |
| [___] | <code>void</code> | unused parameter |
| [key] | <code>string</code> | customer key of single item to retrieve |

<a name="Campaign.getAssetTags"></a>

### Campaign.getAssetTags(retrieveDir, id, name) ⇒ <code>Promise.&lt;TYPE.MetadataTypeMapObj&gt;</code>
Parses campaign asset response body and returns metadata entries mapped to their id

**Kind**: static method of [<code>Campaign</code>](#Campaign)  
**Returns**: <code>Promise.&lt;TYPE.MetadataTypeMapObj&gt;</code> - Campaign Asset Object  

| Param | Type | Description |
| --- | --- | --- |
| retrieveDir | <code>string</code> | folder where to save |
| id | <code>string</code> | of camapaign to retrieve |
| name | <code>string</code> | of camapaign for saving |

<a name="ContentArea"></a>

## ContentArea ⇐ [<code>MetadataType</code>](#MetadataType)
ContentArea MetadataType

**Kind**: global class  
**Extends**: [<code>MetadataType</code>](#MetadataType)  

* [ContentArea](#ContentArea) ⇐ [<code>MetadataType</code>](#MetadataType)
    * [.retrieve(retrieveDir, [_], [__], [___], [key])](#ContentArea.retrieve) ⇒ <code>Promise.&lt;TYPE.MetadataTypeMapObj&gt;</code>
    * [.postRetrieveTasks(metadata)](#ContentArea.postRetrieveTasks) ⇒ <code>TYPE.MetadataTypeItem</code>
    * [.parseMetadata(metadata)](#ContentArea.parseMetadata) ⇒ <code>TYPE.MetadataTypeItem</code>

<a name="ContentArea.retrieve"></a>

### ContentArea.retrieve(retrieveDir, [_], [__], [___], [key]) ⇒ <code>Promise.&lt;TYPE.MetadataTypeMapObj&gt;</code>
Retrieves SOAP based metadata of metadata type into local filesystem. executes callback with retrieved metadata

**Kind**: static method of [<code>ContentArea</code>](#ContentArea)  
**Returns**: <code>Promise.&lt;TYPE.MetadataTypeMapObj&gt;</code> - Promise of metadata  

| Param | Type | Description |
| --- | --- | --- |
| retrieveDir | <code>string</code> | Directory where retrieved metadata directory will be saved |
| [_] | <code>void</code> | unused parameter |
| [__] | <code>void</code> | unused parameter |
| [___] | <code>void</code> | unused parameter |
| [key] | <code>string</code> | customer key of single item to retrieve |

<a name="ContentArea.postRetrieveTasks"></a>

### ContentArea.postRetrieveTasks(metadata) ⇒ <code>TYPE.MetadataTypeItem</code>
manages post retrieve steps

**Kind**: static method of [<code>ContentArea</code>](#ContentArea)  
**Returns**: <code>TYPE.MetadataTypeItem</code> - parsed item  

| Param | Type | Description |
| --- | --- | --- |
| metadata | <code>TYPE.MetadataTypeItem</code> | a single item |

<a name="ContentArea.parseMetadata"></a>

### ContentArea.parseMetadata(metadata) ⇒ <code>TYPE.MetadataTypeItem</code>
parses retrieved Metadata before saving

**Kind**: static method of [<code>ContentArea</code>](#ContentArea)  
**Returns**: <code>TYPE.MetadataTypeItem</code> - parsed item  

| Param | Type | Description |
| --- | --- | --- |
| metadata | <code>TYPE.MetadataTypeItem</code> | a single item |

<a name="DataExtension"></a>

## DataExtension ⇐ [<code>MetadataType</code>](#MetadataType)
DataExtension MetadataType

**Kind**: global class  
**Extends**: [<code>MetadataType</code>](#MetadataType)  

* [DataExtension](#DataExtension) ⇐ [<code>MetadataType</code>](#MetadataType)
    * [.upsert(desToDeploy, _, buObject)](#DataExtension.upsert) ⇒ <code>Promise</code>
    * [._filterUpsertResults(res)](#DataExtension._filterUpsertResults) ⇒ <code>boolean</code>
    * [.create(metadata)](#DataExtension.create) ⇒ <code>Promise</code>
    * [.update(metadata)](#DataExtension.update) ⇒ <code>Promise</code>
    * [.postDeployTasks(upsertedMetadata, originalMetadata)](#DataExtension.postDeployTasks) ⇒ <code>void</code>
    * [.retrieve(retrieveDir, [additionalFields], buObject, [_], [key], [isDeploy])](#DataExtension.retrieve) ⇒ <code>Promise.&lt;{metadata: TYPE.DataExtensionMap, type: string}&gt;</code>
    * [.retrieveChangelog([buObject], [additionalFields])](#DataExtension.retrieveChangelog) ⇒ <code>Promise.&lt;{metadata: TYPE.DataExtensionMap, type: string}&gt;</code>
    * [.postRetrieveTasks(metadata)](#DataExtension.postRetrieveTasks) ⇒ <code>TYPE.DataExtensionItem</code>
    * [.preDeployTasks(metadata)](#DataExtension.preDeployTasks) ⇒ <code>Promise.&lt;TYPE.DataExtensionItem&gt;</code>
    * [.document(buObject, [metadata])](#DataExtension.document) ⇒ <code>Promise.&lt;void&gt;</code>
    * [.deleteByKey(buObject, customerKey)](#DataExtension.deleteByKey) ⇒ <code>Promise.&lt;boolean&gt;</code>
    * [.postDeleteTasks(buObject, customerKey)](#DataExtension.postDeleteTasks) ⇒ <code>void</code>
    * [.retrieveForCache(buObject, [_], [isDeploy])](#DataExtension.retrieveForCache) ⇒ <code>Promise.&lt;{metadata: TYPE.DataExtensionMap, type: string}&gt;</code>
    * [.retrieveAsTemplate(templateDir, name, templateVariables)](#DataExtension.retrieveAsTemplate) ⇒ <code>Promise.&lt;{metadata: DataExtension, type: string}&gt;</code>
    * [.getFilesToCommit(keyArr)](#DataExtension.getFilesToCommit) ⇒ <code>Array.&lt;string&gt;</code>

<a name="DataExtension.upsert"></a>

### DataExtension.upsert(desToDeploy, _, buObject) ⇒ <code>Promise</code>
Upserts dataExtensions after retrieving them from source and target to compare
if create or update operation is needed.

**Kind**: static method of [<code>DataExtension</code>](#DataExtension)  
**Returns**: <code>Promise</code> - Promise  

| Param | Type | Description |
| --- | --- | --- |
| desToDeploy | <code>TYPE.DataExtensionMap</code> | dataExtensions mapped by their customerKey |
| _ | <code>void</code> | unused parameter |
| buObject | <code>TYPE.BuObject</code> | properties for auth |

<a name="DataExtension._filterUpsertResults"></a>

### DataExtension.\_filterUpsertResults(res) ⇒ <code>boolean</code>
helper for upsert()

**Kind**: static method of [<code>DataExtension</code>](#DataExtension)  
**Returns**: <code>boolean</code> - true: keep, false: discard  

| Param | Type | Description |
| --- | --- | --- |
| res | <code>object</code> | - |

<a name="DataExtension.create"></a>

### DataExtension.create(metadata) ⇒ <code>Promise</code>
Create a single dataExtension. Also creates their columns in 'dataExtension.columns'

**Kind**: static method of [<code>DataExtension</code>](#DataExtension)  
**Returns**: <code>Promise</code> - Promise  

| Param | Type | Description |
| --- | --- | --- |
| metadata | <code>TYPE.DataExtensionItem</code> | single metadata entry |

<a name="DataExtension.update"></a>

### DataExtension.update(metadata) ⇒ <code>Promise</code>
Updates a single dataExtension. Also updates their columns in 'dataExtension.columns'

**Kind**: static method of [<code>DataExtension</code>](#DataExtension)  
**Returns**: <code>Promise</code> - Promise  

| Param | Type | Description |
| --- | --- | --- |
| metadata | <code>TYPE.DataExtensionItem</code> | single metadata entry |

<a name="DataExtension.postDeployTasks"></a>

### DataExtension.postDeployTasks(upsertedMetadata, originalMetadata) ⇒ <code>void</code>
Gets executed after deployment of metadata type

**Kind**: static method of [<code>DataExtension</code>](#DataExtension)  

| Param | Type | Description |
| --- | --- | --- |
| upsertedMetadata | <code>TYPE.DataExtensionMap</code> | metadata mapped by their keyField |
| originalMetadata | <code>TYPE.DataExtensionMap</code> | metadata to be updated (contains additioanl fields) |

<a name="DataExtension.retrieve"></a>

### DataExtension.retrieve(retrieveDir, [additionalFields], buObject, [_], [key], [isDeploy]) ⇒ <code>Promise.&lt;{metadata: TYPE.DataExtensionMap, type: string}&gt;</code>
Retrieves dataExtension metadata. Afterwards starts retrieval of dataExtensionColumn metadata retrieval

**Kind**: static method of [<code>DataExtension</code>](#DataExtension)  
**Returns**: <code>Promise.&lt;{metadata: TYPE.DataExtensionMap, type: string}&gt;</code> - Promise of item map  

| Param | Type | Description |
| --- | --- | --- |
| retrieveDir | <code>string</code> | Directory where retrieved metadata directory will be saved |
| [additionalFields] | <code>Array.&lt;string&gt;</code> | Returns specified fields even if their retrieve definition is not set to true |
| buObject | <code>TYPE.BuObject</code> | properties for auth |
| [_] | <code>void</code> | unused parameter |
| [key] | <code>string</code> | customer key of single item to retrieve |
| [isDeploy] | <code>boolean</code> | used to signal that fields shall be retrieve in caching mode |

<a name="DataExtension.retrieveChangelog"></a>

### DataExtension.retrieveChangelog([buObject], [additionalFields]) ⇒ <code>Promise.&lt;{metadata: TYPE.DataExtensionMap, type: string}&gt;</code>
Retrieves dataExtension metadata. Afterwards starts retrieval of dataExtensionColumn metadata retrieval

**Kind**: static method of [<code>DataExtension</code>](#DataExtension)  
**Returns**: <code>Promise.&lt;{metadata: TYPE.DataExtensionMap, type: string}&gt;</code> - Promise of item map  

| Param | Type | Description |
| --- | --- | --- |
| [buObject] | <code>TYPE.BuObject</code> | properties for auth |
| [additionalFields] | <code>Array.&lt;string&gt;</code> | Returns specified fields even if their retrieve definition is not set to true |

<a name="DataExtension.postRetrieveTasks"></a>

### DataExtension.postRetrieveTasks(metadata) ⇒ <code>TYPE.DataExtensionItem</code>
manages post retrieve steps

**Kind**: static method of [<code>DataExtension</code>](#DataExtension)  
**Returns**: <code>TYPE.DataExtensionItem</code> - metadata  

| Param | Type | Description |
| --- | --- | --- |
| metadata | <code>TYPE.DataExtensionItem</code> | a single dataExtension |

<a name="DataExtension.preDeployTasks"></a>

### DataExtension.preDeployTasks(metadata) ⇒ <code>Promise.&lt;TYPE.DataExtensionItem&gt;</code>
prepares a DataExtension for deployment

**Kind**: static method of [<code>DataExtension</code>](#DataExtension)  
**Returns**: <code>Promise.&lt;TYPE.DataExtensionItem&gt;</code> - Promise of updated single DE  

| Param | Type | Description |
| --- | --- | --- |
| metadata | <code>TYPE.DataExtensionItem</code> | a single data Extension |

<a name="DataExtension.document"></a>

### DataExtension.document(buObject, [metadata]) ⇒ <code>Promise.&lt;void&gt;</code>
Parses metadata into a readable Markdown/HTML format then saves it

**Kind**: static method of [<code>DataExtension</code>](#DataExtension)  
**Returns**: <code>Promise.&lt;void&gt;</code> - -  

| Param | Type | Description |
| --- | --- | --- |
| buObject | <code>TYPE.BuObject</code> | properties for auth |
| [metadata] | <code>TYPE.DataExtensionMap</code> | a list of dataExtension definitions |

<a name="DataExtension.deleteByKey"></a>

### DataExtension.deleteByKey(buObject, customerKey) ⇒ <code>Promise.&lt;boolean&gt;</code>
Delete a metadata item from the specified business unit

**Kind**: static method of [<code>DataExtension</code>](#DataExtension)  
**Returns**: <code>Promise.&lt;boolean&gt;</code> - deletion success status  

| Param | Type | Description |
| --- | --- | --- |
| buObject | <code>TYPE.BuObject</code> | references credentials |
| customerKey | <code>string</code> | Identifier of data extension |

<a name="DataExtension.postDeleteTasks"></a>

### DataExtension.postDeleteTasks(buObject, customerKey) ⇒ <code>void</code>
clean up after deleting a metadata item

**Kind**: static method of [<code>DataExtension</code>](#DataExtension)  
**Returns**: <code>void</code> - -  

| Param | Type | Description |
| --- | --- | --- |
| buObject | <code>TYPE.BuObject</code> | references credentials |
| customerKey | <code>string</code> | Identifier of metadata item |

<a name="DataExtension.retrieveForCache"></a>

### DataExtension.retrieveForCache(buObject, [_], [isDeploy]) ⇒ <code>Promise.&lt;{metadata: TYPE.DataExtensionMap, type: string}&gt;</code>
Retrieves folder metadata into local filesystem. Also creates a uniquePath attribute for each folder.

**Kind**: static method of [<code>DataExtension</code>](#DataExtension)  
**Returns**: <code>Promise.&lt;{metadata: TYPE.DataExtensionMap, type: string}&gt;</code> - Promise  

| Param | Type | Description |
| --- | --- | --- |
| buObject | <code>TYPE.BuObject</code> | properties for auth |
| [_] | <code>void</code> | - |
| [isDeploy] | <code>boolean</code> | used to signal that fields shall be retrieve in caching mode |

<a name="DataExtension.retrieveAsTemplate"></a>

### DataExtension.retrieveAsTemplate(templateDir, name, templateVariables) ⇒ <code>Promise.&lt;{metadata: DataExtension, type: string}&gt;</code>
Retrieves dataExtension metadata in template format.

**Kind**: static method of [<code>DataExtension</code>](#DataExtension)  
**Returns**: <code>Promise.&lt;{metadata: DataExtension, type: string}&gt;</code> - Promise of items  

| Param | Type | Description |
| --- | --- | --- |
| templateDir | <code>string</code> | Directory where retrieved metadata directory will be saved |
| name | <code>string</code> | name of the metadata item |
| templateVariables | <code>TYPE.TemplateMap</code> | variables to be replaced in the metadata |

<a name="DataExtension.getFilesToCommit"></a>

### DataExtension.getFilesToCommit(keyArr) ⇒ <code>Array.&lt;string&gt;</code>
should return only the json for all but asset, query and script that are saved as multiple files
additionally, the documentation for dataExtension and automation should be returned

**Kind**: static method of [<code>DataExtension</code>](#DataExtension)  
**Returns**: <code>Array.&lt;string&gt;</code> - list of all files that need to be committed in a flat array ['path/file1.ext', 'path/file2.ext']  

| Param | Type | Description |
| --- | --- | --- |
| keyArr | <code>Array.&lt;string&gt;</code> | customerkey of the metadata |

<a name="DataExtensionField"></a>

## DataExtensionField ⇐ [<code>MetadataType</code>](#MetadataType)
DataExtensionField MetadataType

**Kind**: global class  
**Extends**: [<code>MetadataType</code>](#MetadataType)  

* [DataExtensionField](#DataExtensionField) ⇐ [<code>MetadataType</code>](#MetadataType)
    * [.retrieve(retrieveDir, [additionalFields], buObject)](#DataExtensionField.retrieve) ⇒ <code>Promise.&lt;{metadata: TYPE.DataExtensionFieldMap, type: string}&gt;</code>
    * [.retrieveForCache([requestParams], [additionalFields])](#DataExtensionField.retrieveForCache) ⇒ <code>Promise.&lt;{metadata: TYPE.DataExtensionFieldMap, type: string}&gt;</code>
    * [.convertToSortedArray(fieldsObj)](#DataExtensionField.convertToSortedArray) ⇒ <code>Array.&lt;TYPE.DataExtensionFieldItem&gt;</code>
    * [.sortDeFields(a, b)](#DataExtensionField.sortDeFields) ⇒ <code>boolean</code>
    * [.postRetrieveTasks(metadata, forDataExtension)](#DataExtensionField.postRetrieveTasks) ⇒ <code>TYPE.DataExtensionFieldItem</code>
    * [.prepareDeployColumnsOnUpdate(deployColumns, deKey)](#DataExtensionField.prepareDeployColumnsOnUpdate) ⇒ <code>Object.&lt;string, TYPE.DataExtensionFieldItem&gt;</code>
    * [.deleteByKey(buObject, customerKey)](#DataExtensionField.deleteByKey) ⇒ <code>Promise.&lt;boolean&gt;</code>
    * [.deleteByKeySOAP(buObject, customerKey, [handleOutside])](#DataExtensionField.deleteByKeySOAP) ⇒ <code>boolean</code>
    * [.postDeleteTasks(customerKey)](#DataExtensionField.postDeleteTasks) ⇒ <code>void</code>

<a name="DataExtensionField.retrieve"></a>

### DataExtensionField.retrieve(retrieveDir, [additionalFields], buObject) ⇒ <code>Promise.&lt;{metadata: TYPE.DataExtensionFieldMap, type: string}&gt;</code>
Retrieves all records and saves it to disk

**Kind**: static method of [<code>DataExtensionField</code>](#DataExtensionField)  
**Returns**: <code>Promise.&lt;{metadata: TYPE.DataExtensionFieldMap, type: string}&gt;</code> - Promise of items  

| Param | Type | Description |
| --- | --- | --- |
| retrieveDir | <code>string</code> | Directory where retrieved metadata directory will be saved |
| [additionalFields] | <code>Array.&lt;string&gt;</code> | Returns specified fields even if their retrieve definition is not set to true |
| buObject | <code>TYPE.BuObject</code> | properties for auth |

<a name="DataExtensionField.retrieveForCache"></a>

### DataExtensionField.retrieveForCache([requestParams], [additionalFields]) ⇒ <code>Promise.&lt;{metadata: TYPE.DataExtensionFieldMap, type: string}&gt;</code>
Retrieves all records for caching

**Kind**: static method of [<code>DataExtensionField</code>](#DataExtensionField)  
**Returns**: <code>Promise.&lt;{metadata: TYPE.DataExtensionFieldMap, type: string}&gt;</code> - Promise of items  

| Param | Type | Description |
| --- | --- | --- |
| [requestParams] | <code>TYPE.SoapRequestParams</code> | required for the specific request (filter for example) |
| [additionalFields] | <code>Array.&lt;string&gt;</code> | Returns specified fields even if their retrieve definition is not set to true |

<a name="DataExtensionField.convertToSortedArray"></a>

### DataExtensionField.convertToSortedArray(fieldsObj) ⇒ <code>Array.&lt;TYPE.DataExtensionFieldItem&gt;</code>
helper for DataExtension.js that sorts the fields into an array

**Kind**: static method of [<code>DataExtensionField</code>](#DataExtensionField)  
**Returns**: <code>Array.&lt;TYPE.DataExtensionFieldItem&gt;</code> - sorted array of field objects  

| Param | Type | Description |
| --- | --- | --- |
| fieldsObj | <code>TYPE.DataExtensionFieldMap</code> | customerKey-based list of fields for one dataExtension |

<a name="DataExtensionField.sortDeFields"></a>

### DataExtensionField.sortDeFields(a, b) ⇒ <code>boolean</code>
sorting method to ensure `Ordinal` is respected

**Kind**: static method of [<code>DataExtensionField</code>](#DataExtensionField)  
**Returns**: <code>boolean</code> - sorting based on Ordinal  

| Param | Type | Description |
| --- | --- | --- |
| a | <code>TYPE.DataExtensionFieldItem</code> | - |
| b | <code>TYPE.DataExtensionFieldItem</code> | - |

<a name="DataExtensionField.postRetrieveTasks"></a>

### DataExtensionField.postRetrieveTasks(metadata, forDataExtension) ⇒ <code>TYPE.DataExtensionFieldItem</code>
manages post retrieve steps

**Kind**: static method of [<code>DataExtensionField</code>](#DataExtensionField)  
**Returns**: <code>TYPE.DataExtensionFieldItem</code> - metadata  

| Param | Type | Description |
| --- | --- | --- |
| metadata | <code>TYPE.DataExtensionFieldItem</code> | a single item |
| forDataExtension | <code>boolean</code> | when used by DataExtension class we remove more fields |

<a name="DataExtensionField.prepareDeployColumnsOnUpdate"></a>

### DataExtensionField.prepareDeployColumnsOnUpdate(deployColumns, deKey) ⇒ <code>Object.&lt;string, TYPE.DataExtensionFieldItem&gt;</code>
Mofifies passed deployColumns for update by mapping ObjectID to their target column's values.
Removes FieldType field if its the same in deploy and target column, because it results in an error even if its of the same type

**Kind**: static method of [<code>DataExtensionField</code>](#DataExtensionField)  
**Returns**: <code>Object.&lt;string, TYPE.DataExtensionFieldItem&gt;</code> - existing fields by their original name to allow re-adding FieldType after update  

| Param | Type | Description |
| --- | --- | --- |
| deployColumns | <code>Array.&lt;TYPE.DataExtensionFieldItem&gt;</code> | Columns of data extension that will be deployed |
| deKey | <code>string</code> | external/customer key of Data Extension |

<a name="DataExtensionField.deleteByKey"></a>

### DataExtensionField.deleteByKey(buObject, customerKey) ⇒ <code>Promise.&lt;boolean&gt;</code>
Delete a metadata item from the specified business unit

**Kind**: static method of [<code>DataExtensionField</code>](#DataExtensionField)  
**Returns**: <code>Promise.&lt;boolean&gt;</code> - deletion success status  

| Param | Type | Description |
| --- | --- | --- |
| buObject | <code>TYPE.BuObject</code> | references credentials |
| customerKey | <code>string</code> | Identifier of data extension |

<a name="DataExtensionField.deleteByKeySOAP"></a>

### DataExtensionField.deleteByKeySOAP(buObject, customerKey, [handleOutside]) ⇒ <code>boolean</code>
Delete a data extension from the specified business unit

**Kind**: static method of [<code>DataExtensionField</code>](#DataExtensionField)  
**Returns**: <code>boolean</code> - deletion success flag  

| Param | Type | Description |
| --- | --- | --- |
| buObject | <code>TYPE.BuObject</code> | references credentials |
| customerKey | <code>string</code> | Identifier of metadata |
| [handleOutside] | <code>boolean</code> | if the API reponse is irregular this allows you to handle it outside of this generic method |

<a name="DataExtensionField.postDeleteTasks"></a>

### DataExtensionField.postDeleteTasks(customerKey) ⇒ <code>void</code>
clean up after deleting a metadata item

**Kind**: static method of [<code>DataExtensionField</code>](#DataExtensionField)  
**Returns**: <code>void</code> - -  

| Param | Type | Description |
| --- | --- | --- |
| customerKey | <code>string</code> | Identifier of metadata item |

<a name="DataExtensionTemplate"></a>

## DataExtensionTemplate ⇐ [<code>MetadataType</code>](#MetadataType)
DataExtensionTemplate MetadataType

**Kind**: global class  
**Extends**: [<code>MetadataType</code>](#MetadataType)  
<a name="DataExtensionTemplate.retrieve"></a>

### DataExtensionTemplate.retrieve(retrieveDir, [_], [__], [___], [key]) ⇒ <code>Promise.&lt;TYPE.MetadataTypeMapObj&gt;</code>
Retrieves SOAP based metadata of metadata type into local filesystem. executes callback with retrieved metadata

**Kind**: static method of [<code>DataExtensionTemplate</code>](#DataExtensionTemplate)  
**Returns**: <code>Promise.&lt;TYPE.MetadataTypeMapObj&gt;</code> - Promise of metadata  

| Param | Type | Description |
| --- | --- | --- |
| retrieveDir | <code>string</code> | Directory where retrieved metadata directory will be saved |
| [_] | <code>void</code> | unused parameter |
| [__] | <code>void</code> | unused parameter |
| [___] | <code>void</code> | unused parameter |
| [key] | <code>string</code> | customer key of single item to retrieve |

<a name="DataExtract"></a>

## DataExtract ⇐ [<code>MetadataType</code>](#MetadataType)
DataExtract MetadataType

**Kind**: global class  
**Extends**: [<code>MetadataType</code>](#MetadataType)  

* [DataExtract](#DataExtract) ⇐ [<code>MetadataType</code>](#MetadataType)
    * [.retrieve(retrieveDir, [_], [__], [___], [key])](#DataExtract.retrieve) ⇒ <code>Promise.&lt;TYPE.MetadataTypeMapObj&gt;</code>
    * [.retrieveForCache()](#DataExtract.retrieveForCache) ⇒ <code>Promise.&lt;TYPE.MetadataTypeMapObj&gt;</code>
    * [.retrieveAsTemplate(templateDir, name, templateVariables)](#DataExtract.retrieveAsTemplate) ⇒ <code>Promise.&lt;TYPE.MetadataTypeItemObj&gt;</code>
    * [.postRetrieveTasks(fileTransfer)](#DataExtract.postRetrieveTasks) ⇒ <code>TYPE.MetadataTypeItem</code>
    * [.create(dataExtract)](#DataExtract.create) ⇒ <code>Promise</code>
    * [.update(dataExtract)](#DataExtract.update) ⇒ <code>Promise</code>
    * [.preDeployTasks(metadata)](#DataExtract.preDeployTasks) ⇒ <code>TYPE.MetadataTypeItem</code>
    * [.parseMetadata(metadata)](#DataExtract.parseMetadata) ⇒ <code>TYPE.MetadataTypeItem</code>

<a name="DataExtract.retrieve"></a>

### DataExtract.retrieve(retrieveDir, [_], [__], [___], [key]) ⇒ <code>Promise.&lt;TYPE.MetadataTypeMapObj&gt;</code>
Retrieves Metadata of Data Extract Activity.
Endpoint /automation/v1/dataextracts/ returns all Data Extracts

**Kind**: static method of [<code>DataExtract</code>](#DataExtract)  
**Returns**: <code>Promise.&lt;TYPE.MetadataTypeMapObj&gt;</code> - Promise of metadata  

| Param | Type | Description |
| --- | --- | --- |
| retrieveDir | <code>string</code> | Directory where retrieved metadata directory will be saved |
| [_] | <code>void</code> | unused parameter |
| [__] | <code>void</code> | unused parameter |
| [___] | <code>void</code> | unused parameter |
| [key] | <code>string</code> | customer key of single item to retrieve |

<a name="DataExtract.retrieveForCache"></a>

### DataExtract.retrieveForCache() ⇒ <code>Promise.&lt;TYPE.MetadataTypeMapObj&gt;</code>
Retrieves Metadata of  Data Extract Activity for caching

**Kind**: static method of [<code>DataExtract</code>](#DataExtract)  
**Returns**: <code>Promise.&lt;TYPE.MetadataTypeMapObj&gt;</code> - Promise of metadata  
<a name="DataExtract.retrieveAsTemplate"></a>

### DataExtract.retrieveAsTemplate(templateDir, name, templateVariables) ⇒ <code>Promise.&lt;TYPE.MetadataTypeItemObj&gt;</code>
Retrieve a specific dataExtract Definition by Name

**Kind**: static method of [<code>DataExtract</code>](#DataExtract)  
**Returns**: <code>Promise.&lt;TYPE.MetadataTypeItemObj&gt;</code> - Promise of metadata  

| Param | Type | Description |
| --- | --- | --- |
| templateDir | <code>string</code> | Directory where retrieved metadata directory will be saved |
| name | <code>string</code> | name of the metadata file |
| templateVariables | <code>TYPE.TemplateMap</code> | variables to be replaced in the metadata |

<a name="DataExtract.postRetrieveTasks"></a>

### DataExtract.postRetrieveTasks(fileTransfer) ⇒ <code>TYPE.MetadataTypeItem</code>
manages post retrieve steps

**Kind**: static method of [<code>DataExtract</code>](#DataExtract)  
**Returns**: <code>TYPE.MetadataTypeItem</code> - metadata  

| Param | Type | Description |
| --- | --- | --- |
| fileTransfer | <code>TYPE.MetadataTypeItem</code> | a single fileTransfer |

<a name="DataExtract.create"></a>

### DataExtract.create(dataExtract) ⇒ <code>Promise</code>
Creates a single Data Extract

**Kind**: static method of [<code>DataExtract</code>](#DataExtract)  
**Returns**: <code>Promise</code> - Promise  

| Param | Type | Description |
| --- | --- | --- |
| dataExtract | <code>TYPE.MetadataTypeItem</code> | a single Data Extract |

<a name="DataExtract.update"></a>

### DataExtract.update(dataExtract) ⇒ <code>Promise</code>
Updates a single Data Extract

**Kind**: static method of [<code>DataExtract</code>](#DataExtract)  
**Returns**: <code>Promise</code> - Promise  

| Param | Type | Description |
| --- | --- | --- |
| dataExtract | <code>TYPE.MetadataTypeItem</code> | a single Data Extract |

<a name="DataExtract.preDeployTasks"></a>

### DataExtract.preDeployTasks(metadata) ⇒ <code>TYPE.MetadataTypeItem</code>
prepares a dataExtract for deployment

**Kind**: static method of [<code>DataExtract</code>](#DataExtract)  
**Returns**: <code>TYPE.MetadataTypeItem</code> - metadata object  

| Param | Type | Description |
| --- | --- | --- |
| metadata | <code>TYPE.MetadataTypeItem</code> | a single dataExtract activity definition |

<a name="DataExtract.parseMetadata"></a>

### DataExtract.parseMetadata(metadata) ⇒ <code>TYPE.MetadataTypeItem</code>
parses retrieved Metadata before saving

**Kind**: static method of [<code>DataExtract</code>](#DataExtract)  
**Returns**: <code>TYPE.MetadataTypeItem</code> - Array with one metadata object and one sql string  

| Param | Type | Description |
| --- | --- | --- |
| metadata | <code>TYPE.MetadataTypeItem</code> | a single dataExtract activity definition |

<a name="DataExtractType"></a>

## DataExtractType ⇐ [<code>MetadataType</code>](#MetadataType)
DataExtractType MetadataType
Only for Caching No retrieve/upsert is required
as this is a configuration in the EID

**Kind**: global class  
**Extends**: [<code>MetadataType</code>](#MetadataType)  

* [DataExtractType](#DataExtractType) ⇐ [<code>MetadataType</code>](#MetadataType)
    * [.retrieve(retrieveDir, [_], [__], [___], [key])](#DataExtractType.retrieve) ⇒ <code>Promise.&lt;TYPE.MetadataTypeMapObj&gt;</code>
    * [.retrieveForCache()](#DataExtractType.retrieveForCache) ⇒ <code>Promise.&lt;TYPE.MetadataTypeMapObj&gt;</code>

<a name="DataExtractType.retrieve"></a>

### DataExtractType.retrieve(retrieveDir, [_], [__], [___], [key]) ⇒ <code>Promise.&lt;TYPE.MetadataTypeMapObj&gt;</code>
Retrieves Metadata of  Data Extract Type.

**Kind**: static method of [<code>DataExtractType</code>](#DataExtractType)  
**Returns**: <code>Promise.&lt;TYPE.MetadataTypeMapObj&gt;</code> - Promise of metadata  

| Param | Type | Description |
| --- | --- | --- |
| retrieveDir | <code>string</code> | Directory where retrieved metadata directory will be saved |
| [_] | <code>void</code> | unused parameter |
| [__] | <code>void</code> | unused parameter |
| [___] | <code>void</code> | unused parameter |
| [key] | <code>string</code> | customer key of single item to retrieve |

<a name="DataExtractType.retrieveForCache"></a>

### DataExtractType.retrieveForCache() ⇒ <code>Promise.&lt;TYPE.MetadataTypeMapObj&gt;</code>
Retrieves Metadata of  Data Extract Type for caching.

**Kind**: static method of [<code>DataExtractType</code>](#DataExtractType)  
**Returns**: <code>Promise.&lt;TYPE.MetadataTypeMapObj&gt;</code> - Promise of metadata  
<a name="Discovery"></a>

## Discovery ⇐ [<code>MetadataType</code>](#MetadataType)
ImportFile MetadataType

**Kind**: global class  
**Extends**: [<code>MetadataType</code>](#MetadataType)  
<a name="Discovery.retrieve"></a>

### Discovery.retrieve(retrieveDir, [_], buObject, [___], [key]) ⇒ <code>Promise.&lt;TYPE.MetadataTypeMapObj&gt;</code>
Retrieves API endpoint
documentation: https://developer.salesforce.com/docs/atlas.en-us.noversion.mc-apis.meta/mc-apis/routes.htm

**Kind**: static method of [<code>Discovery</code>](#Discovery)  
**Returns**: <code>Promise.&lt;TYPE.MetadataTypeMapObj&gt;</code> - Promise  

| Param | Type | Description |
| --- | --- | --- |
| retrieveDir | <code>string</code> | Directory where retrieved metadata directory will be saved |
| [_] | <code>void</code> | not used |
| buObject | <code>TYPE.BuObject</code> | properties for auth |
| [___] | <code>void</code> | unused parameter |
| [key] | <code>string</code> | customer key of single item to retrieve |

<a name="Email"></a>

## Email ⇐ [<code>MetadataType</code>](#MetadataType)
Email MetadataType

**Kind**: global class  
**Extends**: [<code>MetadataType</code>](#MetadataType)  

* [Email](#Email) ⇐ [<code>MetadataType</code>](#MetadataType)
    * [.retrieve(retrieveDir, [_], [__], [___], [key])](#Email.retrieve) ⇒ <code>Promise.&lt;TYPE.MetadataTypeMapObj&gt;</code>
    * [.postRetrieveTasks(metadata)](#Email.postRetrieveTasks) ⇒ <code>TYPE.MetadataTypeItem</code>
    * [.parseMetadata(metadata)](#Email.parseMetadata) ⇒ <code>TYPE.MetadataTypeItem</code>

<a name="Email.retrieve"></a>

### Email.retrieve(retrieveDir, [_], [__], [___], [key]) ⇒ <code>Promise.&lt;TYPE.MetadataTypeMapObj&gt;</code>
Retrieves SOAP based metadata of metadata type into local filesystem. executes callback with retrieved metadata

**Kind**: static method of [<code>Email</code>](#Email)  
**Returns**: <code>Promise.&lt;TYPE.MetadataTypeMapObj&gt;</code> - Promise of metadata  

| Param | Type | Description |
| --- | --- | --- |
| retrieveDir | <code>string</code> | Directory where retrieved metadata directory will be saved |
| [_] | <code>void</code> | unused parameter |
| [__] | <code>void</code> | unused parameter |
| [___] | <code>void</code> | unused parameter |
| [key] | <code>string</code> | customer key of single item to retrieve |

<a name="Email.postRetrieveTasks"></a>

### Email.postRetrieveTasks(metadata) ⇒ <code>TYPE.MetadataTypeItem</code>
manages post retrieve steps

**Kind**: static method of [<code>Email</code>](#Email)  
**Returns**: <code>TYPE.MetadataTypeItem</code> - Array with one metadata object and one query string  

| Param | Type | Description |
| --- | --- | --- |
| metadata | <code>TYPE.MetadataTypeItem</code> | a single query |

<a name="Email.parseMetadata"></a>

### Email.parseMetadata(metadata) ⇒ <code>TYPE.MetadataTypeItem</code>
parses retrieved Metadata before saving

**Kind**: static method of [<code>Email</code>](#Email)  
**Returns**: <code>TYPE.MetadataTypeItem</code> - Array with one metadata object and one sql string  

| Param | Type | Description |
| --- | --- | --- |
| metadata | <code>TYPE.MetadataTypeItem</code> | a single query activity definition |

<a name="EmailSendDefinition"></a>

## EmailSendDefinition ⇐ [<code>MetadataType</code>](#MetadataType)
MessageSendActivity MetadataType

**Kind**: global class  
**Extends**: [<code>MetadataType</code>](#MetadataType)  

* [EmailSendDefinition](#EmailSendDefinition) ⇐ [<code>MetadataType</code>](#MetadataType)
    * [.retrieve(retrieveDir, [_], [__], [___], [key])](#EmailSendDefinition.retrieve) ⇒ <code>Promise.&lt;TYPE.MetadataTypeMapObj&gt;</code>
    * [.update(metadataItem)](#EmailSendDefinition.update) ⇒ <code>Promise</code>
    * [.create(metadataItem)](#EmailSendDefinition.create) ⇒ <code>Promise</code>
    * [.deleteByKey(buObject, customerKey)](#EmailSendDefinition.deleteByKey) ⇒ <code>Promise.&lt;boolean&gt;</code>
    * [.preDeployTasks(metadata)](#EmailSendDefinition.preDeployTasks) ⇒ <code>Promise.&lt;TYPE.MetadataTypeItem&gt;</code>
    * [.postRetrieveTasks(metadata)](#EmailSendDefinition.postRetrieveTasks) ⇒ <code>TYPE.MetadataTypeItem</code>
    * [.parseMetadata(metadata)](#EmailSendDefinition.parseMetadata) ⇒ <code>TYPE.MetadataTypeItem</code>

<a name="EmailSendDefinition.retrieve"></a>

### EmailSendDefinition.retrieve(retrieveDir, [_], [__], [___], [key]) ⇒ <code>Promise.&lt;TYPE.MetadataTypeMapObj&gt;</code>
Retrieves SOAP based metadata of metadata type into local filesystem. executes callback with retrieved metadata

**Kind**: static method of [<code>EmailSendDefinition</code>](#EmailSendDefinition)  
**Returns**: <code>Promise.&lt;TYPE.MetadataTypeMapObj&gt;</code> - Promise of metadata  

| Param | Type | Description |
| --- | --- | --- |
| retrieveDir | <code>string</code> | Directory where retrieved metadata directory will be saved |
| [_] | <code>void</code> | unused parameter |
| [__] | <code>void</code> | unused parameter |
| [___] | <code>void</code> | unused parameter |
| [key] | <code>string</code> | customer key of single item to retrieve |

<a name="EmailSendDefinition.update"></a>

### EmailSendDefinition.update(metadataItem) ⇒ <code>Promise</code>
Updates a single item

**Kind**: static method of [<code>EmailSendDefinition</code>](#EmailSendDefinition)  
**Returns**: <code>Promise</code> - Promise  

| Param | Type | Description |
| --- | --- | --- |
| metadataItem | <code>TYPE.MetadataTypeItem</code> | a single item |

<a name="EmailSendDefinition.create"></a>

### EmailSendDefinition.create(metadataItem) ⇒ <code>Promise</code>
Creates a single item

**Kind**: static method of [<code>EmailSendDefinition</code>](#EmailSendDefinition)  
**Returns**: <code>Promise</code> - Promise  

| Param | Type | Description |
| --- | --- | --- |
| metadataItem | <code>TYPE.MetadataTypeItem</code> | a single item |

<a name="EmailSendDefinition.deleteByKey"></a>

### EmailSendDefinition.deleteByKey(buObject, customerKey) ⇒ <code>Promise.&lt;boolean&gt;</code>
Delete a metadata item from the specified business unit

**Kind**: static method of [<code>EmailSendDefinition</code>](#EmailSendDefinition)  
**Returns**: <code>Promise.&lt;boolean&gt;</code> - deletion success status  

| Param | Type | Description |
| --- | --- | --- |
| buObject | <code>TYPE.BuObject</code> | references credentials |
| customerKey | <code>string</code> | Identifier of data extension |

<a name="EmailSendDefinition.preDeployTasks"></a>

### EmailSendDefinition.preDeployTasks(metadata) ⇒ <code>Promise.&lt;TYPE.MetadataTypeItem&gt;</code>
prepares a single item for deployment

**Kind**: static method of [<code>EmailSendDefinition</code>](#EmailSendDefinition)  
**Returns**: <code>Promise.&lt;TYPE.MetadataTypeItem&gt;</code> - Promise  

| Param | Type | Description |
| --- | --- | --- |
| metadata | <code>TYPE.MetadataTypeItem</code> | a single script activity definition |

<a name="EmailSendDefinition.postRetrieveTasks"></a>

### EmailSendDefinition.postRetrieveTasks(metadata) ⇒ <code>TYPE.MetadataTypeItem</code>
manages post retrieve steps

**Kind**: static method of [<code>EmailSendDefinition</code>](#EmailSendDefinition)  
**Returns**: <code>TYPE.MetadataTypeItem</code> - Array with one metadata object and one query string  

| Param | Type | Description |
| --- | --- | --- |
| metadata | <code>TYPE.MetadataTypeItem</code> | a single query |

<a name="EmailSendDefinition.parseMetadata"></a>

### EmailSendDefinition.parseMetadata(metadata) ⇒ <code>TYPE.MetadataTypeItem</code>
parses retrieved Metadata before saving

**Kind**: static method of [<code>EmailSendDefinition</code>](#EmailSendDefinition)  
**Returns**: <code>TYPE.MetadataTypeItem</code> - Array with one metadata object and one sql string  

| Param | Type | Description |
| --- | --- | --- |
| metadata | <code>TYPE.MetadataTypeItem</code> | a single query activity definition |

<a name="EventDefinition"></a>

## EventDefinition ⇐ [<code>MetadataType</code>](#MetadataType)
EventDefinition MetadataType

**Kind**: global class  
**Extends**: [<code>MetadataType</code>](#MetadataType)  

* [EventDefinition](#EventDefinition) ⇐ [<code>MetadataType</code>](#MetadataType)
    * [.retrieve(retrieveDir, [_], [__], [___], [key])](#EventDefinition.retrieve) ⇒ <code>Promise.&lt;TYPE.MetadataTypeMapObj&gt;</code>
    * [.retrieveForCache()](#EventDefinition.retrieveForCache) ⇒ <code>Promise.&lt;TYPE.MetadataTypeMapObj&gt;</code>
    * [.retrieveAsTemplate(templateDir, name, templateVariables)](#EventDefinition.retrieveAsTemplate) ⇒ <code>Promise.&lt;TYPE.MetadataTypeItemObj&gt;</code>
    * [.postRetrieveTasks(eventDef)](#EventDefinition.postRetrieveTasks) ⇒ <code>TYPE.MetadataTypeItem</code>
    * [.create(EventDefinition)](#EventDefinition.create) ⇒ <code>Promise</code>
    * [.update(metadataEntry)](#EventDefinition.update) ⇒ <code>Promise</code>
    * [.preDeployTasks(metadata)](#EventDefinition.preDeployTasks) ⇒ <code>TYPE.MetadataTypeItem</code>
    * [.parseMetadata(metadata)](#EventDefinition.parseMetadata) ⇒ <code>TYPE.MetadataTypeItem</code>

<a name="EventDefinition.retrieve"></a>

### EventDefinition.retrieve(retrieveDir, [_], [__], [___], [key]) ⇒ <code>Promise.&lt;TYPE.MetadataTypeMapObj&gt;</code>
Retrieves Metadata of Event Definition.
Endpoint /interaction/v1/EventDefinitions return all Event Definitions with all details.
Currently it is not needed to loop over Imports with endpoint /interaction/v1/EventDefinitions/{id}

**Kind**: static method of [<code>EventDefinition</code>](#EventDefinition)  
**Returns**: <code>Promise.&lt;TYPE.MetadataTypeMapObj&gt;</code> - Promise of metadata  

| Param | Type | Description |
| --- | --- | --- |
| retrieveDir | <code>string</code> | Directory where retrieved metadata directory will be saved |
| [_] | <code>void</code> | unused parameter |
| [__] | <code>void</code> | unused parameter |
| [___] | <code>void</code> | unused parameter |
| [key] | <code>string</code> | customer key of single item to retrieve |

<a name="EventDefinition.retrieveForCache"></a>

### EventDefinition.retrieveForCache() ⇒ <code>Promise.&lt;TYPE.MetadataTypeMapObj&gt;</code>
Retrieves event definition metadata for caching

**Kind**: static method of [<code>EventDefinition</code>](#EventDefinition)  
**Returns**: <code>Promise.&lt;TYPE.MetadataTypeMapObj&gt;</code> - Promise of metadata  
<a name="EventDefinition.retrieveAsTemplate"></a>

### EventDefinition.retrieveAsTemplate(templateDir, name, templateVariables) ⇒ <code>Promise.&lt;TYPE.MetadataTypeItemObj&gt;</code>
Retrieve a specific Event Definition by Name

**Kind**: static method of [<code>EventDefinition</code>](#EventDefinition)  
**Returns**: <code>Promise.&lt;TYPE.MetadataTypeItemObj&gt;</code> - Promise of metadata  

| Param | Type | Description |
| --- | --- | --- |
| templateDir | <code>string</code> | Directory where retrieved metadata directory will be saved |
| name | <code>string</code> | name of the metadata file |
| templateVariables | <code>TYPE.TemplateMap</code> | variables to be replaced in the metadata |

<a name="EventDefinition.postRetrieveTasks"></a>

### EventDefinition.postRetrieveTasks(eventDef) ⇒ <code>TYPE.MetadataTypeItem</code>
manages post retrieve steps

**Kind**: static method of [<code>EventDefinition</code>](#EventDefinition)  
**Returns**: <code>TYPE.MetadataTypeItem</code> - metadata  

| Param | Type | Description |
| --- | --- | --- |
| eventDef | <code>TYPE.MetadataTypeItem</code> | a single item of Event Definition |

<a name="EventDefinition.create"></a>

### EventDefinition.create(EventDefinition) ⇒ <code>Promise</code>
Creates a single Event Definition

**Kind**: static method of [<code>EventDefinition</code>](#EventDefinition)  
**Returns**: <code>Promise</code> - Promise  

| Param | Type | Description |
| --- | --- | --- |
| EventDefinition | <code>TYPE.MetadataTypeItem</code> | a single Event Definition |

<a name="EventDefinition.update"></a>

### EventDefinition.update(metadataEntry) ⇒ <code>Promise</code>
Updates a single Event Definition (using PUT method since PATCH isn't supported)

**Kind**: static method of [<code>EventDefinition</code>](#EventDefinition)  
**Returns**: <code>Promise</code> - Promise  

| Param | Type | Description |
| --- | --- | --- |
| metadataEntry | <code>TYPE.MetadataTypeItem</code> | a single Event Definition |

<a name="EventDefinition.preDeployTasks"></a>

### EventDefinition.preDeployTasks(metadata) ⇒ <code>TYPE.MetadataTypeItem</code>
prepares an event definition for deployment

**Kind**: static method of [<code>EventDefinition</code>](#EventDefinition)  
**Returns**: <code>TYPE.MetadataTypeItem</code> - parsed version  

| Param | Type | Description |
| --- | --- | --- |
| metadata | <code>TYPE.MetadataTypeItem</code> | a single eventDefinition |

<a name="EventDefinition.parseMetadata"></a>

### EventDefinition.parseMetadata(metadata) ⇒ <code>TYPE.MetadataTypeItem</code>
parses retrieved Metadata before saving

**Kind**: static method of [<code>EventDefinition</code>](#EventDefinition)  
**Returns**: <code>TYPE.MetadataTypeItem</code> - parsed metadata  

| Param | Type | Description |
| --- | --- | --- |
| metadata | <code>TYPE.MetadataTypeItem</code> | a single event definition |

<a name="FileTransfer"></a>

## FileTransfer ⇐ [<code>MetadataType</code>](#MetadataType)
FileTransfer MetadataType

**Kind**: global class  
**Extends**: [<code>MetadataType</code>](#MetadataType)  

* [FileTransfer](#FileTransfer) ⇐ [<code>MetadataType</code>](#MetadataType)
    * [.retrieve(retrieveDir, [_], [__], [___], [key])](#FileTransfer.retrieve) ⇒ <code>Promise.&lt;TYPE.MetadataTypeMapObj&gt;</code>
    * [.retrieveForCache()](#FileTransfer.retrieveForCache) ⇒ <code>Promise.&lt;TYPE.MetadataTypeMapObj&gt;</code>
    * [.retrieveAsTemplate(templateDir, name, templateVariables)](#FileTransfer.retrieveAsTemplate) ⇒ <code>Promise.&lt;TYPE.MetadataTypeItemObj&gt;</code>
    * [.postRetrieveTasks(metadata)](#FileTransfer.postRetrieveTasks) ⇒ <code>Array.&lt;object&gt;</code>
    * [.create(fileTransfer)](#FileTransfer.create) ⇒ <code>Promise</code>
    * [.update(fileTransfer)](#FileTransfer.update) ⇒ <code>Promise</code>
    * [.preDeployTasks(metadata)](#FileTransfer.preDeployTasks) ⇒ <code>Promise</code>
    * [.parseMetadata(metadata)](#FileTransfer.parseMetadata) ⇒ <code>TYPE.MetadataTypeItem</code>

<a name="FileTransfer.retrieve"></a>

### FileTransfer.retrieve(retrieveDir, [_], [__], [___], [key]) ⇒ <code>Promise.&lt;TYPE.MetadataTypeMapObj&gt;</code>
Retrieves Metadata of FileTransfer Activity.
Endpoint /automation/v1/filetransfers/ returns all File Transfers

**Kind**: static method of [<code>FileTransfer</code>](#FileTransfer)  
**Returns**: <code>Promise.&lt;TYPE.MetadataTypeMapObj&gt;</code> - Promise  

| Param | Type | Description |
| --- | --- | --- |
| retrieveDir | <code>string</code> | Directory where retrieved metadata directory will be saved |
| [_] | <code>void</code> | unused parameter |
| [__] | <code>void</code> | unused parameter |
| [___] | <code>void</code> | unused parameter |
| [key] | <code>string</code> | customer key of single item to retrieve |

<a name="FileTransfer.retrieveForCache"></a>

### FileTransfer.retrieveForCache() ⇒ <code>Promise.&lt;TYPE.MetadataTypeMapObj&gt;</code>
Retrieves Metadata of  FileTransfer Activity for caching

**Kind**: static method of [<code>FileTransfer</code>](#FileTransfer)  
**Returns**: <code>Promise.&lt;TYPE.MetadataTypeMapObj&gt;</code> - Promise  
<a name="FileTransfer.retrieveAsTemplate"></a>

### FileTransfer.retrieveAsTemplate(templateDir, name, templateVariables) ⇒ <code>Promise.&lt;TYPE.MetadataTypeItemObj&gt;</code>
Retrieve a specific File Transfer Definition by Name

**Kind**: static method of [<code>FileTransfer</code>](#FileTransfer)  
**Returns**: <code>Promise.&lt;TYPE.MetadataTypeItemObj&gt;</code> - Promise  

| Param | Type | Description |
| --- | --- | --- |
| templateDir | <code>string</code> | Directory where retrieved metadata directory will be saved |
| name | <code>string</code> | name of the metadata file |
| templateVariables | <code>TYPE.TemplateMap</code> | variables to be replaced in the metadata |

<a name="FileTransfer.postRetrieveTasks"></a>

### FileTransfer.postRetrieveTasks(metadata) ⇒ <code>Array.&lt;object&gt;</code>
manages post retrieve steps

**Kind**: static method of [<code>FileTransfer</code>](#FileTransfer)  
**Returns**: <code>Array.&lt;object&gt;</code> - metadata  

| Param | Type | Description |
| --- | --- | --- |
| metadata | <code>TYPE.MetadataTypeItem</code> | a single fileTransfer activity definition |

<a name="FileTransfer.create"></a>

### FileTransfer.create(fileTransfer) ⇒ <code>Promise</code>
Creates a single File Transfer

**Kind**: static method of [<code>FileTransfer</code>](#FileTransfer)  
**Returns**: <code>Promise</code> - Promise  

| Param | Type | Description |
| --- | --- | --- |
| fileTransfer | <code>TYPE.MetadataTypeItem</code> | a single File Transfer |

<a name="FileTransfer.update"></a>

### FileTransfer.update(fileTransfer) ⇒ <code>Promise</code>
Updates a single File Transfer

**Kind**: static method of [<code>FileTransfer</code>](#FileTransfer)  
**Returns**: <code>Promise</code> - Promise  

| Param | Type | Description |
| --- | --- | --- |
| fileTransfer | <code>TYPE.MetadataTypeItem</code> | a single File Transfer |

<a name="FileTransfer.preDeployTasks"></a>

### FileTransfer.preDeployTasks(metadata) ⇒ <code>Promise</code>
prepares a fileTransfer for deployment

**Kind**: static method of [<code>FileTransfer</code>](#FileTransfer)  
**Returns**: <code>Promise</code> - Promise  

| Param | Type | Description |
| --- | --- | --- |
| metadata | <code>TYPE.MetadataTypeItem</code> | a single fileTransfer activity definition |

<a name="FileTransfer.parseMetadata"></a>

### FileTransfer.parseMetadata(metadata) ⇒ <code>TYPE.MetadataTypeItem</code>
parses retrieved Metadata before saving

**Kind**: static method of [<code>FileTransfer</code>](#FileTransfer)  
**Returns**: <code>TYPE.MetadataTypeItem</code> - parsed metadata  

| Param | Type | Description |
| --- | --- | --- |
| metadata | <code>TYPE.MetadataTypeItem</code> | a single fileTransfer activity definition |

<a name="Filter"></a>

## Filter ⇐ [<code>MetadataType</code>](#MetadataType)
Filter MetadataType

**Kind**: global class  
**Extends**: [<code>MetadataType</code>](#MetadataType)  
<a name="Filter.retrieve"></a>

### Filter.retrieve(retrieveDir, [_], [__], [___], [key]) ⇒ <code>Promise.&lt;TYPE.MetadataTypeMapObj&gt;</code>
Retrieves Metadata of Filter.
Endpoint /automation/v1/filters/ returns all Filters,
but only with some of the fields. So it is needed to loop over
Filters with the endpoint /automation/v1/filters/{id}

**Kind**: static method of [<code>Filter</code>](#Filter)  
**Returns**: <code>Promise.&lt;TYPE.MetadataTypeMapObj&gt;</code> - Promise  

| Param | Type | Description |
| --- | --- | --- |
| retrieveDir | <code>string</code> | Directory where retrieved metadata directory will be saved |
| [_] | <code>void</code> | unused parameter |
| [__] | <code>void</code> | unused parameter |
| [___] | <code>void</code> | unused parameter |
| [key] | <code>string</code> | customer key of single item to retrieve |

<a name="Folder"></a>

## Folder ⇐ [<code>MetadataType</code>](#MetadataType)
Folder MetadataType

**Kind**: global class  
**Extends**: [<code>MetadataType</code>](#MetadataType)  

* [Folder](#Folder) ⇐ [<code>MetadataType</code>](#MetadataType)
    * [.retrieve(retrieveDir, [additionalFields], buObject, [___], [key])](#Folder.retrieve) ⇒ <code>Promise</code>
    * [.retrieveForCache(buObject)](#Folder.retrieveForCache) ⇒ <code>Promise</code>
    * [.upsert(metadata)](#Folder.upsert) ⇒ <code>Promise.&lt;object&gt;</code>
    * [.create(metadataEntry)](#Folder.create) ⇒ <code>Promise</code>
    * [.update(metadataEntry)](#Folder.update) ⇒ <code>Promise</code>
    * [.preDeployTasks(metadata)](#Folder.preDeployTasks) ⇒ <code>Promise.&lt;TYPE.MetadataTypeItem&gt;</code>
    * [.getJsonFromFS(dir, [listBadKeys])](#Folder.getJsonFromFS) ⇒ <code>TYPE.MetadataTypeMap</code>
    * [.retrieveHelper([additionalFields], [queryAllAccounts])](#Folder.retrieveHelper) ⇒ <code>Promise.&lt;object&gt;</code>
    * [.postRetrieveTasks(metadata)](#Folder.postRetrieveTasks) ⇒ <code>TYPE.MetadataTypeItem</code>
    * [.saveResults(results, retrieveDir, mid)](#Folder.saveResults) ⇒ <code>Promise.&lt;object&gt;</code>

<a name="Folder.retrieve"></a>

### Folder.retrieve(retrieveDir, [additionalFields], buObject, [___], [key]) ⇒ <code>Promise</code>
Retrieves metadata of metadata type into local filesystem. executes callback with retrieved metadata

**Kind**: static method of [<code>Folder</code>](#Folder)  
**Returns**: <code>Promise</code> - Promise  

| Param | Type | Description |
| --- | --- | --- |
| retrieveDir | <code>string</code> | Directory where retrieved metadata directory will be saved |
| [additionalFields] | <code>Array.&lt;string&gt;</code> | Returns specified fields even if their retrieve definition is not set to true |
<<<<<<< HEAD
| buObject | <code>object</code> | properties for auth |
| [___] | <code>void</code> | unused parameter |
| [key] | <code>string</code> | customer key of single item to retrieve |
=======
| buObject | <code>TYPE.BuObject</code> | properties for auth |
>>>>>>> c36c9fdc

<a name="Folder.retrieveForCache"></a>

### Folder.retrieveForCache(buObject) ⇒ <code>Promise</code>
Retrieves folder metadata for caching

**Kind**: static method of [<code>Folder</code>](#Folder)  
**Returns**: <code>Promise</code> - Promise  

| Param | Type | Description |
| --- | --- | --- |
| buObject | <code>TYPE.BuObject</code> | properties for auth |

<a name="Folder.upsert"></a>

### Folder.upsert(metadata) ⇒ <code>Promise.&lt;object&gt;</code>
Folder upsert (copied from Metadata Upsert), after retrieving from target
and comparing to check if create or update operation is needed.
Copied due to having a dependency on itself, meaning the created need to be serial

**Kind**: static method of [<code>Folder</code>](#Folder)  
**Returns**: <code>Promise.&lt;object&gt;</code> - Promise of saved metadata  

| Param | Type | Description |
| --- | --- | --- |
| metadata | <code>TYPE.MetadataTypeMap</code> | metadata mapped by their keyField |

<a name="Folder.create"></a>

### Folder.create(metadataEntry) ⇒ <code>Promise</code>
creates a folder based on metatadata

**Kind**: static method of [<code>Folder</code>](#Folder)  
**Returns**: <code>Promise</code> - Promise  

| Param | Type | Description |
| --- | --- | --- |
| metadataEntry | <code>TYPE.MetadataTypeItem</code> | metadata of the folder |

<a name="Folder.update"></a>

### Folder.update(metadataEntry) ⇒ <code>Promise</code>
Updates a single Folder.

**Kind**: static method of [<code>Folder</code>](#Folder)  
**Returns**: <code>Promise</code> - Promise  

| Param | Type | Description |
| --- | --- | --- |
| metadataEntry | <code>TYPE.MetadataTypeItem</code> | single metadata entry |

<a name="Folder.preDeployTasks"></a>

### Folder.preDeployTasks(metadata) ⇒ <code>Promise.&lt;TYPE.MetadataTypeItem&gt;</code>
prepares a folder for deployment

**Kind**: static method of [<code>Folder</code>](#Folder)  
**Returns**: <code>Promise.&lt;TYPE.MetadataTypeItem&gt;</code> - Promise of parsed folder metadata  

| Param | Type | Description |
| --- | --- | --- |
| metadata | <code>TYPE.MetadataTypeItem</code> | a single folder definition |

<a name="Folder.getJsonFromFS"></a>

### Folder.getJsonFromFS(dir, [listBadKeys]) ⇒ <code>TYPE.MetadataTypeMap</code>
Returns file contents mapped to their filename without '.json' ending

**Kind**: static method of [<code>Folder</code>](#Folder)  
**Returns**: <code>TYPE.MetadataTypeMap</code> - fileName => fileContent map  

| Param | Type | Default | Description |
| --- | --- | --- | --- |
| dir | <code>string</code> |  | directory that contains '.json' files to be read |
| [listBadKeys] | <code>boolean</code> | <code>false</code> | do not print errors, used for badKeys() |

<a name="Folder.retrieveHelper"></a>

### Folder.retrieveHelper([additionalFields], [queryAllAccounts]) ⇒ <code>Promise.&lt;object&gt;</code>
Helper to retrieve the folders as promise

**Kind**: static method of [<code>Folder</code>](#Folder)  
**Returns**: <code>Promise.&lt;object&gt;</code> - soap object  

| Param | Type | Description |
| --- | --- | --- |
| [additionalFields] | <code>Array.&lt;string&gt;</code> | Returns specified fields even if their retrieve definition is not set to true |
| [queryAllAccounts] | <code>boolean</code> | which queryAllAccounts setting to use |

<a name="Folder.postRetrieveTasks"></a>

### Folder.postRetrieveTasks(metadata) ⇒ <code>TYPE.MetadataTypeItem</code>
Gets executed after retreive of metadata type

**Kind**: static method of [<code>Folder</code>](#Folder)  
**Returns**: <code>TYPE.MetadataTypeItem</code> - cloned metadata  

| Param | Type | Description |
| --- | --- | --- |
| metadata | <code>TYPE.MetadataTypeItem</code> | metadata mapped by their keyField |

<a name="Folder.saveResults"></a>

### Folder.saveResults(results, retrieveDir, mid) ⇒ <code>Promise.&lt;object&gt;</code>
Helper for writing Metadata to disk, used for Retrieve and deploy

**Kind**: static method of [<code>Folder</code>](#Folder)  
**Returns**: <code>Promise.&lt;object&gt;</code> - Promise of saved metadata  

| Param | Type | Description |
| --- | --- | --- |
| results | <code>object</code> | metadata results from deploy |
| retrieveDir | <code>string</code> | directory where metadata should be stored after deploy/retrieve |
| mid | <code>number</code> | current mid for this credential / business unit |

<a name="FtpLocation"></a>

## FtpLocation ⇐ [<code>MetadataType</code>](#MetadataType)
ImportFile MetadataType

**Kind**: global class  
**Extends**: [<code>MetadataType</code>](#MetadataType)  

* [FtpLocation](#FtpLocation) ⇐ [<code>MetadataType</code>](#MetadataType)
    * [.retrieve(retrieveDir, [_], [__], [___], [key])](#FtpLocation.retrieve) ⇒ <code>Promise.&lt;TYPE.MetadataTypeMapObj&gt;</code>
    * [.retrieveForCache()](#FtpLocation.retrieveForCache) ⇒ <code>Promise.&lt;TYPE.MetadataTypeMapObj&gt;</code>

<a name="FtpLocation.retrieve"></a>

### FtpLocation.retrieve(retrieveDir, [_], [__], [___], [key]) ⇒ <code>Promise.&lt;TYPE.MetadataTypeMapObj&gt;</code>
Retrieves Metadata of FtpLocation
Endpoint /automation/v1/ftplocations/ return all FtpLocations

**Kind**: static method of [<code>FtpLocation</code>](#FtpLocation)  
**Returns**: <code>Promise.&lt;TYPE.MetadataTypeMapObj&gt;</code> - Promise  

| Param | Type | Description |
| --- | --- | --- |
| retrieveDir | <code>string</code> | Directory where retrieved metadata directory will be saved |
| [_] | <code>void</code> | unused parameter |
| [__] | <code>void</code> | unused parameter |
| [___] | <code>void</code> | unused parameter |
| [key] | <code>string</code> | customer key of single item to retrieve |

<a name="FtpLocation.retrieveForCache"></a>

### FtpLocation.retrieveForCache() ⇒ <code>Promise.&lt;TYPE.MetadataTypeMapObj&gt;</code>
Retrieves folder metadata into local filesystem. Also creates a uniquePath attribute for each folder.

**Kind**: static method of [<code>FtpLocation</code>](#FtpLocation)  
**Returns**: <code>Promise.&lt;TYPE.MetadataTypeMapObj&gt;</code> - Promise  
<a name="ImportFile"></a>

## ImportFile ⇐ [<code>MetadataType</code>](#MetadataType)
ImportFile MetadataType

**Kind**: global class  
**Extends**: [<code>MetadataType</code>](#MetadataType)  

* [ImportFile](#ImportFile) ⇐ [<code>MetadataType</code>](#MetadataType)
    * [.retrieve(retrieveDir, [_], [__], [___], [key])](#ImportFile.retrieve) ⇒ <code>Promise.&lt;TYPE.MetadataTypeMapObj&gt;</code>
    * [.retrieveForCache()](#ImportFile.retrieveForCache) ⇒ <code>Promise.&lt;TYPE.MetadataTypeMapObj&gt;</code>
    * [.retrieveAsTemplate(templateDir, name, templateVariables)](#ImportFile.retrieveAsTemplate) ⇒ <code>Promise.&lt;TYPE.MetadataTypeItemObj&gt;</code>
    * [.postRetrieveTasks(importDef)](#ImportFile.postRetrieveTasks) ⇒ <code>TYPE.MetadataTypeItem</code>
    * [.create(importFile)](#ImportFile.create) ⇒ <code>Promise</code>
    * [.update(importFile)](#ImportFile.update) ⇒ <code>Promise</code>
    * [.preDeployTasks(metadata)](#ImportFile.preDeployTasks) ⇒ <code>Promise</code>
    * [.parseMetadata(metadata)](#ImportFile.parseMetadata) ⇒ <code>TYPE.MetadataTypeItem</code>

<a name="ImportFile.retrieve"></a>

### ImportFile.retrieve(retrieveDir, [_], [__], [___], [key]) ⇒ <code>Promise.&lt;TYPE.MetadataTypeMapObj&gt;</code>
Retrieves Metadata of Import File.
Endpoint /automation/v1/imports/ return all Import Files with all details.
Currently it is not needed to loop over Imports with endpoint /automation/v1/imports/{id}

**Kind**: static method of [<code>ImportFile</code>](#ImportFile)  
**Returns**: <code>Promise.&lt;TYPE.MetadataTypeMapObj&gt;</code> - Promise  

| Param | Type | Description |
| --- | --- | --- |
| retrieveDir | <code>string</code> | Directory where retrieved metadata directory will be saved |
| [_] | <code>void</code> | unused parameter |
| [__] | <code>void</code> | unused parameter |
| [___] | <code>void</code> | unused parameter |
| [key] | <code>string</code> | customer key of single item to retrieve |

<a name="ImportFile.retrieveForCache"></a>

### ImportFile.retrieveForCache() ⇒ <code>Promise.&lt;TYPE.MetadataTypeMapObj&gt;</code>
Retrieves import definition metadata for caching

**Kind**: static method of [<code>ImportFile</code>](#ImportFile)  
**Returns**: <code>Promise.&lt;TYPE.MetadataTypeMapObj&gt;</code> - Promise  
<a name="ImportFile.retrieveAsTemplate"></a>

### ImportFile.retrieveAsTemplate(templateDir, name, templateVariables) ⇒ <code>Promise.&lt;TYPE.MetadataTypeItemObj&gt;</code>
Retrieve a specific Import Definition by Name

**Kind**: static method of [<code>ImportFile</code>](#ImportFile)  
**Returns**: <code>Promise.&lt;TYPE.MetadataTypeItemObj&gt;</code> - Promise  

| Param | Type | Description |
| --- | --- | --- |
| templateDir | <code>string</code> | Directory where retrieved metadata directory will be saved |
| name | <code>string</code> | name of the metadata file |
| templateVariables | <code>TYPE.TemplateMap</code> | variables to be replaced in the metadata |

<a name="ImportFile.postRetrieveTasks"></a>

### ImportFile.postRetrieveTasks(importDef) ⇒ <code>TYPE.MetadataTypeItem</code>
manages post retrieve steps

**Kind**: static method of [<code>ImportFile</code>](#ImportFile)  
**Returns**: <code>TYPE.MetadataTypeItem</code> - metadata  

| Param | Type | Description |
| --- | --- | --- |
| importDef | <code>TYPE.MetadataTypeItem</code> | a single importDef |

<a name="ImportFile.create"></a>

### ImportFile.create(importFile) ⇒ <code>Promise</code>
Creates a single Import File

**Kind**: static method of [<code>ImportFile</code>](#ImportFile)  
**Returns**: <code>Promise</code> - Promise  

| Param | Type | Description |
| --- | --- | --- |
| importFile | <code>TYPE.MetadataTypeItem</code> | a single Import File |

<a name="ImportFile.update"></a>

### ImportFile.update(importFile) ⇒ <code>Promise</code>
Updates a single Import File

**Kind**: static method of [<code>ImportFile</code>](#ImportFile)  
**Returns**: <code>Promise</code> - Promise  

| Param | Type | Description |
| --- | --- | --- |
| importFile | <code>TYPE.MetadataTypeItem</code> | a single Import File |

<a name="ImportFile.preDeployTasks"></a>

### ImportFile.preDeployTasks(metadata) ⇒ <code>Promise</code>
prepares a import definition for deployment

**Kind**: static method of [<code>ImportFile</code>](#ImportFile)  
**Returns**: <code>Promise</code> - Promise  

| Param | Type | Description |
| --- | --- | --- |
| metadata | <code>TYPE.MetadataTypeItem</code> | a single importDef |

<a name="ImportFile.parseMetadata"></a>

### ImportFile.parseMetadata(metadata) ⇒ <code>TYPE.MetadataTypeItem</code>
parses retrieved Metadata before saving

**Kind**: static method of [<code>ImportFile</code>](#ImportFile)  
**Returns**: <code>TYPE.MetadataTypeItem</code> - parsed metadata definition  

| Param | Type | Description |
| --- | --- | --- |
| metadata | <code>TYPE.MetadataTypeItem</code> | a single import definition |

<a name="Interaction"></a>

## Interaction ⇐ [<code>MetadataType</code>](#MetadataType)
Script MetadataType

**Kind**: global class  
**Extends**: [<code>MetadataType</code>](#MetadataType)  
<a name="Interaction.retrieve"></a>

### Interaction.retrieve(retrieveDir, [_], [__], [___], [key]) ⇒ <code>Promise.&lt;TYPE.MetadataTypeMapObj&gt;</code>
Retrieves Metadata of Interaction
Endpoint /interaction/v1/interactions?extras=all&pageSize=50000 return 50000 Scripts with all details.

**Kind**: static method of [<code>Interaction</code>](#Interaction)  
**Returns**: <code>Promise.&lt;TYPE.MetadataTypeMapObj&gt;</code> - Promise  

| Param | Type | Description |
| --- | --- | --- |
| retrieveDir | <code>string</code> | Directory where retrieved metadata directory will be saved |
| [_] | <code>void</code> | unused parameter |
| [__] | <code>void</code> | unused parameter |
| [___] | <code>void</code> | unused parameter |
| [key] | <code>string</code> | customer key of single item to retrieve |

<a name="List"></a>

## List ⇐ [<code>MetadataType</code>](#MetadataType)
List MetadataType

**Kind**: global class  
**Extends**: [<code>MetadataType</code>](#MetadataType)  

* [List](#List) ⇐ [<code>MetadataType</code>](#MetadataType)
    * [.retrieve(retrieveDir, [_], [__], [___], [key])](#List.retrieve) ⇒ <code>Promise.&lt;TYPE.MetadataTypeMapObj&gt;</code>
    * [.retrieveForCache()](#List.retrieveForCache) ⇒ <code>Promise.&lt;TYPE.MetadataTypeMapObj&gt;</code>
    * [.deleteByKey(buObject, customerKey)](#List.deleteByKey) ⇒ <code>Promise.&lt;boolean&gt;</code>
    * [.postRetrieveTasks(list)](#List.postRetrieveTasks) ⇒ <code>TYPE.MetadataTypeItem</code>
    * [.parseMetadata(metadata, [parseForCache])](#List.parseMetadata) ⇒ <code>TYPE.MetadataTypeItem</code>

<a name="List.retrieve"></a>

### List.retrieve(retrieveDir, [_], [__], [___], [key]) ⇒ <code>Promise.&lt;TYPE.MetadataTypeMapObj&gt;</code>
Retrieves Metadata of Lists

**Kind**: static method of [<code>List</code>](#List)  
**Returns**: <code>Promise.&lt;TYPE.MetadataTypeMapObj&gt;</code> - Promise  

| Param | Type | Description |
| --- | --- | --- |
| retrieveDir | <code>string</code> | Directory where retrieved metadata directory will be saved |
| [_] | <code>void</code> | unused parameter |
| [__] | <code>void</code> | unused parameter |
| [___] | <code>void</code> | unused parameter |
| [key] | <code>string</code> | customer key of single item to retrieve |

<a name="List.retrieveForCache"></a>

### List.retrieveForCache() ⇒ <code>Promise.&lt;TYPE.MetadataTypeMapObj&gt;</code>
Gets metadata cache with limited fields and does not store value to disk

**Kind**: static method of [<code>List</code>](#List)  
**Returns**: <code>Promise.&lt;TYPE.MetadataTypeMapObj&gt;</code> - Promise of metadata  
<a name="List.deleteByKey"></a>

### List.deleteByKey(buObject, customerKey) ⇒ <code>Promise.&lt;boolean&gt;</code>
Delete a metadata item from the specified business unit

**Kind**: static method of [<code>List</code>](#List)  
**Returns**: <code>Promise.&lt;boolean&gt;</code> - deletion success status  

| Param | Type | Description |
| --- | --- | --- |
| buObject | <code>TYPE.BuObject</code> | references credentials |
| customerKey | <code>string</code> | Identifier of data extension |

<a name="List.postRetrieveTasks"></a>

### List.postRetrieveTasks(list) ⇒ <code>TYPE.MetadataTypeItem</code>
manages post retrieve steps

**Kind**: static method of [<code>List</code>](#List)  
**Returns**: <code>TYPE.MetadataTypeItem</code> - metadata  

| Param | Type | Description |
| --- | --- | --- |
| list | <code>TYPE.MetadataTypeItem</code> | a single list |

<a name="List.parseMetadata"></a>

### List.parseMetadata(metadata, [parseForCache]) ⇒ <code>TYPE.MetadataTypeItem</code>
parses retrieved Metadata before saving

**Kind**: static method of [<code>List</code>](#List)  
**Returns**: <code>TYPE.MetadataTypeItem</code> - Array with one metadata object and one sql string  

| Param | Type | Description |
| --- | --- | --- |
| metadata | <code>TYPE.MetadataTypeItem</code> | a single list definition |
| [parseForCache] | <code>boolean</code> | if set to true, the Category ID is kept |

<a name="MetadataType"></a>

## MetadataType
MetadataType class that gets extended by their specific metadata type class.
Provides default functionality that can be overwritten by child metadata type classes

**Kind**: global class  

* [MetadataType](#MetadataType)
    * [.client](#MetadataType.client) : <code>TYPE.SDK</code>
    * [.properties](#MetadataType.properties) : <code>object</code>
    * [.subType](#MetadataType.subType) : <code>string</code>
    * [.buObject](#MetadataType.buObject) : <code>TYPE.BuObject</code>
    * [.getJsonFromFS(dir, [listBadKeys])](#MetadataType.getJsonFromFS) ⇒ <code>TYPE.MetadataTypeMap</code>
    * [.getFieldNamesToRetrieve([additionalFields])](#MetadataType.getFieldNamesToRetrieve) ⇒ <code>Array.&lt;string&gt;</code>
    * [.deploy(metadata, deployDir, retrieveDir, buObject)](#MetadataType.deploy) ⇒ <code>Promise.&lt;object&gt;</code>
    * [.postDeployTasks(metadata, originalMetadata)](#MetadataType.postDeployTasks) ⇒ <code>void</code>
    * [.postRetrieveTasks(metadata, targetDir, [isTemplating])](#MetadataType.postRetrieveTasks) ⇒ <code>TYPE.MetadataTypeItem</code>
    * [.retrieve(retrieveDir, [additionalFields], buObject, [subType], [key])](#MetadataType.retrieve) ⇒ <code>Promise.&lt;TYPE.MetadataTypeMapObj&gt;</code>
    * [.retrieveChangelog([buObject], [additionalFields], [subType])](#MetadataType.retrieveChangelog) ⇒ <code>Promise.&lt;TYPE.MetadataTypeMapObj&gt;</code>
    * [.retrieveForCache(buObject, [subType])](#MetadataType.retrieveForCache) ⇒ <code>Promise.&lt;TYPE.MetadataTypeMapObj&gt;</code>
    * [.retrieveAsTemplate(templateDir, name, templateVariables, [subType])](#MetadataType.retrieveAsTemplate) ⇒ <code>Promise.&lt;TYPE.MetadataTypeItemObj&gt;</code>
    * [.buildTemplate(retrieveDir, templateDir, key, templateVariables)](#MetadataType.buildTemplate) ⇒ <code>Promise.&lt;TYPE.MetadataTypeItemObj&gt;</code>
    * [.preDeployTasks(metadata, deployDir)](#MetadataType.preDeployTasks) ⇒ <code>Promise.&lt;TYPE.MetadataTypeItem&gt;</code>
    * [.create(metadata, deployDir)](#MetadataType.create) ⇒ <code>void</code>
    * [.update(metadata, [metadataBefore])](#MetadataType.update) ⇒ <code>void</code>
    * [.upsert(metadata, deployDir, [buObject])](#MetadataType.upsert) ⇒ <code>Promise.&lt;TYPE.MetadataTypeMap&gt;</code>
    * [.createREST(metadataEntry, uri)](#MetadataType.createREST) ⇒ <code>Promise</code>
    * [.createSOAP(metadataEntry, [overrideType], [handleOutside])](#MetadataType.createSOAP) ⇒ <code>Promise</code>
    * [.updateREST(metadataEntry, uri)](#MetadataType.updateREST) ⇒ <code>Promise</code>
    * [.updateSOAP(metadataEntry, [overrideType], [handleOutside])](#MetadataType.updateSOAP) ⇒ <code>Promise</code>
    * [.retrieveSOAP(retrieveDir, buObject, [requestParams], [additionalFields])](#MetadataType.retrieveSOAP) ⇒ <code>Promise.&lt;TYPE.MetadataTypeMapObj&gt;</code>
    * [.getObjectIdForSingleRetrieve(key)](#MetadataType.getObjectIdForSingleRetrieve) ⇒ <code>Promise.&lt;string&gt;</code>
    * [.retrieveREST(retrieveDir, uri, [overrideType], [templateVariables], [singleRetrieve])](#MetadataType.retrieveREST) ⇒ <code>Promise.&lt;{metadata: (TYPE.MetadataTypeMap\|TYPE.MetadataTypeItem), type: string}&gt;</code>
    * [.parseResponseBody(body, [singleRetrieve])](#MetadataType.parseResponseBody) ⇒ <code>Promise.&lt;TYPE.MetadataTypeMap&gt;</code>
    * [.deleteFieldByDefinition(metadataEntry, fieldPath, definitionProperty, origin)](#MetadataType.deleteFieldByDefinition) ⇒ <code>void</code>
    * [.removeNotCreateableFields(metadataEntry)](#MetadataType.removeNotCreateableFields) ⇒ <code>void</code>
    * [.removeNotUpdateableFields(metadataEntry)](#MetadataType.removeNotUpdateableFields) ⇒ <code>void</code>
    * [.keepTemplateFields(metadataEntry)](#MetadataType.keepTemplateFields) ⇒ <code>void</code>
    * [.keepRetrieveFields(metadataEntry)](#MetadataType.keepRetrieveFields) ⇒ <code>void</code>
    * [.isFiltered(metadataEntry, [include])](#MetadataType.isFiltered) ⇒ <code>boolean</code>
    * [.isFilteredFolder(metadataEntry, [include])](#MetadataType.isFilteredFolder) ⇒ <code>boolean</code>
    * [.saveResults(results, retrieveDir, [overrideType], [templateVariables])](#MetadataType.saveResults) ⇒ <code>Promise.&lt;TYPE.MetadataTypeMap&gt;</code>
    * [.applyTemplateValues(code, templateVariables)](#MetadataType.applyTemplateValues) ⇒ <code>string</code>
    * [.applyTemplateNames(code, templateVariables)](#MetadataType.applyTemplateNames) ⇒ <code>string</code>
    * [.buildDefinitionForNested(templateDir, targetDir, metadata, variables, templateName)](#MetadataType.buildDefinitionForNested) ⇒ <code>Promise.&lt;Array.&lt;Array.&lt;string&gt;&gt;&gt;</code>
    * [.buildTemplateForNested(templateDir, targetDir, metadata, templateVariables, templateName)](#MetadataType.buildTemplateForNested) ⇒ <code>Promise.&lt;Array.&lt;Array.&lt;string&gt;&gt;&gt;</code>
    * [.findSubType(templateDir, templateName)](#MetadataType.findSubType) ⇒ <code>Promise.&lt;string&gt;</code>
    * [.readSecondaryFolder(templateDir, typeDirArr, templateName, fileName, ex)](#MetadataType.readSecondaryFolder) ⇒ <code>object</code>
    * [.buildDefinition(templateDir, targetDir, templateName, variables)](#MetadataType.buildDefinition) ⇒ <code>Promise.&lt;TYPE.MetadataTypeMapObj&gt;</code>
    * [.checkForErrors(ex)](#MetadataType.checkForErrors) ⇒ <code>string</code>
    * [.document([buObject], [metadata], [isDeploy])](#MetadataType.document) ⇒ <code>void</code>
    * [.deleteByKey(buObject, customerKey)](#MetadataType.deleteByKey) ⇒ <code>boolean</code>
    * [.postDeleteTasks(buObject, customerKey)](#MetadataType.postDeleteTasks) ⇒ <code>void</code>
    * [.deleteByKeySOAP(buObject, customerKey, [handleOutside])](#MetadataType.deleteByKeySOAP) ⇒ <code>boolean</code>
    * [.readBUMetadataForType(readDir, [listBadKeys], [buMetadata])](#MetadataType.readBUMetadataForType) ⇒ <code>object</code>
    * [.getFilesToCommit(keyArr)](#MetadataType.getFilesToCommit) ⇒ <code>Promise.&lt;Array.&lt;string&gt;&gt;</code>

<a name="MetadataType.client"></a>

### MetadataType.client : <code>TYPE.SDK</code>
**Kind**: static property of [<code>MetadataType</code>](#MetadataType)  
<a name="MetadataType.properties"></a>

### MetadataType.properties : <code>object</code>
**Kind**: static property of [<code>MetadataType</code>](#MetadataType)  
<a name="MetadataType.subType"></a>

### MetadataType.subType : <code>string</code>
**Kind**: static property of [<code>MetadataType</code>](#MetadataType)  
<a name="MetadataType.buObject"></a>

### MetadataType.buObject : <code>TYPE.BuObject</code>
**Kind**: static property of [<code>MetadataType</code>](#MetadataType)  
<a name="MetadataType.getJsonFromFS"></a>

### MetadataType.getJsonFromFS(dir, [listBadKeys]) ⇒ <code>TYPE.MetadataTypeMap</code>
Returns file contents mapped to their filename without '.json' ending

**Kind**: static method of [<code>MetadataType</code>](#MetadataType)  
**Returns**: <code>TYPE.MetadataTypeMap</code> - fileName => fileContent map  

| Param | Type | Default | Description |
| --- | --- | --- | --- |
| dir | <code>string</code> |  | directory that contains '.json' files to be read |
| [listBadKeys] | <code>boolean</code> | <code>false</code> | do not print errors, used for badKeys() |

<a name="MetadataType.getFieldNamesToRetrieve"></a>

### MetadataType.getFieldNamesToRetrieve([additionalFields]) ⇒ <code>Array.&lt;string&gt;</code>
Returns fieldnames of Metadata Type. 'this.definition.fields' variable only set in child classes.

**Kind**: static method of [<code>MetadataType</code>](#MetadataType)  
**Returns**: <code>Array.&lt;string&gt;</code> - Fieldnames  

| Param | Type | Description |
| --- | --- | --- |
| [additionalFields] | <code>Array.&lt;string&gt;</code> | Returns specified fields even if their retrieve definition is not set to true |

<a name="MetadataType.deploy"></a>

### MetadataType.deploy(metadata, deployDir, retrieveDir, buObject) ⇒ <code>Promise.&lt;object&gt;</code>
Deploys metadata

**Kind**: static method of [<code>MetadataType</code>](#MetadataType)  
**Returns**: <code>Promise.&lt;object&gt;</code> - Promise of keyField => metadata map  

| Param | Type | Description |
| --- | --- | --- |
| metadata | <code>TYPE.MetadataTypeMap</code> | metadata mapped by their keyField |
| deployDir | <code>string</code> | directory where deploy metadata are saved |
| retrieveDir | <code>string</code> | directory where metadata after deploy should be saved |
| buObject | <code>TYPE.BuObject</code> | properties for auth |

<a name="MetadataType.postDeployTasks"></a>

### MetadataType.postDeployTasks(metadata, originalMetadata) ⇒ <code>void</code>
Gets executed after deployment of metadata type

**Kind**: static method of [<code>MetadataType</code>](#MetadataType)  

| Param | Type | Description |
| --- | --- | --- |
| metadata | <code>TYPE.MetadataTypeMap</code> | metadata mapped by their keyField |
| originalMetadata | <code>TYPE.MetadataTypeMap</code> | metadata to be updated (contains additioanl fields) |

<a name="MetadataType.postRetrieveTasks"></a>

### MetadataType.postRetrieveTasks(metadata, targetDir, [isTemplating]) ⇒ <code>TYPE.MetadataTypeItem</code>
Gets executed after retreive of metadata type

**Kind**: static method of [<code>MetadataType</code>](#MetadataType)  
**Returns**: <code>TYPE.MetadataTypeItem</code> - cloned metadata  

| Param | Type | Description |
| --- | --- | --- |
| metadata | <code>TYPE.MetadataTypeItem</code> | a single item |
| targetDir | <code>string</code> | folder where retrieves should be saved |
| [isTemplating] | <code>boolean</code> | signals that we are retrieving templates |

<a name="MetadataType.retrieve"></a>

### MetadataType.retrieve(retrieveDir, [additionalFields], buObject, [subType], [key]) ⇒ <code>Promise.&lt;TYPE.MetadataTypeMapObj&gt;</code>
Gets metadata from Marketing Cloud

**Kind**: static method of [<code>MetadataType</code>](#MetadataType)  
**Returns**: <code>Promise.&lt;TYPE.MetadataTypeMapObj&gt;</code> - metadata  

| Param | Type | Description |
| --- | --- | --- |
| retrieveDir | <code>string</code> | Directory where retrieved metadata directory will be saved |
| [additionalFields] | <code>Array.&lt;string&gt;</code> | Returns specified fields even if their retrieve definition is not set to true |
| buObject | <code>TYPE.BuObject</code> | properties for auth |
| [subType] | <code>string</code> | optionally limit to a single subtype |
| [key] | <code>string</code> | customer key of single item to retrieve |

<a name="MetadataType.retrieveChangelog"></a>

### MetadataType.retrieveChangelog([buObject], [additionalFields], [subType]) ⇒ <code>Promise.&lt;TYPE.MetadataTypeMapObj&gt;</code>
Gets metadata from Marketing Cloud

**Kind**: static method of [<code>MetadataType</code>](#MetadataType)  
**Returns**: <code>Promise.&lt;TYPE.MetadataTypeMapObj&gt;</code> - metadata  

| Param | Type | Description |
| --- | --- | --- |
| [buObject] | <code>TYPE.BuObject</code> | properties for auth |
| [additionalFields] | <code>Array.&lt;string&gt;</code> | Returns specified fields even if their retrieve definition is not set to true |
| [subType] | <code>string</code> | optionally limit to a single subtype |

<a name="MetadataType.retrieveForCache"></a>

### MetadataType.retrieveForCache(buObject, [subType]) ⇒ <code>Promise.&lt;TYPE.MetadataTypeMapObj&gt;</code>
Gets metadata cache with limited fields and does not store value to disk

**Kind**: static method of [<code>MetadataType</code>](#MetadataType)  
**Returns**: <code>Promise.&lt;TYPE.MetadataTypeMapObj&gt;</code> - metadata  

| Param | Type | Description |
| --- | --- | --- |
| buObject | <code>TYPE.BuObject</code> | properties for auth |
| [subType] | <code>string</code> | optionally limit to a single subtype |

<a name="MetadataType.retrieveAsTemplate"></a>

### MetadataType.retrieveAsTemplate(templateDir, name, templateVariables, [subType]) ⇒ <code>Promise.&lt;TYPE.MetadataTypeItemObj&gt;</code>
Gets metadata cache with limited fields and does not store value to disk

**Kind**: static method of [<code>MetadataType</code>](#MetadataType)  
**Returns**: <code>Promise.&lt;TYPE.MetadataTypeItemObj&gt;</code> - metadata  

| Param | Type | Description |
| --- | --- | --- |
| templateDir | <code>string</code> | Directory where retrieved metadata directory will be saved |
| name | <code>string</code> | name of the metadata file |
| templateVariables | <code>TYPE.TemplateMap</code> | variables to be replaced in the metadata |
| [subType] | <code>string</code> | optionally limit to a single subtype |

<a name="MetadataType.buildTemplate"></a>

### MetadataType.buildTemplate(retrieveDir, templateDir, key, templateVariables) ⇒ <code>Promise.&lt;TYPE.MetadataTypeItemObj&gt;</code>
Gets metadata cache with limited fields and does not store value to disk

**Kind**: static method of [<code>MetadataType</code>](#MetadataType)  
**Returns**: <code>Promise.&lt;TYPE.MetadataTypeItemObj&gt;</code> - single metadata  

| Param | Type | Description |
| --- | --- | --- |
| retrieveDir | <code>string</code> | Directory where retrieved metadata directory will be saved |
| templateDir | <code>string</code> | (List of) Directory where built definitions will be saved |
| key | <code>string</code> | name of the metadata file |
| templateVariables | <code>TYPE.TemplateMap</code> | variables to be replaced in the metadata |

<a name="MetadataType.preDeployTasks"></a>

### MetadataType.preDeployTasks(metadata, deployDir) ⇒ <code>Promise.&lt;TYPE.MetadataTypeItem&gt;</code>
Gets executed before deploying metadata

**Kind**: static method of [<code>MetadataType</code>](#MetadataType)  
**Returns**: <code>Promise.&lt;TYPE.MetadataTypeItem&gt;</code> - Promise of a single metadata item  

| Param | Type | Description |
| --- | --- | --- |
| metadata | <code>TYPE.MetadataTypeItem</code> | a single metadata item |
| deployDir | <code>string</code> | folder where files for deployment are stored |

<a name="MetadataType.create"></a>

### MetadataType.create(metadata, deployDir) ⇒ <code>void</code>
Abstract create method that needs to be implemented in child metadata type

**Kind**: static method of [<code>MetadataType</code>](#MetadataType)  

| Param | Type | Description |
| --- | --- | --- |
| metadata | <code>TYPE.MetadataTypeItem</code> | single metadata entry |
| deployDir | <code>string</code> | directory where deploy metadata are saved |

<a name="MetadataType.update"></a>

### MetadataType.update(metadata, [metadataBefore]) ⇒ <code>void</code>
Abstract update method that needs to be implemented in child metadata type

**Kind**: static method of [<code>MetadataType</code>](#MetadataType)  

| Param | Type | Description |
| --- | --- | --- |
| metadata | <code>TYPE.MetadataTypeItem</code> | single metadata entry |
| [metadataBefore] | <code>TYPE.MetadataTypeItem</code> | metadata mapped by their keyField |

<a name="MetadataType.upsert"></a>

### MetadataType.upsert(metadata, deployDir, [buObject]) ⇒ <code>Promise.&lt;TYPE.MetadataTypeMap&gt;</code>
MetadataType upsert, after retrieving from target and comparing to check if create or update operation is needed.

**Kind**: static method of [<code>MetadataType</code>](#MetadataType)  
**Returns**: <code>Promise.&lt;TYPE.MetadataTypeMap&gt;</code> - keyField => metadata map  

| Param | Type | Description |
| --- | --- | --- |
| metadata | <code>TYPE.MetadataTypeMap</code> | metadata mapped by their keyField |
| deployDir | <code>string</code> | directory where deploy metadata are saved |
| [buObject] | <code>TYPE.BuObject</code> | properties for auth |

<a name="MetadataType.createREST"></a>

### MetadataType.createREST(metadataEntry, uri) ⇒ <code>Promise</code>
Creates a single metadata entry via REST

**Kind**: static method of [<code>MetadataType</code>](#MetadataType)  
**Returns**: <code>Promise</code> - Promise  

| Param | Type | Description |
| --- | --- | --- |
| metadataEntry | <code>TYPE.MetadataTypeItem</code> | a single metadata Entry |
| uri | <code>string</code> | rest endpoint for POST |

<a name="MetadataType.createSOAP"></a>

### MetadataType.createSOAP(metadataEntry, [overrideType], [handleOutside]) ⇒ <code>Promise</code>
Creates a single metadata entry via fuel-soap (generic lib not wrapper)

**Kind**: static method of [<code>MetadataType</code>](#MetadataType)  
**Returns**: <code>Promise</code> - Promise  

| Param | Type | Description |
| --- | --- | --- |
| metadataEntry | <code>TYPE.MetadataTypeItem</code> | single metadata entry |
| [overrideType] | <code>string</code> | can be used if the API type differs from the otherwise used type identifier |
| [handleOutside] | <code>boolean</code> | if the API reponse is irregular this allows you to handle it outside of this generic method |

<a name="MetadataType.updateREST"></a>

### MetadataType.updateREST(metadataEntry, uri) ⇒ <code>Promise</code>
Updates a single metadata entry via REST

**Kind**: static method of [<code>MetadataType</code>](#MetadataType)  
**Returns**: <code>Promise</code> - Promise  

| Param | Type | Description |
| --- | --- | --- |
| metadataEntry | <code>TYPE.MetadataTypeItem</code> | a single metadata Entry |
| uri | <code>string</code> | rest endpoint for PATCH |

<a name="MetadataType.updateSOAP"></a>

### MetadataType.updateSOAP(metadataEntry, [overrideType], [handleOutside]) ⇒ <code>Promise</code>
Updates a single metadata entry via fuel-soap (generic lib not wrapper)

**Kind**: static method of [<code>MetadataType</code>](#MetadataType)  
**Returns**: <code>Promise</code> - Promise  

| Param | Type | Description |
| --- | --- | --- |
| metadataEntry | <code>TYPE.MetadataTypeItem</code> | single metadata entry |
| [overrideType] | <code>string</code> | can be used if the API type differs from the otherwise used type identifier |
| [handleOutside] | <code>boolean</code> | if the API reponse is irregular this allows you to handle it outside of this generic method |

<a name="MetadataType.retrieveSOAP"></a>

### MetadataType.retrieveSOAP(retrieveDir, buObject, [requestParams], [additionalFields]) ⇒ <code>Promise.&lt;TYPE.MetadataTypeMapObj&gt;</code>
Retrieves SOAP via generic fuel-soap wrapper based metadata of metadata type into local filesystem. executes callback with retrieved metadata

**Kind**: static method of [<code>MetadataType</code>](#MetadataType)  
**Returns**: <code>Promise.&lt;TYPE.MetadataTypeMapObj&gt;</code> - Promise of item map  

| Param | Type | Description |
| --- | --- | --- |
| retrieveDir | <code>string</code> | Directory where retrieved metadata directory will be saved |
| buObject | <code>TYPE.BuObject</code> | properties for auth |
| [requestParams] | <code>TYPE.SoapRequestParams</code> | required for the specific request (filter for example) |
| [additionalFields] | <code>Array.&lt;string&gt;</code> | Returns specified fields even if their retrieve definition is not set to true |

<a name="MetadataType.getObjectIdForSingleRetrieve"></a>

### MetadataType.getObjectIdForSingleRetrieve(key) ⇒ <code>Promise.&lt;string&gt;</code>
helper to allow us to select single metadata entries via REST

**Kind**: static method of [<code>MetadataType</code>](#MetadataType)  
**Returns**: <code>Promise.&lt;string&gt;</code> - objectId or enpty string  

| Param | Type | Description |
| --- | --- | --- |
| key | <code>string</code> | customer key |

<a name="MetadataType.retrieveREST"></a>

### MetadataType.retrieveREST(retrieveDir, uri, [overrideType], [templateVariables], [singleRetrieve]) ⇒ <code>Promise.&lt;{metadata: (TYPE.MetadataTypeMap\|TYPE.MetadataTypeItem), type: string}&gt;</code>
Retrieves Metadata for Rest Types

**Kind**: static method of [<code>MetadataType</code>](#MetadataType)  
**Returns**: <code>Promise.&lt;{metadata: (TYPE.MetadataTypeMap\|TYPE.MetadataTypeItem), type: string}&gt;</code> - Promise of item map (single item for templated result)  

| Param | Type | Description |
| --- | --- | --- |
| retrieveDir | <code>string</code> | Directory where retrieved metadata directory will be saved |
| uri | <code>string</code> | rest endpoint for GET |
| [overrideType] | <code>string</code> | force a metadata type (mainly used for Folders) |
| [templateVariables] | <code>TYPE.TemplateMap</code> | variables to be replaced in the metadata |
| [singleRetrieve] | <code>boolean</code> \| <code>string</code> \| <code>number</code> | expect a flat object OR key of single item to filter by |

<a name="MetadataType.parseResponseBody"></a>

### MetadataType.parseResponseBody(body, [singleRetrieve]) ⇒ <code>Promise.&lt;TYPE.MetadataTypeMap&gt;</code>
Builds map of metadata entries mapped to their keyfields

**Kind**: static method of [<code>MetadataType</code>](#MetadataType)  
**Returns**: <code>Promise.&lt;TYPE.MetadataTypeMap&gt;</code> - keyField => metadata map  

| Param | Type | Description |
| --- | --- | --- |
| body | <code>object</code> | json of response body |
| [singleRetrieve] | <code>boolean</code> \| <code>string</code> \| <code>number</code> | expect a flat object OR key of single item to filter by |

<a name="MetadataType.deleteFieldByDefinition"></a>

### MetadataType.deleteFieldByDefinition(metadataEntry, fieldPath, definitionProperty, origin) ⇒ <code>void</code>
Deletes a field in a metadata entry if the selected definition property equals false.

**Kind**: static method of [<code>MetadataType</code>](#MetadataType)  

| Param | Type | Description |
| --- | --- | --- |
| metadataEntry | <code>TYPE.MetadataTypeItem</code> | One entry of a metadataType |
| fieldPath | <code>string</code> | field path to be checked if it conforms to the definition (dot seperated if nested): 'fuu.bar' |
| definitionProperty | <code>&#x27;isCreateable&#x27;</code> \| <code>&#x27;isUpdateable&#x27;</code> \| <code>&#x27;retrieving&#x27;</code> \| <code>&#x27;templating&#x27;</code> | delete field if definitionProperty equals false for specified field. Options: [isCreateable | isUpdateable] |
| origin | <code>string</code> | string of parent object, required when using arrays as these are parsed slightly differently. |

**Example**  
```js
Removes field (or nested fields childs) that are not updateable
deleteFieldByDefinition(metadataEntry, 'CustomerKey', 'isUpdateable');
```
<a name="MetadataType.removeNotCreateableFields"></a>

### MetadataType.removeNotCreateableFields(metadataEntry) ⇒ <code>void</code>
Remove fields from metadata entry that are not createable

**Kind**: static method of [<code>MetadataType</code>](#MetadataType)  

| Param | Type | Description |
| --- | --- | --- |
| metadataEntry | <code>TYPE.MetadataTypeItem</code> | metadata entry |

<a name="MetadataType.removeNotUpdateableFields"></a>

### MetadataType.removeNotUpdateableFields(metadataEntry) ⇒ <code>void</code>
Remove fields from metadata entry that are not updateable

**Kind**: static method of [<code>MetadataType</code>](#MetadataType)  

| Param | Type | Description |
| --- | --- | --- |
| metadataEntry | <code>TYPE.MetadataTypeItem</code> | metadata entry |

<a name="MetadataType.keepTemplateFields"></a>

### MetadataType.keepTemplateFields(metadataEntry) ⇒ <code>void</code>
Remove fields from metadata entry that are not needed in the template

**Kind**: static method of [<code>MetadataType</code>](#MetadataType)  

| Param | Type | Description |
| --- | --- | --- |
| metadataEntry | <code>TYPE.MetadataTypeItem</code> | metadata entry |

<a name="MetadataType.keepRetrieveFields"></a>

### MetadataType.keepRetrieveFields(metadataEntry) ⇒ <code>void</code>
Remove fields from metadata entry that are not needed in the stored metadata

**Kind**: static method of [<code>MetadataType</code>](#MetadataType)  

| Param | Type | Description |
| --- | --- | --- |
| metadataEntry | <code>TYPE.MetadataTypeItem</code> | metadata entry |

<a name="MetadataType.isFiltered"></a>

### MetadataType.isFiltered(metadataEntry, [include]) ⇒ <code>boolean</code>
checks if the current metadata entry should be saved on retrieve or not

**Kind**: static method of [<code>MetadataType</code>](#MetadataType)  
**Returns**: <code>boolean</code> - true: skip saving == filtered; false: continue with saving  

| Param | Type | Default | Description |
| --- | --- | --- | --- |
| metadataEntry | <code>TYPE.MetadataTypeItem</code> |  | metadata entry |
| [include] | <code>boolean</code> | <code>false</code> | true: use definition.include / options.include; false=exclude: use definition.filter / options.exclude |

<a name="MetadataType.isFilteredFolder"></a>

### MetadataType.isFilteredFolder(metadataEntry, [include]) ⇒ <code>boolean</code>
optionally filter by what folder something is in

**Kind**: static method of [<code>MetadataType</code>](#MetadataType)  
**Returns**: <code>boolean</code> - true: filtered == do NOT save; false: not filtered == do save  

| Param | Type | Default | Description |
| --- | --- | --- | --- |
| metadataEntry | <code>object</code> |  | metadata entry |
| [include] | <code>boolean</code> | <code>false</code> | true: use definition.include / options.include; false=exclude: use definition.filter / options.exclude |

<a name="MetadataType.saveResults"></a>

### MetadataType.saveResults(results, retrieveDir, [overrideType], [templateVariables]) ⇒ <code>Promise.&lt;TYPE.MetadataTypeMap&gt;</code>
Helper for writing Metadata to disk, used for Retrieve and deploy

**Kind**: static method of [<code>MetadataType</code>](#MetadataType)  
**Returns**: <code>Promise.&lt;TYPE.MetadataTypeMap&gt;</code> - Promise of saved metadata  

| Param | Type | Description |
| --- | --- | --- |
| results | <code>TYPE.MetadataTypeMap</code> | metadata results from deploy |
| retrieveDir | <code>string</code> | directory where metadata should be stored after deploy/retrieve |
| [overrideType] | <code>string</code> | for use when there is a subtype (such as folder-queries) |
| [templateVariables] | <code>TYPE.TemplateMap</code> | variables to be replaced in the metadata |

<a name="MetadataType.applyTemplateValues"></a>

### MetadataType.applyTemplateValues(code, templateVariables) ⇒ <code>string</code>
helper for buildDefinitionForNested
searches extracted file for template variable names and applies the market values

**Kind**: static method of [<code>MetadataType</code>](#MetadataType)  
**Returns**: <code>string</code> - code with markets applied  

| Param | Type | Description |
| --- | --- | --- |
| code | <code>string</code> | code from extracted code |
| templateVariables | <code>TYPE.TemplateMap</code> | variables to be replaced in the metadata |

<a name="MetadataType.applyTemplateNames"></a>

### MetadataType.applyTemplateNames(code, templateVariables) ⇒ <code>string</code>
helper for buildTemplateForNested
searches extracted file for template variable values and applies the market variable names

**Kind**: static method of [<code>MetadataType</code>](#MetadataType)  
**Returns**: <code>string</code> - code with markets applied  

| Param | Type | Description |
| --- | --- | --- |
| code | <code>string</code> | code from extracted code |
| templateVariables | <code>TYPE.TemplateMap</code> | variables to be replaced in the metadata |

<a name="MetadataType.buildDefinitionForNested"></a>

### MetadataType.buildDefinitionForNested(templateDir, targetDir, metadata, variables, templateName) ⇒ <code>Promise.&lt;Array.&lt;Array.&lt;string&gt;&gt;&gt;</code>
helper for buildDefinition
handles extracted code if any are found for complex types (e.g script, asset, query)

**Kind**: static method of [<code>MetadataType</code>](#MetadataType)  
**Returns**: <code>Promise.&lt;Array.&lt;Array.&lt;string&gt;&gt;&gt;</code> - list of extracted files with path-parts provided as an array  

| Param | Type | Description |
| --- | --- | --- |
| templateDir | <code>string</code> | Directory where metadata templates are stored |
| targetDir | <code>string</code> | Directory where built definitions will be saved |
| metadata | <code>TYPE.MetadataTypeItem</code> | main JSON file that was read from file system |
| variables | <code>TYPE.TemplateMap</code> | variables to be replaced in the metadata |
| templateName | <code>string</code> | name of the template to be built |

<a name="MetadataType.buildTemplateForNested"></a>

### MetadataType.buildTemplateForNested(templateDir, targetDir, metadata, templateVariables, templateName) ⇒ <code>Promise.&lt;Array.&lt;Array.&lt;string&gt;&gt;&gt;</code>
helper for buildTemplate
handles extracted code if any are found for complex types

**Kind**: static method of [<code>MetadataType</code>](#MetadataType)  
**Returns**: <code>Promise.&lt;Array.&lt;Array.&lt;string&gt;&gt;&gt;</code> - list of extracted files with path-parts provided as an array  

| Param | Type | Description |
| --- | --- | --- |
| templateDir | <code>string</code> | Directory where metadata templates are stored |
| targetDir | <code>string</code> \| <code>Array.&lt;string&gt;</code> | (List of) Directory where built definitions will be saved |
| metadata | <code>TYPE.MetadataTypeItem</code> | main JSON file that was read from file system |
| templateVariables | <code>TYPE.TemplateMap</code> | variables to be replaced in the metadata |
| templateName | <code>string</code> | name of the template to be built |

<a name="MetadataType.findSubType"></a>

### MetadataType.findSubType(templateDir, templateName) ⇒ <code>Promise.&lt;string&gt;</code>
check template directory for complex types that open subfolders for their subtypes

**Kind**: static method of [<code>MetadataType</code>](#MetadataType)  
**Returns**: <code>Promise.&lt;string&gt;</code> - subtype name  

| Param | Type | Description |
| --- | --- | --- |
| templateDir | <code>string</code> | Directory where metadata templates are stored |
| templateName | <code>string</code> | name of the metadata file |

<a name="MetadataType.readSecondaryFolder"></a>

### MetadataType.readSecondaryFolder(templateDir, typeDirArr, templateName, fileName, ex) ⇒ <code>object</code>
optional method used for some types to try a different folder structure

**Kind**: static method of [<code>MetadataType</code>](#MetadataType)  
**Returns**: <code>object</code> - metadata  

| Param | Type | Description |
| --- | --- | --- |
| templateDir | <code>string</code> | Directory where metadata templates are stored |
| typeDirArr | <code>Array.&lt;string&gt;</code> | current subdir for this type |
| templateName | <code>string</code> | name of the metadata template |
| fileName | <code>string</code> | name of the metadata template file w/o extension |
| ex | <code>Error</code> | error from first attempt |

<a name="MetadataType.buildDefinition"></a>

### MetadataType.buildDefinition(templateDir, targetDir, templateName, variables) ⇒ <code>Promise.&lt;TYPE.MetadataTypeMapObj&gt;</code>
Builds definition based on template
NOTE: Most metadata files should use this generic method, unless custom
parsing is required (for example scripts & queries)

**Kind**: static method of [<code>MetadataType</code>](#MetadataType)  
**Returns**: <code>Promise.&lt;TYPE.MetadataTypeMapObj&gt;</code> - Promise of item map  

| Param | Type | Description |
| --- | --- | --- |
| templateDir | <code>string</code> | Directory where metadata templates are stored |
| targetDir | <code>string</code> \| <code>Array.&lt;string&gt;</code> | (List of) Directory where built definitions will be saved |
| templateName | <code>string</code> | name of the metadata file |
| variables | <code>TYPE.TemplateMap</code> | variables to be replaced in the metadata |

<a name="MetadataType.checkForErrors"></a>

### MetadataType.checkForErrors(ex) ⇒ <code>string</code>
Standardizes a check for multiple messages

**Kind**: static method of [<code>MetadataType</code>](#MetadataType)  
**Returns**: <code>string</code> - formatted Error Message  

| Param | Type | Description |
| --- | --- | --- |
| ex | <code>object</code> | response payload from REST API |

<a name="MetadataType.document"></a>

### MetadataType.document([buObject], [metadata], [isDeploy]) ⇒ <code>void</code>
Gets metadata cache with limited fields and does not store value to disk

**Kind**: static method of [<code>MetadataType</code>](#MetadataType)  

| Param | Type | Description |
| --- | --- | --- |
| [buObject] | <code>TYPE.BuObject</code> | properties for auth |
| [metadata] | <code>TYPE.MetadataTypeMap</code> | a list of type definitions |
| [isDeploy] | <code>boolean</code> | used to skip non-supported message during deploy |

<a name="MetadataType.deleteByKey"></a>

### MetadataType.deleteByKey(buObject, customerKey) ⇒ <code>boolean</code>
Delete a metadata item from the specified business unit

**Kind**: static method of [<code>MetadataType</code>](#MetadataType)  
**Returns**: <code>boolean</code> - deletion success status  

| Param | Type | Description |
| --- | --- | --- |
| buObject | <code>TYPE.BuObject</code> | references credentials |
| customerKey | <code>string</code> | Identifier of data extension |

<a name="MetadataType.postDeleteTasks"></a>

### MetadataType.postDeleteTasks(buObject, customerKey) ⇒ <code>void</code>
clean up after deleting a metadata item

**Kind**: static method of [<code>MetadataType</code>](#MetadataType)  
**Returns**: <code>void</code> - -  

| Param | Type | Description |
| --- | --- | --- |
| buObject | <code>TYPE.BuObject</code> | references credentials |
| customerKey | <code>string</code> | Identifier of metadata item |

<a name="MetadataType.deleteByKeySOAP"></a>

### MetadataType.deleteByKeySOAP(buObject, customerKey, [handleOutside]) ⇒ <code>boolean</code>
Delete a data extension from the specified business unit

**Kind**: static method of [<code>MetadataType</code>](#MetadataType)  
**Returns**: <code>boolean</code> - deletion success flag  

| Param | Type | Description |
| --- | --- | --- |
| buObject | <code>TYPE.BuObject</code> | references credentials |
| customerKey | <code>string</code> | Identifier of metadata |
| [handleOutside] | <code>boolean</code> | if the API reponse is irregular this allows you to handle it outside of this generic method |

<a name="MetadataType.readBUMetadataForType"></a>

### MetadataType.readBUMetadataForType(readDir, [listBadKeys], [buMetadata]) ⇒ <code>object</code>
Returns metadata of a business unit that is saved locally

**Kind**: static method of [<code>MetadataType</code>](#MetadataType)  
**Returns**: <code>object</code> - Metadata of BU in local directory  

| Param | Type | Default | Description |
| --- | --- | --- | --- |
| readDir | <code>string</code> |  | root directory of metadata. |
| [listBadKeys] | <code>boolean</code> | <code>false</code> | do not print errors, used for badKeys() |
| [buMetadata] | <code>object</code> |  | Metadata of BU in local directory |

<a name="MetadataType.getFilesToCommit"></a>

### MetadataType.getFilesToCommit(keyArr) ⇒ <code>Promise.&lt;Array.&lt;string&gt;&gt;</code>
should return only the json for all but asset, query and script that are saved as multiple files
additionally, the documentation for dataExtension and automation should be returned

**Kind**: static method of [<code>MetadataType</code>](#MetadataType)  
**Returns**: <code>Promise.&lt;Array.&lt;string&gt;&gt;</code> - list of all files that need to be committed in a flat array ['path/file1.ext', 'path/file2.ext']  

| Param | Type | Description |
| --- | --- | --- |
| keyArr | <code>Array.&lt;string&gt;</code> | customerkey of the metadata |

<a name="MobileCode"></a>

## MobileCode ⇐ [<code>MetadataType</code>](#MetadataType)
MobileCode MetadataType

**Kind**: global class  
**Extends**: [<code>MetadataType</code>](#MetadataType)  

* [MobileCode](#MobileCode) ⇐ [<code>MetadataType</code>](#MetadataType)
    * [.retrieve(retrieveDir, [_], [__], [___], [key])](#MobileCode.retrieve) ⇒ <code>Promise.&lt;TYPE.MetadataTypeMapObj&gt;</code>
    * [.retrieveForCache()](#MobileCode.retrieveForCache) ⇒ <code>Promise.&lt;TYPE.MetadataTypeMapObj&gt;</code>

<a name="MobileCode.retrieve"></a>

### MobileCode.retrieve(retrieveDir, [_], [__], [___], [key]) ⇒ <code>Promise.&lt;TYPE.MetadataTypeMapObj&gt;</code>
Retrieves Metadata of Mobile Keywords
Endpoint /legacy/v1/beta/mobile/code/ return all Mobile Codes with all details.

**Kind**: static method of [<code>MobileCode</code>](#MobileCode)  
**Returns**: <code>Promise.&lt;TYPE.MetadataTypeMapObj&gt;</code> - Promise of metadata  

| Param | Type | Description |
| --- | --- | --- |
| retrieveDir | <code>string</code> | Directory where retrieved metadata directory will be saved |
| [_] | <code>void</code> | unused parameter |
| [__] | <code>void</code> | unused parameter |
| [___] | <code>void</code> | unused parameter |
| [key] | <code>string</code> | customer key of single item to retrieve |

<a name="MobileCode.retrieveForCache"></a>

### MobileCode.retrieveForCache() ⇒ <code>Promise.&lt;TYPE.MetadataTypeMapObj&gt;</code>
Retrieves event definition metadata for caching

**Kind**: static method of [<code>MobileCode</code>](#MobileCode)  
**Returns**: <code>Promise.&lt;TYPE.MetadataTypeMapObj&gt;</code> - Promise of metadata  
<a name="MobileKeyword"></a>

## MobileKeyword ⇐ [<code>MetadataType</code>](#MetadataType)
MobileKeyword MetadataType

**Kind**: global class  
**Extends**: [<code>MetadataType</code>](#MetadataType)  

* [MobileKeyword](#MobileKeyword) ⇐ [<code>MetadataType</code>](#MetadataType)
    * [.retrieve(retrieveDir, [_], [__], [___], [key])](#MobileKeyword.retrieve) ⇒ <code>Promise.&lt;TYPE.MetadataTypeMapObj&gt;</code>
    * [.retrieveForCache()](#MobileKeyword.retrieveForCache) ⇒ <code>Promise.&lt;TYPE.MetadataTypeMapObj&gt;</code>
    * [.retrieveAsTemplate(templateDir, name, templateVariables)](#MobileKeyword.retrieveAsTemplate) ⇒ <code>Promise.&lt;TYPE.MetadataTypeItemObj&gt;</code>
    * [.create(MobileKeyword)](#MobileKeyword.create) ⇒ <code>Promise</code>
    * [.preDeployTasks(metadata)](#MobileKeyword.preDeployTasks) ⇒ <code>TYPE.MetadataTypeItem</code>

<a name="MobileKeyword.retrieve"></a>

### MobileKeyword.retrieve(retrieveDir, [_], [__], [___], [key]) ⇒ <code>Promise.&lt;TYPE.MetadataTypeMapObj&gt;</code>
Retrieves Metadata of Mobile Keywords
Endpoint /legacy/v1/beta/mobile/keyword/ return all Mobile Keywords with all details.

**Kind**: static method of [<code>MobileKeyword</code>](#MobileKeyword)  
**Returns**: <code>Promise.&lt;TYPE.MetadataTypeMapObj&gt;</code> - Promise of metadata  

| Param | Type | Description |
| --- | --- | --- |
| retrieveDir | <code>string</code> | Directory where retrieved metadata directory will be saved |
| [_] | <code>void</code> | unused parameter |
| [__] | <code>void</code> | unused parameter |
| [___] | <code>void</code> | unused parameter |
| [key] | <code>string</code> | customer key of single item to retrieve |

<a name="MobileKeyword.retrieveForCache"></a>

### MobileKeyword.retrieveForCache() ⇒ <code>Promise.&lt;TYPE.MetadataTypeMapObj&gt;</code>
Retrieves event definition metadata for caching

**Kind**: static method of [<code>MobileKeyword</code>](#MobileKeyword)  
**Returns**: <code>Promise.&lt;TYPE.MetadataTypeMapObj&gt;</code> - Promise of metadata  
<a name="MobileKeyword.retrieveAsTemplate"></a>

### MobileKeyword.retrieveAsTemplate(templateDir, name, templateVariables) ⇒ <code>Promise.&lt;TYPE.MetadataTypeItemObj&gt;</code>
Retrieve a specific keyword

**Kind**: static method of [<code>MobileKeyword</code>](#MobileKeyword)  
**Returns**: <code>Promise.&lt;TYPE.MetadataTypeItemObj&gt;</code> - Promise of metadata  

| Param | Type | Description |
| --- | --- | --- |
| templateDir | <code>string</code> | Directory where retrieved metadata directory will be saved |
| name | <code>string</code> | name of the metadata file |
| templateVariables | <code>TYPE.TemplateMap</code> | variables to be replaced in the metadata |

<a name="MobileKeyword.create"></a>

### MobileKeyword.create(MobileKeyword) ⇒ <code>Promise</code>
Creates a single Event Definition

**Kind**: static method of [<code>MobileKeyword</code>](#MobileKeyword)  
**Returns**: <code>Promise</code> - Promise  

| Param | Type | Description |
| --- | --- | --- |
| MobileKeyword | <code>TYPE.MetadataTypeItem</code> | a single Event Definition |

<a name="MobileKeyword.preDeployTasks"></a>

### MobileKeyword.preDeployTasks(metadata) ⇒ <code>TYPE.MetadataTypeItem</code>
prepares an event definition for deployment

**Kind**: static method of [<code>MobileKeyword</code>](#MobileKeyword)  
**Returns**: <code>TYPE.MetadataTypeItem</code> - Promise  

| Param | Type | Description |
| --- | --- | --- |
| metadata | <code>TYPE.MetadataTypeItem</code> | a single MobileKeyword |

<a name="Query"></a>

## Query ⇐ [<code>MetadataType</code>](#MetadataType)
Query MetadataType

**Kind**: global class  
**Extends**: [<code>MetadataType</code>](#MetadataType)  

* [Query](#Query) ⇐ [<code>MetadataType</code>](#MetadataType)
    * [.retrieve(retrieveDir, [_], [__], [___], [key])](#Query.retrieve) ⇒ <code>Promise.&lt;{metadata: TYPE.QueryMap, type: string}&gt;</code>
    * [.retrieveForCache()](#Query.retrieveForCache) ⇒ <code>Promise.&lt;{metadata: TYPE.QueryMap, type: string}&gt;</code>
    * [.retrieveAsTemplate(templateDir, name, templateVariables)](#Query.retrieveAsTemplate) ⇒ <code>Promise.&lt;{metadata: Query, type: string}&gt;</code>
    * [.postRetrieveTasks(metadata)](#Query.postRetrieveTasks) ⇒ <code>TYPE.CodeExtractItem</code>
    * [.create(query)](#Query.create) ⇒ <code>Promise</code>
    * [.update(query)](#Query.update) ⇒ <code>Promise</code>
    * [.preDeployTasks(metadata, deployDir)](#Query.preDeployTasks) ⇒ <code>Promise.&lt;TYPE.QueryItem&gt;</code>
    * [.applyTemplateValues(code, templateVariables)](#Query.applyTemplateValues) ⇒ <code>string</code>
    * [.buildDefinitionForNested(templateDir, targetDir, metadata, templateVariables, templateName)](#Query.buildDefinitionForNested) ⇒ <code>Promise.&lt;Array.&lt;Array.&lt;string&gt;&gt;&gt;</code>
    * [.buildTemplateForNested(templateDir, targetDir, metadata, templateVariables, templateName)](#Query.buildTemplateForNested) ⇒ <code>Promise.&lt;Array.&lt;Array.&lt;string&gt;&gt;&gt;</code>
    * [.parseMetadata(metadata)](#Query.parseMetadata) ⇒ <code>TYPE.CodeExtractItem</code>
    * [.getFilesToCommit(keyArr)](#Query.getFilesToCommit) ⇒ <code>Array.&lt;string&gt;</code>

<a name="Query.retrieve"></a>

### Query.retrieve(retrieveDir, [_], [__], [___], [key]) ⇒ <code>Promise.&lt;{metadata: TYPE.QueryMap, type: string}&gt;</code>
Retrieves Metadata of queries

**Kind**: static method of [<code>Query</code>](#Query)  
**Returns**: <code>Promise.&lt;{metadata: TYPE.QueryMap, type: string}&gt;</code> - Promise of metadata  

| Param | Type | Description |
| --- | --- | --- |
| retrieveDir | <code>string</code> | Directory where retrieved metadata directory will be saved |
| [_] | <code>void</code> | unused parameter |
| [__] | <code>void</code> | unused parameter |
| [___] | <code>void</code> | unused parameter |
| [key] | <code>string</code> | customer key of single item to retrieve |

<a name="Query.retrieveForCache"></a>

### Query.retrieveForCache() ⇒ <code>Promise.&lt;{metadata: TYPE.QueryMap, type: string}&gt;</code>
Retrieves query metadata for caching

**Kind**: static method of [<code>Query</code>](#Query)  
**Returns**: <code>Promise.&lt;{metadata: TYPE.QueryMap, type: string}&gt;</code> - Promise of metadata  
<a name="Query.retrieveAsTemplate"></a>

### Query.retrieveAsTemplate(templateDir, name, templateVariables) ⇒ <code>Promise.&lt;{metadata: Query, type: string}&gt;</code>
Retrieve a specific Query by Name

**Kind**: static method of [<code>Query</code>](#Query)  
**Returns**: <code>Promise.&lt;{metadata: Query, type: string}&gt;</code> - Promise of metadata  

| Param | Type | Description |
| --- | --- | --- |
| templateDir | <code>string</code> | Directory where retrieved metadata directory will be saved |
| name | <code>string</code> | name of the metadata file |
| templateVariables | <code>TYPE.TemplateMap</code> | variables to be replaced in the metadata |

<a name="Query.postRetrieveTasks"></a>

### Query.postRetrieveTasks(metadata) ⇒ <code>TYPE.CodeExtractItem</code>
manages post retrieve steps

**Kind**: static method of [<code>Query</code>](#Query)  
**Returns**: <code>TYPE.CodeExtractItem</code> - Array with one metadata object and one query string  

| Param | Type | Description |
| --- | --- | --- |
| metadata | <code>TYPE.QueryItem</code> | a single query |

<a name="Query.create"></a>

### Query.create(query) ⇒ <code>Promise</code>
Creates a single query

**Kind**: static method of [<code>Query</code>](#Query)  
**Returns**: <code>Promise</code> - Promise  

| Param | Type | Description |
| --- | --- | --- |
| query | <code>TYPE.QueryItem</code> | a single query |

<a name="Query.update"></a>

### Query.update(query) ⇒ <code>Promise</code>
Updates a single query

**Kind**: static method of [<code>Query</code>](#Query)  
**Returns**: <code>Promise</code> - Promise  

| Param | Type | Description |
| --- | --- | --- |
| query | <code>TYPE.QueryItem</code> | a single query |

<a name="Query.preDeployTasks"></a>

### Query.preDeployTasks(metadata, deployDir) ⇒ <code>Promise.&lt;TYPE.QueryItem&gt;</code>
prepares a Query for deployment

**Kind**: static method of [<code>Query</code>](#Query)  
**Returns**: <code>Promise.&lt;TYPE.QueryItem&gt;</code> - Promise  

| Param | Type | Description |
| --- | --- | --- |
| metadata | <code>TYPE.QueryItem</code> | a single query activity |
| deployDir | <code>string</code> | directory of deploy files |

<a name="Query.applyTemplateValues"></a>

### Query.applyTemplateValues(code, templateVariables) ⇒ <code>string</code>
helper for buildDefinitionForNested
searches extracted SQL file for template variables and applies the market values

**Kind**: static method of [<code>Query</code>](#Query)  
**Returns**: <code>string</code> - code with markets applied  

| Param | Type | Description |
| --- | --- | --- |
| code | <code>string</code> | code from extracted code |
| templateVariables | <code>TYPE.TemplateMap</code> | variables to be replaced in the metadata |

<a name="Query.buildDefinitionForNested"></a>

### Query.buildDefinitionForNested(templateDir, targetDir, metadata, templateVariables, templateName) ⇒ <code>Promise.&lt;Array.&lt;Array.&lt;string&gt;&gt;&gt;</code>
helper for buildDefinition
handles extracted code if any are found for complex types

**Kind**: static method of [<code>Query</code>](#Query)  
**Returns**: <code>Promise.&lt;Array.&lt;Array.&lt;string&gt;&gt;&gt;</code> - list of extracted files with path-parts provided as an array  

| Param | Type | Description |
| --- | --- | --- |
| templateDir | <code>string</code> | Directory where metadata templates are stored |
| targetDir | <code>string</code> \| <code>Array.&lt;string&gt;</code> | (List of) Directory where built definitions will be saved |
| metadata | <code>TYPE.QueryItem</code> | main JSON file that was read from file system |
| templateVariables | <code>TYPE.TemplateMap</code> | variables to be replaced in the metadata |
| templateName | <code>string</code> | name of the template to be built |

<a name="Query.buildTemplateForNested"></a>

### Query.buildTemplateForNested(templateDir, targetDir, metadata, templateVariables, templateName) ⇒ <code>Promise.&lt;Array.&lt;Array.&lt;string&gt;&gt;&gt;</code>
helper for buildTemplate
handles extracted code if any are found for complex types

**Kind**: static method of [<code>Query</code>](#Query)  
**Returns**: <code>Promise.&lt;Array.&lt;Array.&lt;string&gt;&gt;&gt;</code> - list of extracted files with path-parts provided as an array  

| Param | Type | Description |
| --- | --- | --- |
| templateDir | <code>string</code> | Directory where metadata templates are stored |
| targetDir | <code>string</code> \| <code>Array.&lt;string&gt;</code> | (List of) Directory where built definitions will be saved |
| metadata | <code>TYPE.QueryItem</code> | main JSON file that was read from file system |
| templateVariables | <code>TYPE.TemplateMap</code> | variables to be replaced in the metadata |
| templateName | <code>string</code> | name of the template to be built |

**Example**  
```js
queries are saved as 1 json and 1 sql file. both files need to be run through templating
```
<a name="Query.parseMetadata"></a>

### Query.parseMetadata(metadata) ⇒ <code>TYPE.CodeExtractItem</code>
parses retrieved Metadata before saving

**Kind**: static method of [<code>Query</code>](#Query)  
**Returns**: <code>TYPE.CodeExtractItem</code> - a single item with code parts extracted  

| Param | Type | Description |
| --- | --- | --- |
| metadata | <code>TYPE.QueryItem</code> | a single query activity definition |

<a name="Query.getFilesToCommit"></a>

### Query.getFilesToCommit(keyArr) ⇒ <code>Array.&lt;string&gt;</code>
should return only the json for all but asset, query and script that are saved as multiple files
additionally, the documentation for dataExtension and automation should be returned

**Kind**: static method of [<code>Query</code>](#Query)  
**Returns**: <code>Array.&lt;string&gt;</code> - list of all files that need to be committed in a flat array ['path/file1.ext', 'path/file2.ext']  

| Param | Type | Description |
| --- | --- | --- |
| keyArr | <code>Array.&lt;string&gt;</code> | customerkey of the metadata |

<a name="Role"></a>

## Role ⇐ [<code>MetadataType</code>](#MetadataType)
ImportFile MetadataType

**Kind**: global class  
**Extends**: [<code>MetadataType</code>](#MetadataType)  

* [Role](#Role) ⇐ [<code>MetadataType</code>](#MetadataType)
    * [.retrieve(retrieveDir, _, buObject, [___], [key])](#Role.retrieve) ⇒ <code>Promise.&lt;TYPE.MetadataTypeMapObj&gt;</code>
    * [.preDeployTasks(metadata)](#Role.preDeployTasks) ⇒ <code>TYPE.MetadataTypeItem</code>
    * [.create(metadata)](#Role.create) ⇒ <code>Promise</code>
    * [.update(metadata)](#Role.update) ⇒ <code>Promise</code>
    * [.document(buObject, [metadata])](#Role.document) ⇒ <code>Promise.&lt;void&gt;</code>
    * [._traverseRoles(role, element, [permission], [isAllowed])](#Role._traverseRoles) ⇒ <code>void</code>

<a name="Role.retrieve"></a>

### Role.retrieve(retrieveDir, _, buObject, [___], [key]) ⇒ <code>Promise.&lt;TYPE.MetadataTypeMapObj&gt;</code>
Gets metadata from Marketing Cloud

**Kind**: static method of [<code>Role</code>](#Role)  
**Returns**: <code>Promise.&lt;TYPE.MetadataTypeMapObj&gt;</code> - Metadata store object  

| Param | Type | Description |
| --- | --- | --- |
| retrieveDir | <code>string</code> | Directory where retrieved metadata directory will be saved |
| _ | <code>Array.&lt;string&gt;</code> | Returns specified fields even if their retrieve definition is not set to true |
| buObject | <code>TYPE.BuObject</code> | properties for auth |
| [___] | <code>void</code> | unused parameter |
| [key] | <code>string</code> | customer key of single item to retrieve |

<a name="Role.preDeployTasks"></a>

### Role.preDeployTasks(metadata) ⇒ <code>TYPE.MetadataTypeItem</code>
Gets executed before deploying metadata

**Kind**: static method of [<code>Role</code>](#Role)  
**Returns**: <code>TYPE.MetadataTypeItem</code> - Promise of a single metadata item  

| Param | Type | Description |
| --- | --- | --- |
| metadata | <code>TYPE.MetadataTypeItem</code> | a single metadata item |

<a name="Role.create"></a>

### Role.create(metadata) ⇒ <code>Promise</code>
Create a single Role.

**Kind**: static method of [<code>Role</code>](#Role)  
**Returns**: <code>Promise</code> - Promise  

| Param | Type | Description |
| --- | --- | --- |
| metadata | <code>TYPE.MetadataTypeItem</code> | single metadata entry |

<a name="Role.update"></a>

### Role.update(metadata) ⇒ <code>Promise</code>
Updates a single Role.

**Kind**: static method of [<code>Role</code>](#Role)  
**Returns**: <code>Promise</code> - Promise  

| Param | Type | Description |
| --- | --- | --- |
| metadata | <code>TYPE.MetadataTypeItem</code> | single metadata entry |

<a name="Role.document"></a>

### Role.document(buObject, [metadata]) ⇒ <code>Promise.&lt;void&gt;</code>
Creates markdown documentation of all roles

**Kind**: static method of [<code>Role</code>](#Role)  
**Returns**: <code>Promise.&lt;void&gt;</code> - -  

| Param | Type | Description |
| --- | --- | --- |
| buObject | <code>TYPE.BuObject</code> | properties for auth |
| [metadata] | <code>TYPE.MetadataTypeMap</code> | role definitions |

<a name="Role._traverseRoles"></a>

### Role.\_traverseRoles(role, element, [permission], [isAllowed]) ⇒ <code>void</code>
iterates through permissions to output proper row-names for nested permissionss

**Kind**: static method of [<code>Role</code>](#Role)  

| Param | Type | Description |
| --- | --- | --- |
| role | <code>string</code> | name of the user role |
| element | <code>object</code> | data of the permission |
| [permission] | <code>string</code> | name of the permission |
| [isAllowed] | <code>string</code> | "true" / "false" from the |

<a name="Script"></a>

## Script ⇐ [<code>MetadataType</code>](#MetadataType)
Script MetadataType

**Kind**: global class  
**Extends**: [<code>MetadataType</code>](#MetadataType)  

* [Script](#Script) ⇐ [<code>MetadataType</code>](#MetadataType)
    * [.retrieve(retrieveDir, [_], [__], [___], [key])](#Script.retrieve) ⇒ <code>Promise.&lt;{metadata: TYPE.ScriptMap, type: string}&gt;</code>
    * [.retrieveForCache()](#Script.retrieveForCache) ⇒ <code>Promise.&lt;{metadata: TYPE.ScriptMap, type: string}&gt;</code>
    * [.retrieveAsTemplate(templateDir, name, templateVariables)](#Script.retrieveAsTemplate) ⇒ <code>Promise.&lt;{metadata: TYPE.Script, type: string}&gt;</code>
    * [.postRetrieveTasks(metadata)](#Script.postRetrieveTasks) ⇒ <code>TYPE.CodeExtractItem</code>
    * [.update(script)](#Script.update) ⇒ <code>Promise</code>
    * [.create(script)](#Script.create) ⇒ <code>Promise</code>
    * [._mergeCode(metadata, deployDir, [templateName])](#Script._mergeCode) ⇒ <code>Promise.&lt;string&gt;</code>
    * [.preDeployTasks(metadata, dir)](#Script.preDeployTasks) ⇒ <code>TYPE.ScriptItem</code>
    * [.buildDefinitionForNested(templateDir, targetDir, metadata, templateVariables, templateName)](#Script.buildDefinitionForNested) ⇒ <code>Promise.&lt;Array.&lt;Array.&lt;string&gt;&gt;&gt;</code>
    * [.buildTemplateForNested(templateDir, targetDir, metadata, templateVariables, templateName)](#Script.buildTemplateForNested) ⇒ <code>Promise.&lt;Array.&lt;Array.&lt;string&gt;&gt;&gt;</code>
    * [._buildForNested(templateDir, targetDir, metadata, templateVariables, templateName, mode)](#Script._buildForNested) ⇒ <code>Promise.&lt;Array.&lt;Array.&lt;string&gt;&gt;&gt;</code>
    * [.parseMetadata(metadata)](#Script.parseMetadata) ⇒ <code>TYPE.CodeExtractItem</code>
    * [.getFilesToCommit(keyArr)](#Script.getFilesToCommit) ⇒ <code>Array.&lt;string&gt;</code>

<a name="Script.retrieve"></a>

### Script.retrieve(retrieveDir, [_], [__], [___], [key]) ⇒ <code>Promise.&lt;{metadata: TYPE.ScriptMap, type: string}&gt;</code>
Retrieves Metadata of Script
Endpoint /automation/v1/scripts/ return all Scripts with all details.

**Kind**: static method of [<code>Script</code>](#Script)  
**Returns**: <code>Promise.&lt;{metadata: TYPE.ScriptMap, type: string}&gt;</code> - Promise  

| Param | Type | Description |
| --- | --- | --- |
| retrieveDir | <code>string</code> | Directory where retrieved metadata directory will be saved |
| [_] | <code>void</code> | unused parameter |
| [__] | <code>void</code> | unused parameter |
| [___] | <code>void</code> | unused parameter |
| [key] | <code>string</code> | customer key of single item to retrieve |

<a name="Script.retrieveForCache"></a>

### Script.retrieveForCache() ⇒ <code>Promise.&lt;{metadata: TYPE.ScriptMap, type: string}&gt;</code>
Retrieves script metadata for caching

**Kind**: static method of [<code>Script</code>](#Script)  
**Returns**: <code>Promise.&lt;{metadata: TYPE.ScriptMap, type: string}&gt;</code> - Promise  
<a name="Script.retrieveAsTemplate"></a>

### Script.retrieveAsTemplate(templateDir, name, templateVariables) ⇒ <code>Promise.&lt;{metadata: TYPE.Script, type: string}&gt;</code>
Retrieve a specific Script by Name

**Kind**: static method of [<code>Script</code>](#Script)  
**Returns**: <code>Promise.&lt;{metadata: TYPE.Script, type: string}&gt;</code> - Promise  

| Param | Type | Description |
| --- | --- | --- |
| templateDir | <code>string</code> | Directory where retrieved metadata directory will be saved |
| name | <code>string</code> | name of the metadata file |
| templateVariables | <code>TYPE.TemplateMap</code> | variables to be replaced in the metadata |

<a name="Script.postRetrieveTasks"></a>

### Script.postRetrieveTasks(metadata) ⇒ <code>TYPE.CodeExtractItem</code>
manages post retrieve steps

**Kind**: static method of [<code>Script</code>](#Script)  
**Returns**: <code>TYPE.CodeExtractItem</code> - Array with one metadata object and one ssjs string  

| Param | Type | Description |
| --- | --- | --- |
| metadata | <code>TYPE.ScriptItem</code> | a single script |

<a name="Script.update"></a>

### Script.update(script) ⇒ <code>Promise</code>
Updates a single Script

**Kind**: static method of [<code>Script</code>](#Script)  
**Returns**: <code>Promise</code> - Promise  

| Param | Type | Description |
| --- | --- | --- |
| script | <code>TYPE.MetadataTypeItem</code> | a single Script |

<a name="Script.create"></a>

### Script.create(script) ⇒ <code>Promise</code>
Creates a single Script

**Kind**: static method of [<code>Script</code>](#Script)  
**Returns**: <code>Promise</code> - Promise  

| Param | Type | Description |
| --- | --- | --- |
| script | <code>TYPE.MetadataTypeItem</code> | a single Script |

<a name="Script._mergeCode"></a>

### Script.\_mergeCode(metadata, deployDir, [templateName]) ⇒ <code>Promise.&lt;string&gt;</code>
helper for this.preDeployTasks() that loads extracted code content back into JSON

**Kind**: static method of [<code>Script</code>](#Script)  
**Returns**: <code>Promise.&lt;string&gt;</code> - content for metadata.script  

| Param | Type | Description |
| --- | --- | --- |
| metadata | <code>TYPE.ScriptItem</code> | a single asset definition |
| deployDir | <code>string</code> | directory of deploy files |
| [templateName] | <code>string</code> | name of the template used to built defintion (prior applying templating) |

<a name="Script.preDeployTasks"></a>

### Script.preDeployTasks(metadata, dir) ⇒ <code>TYPE.ScriptItem</code>
prepares a Script for deployment

**Kind**: static method of [<code>Script</code>](#Script)  
**Returns**: <code>TYPE.ScriptItem</code> - Promise  

| Param | Type | Description |
| --- | --- | --- |
| metadata | <code>TYPE.ScriptItem</code> | a single script activity definition |
| dir | <code>string</code> | directory of deploy files |

<a name="Script.buildDefinitionForNested"></a>

### Script.buildDefinitionForNested(templateDir, targetDir, metadata, templateVariables, templateName) ⇒ <code>Promise.&lt;Array.&lt;Array.&lt;string&gt;&gt;&gt;</code>
helper for buildDefinition
handles extracted code if any are found for complex types

**Kind**: static method of [<code>Script</code>](#Script)  
**Returns**: <code>Promise.&lt;Array.&lt;Array.&lt;string&gt;&gt;&gt;</code> - list of extracted files with path-parts provided as an array  

| Param | Type | Description |
| --- | --- | --- |
| templateDir | <code>string</code> | Directory where metadata templates are stored |
| targetDir | <code>string</code> \| <code>Array.&lt;string&gt;</code> | (List of) Directory where built definitions will be saved |
| metadata | <code>TYPE.ScriptItem</code> | main JSON file that was read from file system |
| templateVariables | <code>TYPE.TemplateMap</code> | variables to be replaced in the metadata |
| templateName | <code>string</code> | name of the template to be built |

<a name="Script.buildTemplateForNested"></a>

### Script.buildTemplateForNested(templateDir, targetDir, metadata, templateVariables, templateName) ⇒ <code>Promise.&lt;Array.&lt;Array.&lt;string&gt;&gt;&gt;</code>
helper for buildTemplate
handles extracted code if any are found for complex types

**Kind**: static method of [<code>Script</code>](#Script)  
**Returns**: <code>Promise.&lt;Array.&lt;Array.&lt;string&gt;&gt;&gt;</code> - list of extracted files with path-parts provided as an array  

| Param | Type | Description |
| --- | --- | --- |
| templateDir | <code>string</code> | Directory where metadata templates are stored |
| targetDir | <code>string</code> \| <code>Array.&lt;string&gt;</code> | (List of) Directory where built definitions will be saved |
| metadata | <code>TYPE.ScriptItem</code> | main JSON file that was read from file system |
| templateVariables | <code>TYPE.TemplateMap</code> | variables to be replaced in the metadata |
| templateName | <code>string</code> | name of the template to be built |

**Example**  
```js
scripts are saved as 1 json and 1 ssjs file. both files need to be run through templating
```
<a name="Script._buildForNested"></a>

### Script.\_buildForNested(templateDir, targetDir, metadata, templateVariables, templateName, mode) ⇒ <code>Promise.&lt;Array.&lt;Array.&lt;string&gt;&gt;&gt;</code>
helper for buildTemplateForNested / buildDefinitionForNested
handles extracted code if any are found for complex types

**Kind**: static method of [<code>Script</code>](#Script)  
**Returns**: <code>Promise.&lt;Array.&lt;Array.&lt;string&gt;&gt;&gt;</code> - list of extracted files with path-parts provided as an array  

| Param | Type | Description |
| --- | --- | --- |
| templateDir | <code>string</code> | Directory where metadata templates are stored |
| targetDir | <code>string</code> \| <code>Array.&lt;string&gt;</code> | (List of) Directory where built definitions will be saved |
| metadata | <code>TYPE.ScriptItem</code> | main JSON file that was read from file system |
| templateVariables | <code>TYPE.TemplateMap</code> | variables to be replaced in the metadata |
| templateName | <code>string</code> | name of the template to be built |
| mode | <code>&#x27;definition&#x27;</code> \| <code>&#x27;template&#x27;</code> | defines what we use this helper for |

<a name="Script.parseMetadata"></a>

### Script.parseMetadata(metadata) ⇒ <code>TYPE.CodeExtractItem</code>
Splits the script metadata into two parts and parses in a standard manner

**Kind**: static method of [<code>Script</code>](#Script)  
**Returns**: <code>TYPE.CodeExtractItem</code> - a single item with code parts extracted  

| Param | Type | Description |
| --- | --- | --- |
| metadata | <code>TYPE.ScriptItem</code> | a single script activity definition |

<a name="Script.getFilesToCommit"></a>

### Script.getFilesToCommit(keyArr) ⇒ <code>Array.&lt;string&gt;</code>
should return only the json for all but asset, query and script that are saved as multiple files
additionally, the documentation for dataExtension and automation should be returned

**Kind**: static method of [<code>Script</code>](#Script)  
**Returns**: <code>Array.&lt;string&gt;</code> - list of all files that need to be committed in a flat array ['path/file1.ext', 'path/file2.ext']  

| Param | Type | Description |
| --- | --- | --- |
| keyArr | <code>Array.&lt;string&gt;</code> | customerkey of the metadata |

<a name="SetDefinition"></a>

## SetDefinition ⇐ [<code>MetadataType</code>](#MetadataType)
SetDefinition MetadataType

**Kind**: global class  
**Extends**: [<code>MetadataType</code>](#MetadataType)  

* [SetDefinition](#SetDefinition) ⇐ [<code>MetadataType</code>](#MetadataType)
    * [.retrieve(retrieveDir, [_], [__], [___], [key])](#SetDefinition.retrieve) ⇒ <code>Promise.&lt;TYPE.MetadataTypeMapObj&gt;</code>
    * [.retrieveForCache()](#SetDefinition.retrieveForCache) ⇒ <code>Promise.&lt;TYPE.MetadataTypeMapObj&gt;</code>

<a name="SetDefinition.retrieve"></a>

### SetDefinition.retrieve(retrieveDir, [_], [__], [___], [key]) ⇒ <code>Promise.&lt;TYPE.MetadataTypeMapObj&gt;</code>
Retrieves Metadata of schema set Definitions.

**Kind**: static method of [<code>SetDefinition</code>](#SetDefinition)  
**Returns**: <code>Promise.&lt;TYPE.MetadataTypeMapObj&gt;</code> - Promise  

| Param | Type | Description |
| --- | --- | --- |
| retrieveDir | <code>string</code> | Directory where retrieved metadata directory will be saved |
| [_] | <code>void</code> | unused parameter |
| [__] | <code>void</code> | unused parameter |
| [___] | <code>void</code> | unused parameter |
| [key] | <code>string</code> | customer key of single item to retrieve |

<a name="SetDefinition.retrieveForCache"></a>

### SetDefinition.retrieveForCache() ⇒ <code>Promise.&lt;TYPE.MetadataTypeMapObj&gt;</code>
Retrieves Metadata of schema set definitions for caching.

**Kind**: static method of [<code>SetDefinition</code>](#SetDefinition)  
**Returns**: <code>Promise.&lt;TYPE.MetadataTypeMapObj&gt;</code> - Promise  
<a name="TriggeredSendDefinition"></a>

## TriggeredSendDefinition ⇐ [<code>MetadataType</code>](#MetadataType)
MessageSendActivity MetadataType

**Kind**: global class  
**Extends**: [<code>MetadataType</code>](#MetadataType)  

* [TriggeredSendDefinition](#TriggeredSendDefinition) ⇐ [<code>MetadataType</code>](#MetadataType)
    * [.retrieve(retrieveDir, [_], [__], [___], [key])](#TriggeredSendDefinition.retrieve) ⇒ <code>Promise.&lt;TYPE.MetadataTypeMapObj&gt;</code>
    * [.create(metadata)](#TriggeredSendDefinition.create) ⇒ <code>Promise</code>
    * [.update(metadata)](#TriggeredSendDefinition.update) ⇒ <code>Promise</code>
    * [.deleteByKey(buObject, customerKey)](#TriggeredSendDefinition.deleteByKey) ⇒ <code>Promise.&lt;boolean&gt;</code>
    * [.postRetrieveTasks(metadata)](#TriggeredSendDefinition.postRetrieveTasks) ⇒ <code>TYPE.MetadataTypeItem</code>
    * [.parseMetadata(metadata)](#TriggeredSendDefinition.parseMetadata) ⇒ <code>TYPE.MetadataTypeItem</code>
    * [.preDeployTasks(metadata)](#TriggeredSendDefinition.preDeployTasks) ⇒ <code>TYPE.MetadataTypeItem</code>

<a name="TriggeredSendDefinition.retrieve"></a>

### TriggeredSendDefinition.retrieve(retrieveDir, [_], [__], [___], [key]) ⇒ <code>Promise.&lt;TYPE.MetadataTypeMapObj&gt;</code>
Retrieves SOAP based metadata of metadata type into local filesystem. executes callback with retrieved metadata

**Kind**: static method of [<code>TriggeredSendDefinition</code>](#TriggeredSendDefinition)  
**Returns**: <code>Promise.&lt;TYPE.MetadataTypeMapObj&gt;</code> - Promise of metadata  

| Param | Type | Description |
| --- | --- | --- |
| retrieveDir | <code>string</code> | Directory where retrieved metadata directory will be saved |
| [_] | <code>void</code> | unused parameter |
| [__] | <code>void</code> | unused parameter |
| [___] | <code>void</code> | unused parameter |
| [key] | <code>string</code> | customer key of single item to retrieve |

<a name="TriggeredSendDefinition.create"></a>

### TriggeredSendDefinition.create(metadata) ⇒ <code>Promise</code>
Create a single TSD.

**Kind**: static method of [<code>TriggeredSendDefinition</code>](#TriggeredSendDefinition)  
**Returns**: <code>Promise</code> - Promise  

| Param | Type | Description |
| --- | --- | --- |
| metadata | <code>TYPE.MetadataTypeItem</code> | single metadata entry |

<a name="TriggeredSendDefinition.update"></a>

### TriggeredSendDefinition.update(metadata) ⇒ <code>Promise</code>
Updates a single TSD.

**Kind**: static method of [<code>TriggeredSendDefinition</code>](#TriggeredSendDefinition)  
**Returns**: <code>Promise</code> - Promise  

| Param | Type | Description |
| --- | --- | --- |
| metadata | <code>TYPE.MetadataTypeItem</code> | single metadata entry |

<a name="TriggeredSendDefinition.deleteByKey"></a>

### TriggeredSendDefinition.deleteByKey(buObject, customerKey) ⇒ <code>Promise.&lt;boolean&gt;</code>
Delete a metadata item from the specified business unit

**Kind**: static method of [<code>TriggeredSendDefinition</code>](#TriggeredSendDefinition)  
**Returns**: <code>Promise.&lt;boolean&gt;</code> - deletion success status  

| Param | Type | Description |
| --- | --- | --- |
| buObject | <code>TYPE.BuObject</code> | references credentials |
| customerKey | <code>string</code> | Identifier of data extension |

<a name="TriggeredSendDefinition.postRetrieveTasks"></a>

### TriggeredSendDefinition.postRetrieveTasks(metadata) ⇒ <code>TYPE.MetadataTypeItem</code>
manages post retrieve steps

**Kind**: static method of [<code>TriggeredSendDefinition</code>](#TriggeredSendDefinition)  
**Returns**: <code>TYPE.MetadataTypeItem</code> - Array with one metadata object and one query string  

| Param | Type | Description |
| --- | --- | --- |
| metadata | <code>TYPE.MetadataTypeItem</code> | a single query |

<a name="TriggeredSendDefinition.parseMetadata"></a>

### TriggeredSendDefinition.parseMetadata(metadata) ⇒ <code>TYPE.MetadataTypeItem</code>
parses retrieved Metadata before saving

**Kind**: static method of [<code>TriggeredSendDefinition</code>](#TriggeredSendDefinition)  
**Returns**: <code>TYPE.MetadataTypeItem</code> - Array with one metadata object and one sql string  

| Param | Type | Description |
| --- | --- | --- |
| metadata | <code>TYPE.MetadataTypeItem</code> | a single query activity definition |

<a name="TriggeredSendDefinition.preDeployTasks"></a>

### TriggeredSendDefinition.preDeployTasks(metadata) ⇒ <code>TYPE.MetadataTypeItem</code>
prepares a TSD for deployment

**Kind**: static method of [<code>TriggeredSendDefinition</code>](#TriggeredSendDefinition)  
**Returns**: <code>TYPE.MetadataTypeItem</code> - metadata object  

| Param | Type | Description |
| --- | --- | --- |
| metadata | <code>TYPE.MetadataTypeItem</code> | of a single TSD |

<a name="Retriever"></a>

## Retriever
Retrieves metadata from a business unit and saves it to the local filesystem.

**Kind**: global class  

* [Retriever](#Retriever)
    * [new Retriever(properties, buObject)](#new_Retriever_new)
    * [.retrieve(metadataTypes, [nameOrKey], [templateVariables], [changelogOnly])](#Retriever+retrieve) ⇒ <code>Promise.&lt;TYPE.MultiMetadataTypeList&gt;</code>

<a name="new_Retriever_new"></a>

### new Retriever(properties, buObject)
Creates a Retriever, uses v2 auth if v2AuthOptions are passed.


| Param | Type | Description |
| --- | --- | --- |
| properties | <code>TYPE.Mcdevrc</code> | General configuration to be used in retrieve |
| buObject | <code>TYPE.BuObject</code> | properties for auth |

<a name="Retriever+retrieve"></a>

### retriever.retrieve(metadataTypes, [nameOrKey], [templateVariables], [changelogOnly]) ⇒ <code>Promise.&lt;TYPE.MultiMetadataTypeList&gt;</code>
Retrieve metadata of specified types into local file system and Retriever.metadata

**Kind**: instance method of [<code>Retriever</code>](#Retriever)  
**Returns**: <code>Promise.&lt;TYPE.MultiMetadataTypeList&gt;</code> - Promise of a list of retrieved items grouped by type {automation:[...], query:[...]}  

| Param | Type | Description |
| --- | --- | --- |
| metadataTypes | <code>Array.&lt;string&gt;</code> | String list of metadata types to retrieve |
| [nameOrKey] | <code>Array.&lt;string&gt;</code> | name of Metadata to retrieveAsTemplate or list of keys for normal retrieval |
| [templateVariables] | <code>TYPE.TemplateMap</code> | Object of values which can be replaced (in case of templating) |
| [changelogOnly] | <code>boolean</code> | skip saving, only create json in memory |

<a name="Util"></a>

## Util
CLI entry for SFMC DevTools

**Kind**: global constant  

* [Util](#Util)
<<<<<<< HEAD
    * [.skipInteraction](#Util.skipInteraction) : <code>TYPE.skipInteraction</code>
    * [.logger](#Util.logger)
=======
    * [.logger](#Util.logger) : <code>TYPE.Logger</code>
>>>>>>> c36c9fdc
    * [.filterObjByKeys(originalObj, [whitelistArr])](#Util.filterObjByKeys) ⇒ <code>Object.&lt;string, \*&gt;</code>
    * [.includesStartsWith(arr, search)](#Util.includesStartsWith) ⇒ <code>boolean</code>
    * [.includesStartsWithIndex(arr, search)](#Util.includesStartsWithIndex) ⇒ <code>number</code>
    * [.checkMarket(market, properties)](#Util.checkMarket) ⇒ <code>boolean</code>
    * [.verifyMarketList(mlName, properties)](#Util.verifyMarketList) ⇒ <code>void</code>
    * [.signalFatalError()](#Util.signalFatalError) ⇒ <code>void</code>
    * [.isTrue(attrValue)](#Util.isTrue) ⇒ <code>boolean</code>
    * [.isFalse(attrValue)](#Util.isFalse) ⇒ <code>boolean</code>
    * [._isValidType(selectedType)](#Util._isValidType) ⇒ <code>boolean</code>
    * [.getDefaultProperties()](#Util.getDefaultProperties) ⇒ <code>TYPE.Mcdevrc</code>
    * [.getRetrieveTypeChoices()](#Util.getRetrieveTypeChoices) ⇒ <code>Array.&lt;string&gt;</code>
    * [.checkProperties(properties, [silent])](#Util.checkProperties) ⇒ <code>Promise.&lt;(boolean\|Array.&lt;string&gt;)&gt;</code>
    * [.metadataLogger(level, type, method, payload, [source])](#Util.metadataLogger) ⇒ <code>void</code>
    * [.replaceByObject(str, obj)](#Util.replaceByObject) ⇒ <code>string</code> \| <code>object</code>
    * [.inverseGet(objs, val)](#Util.inverseGet) ⇒ <code>string</code>
    * [.getMetadataHierachy(metadataTypes)](#Util.getMetadataHierachy) ⇒ <code>Array.&lt;string&gt;</code>
    * [.resolveObjPath(path, obj)](#Util.resolveObjPath) ⇒ <code>any</code>
    * [.execSync(cmd, [args])](#Util.execSync) ⇒ <code>undefined</code>
    * [.templateSearchResult(results, keyToSearch, searchValue)](#Util.templateSearchResult) ⇒ <code>TYPE.MetadataTypeItem</code>
    * [.setLoggingLevel(argv)](#Util.setLoggingLevel) ⇒ <code>void</code>

<a name="Util.skipInteraction"></a>

### Util.skipInteraction : <code>TYPE.skipInteraction</code>
**Kind**: static property of [<code>Util</code>](#Util)  
<a name="Util.logger"></a>

### Util.logger : <code>TYPE.Logger</code>
Logger that creates timestamped log file in 'logs/' directory

**Kind**: static property of [<code>Util</code>](#Util)  
<a name="Util.filterObjByKeys"></a>

### Util.filterObjByKeys(originalObj, [whitelistArr]) ⇒ <code>Object.&lt;string, \*&gt;</code>
helper that allows filtering an object by its keys

**Kind**: static method of [<code>Util</code>](#Util)  
**Returns**: <code>Object.&lt;string, \*&gt;</code> - filtered object that only contains keys you provided  

| Param | Type | Description |
| --- | --- | --- |
| originalObj | <code>Object.&lt;string, \*&gt;</code> | object that you want to filter |
| [whitelistArr] | <code>Array.&lt;string&gt;</code> | positive filter. if not provided, returns originalObj without filter |

<a name="Util.includesStartsWith"></a>

### Util.includesStartsWith(arr, search) ⇒ <code>boolean</code>
extended Array.includes method that allows check if an array-element starts with a certain string

**Kind**: static method of [<code>Util</code>](#Util)  
**Returns**: <code>boolean</code> - found / not found  

| Param | Type | Description |
| --- | --- | --- |
| arr | <code>Array.&lt;string&gt;</code> | your array of strigns |
| search | <code>string</code> | the string you are looking for |

<a name="Util.includesStartsWithIndex"></a>

### Util.includesStartsWithIndex(arr, search) ⇒ <code>number</code>
extended Array.includes method that allows check if an array-element starts with a certain string

**Kind**: static method of [<code>Util</code>](#Util)  
**Returns**: <code>number</code> - array index 0..n or -1 of not found  

| Param | Type | Description |
| --- | --- | --- |
| arr | <code>Array.&lt;string&gt;</code> | your array of strigns |
| search | <code>string</code> | the string you are looking for |

<a name="Util.checkMarket"></a>

### Util.checkMarket(market, properties) ⇒ <code>boolean</code>
check if a market name exists in current mcdev config

**Kind**: static method of [<code>Util</code>](#Util)  
**Returns**: <code>boolean</code> - found market or not  

| Param | Type | Description |
| --- | --- | --- |
| market | <code>string</code> | market localizations |
| properties | <code>TYPE.Mcdevrc</code> | local mcdev config |

<a name="Util.verifyMarketList"></a>

### Util.verifyMarketList(mlName, properties) ⇒ <code>void</code>
ensure provided MarketList exists and it's content including markets and BUs checks out

**Kind**: static method of [<code>Util</code>](#Util)  
**Returns**: <code>void</code> - throws errors if problems were found  

| Param | Type | Description |
| --- | --- | --- |
| mlName | <code>string</code> | name of marketList |
| properties | <code>TYPE.Mcdevrc</code> | General configuration to be used in retrieve |

<a name="Util.signalFatalError"></a>

### Util.signalFatalError() ⇒ <code>void</code>
used to ensure the program tells surrounding software that an unrecoverable error occured

**Kind**: static method of [<code>Util</code>](#Util)  
<a name="Util.isTrue"></a>

### Util.isTrue(attrValue) ⇒ <code>boolean</code>
SFMC accepts multiple true values for Boolean attributes for which we are checking here

**Kind**: static method of [<code>Util</code>](#Util)  
**Returns**: <code>boolean</code> - attribute value == true ? true : false  

| Param | Type | Description |
| --- | --- | --- |
| attrValue | <code>\*</code> | value |

<a name="Util.isFalse"></a>

### Util.isFalse(attrValue) ⇒ <code>boolean</code>
SFMC accepts multiple false values for Boolean attributes for which we are checking here

**Kind**: static method of [<code>Util</code>](#Util)  
**Returns**: <code>boolean</code> - attribute value == false ? true : false  

| Param | Type | Description |
| --- | --- | --- |
| attrValue | <code>\*</code> | value |

<a name="Util._isValidType"></a>

### Util.\_isValidType(selectedType) ⇒ <code>boolean</code>
helper for retrieve, retrieveAsTemplate and deploy

**Kind**: static method of [<code>Util</code>](#Util)  
**Returns**: <code>boolean</code> - type ok or not  

| Param | Type | Description |
| --- | --- | --- |
| selectedType | <code>string</code> | type or type-subtype |

<a name="Util.getDefaultProperties"></a>

### Util.getDefaultProperties() ⇒ <code>TYPE.Mcdevrc</code>
defines how the properties.json should look like
used for creating a template and for checking if variables are set

**Kind**: static method of [<code>Util</code>](#Util)  
**Returns**: <code>TYPE.Mcdevrc</code> - default properties  
<a name="Util.getRetrieveTypeChoices"></a>

### Util.getRetrieveTypeChoices() ⇒ <code>Array.&lt;string&gt;</code>
helper for getDefaultProperties()

**Kind**: static method of [<code>Util</code>](#Util)  
**Returns**: <code>Array.&lt;string&gt;</code> - type choices  
<a name="Util.checkProperties"></a>

### Util.checkProperties(properties, [silent]) ⇒ <code>Promise.&lt;(boolean\|Array.&lt;string&gt;)&gt;</code>
check if the config file is correctly formatted and has values

**Kind**: static method of [<code>Util</code>](#Util)  
**Returns**: <code>Promise.&lt;(boolean\|Array.&lt;string&gt;)&gt;</code> - file structure ok OR list of fields to be fixed  

| Param | Type | Description |
| --- | --- | --- |
| properties | <code>TYPE.Mcdevrc</code> | javascript object in .mcdevrc.json |
| [silent] | <code>boolean</code> | set to true for internal use w/o cli output |

<a name="Util.metadataLogger"></a>

### Util.metadataLogger(level, type, method, payload, [source]) ⇒ <code>void</code>
Logger helper for Metadata functions

**Kind**: static method of [<code>Util</code>](#Util)  

| Param | Type | Description |
| --- | --- | --- |
| level | <code>string</code> | of log (error, info, warn) |
| type | <code>string</code> | of metadata being referenced |
| method | <code>string</code> | name which log was called from |
| payload | <code>\*</code> | generic object which details the error |
| [source] | <code>string</code> | key/id of metadata which relates to error |

<a name="Util.replaceByObject"></a>

### Util.replaceByObject(str, obj) ⇒ <code>string</code> \| <code>object</code>
replaces values in a JSON object string, based on a series of
key-value pairs (obj)

**Kind**: static method of [<code>Util</code>](#Util)  
**Returns**: <code>string</code> \| <code>object</code> - replaced version of str  

| Param | Type | Description |
| --- | --- | --- |
| str | <code>string</code> \| <code>object</code> | JSON object or its stringified version, which has values to be replaced |
| obj | <code>TYPE.TemplateMap</code> | key value object which contains keys to be replaced and values to be replaced with |

<a name="Util.inverseGet"></a>

### Util.inverseGet(objs, val) ⇒ <code>string</code>
get key of an object based on the first matching value

**Kind**: static method of [<code>Util</code>](#Util)  
**Returns**: <code>string</code> - key  

| Param | Type | Description |
| --- | --- | --- |
| objs | <code>object</code> | object of objects to be searched |
| val | <code>string</code> | value to be searched for |

<a name="Util.getMetadataHierachy"></a>

### Util.getMetadataHierachy(metadataTypes) ⇒ <code>Array.&lt;string&gt;</code>
Returns Order in which metadata needs to be retrieved/deployed

**Kind**: static method of [<code>Util</code>](#Util)  
**Returns**: <code>Array.&lt;string&gt;</code> - retrieve/deploy order as array  

| Param | Type | Description |
| --- | --- | --- |
| metadataTypes | <code>Array.&lt;string&gt;</code> | which should be retrieved/deployed |

<a name="Util.resolveObjPath"></a>

### Util.resolveObjPath(path, obj) ⇒ <code>any</code>
let's you dynamically walk down an object and get a value

**Kind**: static method of [<code>Util</code>](#Util)  
**Returns**: <code>any</code> - value of obj.path  

| Param | Type | Description |
| --- | --- | --- |
| path | <code>string</code> | 'fieldA.fieldB.fieldC' |
| obj | <code>object</code> | some parent object |

<a name="Util.execSync"></a>

### Util.execSync(cmd, [args]) ⇒ <code>undefined</code>
helper to run other commands as if run manually by user

**Kind**: static method of [<code>Util</code>](#Util)  

| Param | Type | Description |
| --- | --- | --- |
| cmd | <code>string</code> | to be executed command |
| [args] | <code>Array.&lt;string&gt;</code> | list of arguments |

<a name="Util.templateSearchResult"></a>

### Util.templateSearchResult(results, keyToSearch, searchValue) ⇒ <code>TYPE.MetadataTypeItem</code>
standardize check to ensure only one result is returned from template search

**Kind**: static method of [<code>Util</code>](#Util)  
**Returns**: <code>TYPE.MetadataTypeItem</code> - metadata to be used in building template  

| Param | Type | Description |
| --- | --- | --- |
| results | <code>Array.&lt;TYPE.MetadataTypeItem&gt;</code> | array of metadata |
| keyToSearch | <code>string</code> | the field which contains the searched value |
| searchValue | <code>string</code> | the value which is being looked for |

<a name="Util.setLoggingLevel"></a>

### Util.setLoggingLevel(argv) ⇒ <code>void</code>
configures what is displayed in the console

**Kind**: static method of [<code>Util</code>](#Util)  

| Param | Type | Description |
| --- | --- | --- |
| argv | <code>object</code> | list of command line parameters given by user |
| [argv.silent] | <code>boolean</code> | only errors printed to CLI |
| [argv.verbose] | <code>boolean</code> | chatty user CLI output |
| [argv.debug] | <code>boolean</code> | enables developer output & features |

<a name="MetadataTypeDefinitions"></a>

## MetadataTypeDefinitions
Provides access to all metadataType classes

**Kind**: global constant  
<a name="MetadataTypeInfo"></a>

## MetadataTypeInfo
Provides access to all metadataType classes

**Kind**: global constant  
<a name="mcdev"></a>

## mcdev
sample file on how to retrieve a simple changelog to use in GUIs or automated processing of any kind

**Kind**: global constant  
**Example**  
```js
[{
    name: 'deName',
    key: 'deKey',
    t: 'dataExtension',
    cd: '2020-05-06T00:16:00.737',
    cb: 'name of creator',
    ld: '2020-05-06T00:16:00.737',
    lb: 'name of lastmodified'
  }]
```
<a name="BusinessUnit"></a>

## BusinessUnit
Helper that handles retrieval of BU info

**Kind**: global constant  
<a name="BusinessUnit.refreshBUProperties"></a>

### BusinessUnit.refreshBUProperties(properties, credentialsName) ⇒ <code>Promise.&lt;boolean&gt;</code>
Refreshes BU names and ID's from MC instance

**Kind**: static method of [<code>BusinessUnit</code>](#BusinessUnit)  
**Returns**: <code>Promise.&lt;boolean&gt;</code> - success of refresh  

| Param | Type | Description |
| --- | --- | --- |
| properties | <code>TYPE.Mcdevrc</code> | current properties that have to be refreshed |
| credentialsName | <code>string</code> | identifying name of the installed package / project |

<a name="Cli"></a>

## Cli
CLI helper class

**Kind**: global constant  

* [Cli](#Cli)
    * [.initMcdevConfig([skipInteraction])](#Cli.initMcdevConfig) ⇒ <code>Promise.&lt;boolean&gt;</code>
    * [.addExtraCredential(properties, [skipInteraction])](#Cli.addExtraCredential) ⇒ <code>Promise.&lt;void&gt;</code>
    * [.updateCredential(properties, credName, [skipInteraction])](#Cli.updateCredential) ⇒ <code>Promise.&lt;boolean&gt;</code>
    * [.getCredentialObject(properties, target, [isCredentialOnly], [allowAll])](#Cli.getCredentialObject) ⇒ <code>Promise.&lt;TYPE.BuObject&gt;</code>
    * [._selectBU(properties, [credential], [isCredentialOnly], [allowAll])](#Cli._selectBU) ⇒ <code>Promise.&lt;Array&gt;</code>
    * [._setCredential(properties, [credName], [skipInteraction])](#Cli._setCredential) ⇒ <code>Promise.&lt;(boolean\|string)&gt;</code>
    * [._askCredentials(properties, [credName])](#Cli._askCredentials) ⇒ <code>Promise.&lt;object&gt;</code>
    * [.selectTypes(properties, [setTypesArr])](#Cli.selectTypes) ⇒ <code>Promise.&lt;void&gt;</code>
    * [._summarizeSubtypes(responses, type)](#Cli._summarizeSubtypes) ⇒ <code>void</code>
    * [.explainTypes()](#Cli.explainTypes) ⇒ <code>void</code>

<a name="Cli.initMcdevConfig"></a>

### Cli.initMcdevConfig([skipInteraction]) ⇒ <code>Promise.&lt;boolean&gt;</code>
used when initially setting up a project.
loads default config and adds first credential

**Kind**: static method of [<code>Cli</code>](#Cli)  
**Returns**: <code>Promise.&lt;boolean&gt;</code> - success of init  

| Param | Type | Description |
| --- | --- | --- |
| [skipInteraction] | <code>TYPE.skipInteraction</code> | signals what to insert automatically for things usually asked via wizard |

<a name="Cli.addExtraCredential"></a>

### Cli.addExtraCredential(properties, [skipInteraction]) ⇒ <code>Promise.&lt;void&gt;</code>
Extends template file for properties.json

**Kind**: static method of [<code>Cli</code>](#Cli)  
**Returns**: <code>Promise.&lt;void&gt;</code> - -  

| Param | Type | Description |
| --- | --- | --- |
| properties | <code>TYPE.Mcdevrc</code> | config file's json |
| [skipInteraction] | <code>TYPE.skipInteraction</code> | signals what to insert automatically for things usually asked via wizard |

<a name="Cli.updateCredential"></a>

### Cli.updateCredential(properties, credName, [skipInteraction]) ⇒ <code>Promise.&lt;boolean&gt;</code>
Extends template file for properties.json
update credentials

**Kind**: static method of [<code>Cli</code>](#Cli)  
**Returns**: <code>Promise.&lt;boolean&gt;</code> - success of update  

| Param | Type | Description |
| --- | --- | --- |
| properties | <code>TYPE.Mcdevrc</code> | config file's json |
| credName | <code>string</code> | name of credential that needs updating |
| [skipInteraction] | <code>TYPE.skipInteraction</code> | signals what to insert automatically for things usually asked via wizard |

<a name="Cli.getCredentialObject"></a>

### Cli.getCredentialObject(properties, target, [isCredentialOnly], [allowAll]) ⇒ <code>Promise.&lt;TYPE.BuObject&gt;</code>
Returns Object with parameters required for accessing API

**Kind**: static method of [<code>Cli</code>](#Cli)  
**Returns**: <code>Promise.&lt;TYPE.BuObject&gt;</code> - credential to be used for Business Unit  

| Param | Type | Description |
| --- | --- | --- |
| properties | <code>TYPE.Mcdevrc</code> | object of all configuration including credentials |
| target | <code>string</code> | code of BU to use |
| [isCredentialOnly] | <code>boolean</code> \| <code>string</code> | true:don't ask for BU | string: name of BU |
| [allowAll] | <code>boolean</code> | Offer ALL as option in BU selection |

<a name="Cli._selectBU"></a>

### Cli.\_selectBU(properties, [credential], [isCredentialOnly], [allowAll]) ⇒ <code>Promise.&lt;Array&gt;</code>
helps select the right credential in case of bad initial input

**Kind**: static method of [<code>Cli</code>](#Cli)  
**Returns**: <code>Promise.&lt;Array&gt;</code> - selected credential/BU combo  

| Param | Type | Description |
| --- | --- | --- |
| properties | <code>TYPE.Mcdevrc</code> | config file's json |
| [credential] | <code>string</code> | name of valid credential |
| [isCredentialOnly] | <code>boolean</code> | don't ask for BU if true |
| [allowAll] | <code>boolean</code> | Offer ALL as option in BU selection |

<a name="Cli._setCredential"></a>

### Cli.\_setCredential(properties, [credName], [skipInteraction]) ⇒ <code>Promise.&lt;(boolean\|string)&gt;</code>
helper around _askCredentials

**Kind**: static method of [<code>Cli</code>](#Cli)  
**Returns**: <code>Promise.&lt;(boolean\|string)&gt;</code> - success of refresh or credential name  

| Param | Type | Description |
| --- | --- | --- |
| properties | <code>TYPE.Mcdevrc</code> | from config file |
| [credName] | <code>string</code> | name of credential that needs updating |
| [skipInteraction] | <code>TYPE.skipInteraction</code> | signals what to insert automatically for things usually asked via wizard |

<a name="Cli._askCredentials"></a>

### Cli.\_askCredentials(properties, [credName]) ⇒ <code>Promise.&lt;object&gt;</code>
helper for addExtraCredential()

**Kind**: static method of [<code>Cli</code>](#Cli)  
**Returns**: <code>Promise.&lt;object&gt;</code> - credential info  

| Param | Type | Description |
| --- | --- | --- |
| properties | <code>TYPE.Mcdevrc</code> | from config file |
| [credName] | <code>string</code> | name of credential that needs updating |

<a name="Cli.selectTypes"></a>

### Cli.selectTypes(properties, [setTypesArr]) ⇒ <code>Promise.&lt;void&gt;</code>
allows updating the metadata types that shall be retrieved

**Kind**: static method of [<code>Cli</code>](#Cli)  
**Returns**: <code>Promise.&lt;void&gt;</code> - -  

| Param | Type | Description |
| --- | --- | --- |
| properties | <code>TYPE.Mcdevrc</code> | config file's json |
| [setTypesArr] | <code>Array.&lt;string&gt;</code> | skip user prompt and overwrite with this list if given |

<a name="Cli._summarizeSubtypes"></a>

### Cli.\_summarizeSubtypes(responses, type) ⇒ <code>void</code>
helper for this.selectTypes() that converts subtypes back to main type if all and only defaults were selected
this keeps the config automatically upgradable when we add new subtypes or change what is selected by default

**Kind**: static method of [<code>Cli</code>](#Cli)  

| Param | Type | Description |
| --- | --- | --- |
| responses | <code>object</code> | wrapper object for respones |
| responses.selectedTypes | <code>Array.&lt;string&gt;</code> | what types the user selected |
| type | <code>string</code> | metadata type |

<a name="Cli.explainTypes"></a>

### Cli.explainTypes() ⇒ <code>void</code>
shows metadata type descriptions

**Kind**: static method of [<code>Cli</code>](#Cli)  
**Returns**: <code>void</code> - -  
<a name="DevOps"></a>

## DevOps
DevOps helper class

**Kind**: global constant  

* [DevOps](#DevOps)
    * [.getDeltaList(properties, [range], [saveToDeployDir], [filterPaths])](#DevOps.getDeltaList) ⇒ <code>Promise.&lt;Array.&lt;TYPE.DeltaPkgItem&gt;&gt;</code>
        * [~delta](#DevOps.getDeltaList..delta) : <code>Array.&lt;TYPE.DeltaPkgItem&gt;</code>
        * [~copied](#DevOps.getDeltaList..copied) : <code>TYPE.DeltaPkgItem</code>
    * [.buildDeltaDefinitions(properties, range, [skipInteraction])](#DevOps.buildDeltaDefinitions)
    * [.document(directory, jsonReport)](#DevOps.document) ⇒ <code>void</code>
    * [.getFilesToCommit(properties, buObject, metadataType, keyArr)](#DevOps.getFilesToCommit) ⇒ <code>Promise.&lt;Array.&lt;string&gt;&gt;</code>

<a name="DevOps.getDeltaList"></a>

### DevOps.getDeltaList(properties, [range], [saveToDeployDir], [filterPaths]) ⇒ <code>Promise.&lt;Array.&lt;TYPE.DeltaPkgItem&gt;&gt;</code>
Extracts the delta between a commit and the current state for deployment.
Interactive commit selection if no commits are passed.

**Kind**: static method of [<code>DevOps</code>](#DevOps)  
**Returns**: <code>Promise.&lt;Array.&lt;TYPE.DeltaPkgItem&gt;&gt;</code> - -  

| Param | Type | Description |
| --- | --- | --- |
| properties | <code>TYPE.Mcdevrc</code> | central properties object |
| [range] | <code>string</code> | git commit range |
| [saveToDeployDir] | <code>boolean</code> | if true, copy metadata changes into deploy directory |
| [filterPaths] | <code>string</code> | filter file paths that start with any specified path (comma separated) |


* [.getDeltaList(properties, [range], [saveToDeployDir], [filterPaths])](#DevOps.getDeltaList) ⇒ <code>Promise.&lt;Array.&lt;TYPE.DeltaPkgItem&gt;&gt;</code>
    * [~delta](#DevOps.getDeltaList..delta) : <code>Array.&lt;TYPE.DeltaPkgItem&gt;</code>
    * [~copied](#DevOps.getDeltaList..copied) : <code>TYPE.DeltaPkgItem</code>

<a name="DevOps.getDeltaList..delta"></a>

#### getDeltaList~delta : <code>Array.&lt;TYPE.DeltaPkgItem&gt;</code>
**Kind**: inner constant of [<code>getDeltaList</code>](#DevOps.getDeltaList)  
<a name="DevOps.getDeltaList..copied"></a>

#### getDeltaList~copied : <code>TYPE.DeltaPkgItem</code>
**Kind**: inner constant of [<code>getDeltaList</code>](#DevOps.getDeltaList)  
<a name="DevOps.buildDeltaDefinitions"></a>

### DevOps.buildDeltaDefinitions(properties, range, [skipInteraction])
wrapper around DevOps.getDeltaList, Builder.buildTemplate and M

**Kind**: static method of [<code>DevOps</code>](#DevOps)  

| Param | Type | Description |
| --- | --- | --- |
| properties | <code>TYPE.Mcdevrc</code> | project config file |
| range | <code>string</code> | git commit range |
| [skipInteraction] | <code>TYPE.SkipInteraction</code> | allows to skip interactive wizard |

<a name="DevOps.document"></a>

### DevOps.document(directory, jsonReport) ⇒ <code>void</code>
create markdown file for deployment listing

**Kind**: static method of [<code>DevOps</code>](#DevOps)  

| Param | Type | Description |
| --- | --- | --- |
| directory | <code>string</code> | - |
| jsonReport | <code>object</code> | - |

<a name="DevOps.getFilesToCommit"></a>

### DevOps.getFilesToCommit(properties, buObject, metadataType, keyArr) ⇒ <code>Promise.&lt;Array.&lt;string&gt;&gt;</code>
should return only the json for all but asset, query and script that are saved as multiple files
additionally, the documentation for dataExtension and automation should be returned

**Kind**: static method of [<code>DevOps</code>](#DevOps)  
**Returns**: <code>Promise.&lt;Array.&lt;string&gt;&gt;</code> - list of all files that need to be committed in a flat array ['path/file1.ext', 'path/file2.ext']  

| Param | Type | Description |
| --- | --- | --- |
| properties | <code>TYPE.Mcdevrc</code> | central properties object |
| buObject | <code>TYPE.BuObject</code> | references credentials |
| metadataType | <code>string</code> | metadata type to build |
| keyArr | <code>Array.&lt;string&gt;</code> | customerkey of the metadata |

<a name="File"></a>

## File
File extends fs-extra. It adds logger and util methods for file handling

**Kind**: global constant  

* [File](#File)
    * [.copyFile(from, to)](#File.copyFile) ⇒ <code>object</code>
    * [.filterIllegalPathChars(path)](#File.filterIllegalPathChars) ⇒ <code>string</code>
    * [.filterIllegalFilenames(filename)](#File.filterIllegalFilenames) ⇒ <code>string</code>
    * [.reverseFilterIllegalFilenames(filename)](#File.reverseFilterIllegalFilenames) ⇒ <code>string</code>
    * [.normalizePath(denormalizedPath)](#File.normalizePath) ⇒ <code>string</code>
    * [.writeJSONToFile(directory, filename, content)](#File.writeJSONToFile) ⇒ <code>Promise</code>
    * [.writePrettyToFile(directory, filename, filetype, content, [templateVariables])](#File.writePrettyToFile) ⇒ <code>Promise.&lt;boolean&gt;</code>
    * [._beautify_prettier(directory, filename, filetype, content)](#File._beautify_prettier) ⇒ <code>string</code>
    * [.writeToFile(directory, filename, filetype, content, [encoding])](#File.writeToFile) ⇒ <code>Promise.&lt;boolean&gt;</code>
    * [.readJSONFile(directory, filename, sync, cleanPath)](#File.readJSONFile) ⇒ <code>Promise</code> \| <code>object</code>
    * [.readFilteredFilename(directory, filename, filetype, [encoding])](#File.readFilteredFilename) ⇒ <code>Promise.&lt;string&gt;</code>
    * [.readDirectories(directory, depth, [includeStem], [_stemLength])](#File.readDirectories) ⇒ <code>Promise.&lt;Array.&lt;string&gt;&gt;</code>
    * [.readDirectoriesSync(directory, [depth], [includeStem], [_stemLength])](#File.readDirectoriesSync) ⇒ <code>Array.&lt;string&gt;</code>
    * [.loadConfigFile([silent])](#File.loadConfigFile) ⇒ <code>TYPE.Mcdevrc</code>
    * [.saveConfigFile(properties)](#File.saveConfigFile) ⇒ <code>Promise.&lt;void&gt;</code>
    * [.initPrettier([filetype])](#File.initPrettier) ⇒ <code>Promise.&lt;boolean&gt;</code>

<a name="File.copyFile"></a>

### File.copyFile(from, to) ⇒ <code>object</code>
copies a file from one path to another

**Kind**: static method of [<code>File</code>](#File)  
**Returns**: <code>object</code> - - results object  

| Param | Type | Description |
| --- | --- | --- |
| from | <code>string</code> | full filepath including name of existing file |
| to | <code>string</code> | full filepath including name where file should go |

<a name="File.filterIllegalPathChars"></a>

### File.filterIllegalPathChars(path) ⇒ <code>string</code>
makes sure Windows accepts path names

**Kind**: static method of [<code>File</code>](#File)  
**Returns**: <code>string</code> - - corrected string  

| Param | Type | Description |
| --- | --- | --- |
| path | <code>string</code> | filename or path |

<a name="File.filterIllegalFilenames"></a>

### File.filterIllegalFilenames(filename) ⇒ <code>string</code>
makes sure Windows accepts file names

**Kind**: static method of [<code>File</code>](#File)  
**Returns**: <code>string</code> - - corrected string  

| Param | Type | Description |
| --- | --- | --- |
| filename | <code>string</code> | filename or path |

<a name="File.reverseFilterIllegalFilenames"></a>

### File.reverseFilterIllegalFilenames(filename) ⇒ <code>string</code>
makes sure Windows accepts file names

**Kind**: static method of [<code>File</code>](#File)  
**Returns**: <code>string</code> - - corrected string  

| Param | Type | Description |
| --- | --- | --- |
| filename | <code>string</code> | filename or path |

<a name="File.normalizePath"></a>

### File.normalizePath(denormalizedPath) ⇒ <code>string</code>
Takes various types of path strings and formats into a platform specific path

**Kind**: static method of [<code>File</code>](#File)  
**Returns**: <code>string</code> - Path strings  

| Param | Type | Description |
| --- | --- | --- |
| denormalizedPath | <code>string</code> \| <code>Array.&lt;string&gt;</code> | directory the file will be written to |

<a name="File.writeJSONToFile"></a>

### File.writeJSONToFile(directory, filename, content) ⇒ <code>Promise</code>
Saves json content to a file in the local file system. Will create the parent directory if it does not exist

**Kind**: static method of [<code>File</code>](#File)  
**Returns**: <code>Promise</code> - Promise  

| Param | Type | Description |
| --- | --- | --- |
| directory | <code>string</code> \| <code>Array.&lt;string&gt;</code> | directory the file will be written to |
| filename | <code>string</code> | name of the file without '.json' ending |
| content | <code>object</code> | filecontent |

<a name="File.writePrettyToFile"></a>

### File.writePrettyToFile(directory, filename, filetype, content, [templateVariables]) ⇒ <code>Promise.&lt;boolean&gt;</code>
Saves beautified files in the local file system. Will create the parent directory if it does not exist
! Important: run 'await File.initPrettier()' in your MetadataType.retrieve() once before hitting this

**Kind**: static method of [<code>File</code>](#File)  
**Returns**: <code>Promise.&lt;boolean&gt;</code> - Promise  

| Param | Type | Description |
| --- | --- | --- |
| directory | <code>string</code> \| <code>Array.&lt;string&gt;</code> | directory the file will be written to |
| filename | <code>string</code> | name of the file without suffix |
| filetype | <code>string</code> | filetype ie. JSON or SSJS |
| content | <code>string</code> | filecontent |
| [templateVariables] | <code>TYPE.TemplateMap</code> | templating variables to be replaced in the metadata |

<a name="File._beautify_prettier"></a>

### File.\_beautify\_prettier(directory, filename, filetype, content) ⇒ <code>string</code>
helper for writePrettyToFile, applying prettier onto given stringified content
! Important: run 'await File.initPrettier()' in your MetadataType.retrieve() once before hitting this

**Kind**: static method of [<code>File</code>](#File)  
**Returns**: <code>string</code> - original string on error; formatted string on success  

| Param | Type | Description |
| --- | --- | --- |
| directory | <code>string</code> \| <code>Array.&lt;string&gt;</code> | directory the file will be written to |
| filename | <code>string</code> | name of the file without suffix |
| filetype | <code>string</code> | filetype ie. JSON or SSJS |
| content | <code>string</code> | filecontent |

<a name="File.writeToFile"></a>

### File.writeToFile(directory, filename, filetype, content, [encoding]) ⇒ <code>Promise.&lt;boolean&gt;</code>
Saves text content to a file in the local file system. Will create the parent directory if it does not exist

**Kind**: static method of [<code>File</code>](#File)  
**Returns**: <code>Promise.&lt;boolean&gt;</code> - Promise  

| Param | Type | Description |
| --- | --- | --- |
| directory | <code>string</code> \| <code>Array.&lt;string&gt;</code> | directory the file will be written to |
| filename | <code>string</code> | name of the file without '.json' ending |
| filetype | <code>string</code> | filetype suffix |
| content | <code>string</code> | filecontent |
| [encoding] | <code>object</code> | added for certain file types (like images) |

<a name="File.readJSONFile"></a>

### File.readJSONFile(directory, filename, sync, cleanPath) ⇒ <code>Promise</code> \| <code>object</code>
Saves json content to a file in the local file system. Will create the parent directory if it does not exist

**Kind**: static method of [<code>File</code>](#File)  
**Returns**: <code>Promise</code> \| <code>object</code> - Promise or JSON object depending on if async or not  

| Param | Type | Description |
| --- | --- | --- |
| directory | <code>string</code> \| <code>Array.&lt;string&gt;</code> | directory where the file is stored |
| filename | <code>string</code> | name of the file without '.json' ending |
| sync | <code>boolean</code> | should execute sync (default is async) |
| cleanPath | <code>boolean</code> | should execute sync (default is true) |

<a name="File.readFilteredFilename"></a>

### File.readFilteredFilename(directory, filename, filetype, [encoding]) ⇒ <code>Promise.&lt;string&gt;</code>
reads file from local file system.

**Kind**: static method of [<code>File</code>](#File)  
**Returns**: <code>Promise.&lt;string&gt;</code> - file contents  

| Param | Type | Default | Description |
| --- | --- | --- | --- |
| directory | <code>string</code> \| <code>Array.&lt;string&gt;</code> |  | directory where the file is stored |
| filename | <code>string</code> |  | name of the file without '.json' ending |
| filetype | <code>string</code> |  | filetype suffix |
| [encoding] | <code>string</code> | <code>&quot;&#x27;utf8&#x27;&quot;</code> | read file with encoding (defaults to utf-8) |

<a name="File.readDirectories"></a>

### File.readDirectories(directory, depth, [includeStem], [_stemLength]) ⇒ <code>Promise.&lt;Array.&lt;string&gt;&gt;</code>
reads directories to a specific depth returning an array
of file paths to be iterated over

**Kind**: static method of [<code>File</code>](#File)  
**Returns**: <code>Promise.&lt;Array.&lt;string&gt;&gt;</code> - array of fully defined file paths  

| Param | Type | Description |
| --- | --- | --- |
| directory | <code>string</code> | directory to checkin |
| depth | <code>number</code> | how many levels to check (1 base) |
| [includeStem] | <code>boolean</code> | include the parent directory in the response |
| [_stemLength] | <code>number</code> | set recursively for subfolders. do not set manually! |

**Example**  
```js
['deploy/mcdev/bu1']
```
<a name="File.readDirectoriesSync"></a>

### File.readDirectoriesSync(directory, [depth], [includeStem], [_stemLength]) ⇒ <code>Array.&lt;string&gt;</code>
reads directories to a specific depth returning an array
of file paths to be iterated over using sync api (required in constructors)
TODO - merge with readDirectories. so far the logic is really different

**Kind**: static method of [<code>File</code>](#File)  
**Returns**: <code>Array.&lt;string&gt;</code> - array of fully defined file paths  

| Param | Type | Description |
| --- | --- | --- |
| directory | <code>string</code> | directory to checkin |
| [depth] | <code>number</code> | how many levels to check (1 base) |
| [includeStem] | <code>boolean</code> | include the parent directory in the response |
| [_stemLength] | <code>number</code> | set recursively for subfolders. do not set manually! |

**Example**  
```js
['deploy/mcdev/bu1']
```
<a name="File.loadConfigFile"></a>

### File.loadConfigFile([silent]) ⇒ <code>TYPE.Mcdevrc</code>
loads central properties from config file

**Kind**: static method of [<code>File</code>](#File)  
**Returns**: <code>TYPE.Mcdevrc</code> - central properties object  

| Param | Type | Description |
| --- | --- | --- |
| [silent] | <code>boolean</code> | omit throwing errors and print messages; assuming not silent if not set |

<a name="File.saveConfigFile"></a>

### File.saveConfigFile(properties) ⇒ <code>Promise.&lt;void&gt;</code>
helper that splits the config back into auth & config parts to save them separately

**Kind**: static method of [<code>File</code>](#File)  
**Returns**: <code>Promise.&lt;void&gt;</code> - -  

| Param | Type | Description |
| --- | --- | --- |
| properties | <code>TYPE.Mcdevrc</code> | central properties object |

<a name="File.initPrettier"></a>

### File.initPrettier([filetype]) ⇒ <code>Promise.&lt;boolean&gt;</code>
Initalises Prettier formatting lib async.

**Kind**: static method of [<code>File</code>](#File)  
**Returns**: <code>Promise.&lt;boolean&gt;</code> - success of config load  

| Param | Type | Default | Description |
| --- | --- | --- | --- |
| [filetype] | <code>string</code> | <code>&quot;&#x27;html&#x27;&quot;</code> | filetype ie. JSON or SSJS |

<a name="Init"></a>

## Init
CLI helper class

**Kind**: global constant  

* [Init](#Init)
    * [.fixMcdevConfig(properties)](#Init.fixMcdevConfig) ⇒ <code>Promise.&lt;boolean&gt;</code>
    * [.createIdeConfigFiles(versionBeforeUpgrade)](#Init.createIdeConfigFiles) ⇒ <code>Promise.&lt;boolean&gt;</code>
    * [._updateLeaf(propertiersCur, defaultPropsCur, fieldName)](#Init._updateLeaf) ⇒ <code>void</code>
    * [._getForcedUpdateList(projectVersion)](#Init._getForcedUpdateList) ⇒ <code>Promise.&lt;Array.&lt;string&gt;&gt;</code>
    * [._createIdeConfigFile(fileNameArr, relevantForcedUpdates, [boilerplateFileContent])](#Init._createIdeConfigFile) ⇒ <code>Promise.&lt;boolean&gt;</code>
    * [.upgradeAuthFile()](#Init.upgradeAuthFile) ⇒ <code>Promise.&lt;boolean&gt;</code>
    * [.initGitRepo([skipInteraction])](#Init.initGitRepo) ⇒ <code>Promise.&lt;{status: string, repoName: string}&gt;</code>
    * [.gitPush([skipInteraction])](#Init.gitPush) ⇒ <code>void</code>
    * [._addGitRemote([skipInteraction])](#Init._addGitRemote) ⇒ <code>string</code>
    * [._updateGitConfigUser([skipInteraction])](#Init._updateGitConfigUser) ⇒ <code>void</code>
    * [._getGitConfigUser()](#Init._getGitConfigUser) ⇒ <code>Promise.&lt;{&#x27;user.name&#x27;: string, &#x27;user.email&#x27;: string}&gt;</code>
    * [.initProject(properties, credentialName, [skipInteraction])](#Init.initProject) ⇒ <code>Promise.&lt;void&gt;</code>
    * [._downloadAllBUs(bu, gitStatus, [skipInteraction])](#Init._downloadAllBUs) ⇒ <code>Promise.&lt;void&gt;</code>
    * [.upgradeProject(properties, [initial], [repoName])](#Init.upgradeProject) ⇒ <code>Promise.&lt;boolean&gt;</code>
    * [._getMissingCredentials(properties)](#Init._getMissingCredentials) ⇒ <code>Array.&lt;string&gt;</code>
    * [.installDependencies([repoName])](#Init.installDependencies) ⇒ <code>Promise.&lt;boolean&gt;</code>
    * [._getDefaultPackageJson([currentContent])](#Init._getDefaultPackageJson) ⇒ <code>Promise.&lt;{script: object, author: string, license: string}&gt;</code>

<a name="Init.fixMcdevConfig"></a>

### Init.fixMcdevConfig(properties) ⇒ <code>Promise.&lt;boolean&gt;</code>
helper method for this.upgradeProject that upgrades project config if needed

**Kind**: static method of [<code>Init</code>](#Init)  
**Returns**: <code>Promise.&lt;boolean&gt;</code> - returns true if worked without errors  

| Param | Type | Description |
| --- | --- | --- |
| properties | <code>TYPE.Mcdevrc</code> | config file's json |

<a name="Init.createIdeConfigFiles"></a>

### Init.createIdeConfigFiles(versionBeforeUpgrade) ⇒ <code>Promise.&lt;boolean&gt;</code>
handles creation/update of all config file from the boilerplate

**Kind**: static method of [<code>Init</code>](#Init)  
**Returns**: <code>Promise.&lt;boolean&gt;</code> - status of config file creation  

| Param | Type | Description |
| --- | --- | --- |
| versionBeforeUpgrade | <code>string</code> | 'x.y.z' |

<a name="Init._updateLeaf"></a>

### Init.\_updateLeaf(propertiersCur, defaultPropsCur, fieldName) ⇒ <code>void</code>
recursive helper for _fixMcdevConfig that adds missing settings

**Kind**: static method of [<code>Init</code>](#Init)  

| Param | Type | Description |
| --- | --- | --- |
| propertiersCur | <code>object</code> | current sub-object of project settings |
| defaultPropsCur | <code>object</code> | current sub-object of default settings |
| fieldName | <code>string</code> | dot-concatenated object-path that needs adding |

<a name="Init._getForcedUpdateList"></a>

### Init.\_getForcedUpdateList(projectVersion) ⇒ <code>Promise.&lt;Array.&lt;string&gt;&gt;</code>
returns list of files that need to be updated

**Kind**: static method of [<code>Init</code>](#Init)  
**Returns**: <code>Promise.&lt;Array.&lt;string&gt;&gt;</code> - relevant files with path that need to be updated  

| Param | Type | Description |
| --- | --- | --- |
| projectVersion | <code>string</code> | version found in config file of the current project |

<a name="Init._createIdeConfigFile"></a>

### Init.\_createIdeConfigFile(fileNameArr, relevantForcedUpdates, [boilerplateFileContent]) ⇒ <code>Promise.&lt;boolean&gt;</code>
handles creation/update of one config file from the boilerplate at a time

**Kind**: static method of [<code>Init</code>](#Init)  
**Returns**: <code>Promise.&lt;boolean&gt;</code> - install successful or error occured  

| Param | Type | Description |
| --- | --- | --- |
| fileNameArr | <code>Array.&lt;string&gt;</code> | 0: path, 1: filename, 2: extension with dot |
| relevantForcedUpdates | <code>Array.&lt;string&gt;</code> | if fileNameArr is in this list we require an override |
| [boilerplateFileContent] | <code>string</code> | in case we cannot copy files 1:1 this can be used to pass in content |

<a name="Init.upgradeAuthFile"></a>

### Init.upgradeAuthFile() ⇒ <code>Promise.&lt;boolean&gt;</code>
helper method for this.upgradeProject that upgrades project config if needed

**Kind**: static method of [<code>Init</code>](#Init)  
**Returns**: <code>Promise.&lt;boolean&gt;</code> - returns true if worked without errors  
<a name="Init.initGitRepo"></a>

### Init.initGitRepo([skipInteraction]) ⇒ <code>Promise.&lt;{status: string, repoName: string}&gt;</code>
check if git repo exists and otherwise create one

**Kind**: static method of [<code>Init</code>](#Init)  
**Returns**: <code>Promise.&lt;{status: string, repoName: string}&gt;</code> - success flag  

| Param | Type | Description |
| --- | --- | --- |
| [skipInteraction] | <code>TYPE.skipInteraction</code> | signals what to insert automatically for things usually asked via wizard |

<a name="Init.gitPush"></a>

### Init.gitPush([skipInteraction]) ⇒ <code>void</code>
offer to push the new repo straight to the server

**Kind**: static method of [<code>Init</code>](#Init)  

| Param | Type | Description |
| --- | --- | --- |
| [skipInteraction] | <code>boolean</code> \| <code>TYPE.skipInteraction</code> | signals what to insert automatically for things usually asked via wizard |

<a name="Init._addGitRemote"></a>

### Init.\_addGitRemote([skipInteraction]) ⇒ <code>string</code>
offers to add the git remote origin

**Kind**: static method of [<code>Init</code>](#Init)  
**Returns**: <code>string</code> - repo name (optionally)  

| Param | Type | Description |
| --- | --- | --- |
| [skipInteraction] | <code>TYPE.skipInteraction</code> | signals what to insert automatically for things usually asked via wizard |

<a name="Init._updateGitConfigUser"></a>

### Init.\_updateGitConfigUser([skipInteraction]) ⇒ <code>void</code>
checks global config and ask to config the user info and then store it locally

**Kind**: static method of [<code>Init</code>](#Init)  

| Param | Type | Description |
| --- | --- | --- |
| [skipInteraction] | <code>boolean</code> \| <code>TYPE.skipInteraction</code> | signals what to insert automatically for things usually asked via wizard |

<a name="Init._getGitConfigUser"></a>

### Init.\_getGitConfigUser() ⇒ <code>Promise.&lt;{&#x27;user.name&#x27;: string, &#x27;user.email&#x27;: string}&gt;</code>
retrieves the global user.name and user.email values

**Kind**: static method of [<code>Init</code>](#Init)  
**Returns**: <code>Promise.&lt;{&#x27;user.name&#x27;: string, &#x27;user.email&#x27;: string}&gt;</code> - user.name and user.email  
<a name="Init.initProject"></a>

### Init.initProject(properties, credentialName, [skipInteraction]) ⇒ <code>Promise.&lt;void&gt;</code>
Creates template file for properties.json

**Kind**: static method of [<code>Init</code>](#Init)  
**Returns**: <code>Promise.&lt;void&gt;</code> - -  

| Param | Type | Description |
| --- | --- | --- |
| properties | <code>TYPE.Mcdevrc</code> | config file's json |
| credentialName | <code>string</code> | identifying name of the installed package / project |
| [skipInteraction] | <code>TYPE.skipInteraction</code> | signals what to insert automatically for things usually asked via wizard |

<a name="Init._downloadAllBUs"></a>

### Init.\_downloadAllBUs(bu, gitStatus, [skipInteraction]) ⇒ <code>Promise.&lt;void&gt;</code>
helper for this.initProject()

**Kind**: static method of [<code>Init</code>](#Init)  
**Returns**: <code>Promise.&lt;void&gt;</code> - -  

| Param | Type | Description |
| --- | --- | --- |
| bu | <code>string</code> | cred/bu or cred/* or * |
| gitStatus | <code>string</code> | signals what state the git repo is in |
| [skipInteraction] | <code>boolean</code> \| <code>TYPE.skipInteraction</code> | signals what to insert automatically for things usually asked via wizard |

<a name="Init.upgradeProject"></a>

### Init.upgradeProject(properties, [initial], [repoName]) ⇒ <code>Promise.&lt;boolean&gt;</code>
wrapper around npm dependency & configuration file setup

**Kind**: static method of [<code>Init</code>](#Init)  
**Returns**: <code>Promise.&lt;boolean&gt;</code> - success flag  

| Param | Type | Description |
| --- | --- | --- |
| properties | <code>TYPE.Mcdevrc</code> | config file's json |
| [initial] | <code>boolean</code> | print message if not part of initial setup |
| [repoName] | <code>string</code> | if git URL was provided earlier, the repo name was extracted to use it for npm init |

<a name="Init._getMissingCredentials"></a>

### Init.\_getMissingCredentials(properties) ⇒ <code>Array.&lt;string&gt;</code>
finds credentials that are set up in config but not in auth file

**Kind**: static method of [<code>Init</code>](#Init)  
**Returns**: <code>Array.&lt;string&gt;</code> - list of credential names  

| Param | Type | Description |
| --- | --- | --- |
| properties | <code>TYPE.Mcdevrc</code> | javascript object in .mcdevrc.json |

<a name="Init.installDependencies"></a>

### Init.installDependencies([repoName]) ⇒ <code>Promise.&lt;boolean&gt;</code>
initiates npm project and then
takes care of loading the pre-configured dependency list
from the boilerplate directory to them as dev-dependencies

**Kind**: static method of [<code>Init</code>](#Init)  
**Returns**: <code>Promise.&lt;boolean&gt;</code> - install successful or error occured  

| Param | Type | Description |
| --- | --- | --- |
| [repoName] | <code>string</code> | if git URL was provided earlier, the repo name was extracted to use it for npm init |

<a name="Init._getDefaultPackageJson"></a>

### Init.\_getDefaultPackageJson([currentContent]) ⇒ <code>Promise.&lt;{script: object, author: string, license: string}&gt;</code>
ensure we have certain default values in our config

**Kind**: static method of [<code>Init</code>](#Init)  
**Returns**: <code>Promise.&lt;{script: object, author: string, license: string}&gt;</code> - extended currentContent  

| Param | Type | Description |
| --- | --- | --- |
| [currentContent] | <code>object</code> | what was read from existing package.json file |

<a name="Init"></a>

## Init
CLI helper class

**Kind**: global constant  

* [Init](#Init)
    * [.fixMcdevConfig(properties)](#Init.fixMcdevConfig) ⇒ <code>Promise.&lt;boolean&gt;</code>
    * [.createIdeConfigFiles(versionBeforeUpgrade)](#Init.createIdeConfigFiles) ⇒ <code>Promise.&lt;boolean&gt;</code>
    * [._updateLeaf(propertiersCur, defaultPropsCur, fieldName)](#Init._updateLeaf) ⇒ <code>void</code>
    * [._getForcedUpdateList(projectVersion)](#Init._getForcedUpdateList) ⇒ <code>Promise.&lt;Array.&lt;string&gt;&gt;</code>
    * [._createIdeConfigFile(fileNameArr, relevantForcedUpdates, [boilerplateFileContent])](#Init._createIdeConfigFile) ⇒ <code>Promise.&lt;boolean&gt;</code>
    * [.upgradeAuthFile()](#Init.upgradeAuthFile) ⇒ <code>Promise.&lt;boolean&gt;</code>
    * [.initGitRepo([skipInteraction])](#Init.initGitRepo) ⇒ <code>Promise.&lt;{status: string, repoName: string}&gt;</code>
    * [.gitPush([skipInteraction])](#Init.gitPush) ⇒ <code>void</code>
    * [._addGitRemote([skipInteraction])](#Init._addGitRemote) ⇒ <code>string</code>
    * [._updateGitConfigUser([skipInteraction])](#Init._updateGitConfigUser) ⇒ <code>void</code>
    * [._getGitConfigUser()](#Init._getGitConfigUser) ⇒ <code>Promise.&lt;{&#x27;user.name&#x27;: string, &#x27;user.email&#x27;: string}&gt;</code>
    * [.initProject(properties, credentialName, [skipInteraction])](#Init.initProject) ⇒ <code>Promise.&lt;void&gt;</code>
    * [._downloadAllBUs(bu, gitStatus, [skipInteraction])](#Init._downloadAllBUs) ⇒ <code>Promise.&lt;void&gt;</code>
    * [.upgradeProject(properties, [initial], [repoName])](#Init.upgradeProject) ⇒ <code>Promise.&lt;boolean&gt;</code>
    * [._getMissingCredentials(properties)](#Init._getMissingCredentials) ⇒ <code>Array.&lt;string&gt;</code>
    * [.installDependencies([repoName])](#Init.installDependencies) ⇒ <code>Promise.&lt;boolean&gt;</code>
    * [._getDefaultPackageJson([currentContent])](#Init._getDefaultPackageJson) ⇒ <code>Promise.&lt;{script: object, author: string, license: string}&gt;</code>

<a name="Init.fixMcdevConfig"></a>

### Init.fixMcdevConfig(properties) ⇒ <code>Promise.&lt;boolean&gt;</code>
helper method for this.upgradeProject that upgrades project config if needed

**Kind**: static method of [<code>Init</code>](#Init)  
**Returns**: <code>Promise.&lt;boolean&gt;</code> - returns true if worked without errors  

| Param | Type | Description |
| --- | --- | --- |
| properties | <code>TYPE.Mcdevrc</code> | config file's json |

<a name="Init.createIdeConfigFiles"></a>

### Init.createIdeConfigFiles(versionBeforeUpgrade) ⇒ <code>Promise.&lt;boolean&gt;</code>
handles creation/update of all config file from the boilerplate

**Kind**: static method of [<code>Init</code>](#Init)  
**Returns**: <code>Promise.&lt;boolean&gt;</code> - status of config file creation  

| Param | Type | Description |
| --- | --- | --- |
| versionBeforeUpgrade | <code>string</code> | 'x.y.z' |

<a name="Init._updateLeaf"></a>

### Init.\_updateLeaf(propertiersCur, defaultPropsCur, fieldName) ⇒ <code>void</code>
recursive helper for _fixMcdevConfig that adds missing settings

**Kind**: static method of [<code>Init</code>](#Init)  

| Param | Type | Description |
| --- | --- | --- |
| propertiersCur | <code>object</code> | current sub-object of project settings |
| defaultPropsCur | <code>object</code> | current sub-object of default settings |
| fieldName | <code>string</code> | dot-concatenated object-path that needs adding |

<a name="Init._getForcedUpdateList"></a>

### Init.\_getForcedUpdateList(projectVersion) ⇒ <code>Promise.&lt;Array.&lt;string&gt;&gt;</code>
returns list of files that need to be updated

**Kind**: static method of [<code>Init</code>](#Init)  
**Returns**: <code>Promise.&lt;Array.&lt;string&gt;&gt;</code> - relevant files with path that need to be updated  

| Param | Type | Description |
| --- | --- | --- |
| projectVersion | <code>string</code> | version found in config file of the current project |

<a name="Init._createIdeConfigFile"></a>

### Init.\_createIdeConfigFile(fileNameArr, relevantForcedUpdates, [boilerplateFileContent]) ⇒ <code>Promise.&lt;boolean&gt;</code>
handles creation/update of one config file from the boilerplate at a time

**Kind**: static method of [<code>Init</code>](#Init)  
**Returns**: <code>Promise.&lt;boolean&gt;</code> - install successful or error occured  

| Param | Type | Description |
| --- | --- | --- |
| fileNameArr | <code>Array.&lt;string&gt;</code> | 0: path, 1: filename, 2: extension with dot |
| relevantForcedUpdates | <code>Array.&lt;string&gt;</code> | if fileNameArr is in this list we require an override |
| [boilerplateFileContent] | <code>string</code> | in case we cannot copy files 1:1 this can be used to pass in content |

<a name="Init.upgradeAuthFile"></a>

### Init.upgradeAuthFile() ⇒ <code>Promise.&lt;boolean&gt;</code>
helper method for this.upgradeProject that upgrades project config if needed

**Kind**: static method of [<code>Init</code>](#Init)  
**Returns**: <code>Promise.&lt;boolean&gt;</code> - returns true if worked without errors  
<a name="Init.initGitRepo"></a>

### Init.initGitRepo([skipInteraction]) ⇒ <code>Promise.&lt;{status: string, repoName: string}&gt;</code>
check if git repo exists and otherwise create one

**Kind**: static method of [<code>Init</code>](#Init)  
**Returns**: <code>Promise.&lt;{status: string, repoName: string}&gt;</code> - success flag  

| Param | Type | Description |
| --- | --- | --- |
| [skipInteraction] | <code>TYPE.skipInteraction</code> | signals what to insert automatically for things usually asked via wizard |

<a name="Init.gitPush"></a>

### Init.gitPush([skipInteraction]) ⇒ <code>void</code>
offer to push the new repo straight to the server

**Kind**: static method of [<code>Init</code>](#Init)  

| Param | Type | Description |
| --- | --- | --- |
| [skipInteraction] | <code>boolean</code> \| <code>TYPE.skipInteraction</code> | signals what to insert automatically for things usually asked via wizard |

<a name="Init._addGitRemote"></a>

### Init.\_addGitRemote([skipInteraction]) ⇒ <code>string</code>
offers to add the git remote origin

**Kind**: static method of [<code>Init</code>](#Init)  
**Returns**: <code>string</code> - repo name (optionally)  

| Param | Type | Description |
| --- | --- | --- |
| [skipInteraction] | <code>TYPE.skipInteraction</code> | signals what to insert automatically for things usually asked via wizard |

<a name="Init._updateGitConfigUser"></a>

### Init.\_updateGitConfigUser([skipInteraction]) ⇒ <code>void</code>
checks global config and ask to config the user info and then store it locally

**Kind**: static method of [<code>Init</code>](#Init)  

| Param | Type | Description |
| --- | --- | --- |
| [skipInteraction] | <code>boolean</code> \| <code>TYPE.skipInteraction</code> | signals what to insert automatically for things usually asked via wizard |

<a name="Init._getGitConfigUser"></a>

### Init.\_getGitConfigUser() ⇒ <code>Promise.&lt;{&#x27;user.name&#x27;: string, &#x27;user.email&#x27;: string}&gt;</code>
retrieves the global user.name and user.email values

**Kind**: static method of [<code>Init</code>](#Init)  
**Returns**: <code>Promise.&lt;{&#x27;user.name&#x27;: string, &#x27;user.email&#x27;: string}&gt;</code> - user.name and user.email  
<a name="Init.initProject"></a>

### Init.initProject(properties, credentialName, [skipInteraction]) ⇒ <code>Promise.&lt;void&gt;</code>
Creates template file for properties.json

**Kind**: static method of [<code>Init</code>](#Init)  
**Returns**: <code>Promise.&lt;void&gt;</code> - -  

| Param | Type | Description |
| --- | --- | --- |
| properties | <code>TYPE.Mcdevrc</code> | config file's json |
| credentialName | <code>string</code> | identifying name of the installed package / project |
| [skipInteraction] | <code>TYPE.skipInteraction</code> | signals what to insert automatically for things usually asked via wizard |

<a name="Init._downloadAllBUs"></a>

### Init.\_downloadAllBUs(bu, gitStatus, [skipInteraction]) ⇒ <code>Promise.&lt;void&gt;</code>
helper for this.initProject()

**Kind**: static method of [<code>Init</code>](#Init)  
**Returns**: <code>Promise.&lt;void&gt;</code> - -  

| Param | Type | Description |
| --- | --- | --- |
| bu | <code>string</code> | cred/bu or cred/* or * |
| gitStatus | <code>string</code> | signals what state the git repo is in |
| [skipInteraction] | <code>boolean</code> \| <code>TYPE.skipInteraction</code> | signals what to insert automatically for things usually asked via wizard |

<a name="Init.upgradeProject"></a>

### Init.upgradeProject(properties, [initial], [repoName]) ⇒ <code>Promise.&lt;boolean&gt;</code>
wrapper around npm dependency & configuration file setup

**Kind**: static method of [<code>Init</code>](#Init)  
**Returns**: <code>Promise.&lt;boolean&gt;</code> - success flag  

| Param | Type | Description |
| --- | --- | --- |
| properties | <code>TYPE.Mcdevrc</code> | config file's json |
| [initial] | <code>boolean</code> | print message if not part of initial setup |
| [repoName] | <code>string</code> | if git URL was provided earlier, the repo name was extracted to use it for npm init |

<a name="Init._getMissingCredentials"></a>

### Init.\_getMissingCredentials(properties) ⇒ <code>Array.&lt;string&gt;</code>
finds credentials that are set up in config but not in auth file

**Kind**: static method of [<code>Init</code>](#Init)  
**Returns**: <code>Array.&lt;string&gt;</code> - list of credential names  

| Param | Type | Description |
| --- | --- | --- |
| properties | <code>TYPE.Mcdevrc</code> | javascript object in .mcdevrc.json |

<a name="Init.installDependencies"></a>

### Init.installDependencies([repoName]) ⇒ <code>Promise.&lt;boolean&gt;</code>
initiates npm project and then
takes care of loading the pre-configured dependency list
from the boilerplate directory to them as dev-dependencies

**Kind**: static method of [<code>Init</code>](#Init)  
**Returns**: <code>Promise.&lt;boolean&gt;</code> - install successful or error occured  

| Param | Type | Description |
| --- | --- | --- |
| [repoName] | <code>string</code> | if git URL was provided earlier, the repo name was extracted to use it for npm init |

<a name="Init._getDefaultPackageJson"></a>

### Init.\_getDefaultPackageJson([currentContent]) ⇒ <code>Promise.&lt;{script: object, author: string, license: string}&gt;</code>
ensure we have certain default values in our config

**Kind**: static method of [<code>Init</code>](#Init)  
**Returns**: <code>Promise.&lt;{script: object, author: string, license: string}&gt;</code> - extended currentContent  

| Param | Type | Description |
| --- | --- | --- |
| [currentContent] | <code>object</code> | what was read from existing package.json file |

<a name="Init"></a>

## Init
CLI helper class

**Kind**: global constant  

* [Init](#Init)
    * [.fixMcdevConfig(properties)](#Init.fixMcdevConfig) ⇒ <code>Promise.&lt;boolean&gt;</code>
    * [.createIdeConfigFiles(versionBeforeUpgrade)](#Init.createIdeConfigFiles) ⇒ <code>Promise.&lt;boolean&gt;</code>
    * [._updateLeaf(propertiersCur, defaultPropsCur, fieldName)](#Init._updateLeaf) ⇒ <code>void</code>
    * [._getForcedUpdateList(projectVersion)](#Init._getForcedUpdateList) ⇒ <code>Promise.&lt;Array.&lt;string&gt;&gt;</code>
    * [._createIdeConfigFile(fileNameArr, relevantForcedUpdates, [boilerplateFileContent])](#Init._createIdeConfigFile) ⇒ <code>Promise.&lt;boolean&gt;</code>
    * [.upgradeAuthFile()](#Init.upgradeAuthFile) ⇒ <code>Promise.&lt;boolean&gt;</code>
    * [.initGitRepo([skipInteraction])](#Init.initGitRepo) ⇒ <code>Promise.&lt;{status: string, repoName: string}&gt;</code>
    * [.gitPush([skipInteraction])](#Init.gitPush) ⇒ <code>void</code>
    * [._addGitRemote([skipInteraction])](#Init._addGitRemote) ⇒ <code>string</code>
    * [._updateGitConfigUser([skipInteraction])](#Init._updateGitConfigUser) ⇒ <code>void</code>
    * [._getGitConfigUser()](#Init._getGitConfigUser) ⇒ <code>Promise.&lt;{&#x27;user.name&#x27;: string, &#x27;user.email&#x27;: string}&gt;</code>
    * [.initProject(properties, credentialName, [skipInteraction])](#Init.initProject) ⇒ <code>Promise.&lt;void&gt;</code>
    * [._downloadAllBUs(bu, gitStatus, [skipInteraction])](#Init._downloadAllBUs) ⇒ <code>Promise.&lt;void&gt;</code>
    * [.upgradeProject(properties, [initial], [repoName])](#Init.upgradeProject) ⇒ <code>Promise.&lt;boolean&gt;</code>
    * [._getMissingCredentials(properties)](#Init._getMissingCredentials) ⇒ <code>Array.&lt;string&gt;</code>
    * [.installDependencies([repoName])](#Init.installDependencies) ⇒ <code>Promise.&lt;boolean&gt;</code>
    * [._getDefaultPackageJson([currentContent])](#Init._getDefaultPackageJson) ⇒ <code>Promise.&lt;{script: object, author: string, license: string}&gt;</code>

<a name="Init.fixMcdevConfig"></a>

### Init.fixMcdevConfig(properties) ⇒ <code>Promise.&lt;boolean&gt;</code>
helper method for this.upgradeProject that upgrades project config if needed

**Kind**: static method of [<code>Init</code>](#Init)  
**Returns**: <code>Promise.&lt;boolean&gt;</code> - returns true if worked without errors  

| Param | Type | Description |
| --- | --- | --- |
| properties | <code>TYPE.Mcdevrc</code> | config file's json |

<a name="Init.createIdeConfigFiles"></a>

### Init.createIdeConfigFiles(versionBeforeUpgrade) ⇒ <code>Promise.&lt;boolean&gt;</code>
handles creation/update of all config file from the boilerplate

**Kind**: static method of [<code>Init</code>](#Init)  
**Returns**: <code>Promise.&lt;boolean&gt;</code> - status of config file creation  

| Param | Type | Description |
| --- | --- | --- |
| versionBeforeUpgrade | <code>string</code> | 'x.y.z' |

<a name="Init._updateLeaf"></a>

### Init.\_updateLeaf(propertiersCur, defaultPropsCur, fieldName) ⇒ <code>void</code>
recursive helper for _fixMcdevConfig that adds missing settings

**Kind**: static method of [<code>Init</code>](#Init)  

| Param | Type | Description |
| --- | --- | --- |
| propertiersCur | <code>object</code> | current sub-object of project settings |
| defaultPropsCur | <code>object</code> | current sub-object of default settings |
| fieldName | <code>string</code> | dot-concatenated object-path that needs adding |

<a name="Init._getForcedUpdateList"></a>

### Init.\_getForcedUpdateList(projectVersion) ⇒ <code>Promise.&lt;Array.&lt;string&gt;&gt;</code>
returns list of files that need to be updated

**Kind**: static method of [<code>Init</code>](#Init)  
**Returns**: <code>Promise.&lt;Array.&lt;string&gt;&gt;</code> - relevant files with path that need to be updated  

| Param | Type | Description |
| --- | --- | --- |
| projectVersion | <code>string</code> | version found in config file of the current project |

<a name="Init._createIdeConfigFile"></a>

### Init.\_createIdeConfigFile(fileNameArr, relevantForcedUpdates, [boilerplateFileContent]) ⇒ <code>Promise.&lt;boolean&gt;</code>
handles creation/update of one config file from the boilerplate at a time

**Kind**: static method of [<code>Init</code>](#Init)  
**Returns**: <code>Promise.&lt;boolean&gt;</code> - install successful or error occured  

| Param | Type | Description |
| --- | --- | --- |
| fileNameArr | <code>Array.&lt;string&gt;</code> | 0: path, 1: filename, 2: extension with dot |
| relevantForcedUpdates | <code>Array.&lt;string&gt;</code> | if fileNameArr is in this list we require an override |
| [boilerplateFileContent] | <code>string</code> | in case we cannot copy files 1:1 this can be used to pass in content |

<a name="Init.upgradeAuthFile"></a>

### Init.upgradeAuthFile() ⇒ <code>Promise.&lt;boolean&gt;</code>
helper method for this.upgradeProject that upgrades project config if needed

**Kind**: static method of [<code>Init</code>](#Init)  
**Returns**: <code>Promise.&lt;boolean&gt;</code> - returns true if worked without errors  
<a name="Init.initGitRepo"></a>

### Init.initGitRepo([skipInteraction]) ⇒ <code>Promise.&lt;{status: string, repoName: string}&gt;</code>
check if git repo exists and otherwise create one

**Kind**: static method of [<code>Init</code>](#Init)  
**Returns**: <code>Promise.&lt;{status: string, repoName: string}&gt;</code> - success flag  

| Param | Type | Description |
| --- | --- | --- |
| [skipInteraction] | <code>TYPE.skipInteraction</code> | signals what to insert automatically for things usually asked via wizard |

<a name="Init.gitPush"></a>

### Init.gitPush([skipInteraction]) ⇒ <code>void</code>
offer to push the new repo straight to the server

**Kind**: static method of [<code>Init</code>](#Init)  

| Param | Type | Description |
| --- | --- | --- |
| [skipInteraction] | <code>boolean</code> \| <code>TYPE.skipInteraction</code> | signals what to insert automatically for things usually asked via wizard |

<a name="Init._addGitRemote"></a>

### Init.\_addGitRemote([skipInteraction]) ⇒ <code>string</code>
offers to add the git remote origin

**Kind**: static method of [<code>Init</code>](#Init)  
**Returns**: <code>string</code> - repo name (optionally)  

| Param | Type | Description |
| --- | --- | --- |
| [skipInteraction] | <code>TYPE.skipInteraction</code> | signals what to insert automatically for things usually asked via wizard |

<a name="Init._updateGitConfigUser"></a>

### Init.\_updateGitConfigUser([skipInteraction]) ⇒ <code>void</code>
checks global config and ask to config the user info and then store it locally

**Kind**: static method of [<code>Init</code>](#Init)  

| Param | Type | Description |
| --- | --- | --- |
| [skipInteraction] | <code>boolean</code> \| <code>TYPE.skipInteraction</code> | signals what to insert automatically for things usually asked via wizard |

<a name="Init._getGitConfigUser"></a>

### Init.\_getGitConfigUser() ⇒ <code>Promise.&lt;{&#x27;user.name&#x27;: string, &#x27;user.email&#x27;: string}&gt;</code>
retrieves the global user.name and user.email values

**Kind**: static method of [<code>Init</code>](#Init)  
**Returns**: <code>Promise.&lt;{&#x27;user.name&#x27;: string, &#x27;user.email&#x27;: string}&gt;</code> - user.name and user.email  
<a name="Init.initProject"></a>

### Init.initProject(properties, credentialName, [skipInteraction]) ⇒ <code>Promise.&lt;void&gt;</code>
Creates template file for properties.json

**Kind**: static method of [<code>Init</code>](#Init)  
**Returns**: <code>Promise.&lt;void&gt;</code> - -  

| Param | Type | Description |
| --- | --- | --- |
| properties | <code>TYPE.Mcdevrc</code> | config file's json |
| credentialName | <code>string</code> | identifying name of the installed package / project |
| [skipInteraction] | <code>TYPE.skipInteraction</code> | signals what to insert automatically for things usually asked via wizard |

<a name="Init._downloadAllBUs"></a>

### Init.\_downloadAllBUs(bu, gitStatus, [skipInteraction]) ⇒ <code>Promise.&lt;void&gt;</code>
helper for this.initProject()

**Kind**: static method of [<code>Init</code>](#Init)  
**Returns**: <code>Promise.&lt;void&gt;</code> - -  

| Param | Type | Description |
| --- | --- | --- |
| bu | <code>string</code> | cred/bu or cred/* or * |
| gitStatus | <code>string</code> | signals what state the git repo is in |
| [skipInteraction] | <code>boolean</code> \| <code>TYPE.skipInteraction</code> | signals what to insert automatically for things usually asked via wizard |

<a name="Init.upgradeProject"></a>

### Init.upgradeProject(properties, [initial], [repoName]) ⇒ <code>Promise.&lt;boolean&gt;</code>
wrapper around npm dependency & configuration file setup

**Kind**: static method of [<code>Init</code>](#Init)  
**Returns**: <code>Promise.&lt;boolean&gt;</code> - success flag  

| Param | Type | Description |
| --- | --- | --- |
| properties | <code>TYPE.Mcdevrc</code> | config file's json |
| [initial] | <code>boolean</code> | print message if not part of initial setup |
| [repoName] | <code>string</code> | if git URL was provided earlier, the repo name was extracted to use it for npm init |

<a name="Init._getMissingCredentials"></a>

### Init.\_getMissingCredentials(properties) ⇒ <code>Array.&lt;string&gt;</code>
finds credentials that are set up in config but not in auth file

**Kind**: static method of [<code>Init</code>](#Init)  
**Returns**: <code>Array.&lt;string&gt;</code> - list of credential names  

| Param | Type | Description |
| --- | --- | --- |
| properties | <code>TYPE.Mcdevrc</code> | javascript object in .mcdevrc.json |

<a name="Init.installDependencies"></a>

### Init.installDependencies([repoName]) ⇒ <code>Promise.&lt;boolean&gt;</code>
initiates npm project and then
takes care of loading the pre-configured dependency list
from the boilerplate directory to them as dev-dependencies

**Kind**: static method of [<code>Init</code>](#Init)  
**Returns**: <code>Promise.&lt;boolean&gt;</code> - install successful or error occured  

| Param | Type | Description |
| --- | --- | --- |
| [repoName] | <code>string</code> | if git URL was provided earlier, the repo name was extracted to use it for npm init |

<a name="Init._getDefaultPackageJson"></a>

### Init.\_getDefaultPackageJson([currentContent]) ⇒ <code>Promise.&lt;{script: object, author: string, license: string}&gt;</code>
ensure we have certain default values in our config

**Kind**: static method of [<code>Init</code>](#Init)  
**Returns**: <code>Promise.&lt;{script: object, author: string, license: string}&gt;</code> - extended currentContent  

| Param | Type | Description |
| --- | --- | --- |
| [currentContent] | <code>object</code> | what was read from existing package.json file |

<a name="Init"></a>

## Init
CLI helper class

**Kind**: global constant  

* [Init](#Init)
    * [.fixMcdevConfig(properties)](#Init.fixMcdevConfig) ⇒ <code>Promise.&lt;boolean&gt;</code>
    * [.createIdeConfigFiles(versionBeforeUpgrade)](#Init.createIdeConfigFiles) ⇒ <code>Promise.&lt;boolean&gt;</code>
    * [._updateLeaf(propertiersCur, defaultPropsCur, fieldName)](#Init._updateLeaf) ⇒ <code>void</code>
    * [._getForcedUpdateList(projectVersion)](#Init._getForcedUpdateList) ⇒ <code>Promise.&lt;Array.&lt;string&gt;&gt;</code>
    * [._createIdeConfigFile(fileNameArr, relevantForcedUpdates, [boilerplateFileContent])](#Init._createIdeConfigFile) ⇒ <code>Promise.&lt;boolean&gt;</code>
    * [.upgradeAuthFile()](#Init.upgradeAuthFile) ⇒ <code>Promise.&lt;boolean&gt;</code>
    * [.initGitRepo([skipInteraction])](#Init.initGitRepo) ⇒ <code>Promise.&lt;{status: string, repoName: string}&gt;</code>
    * [.gitPush([skipInteraction])](#Init.gitPush) ⇒ <code>void</code>
    * [._addGitRemote([skipInteraction])](#Init._addGitRemote) ⇒ <code>string</code>
    * [._updateGitConfigUser([skipInteraction])](#Init._updateGitConfigUser) ⇒ <code>void</code>
    * [._getGitConfigUser()](#Init._getGitConfigUser) ⇒ <code>Promise.&lt;{&#x27;user.name&#x27;: string, &#x27;user.email&#x27;: string}&gt;</code>
    * [.initProject(properties, credentialName, [skipInteraction])](#Init.initProject) ⇒ <code>Promise.&lt;void&gt;</code>
    * [._downloadAllBUs(bu, gitStatus, [skipInteraction])](#Init._downloadAllBUs) ⇒ <code>Promise.&lt;void&gt;</code>
    * [.upgradeProject(properties, [initial], [repoName])](#Init.upgradeProject) ⇒ <code>Promise.&lt;boolean&gt;</code>
    * [._getMissingCredentials(properties)](#Init._getMissingCredentials) ⇒ <code>Array.&lt;string&gt;</code>
    * [.installDependencies([repoName])](#Init.installDependencies) ⇒ <code>Promise.&lt;boolean&gt;</code>
    * [._getDefaultPackageJson([currentContent])](#Init._getDefaultPackageJson) ⇒ <code>Promise.&lt;{script: object, author: string, license: string}&gt;</code>

<a name="Init.fixMcdevConfig"></a>

### Init.fixMcdevConfig(properties) ⇒ <code>Promise.&lt;boolean&gt;</code>
helper method for this.upgradeProject that upgrades project config if needed

**Kind**: static method of [<code>Init</code>](#Init)  
**Returns**: <code>Promise.&lt;boolean&gt;</code> - returns true if worked without errors  

| Param | Type | Description |
| --- | --- | --- |
| properties | <code>TYPE.Mcdevrc</code> | config file's json |

<a name="Init.createIdeConfigFiles"></a>

### Init.createIdeConfigFiles(versionBeforeUpgrade) ⇒ <code>Promise.&lt;boolean&gt;</code>
handles creation/update of all config file from the boilerplate

**Kind**: static method of [<code>Init</code>](#Init)  
**Returns**: <code>Promise.&lt;boolean&gt;</code> - status of config file creation  

| Param | Type | Description |
| --- | --- | --- |
| versionBeforeUpgrade | <code>string</code> | 'x.y.z' |

<a name="Init._updateLeaf"></a>

### Init.\_updateLeaf(propertiersCur, defaultPropsCur, fieldName) ⇒ <code>void</code>
recursive helper for _fixMcdevConfig that adds missing settings

**Kind**: static method of [<code>Init</code>](#Init)  

| Param | Type | Description |
| --- | --- | --- |
| propertiersCur | <code>object</code> | current sub-object of project settings |
| defaultPropsCur | <code>object</code> | current sub-object of default settings |
| fieldName | <code>string</code> | dot-concatenated object-path that needs adding |

<a name="Init._getForcedUpdateList"></a>

### Init.\_getForcedUpdateList(projectVersion) ⇒ <code>Promise.&lt;Array.&lt;string&gt;&gt;</code>
returns list of files that need to be updated

**Kind**: static method of [<code>Init</code>](#Init)  
**Returns**: <code>Promise.&lt;Array.&lt;string&gt;&gt;</code> - relevant files with path that need to be updated  

| Param | Type | Description |
| --- | --- | --- |
| projectVersion | <code>string</code> | version found in config file of the current project |

<a name="Init._createIdeConfigFile"></a>

### Init.\_createIdeConfigFile(fileNameArr, relevantForcedUpdates, [boilerplateFileContent]) ⇒ <code>Promise.&lt;boolean&gt;</code>
handles creation/update of one config file from the boilerplate at a time

**Kind**: static method of [<code>Init</code>](#Init)  
**Returns**: <code>Promise.&lt;boolean&gt;</code> - install successful or error occured  

| Param | Type | Description |
| --- | --- | --- |
| fileNameArr | <code>Array.&lt;string&gt;</code> | 0: path, 1: filename, 2: extension with dot |
| relevantForcedUpdates | <code>Array.&lt;string&gt;</code> | if fileNameArr is in this list we require an override |
| [boilerplateFileContent] | <code>string</code> | in case we cannot copy files 1:1 this can be used to pass in content |

<a name="Init.upgradeAuthFile"></a>

### Init.upgradeAuthFile() ⇒ <code>Promise.&lt;boolean&gt;</code>
helper method for this.upgradeProject that upgrades project config if needed

**Kind**: static method of [<code>Init</code>](#Init)  
**Returns**: <code>Promise.&lt;boolean&gt;</code> - returns true if worked without errors  
<a name="Init.initGitRepo"></a>

### Init.initGitRepo([skipInteraction]) ⇒ <code>Promise.&lt;{status: string, repoName: string}&gt;</code>
check if git repo exists and otherwise create one

**Kind**: static method of [<code>Init</code>](#Init)  
**Returns**: <code>Promise.&lt;{status: string, repoName: string}&gt;</code> - success flag  

| Param | Type | Description |
| --- | --- | --- |
| [skipInteraction] | <code>TYPE.skipInteraction</code> | signals what to insert automatically for things usually asked via wizard |

<a name="Init.gitPush"></a>

### Init.gitPush([skipInteraction]) ⇒ <code>void</code>
offer to push the new repo straight to the server

**Kind**: static method of [<code>Init</code>](#Init)  

| Param | Type | Description |
| --- | --- | --- |
| [skipInteraction] | <code>boolean</code> \| <code>TYPE.skipInteraction</code> | signals what to insert automatically for things usually asked via wizard |

<a name="Init._addGitRemote"></a>

### Init.\_addGitRemote([skipInteraction]) ⇒ <code>string</code>
offers to add the git remote origin

**Kind**: static method of [<code>Init</code>](#Init)  
**Returns**: <code>string</code> - repo name (optionally)  

| Param | Type | Description |
| --- | --- | --- |
| [skipInteraction] | <code>TYPE.skipInteraction</code> | signals what to insert automatically for things usually asked via wizard |

<a name="Init._updateGitConfigUser"></a>

### Init.\_updateGitConfigUser([skipInteraction]) ⇒ <code>void</code>
checks global config and ask to config the user info and then store it locally

**Kind**: static method of [<code>Init</code>](#Init)  

| Param | Type | Description |
| --- | --- | --- |
| [skipInteraction] | <code>boolean</code> \| <code>TYPE.skipInteraction</code> | signals what to insert automatically for things usually asked via wizard |

<a name="Init._getGitConfigUser"></a>

### Init.\_getGitConfigUser() ⇒ <code>Promise.&lt;{&#x27;user.name&#x27;: string, &#x27;user.email&#x27;: string}&gt;</code>
retrieves the global user.name and user.email values

**Kind**: static method of [<code>Init</code>](#Init)  
**Returns**: <code>Promise.&lt;{&#x27;user.name&#x27;: string, &#x27;user.email&#x27;: string}&gt;</code> - user.name and user.email  
<a name="Init.initProject"></a>

### Init.initProject(properties, credentialName, [skipInteraction]) ⇒ <code>Promise.&lt;void&gt;</code>
Creates template file for properties.json

**Kind**: static method of [<code>Init</code>](#Init)  
**Returns**: <code>Promise.&lt;void&gt;</code> - -  

| Param | Type | Description |
| --- | --- | --- |
| properties | <code>TYPE.Mcdevrc</code> | config file's json |
| credentialName | <code>string</code> | identifying name of the installed package / project |
| [skipInteraction] | <code>TYPE.skipInteraction</code> | signals what to insert automatically for things usually asked via wizard |

<a name="Init._downloadAllBUs"></a>

### Init.\_downloadAllBUs(bu, gitStatus, [skipInteraction]) ⇒ <code>Promise.&lt;void&gt;</code>
helper for this.initProject()

**Kind**: static method of [<code>Init</code>](#Init)  
**Returns**: <code>Promise.&lt;void&gt;</code> - -  

| Param | Type | Description |
| --- | --- | --- |
| bu | <code>string</code> | cred/bu or cred/* or * |
| gitStatus | <code>string</code> | signals what state the git repo is in |
| [skipInteraction] | <code>boolean</code> \| <code>TYPE.skipInteraction</code> | signals what to insert automatically for things usually asked via wizard |

<a name="Init.upgradeProject"></a>

### Init.upgradeProject(properties, [initial], [repoName]) ⇒ <code>Promise.&lt;boolean&gt;</code>
wrapper around npm dependency & configuration file setup

**Kind**: static method of [<code>Init</code>](#Init)  
**Returns**: <code>Promise.&lt;boolean&gt;</code> - success flag  

| Param | Type | Description |
| --- | --- | --- |
| properties | <code>TYPE.Mcdevrc</code> | config file's json |
| [initial] | <code>boolean</code> | print message if not part of initial setup |
| [repoName] | <code>string</code> | if git URL was provided earlier, the repo name was extracted to use it for npm init |

<a name="Init._getMissingCredentials"></a>

### Init.\_getMissingCredentials(properties) ⇒ <code>Array.&lt;string&gt;</code>
finds credentials that are set up in config but not in auth file

**Kind**: static method of [<code>Init</code>](#Init)  
**Returns**: <code>Array.&lt;string&gt;</code> - list of credential names  

| Param | Type | Description |
| --- | --- | --- |
| properties | <code>TYPE.Mcdevrc</code> | javascript object in .mcdevrc.json |

<a name="Init.installDependencies"></a>

### Init.installDependencies([repoName]) ⇒ <code>Promise.&lt;boolean&gt;</code>
initiates npm project and then
takes care of loading the pre-configured dependency list
from the boilerplate directory to them as dev-dependencies

**Kind**: static method of [<code>Init</code>](#Init)  
**Returns**: <code>Promise.&lt;boolean&gt;</code> - install successful or error occured  

| Param | Type | Description |
| --- | --- | --- |
| [repoName] | <code>string</code> | if git URL was provided earlier, the repo name was extracted to use it for npm init |

<a name="Init._getDefaultPackageJson"></a>

### Init.\_getDefaultPackageJson([currentContent]) ⇒ <code>Promise.&lt;{script: object, author: string, license: string}&gt;</code>
ensure we have certain default values in our config

**Kind**: static method of [<code>Init</code>](#Init)  
**Returns**: <code>Promise.&lt;{script: object, author: string, license: string}&gt;</code> - extended currentContent  

| Param | Type | Description |
| --- | --- | --- |
| [currentContent] | <code>object</code> | what was read from existing package.json file |

<a name="Util"></a>

## Util
Util that contains logger and simple util methods

**Kind**: global constant  

* [Util](#Util)
<<<<<<< HEAD
    * [.skipInteraction](#Util.skipInteraction) : <code>TYPE.skipInteraction</code>
    * [.logger](#Util.logger)
=======
    * [.logger](#Util.logger) : <code>TYPE.Logger</code>
>>>>>>> c36c9fdc
    * [.filterObjByKeys(originalObj, [whitelistArr])](#Util.filterObjByKeys) ⇒ <code>Object.&lt;string, \*&gt;</code>
    * [.includesStartsWith(arr, search)](#Util.includesStartsWith) ⇒ <code>boolean</code>
    * [.includesStartsWithIndex(arr, search)](#Util.includesStartsWithIndex) ⇒ <code>number</code>
    * [.checkMarket(market, properties)](#Util.checkMarket) ⇒ <code>boolean</code>
    * [.verifyMarketList(mlName, properties)](#Util.verifyMarketList) ⇒ <code>void</code>
    * [.signalFatalError()](#Util.signalFatalError) ⇒ <code>void</code>
    * [.isTrue(attrValue)](#Util.isTrue) ⇒ <code>boolean</code>
    * [.isFalse(attrValue)](#Util.isFalse) ⇒ <code>boolean</code>
    * [._isValidType(selectedType)](#Util._isValidType) ⇒ <code>boolean</code>
    * [.getDefaultProperties()](#Util.getDefaultProperties) ⇒ <code>TYPE.Mcdevrc</code>
    * [.getRetrieveTypeChoices()](#Util.getRetrieveTypeChoices) ⇒ <code>Array.&lt;string&gt;</code>
    * [.checkProperties(properties, [silent])](#Util.checkProperties) ⇒ <code>Promise.&lt;(boolean\|Array.&lt;string&gt;)&gt;</code>
    * [.metadataLogger(level, type, method, payload, [source])](#Util.metadataLogger) ⇒ <code>void</code>
    * [.replaceByObject(str, obj)](#Util.replaceByObject) ⇒ <code>string</code> \| <code>object</code>
    * [.inverseGet(objs, val)](#Util.inverseGet) ⇒ <code>string</code>
    * [.getMetadataHierachy(metadataTypes)](#Util.getMetadataHierachy) ⇒ <code>Array.&lt;string&gt;</code>
    * [.resolveObjPath(path, obj)](#Util.resolveObjPath) ⇒ <code>any</code>
    * [.execSync(cmd, [args])](#Util.execSync) ⇒ <code>undefined</code>
    * [.templateSearchResult(results, keyToSearch, searchValue)](#Util.templateSearchResult) ⇒ <code>TYPE.MetadataTypeItem</code>
    * [.setLoggingLevel(argv)](#Util.setLoggingLevel) ⇒ <code>void</code>

<a name="Util.skipInteraction"></a>

### Util.skipInteraction : <code>TYPE.skipInteraction</code>
**Kind**: static property of [<code>Util</code>](#Util)  
<a name="Util.logger"></a>

### Util.logger : <code>TYPE.Logger</code>
Logger that creates timestamped log file in 'logs/' directory

**Kind**: static property of [<code>Util</code>](#Util)  
<a name="Util.filterObjByKeys"></a>

### Util.filterObjByKeys(originalObj, [whitelistArr]) ⇒ <code>Object.&lt;string, \*&gt;</code>
helper that allows filtering an object by its keys

**Kind**: static method of [<code>Util</code>](#Util)  
**Returns**: <code>Object.&lt;string, \*&gt;</code> - filtered object that only contains keys you provided  

| Param | Type | Description |
| --- | --- | --- |
| originalObj | <code>Object.&lt;string, \*&gt;</code> | object that you want to filter |
| [whitelistArr] | <code>Array.&lt;string&gt;</code> | positive filter. if not provided, returns originalObj without filter |

<a name="Util.includesStartsWith"></a>

### Util.includesStartsWith(arr, search) ⇒ <code>boolean</code>
extended Array.includes method that allows check if an array-element starts with a certain string

**Kind**: static method of [<code>Util</code>](#Util)  
**Returns**: <code>boolean</code> - found / not found  

| Param | Type | Description |
| --- | --- | --- |
| arr | <code>Array.&lt;string&gt;</code> | your array of strigns |
| search | <code>string</code> | the string you are looking for |

<a name="Util.includesStartsWithIndex"></a>

### Util.includesStartsWithIndex(arr, search) ⇒ <code>number</code>
extended Array.includes method that allows check if an array-element starts with a certain string

**Kind**: static method of [<code>Util</code>](#Util)  
**Returns**: <code>number</code> - array index 0..n or -1 of not found  

| Param | Type | Description |
| --- | --- | --- |
| arr | <code>Array.&lt;string&gt;</code> | your array of strigns |
| search | <code>string</code> | the string you are looking for |

<a name="Util.checkMarket"></a>

### Util.checkMarket(market, properties) ⇒ <code>boolean</code>
check if a market name exists in current mcdev config

**Kind**: static method of [<code>Util</code>](#Util)  
**Returns**: <code>boolean</code> - found market or not  

| Param | Type | Description |
| --- | --- | --- |
| market | <code>string</code> | market localizations |
| properties | <code>TYPE.Mcdevrc</code> | local mcdev config |

<a name="Util.verifyMarketList"></a>

### Util.verifyMarketList(mlName, properties) ⇒ <code>void</code>
ensure provided MarketList exists and it's content including markets and BUs checks out

**Kind**: static method of [<code>Util</code>](#Util)  
**Returns**: <code>void</code> - throws errors if problems were found  

| Param | Type | Description |
| --- | --- | --- |
| mlName | <code>string</code> | name of marketList |
| properties | <code>TYPE.Mcdevrc</code> | General configuration to be used in retrieve |

<a name="Util.signalFatalError"></a>

### Util.signalFatalError() ⇒ <code>void</code>
used to ensure the program tells surrounding software that an unrecoverable error occured

**Kind**: static method of [<code>Util</code>](#Util)  
<a name="Util.isTrue"></a>

### Util.isTrue(attrValue) ⇒ <code>boolean</code>
SFMC accepts multiple true values for Boolean attributes for which we are checking here

**Kind**: static method of [<code>Util</code>](#Util)  
**Returns**: <code>boolean</code> - attribute value == true ? true : false  

| Param | Type | Description |
| --- | --- | --- |
| attrValue | <code>\*</code> | value |

<a name="Util.isFalse"></a>

### Util.isFalse(attrValue) ⇒ <code>boolean</code>
SFMC accepts multiple false values for Boolean attributes for which we are checking here

**Kind**: static method of [<code>Util</code>](#Util)  
**Returns**: <code>boolean</code> - attribute value == false ? true : false  

| Param | Type | Description |
| --- | --- | --- |
| attrValue | <code>\*</code> | value |

<a name="Util._isValidType"></a>

### Util.\_isValidType(selectedType) ⇒ <code>boolean</code>
helper for retrieve, retrieveAsTemplate and deploy

**Kind**: static method of [<code>Util</code>](#Util)  
**Returns**: <code>boolean</code> - type ok or not  

| Param | Type | Description |
| --- | --- | --- |
| selectedType | <code>string</code> | type or type-subtype |

<a name="Util.getDefaultProperties"></a>

### Util.getDefaultProperties() ⇒ <code>TYPE.Mcdevrc</code>
defines how the properties.json should look like
used for creating a template and for checking if variables are set

**Kind**: static method of [<code>Util</code>](#Util)  
**Returns**: <code>TYPE.Mcdevrc</code> - default properties  
<a name="Util.getRetrieveTypeChoices"></a>

### Util.getRetrieveTypeChoices() ⇒ <code>Array.&lt;string&gt;</code>
helper for getDefaultProperties()

**Kind**: static method of [<code>Util</code>](#Util)  
**Returns**: <code>Array.&lt;string&gt;</code> - type choices  
<a name="Util.checkProperties"></a>

### Util.checkProperties(properties, [silent]) ⇒ <code>Promise.&lt;(boolean\|Array.&lt;string&gt;)&gt;</code>
check if the config file is correctly formatted and has values

**Kind**: static method of [<code>Util</code>](#Util)  
**Returns**: <code>Promise.&lt;(boolean\|Array.&lt;string&gt;)&gt;</code> - file structure ok OR list of fields to be fixed  

| Param | Type | Description |
| --- | --- | --- |
| properties | <code>TYPE.Mcdevrc</code> | javascript object in .mcdevrc.json |
| [silent] | <code>boolean</code> | set to true for internal use w/o cli output |

<a name="Util.metadataLogger"></a>

### Util.metadataLogger(level, type, method, payload, [source]) ⇒ <code>void</code>
Logger helper for Metadata functions

**Kind**: static method of [<code>Util</code>](#Util)  

| Param | Type | Description |
| --- | --- | --- |
| level | <code>string</code> | of log (error, info, warn) |
| type | <code>string</code> | of metadata being referenced |
| method | <code>string</code> | name which log was called from |
| payload | <code>\*</code> | generic object which details the error |
| [source] | <code>string</code> | key/id of metadata which relates to error |

<a name="Util.replaceByObject"></a>

### Util.replaceByObject(str, obj) ⇒ <code>string</code> \| <code>object</code>
replaces values in a JSON object string, based on a series of
key-value pairs (obj)

**Kind**: static method of [<code>Util</code>](#Util)  
**Returns**: <code>string</code> \| <code>object</code> - replaced version of str  

| Param | Type | Description |
| --- | --- | --- |
| str | <code>string</code> \| <code>object</code> | JSON object or its stringified version, which has values to be replaced |
| obj | <code>TYPE.TemplateMap</code> | key value object which contains keys to be replaced and values to be replaced with |

<a name="Util.inverseGet"></a>

### Util.inverseGet(objs, val) ⇒ <code>string</code>
get key of an object based on the first matching value

**Kind**: static method of [<code>Util</code>](#Util)  
**Returns**: <code>string</code> - key  

| Param | Type | Description |
| --- | --- | --- |
| objs | <code>object</code> | object of objects to be searched |
| val | <code>string</code> | value to be searched for |

<a name="Util.getMetadataHierachy"></a>

### Util.getMetadataHierachy(metadataTypes) ⇒ <code>Array.&lt;string&gt;</code>
Returns Order in which metadata needs to be retrieved/deployed

**Kind**: static method of [<code>Util</code>](#Util)  
**Returns**: <code>Array.&lt;string&gt;</code> - retrieve/deploy order as array  

| Param | Type | Description |
| --- | --- | --- |
| metadataTypes | <code>Array.&lt;string&gt;</code> | which should be retrieved/deployed |

<a name="Util.resolveObjPath"></a>

### Util.resolveObjPath(path, obj) ⇒ <code>any</code>
let's you dynamically walk down an object and get a value

**Kind**: static method of [<code>Util</code>](#Util)  
**Returns**: <code>any</code> - value of obj.path  

| Param | Type | Description |
| --- | --- | --- |
| path | <code>string</code> | 'fieldA.fieldB.fieldC' |
| obj | <code>object</code> | some parent object |

<a name="Util.execSync"></a>

### Util.execSync(cmd, [args]) ⇒ <code>undefined</code>
helper to run other commands as if run manually by user

**Kind**: static method of [<code>Util</code>](#Util)  

| Param | Type | Description |
| --- | --- | --- |
| cmd | <code>string</code> | to be executed command |
| [args] | <code>Array.&lt;string&gt;</code> | list of arguments |

<a name="Util.templateSearchResult"></a>

### Util.templateSearchResult(results, keyToSearch, searchValue) ⇒ <code>TYPE.MetadataTypeItem</code>
standardize check to ensure only one result is returned from template search

**Kind**: static method of [<code>Util</code>](#Util)  
**Returns**: <code>TYPE.MetadataTypeItem</code> - metadata to be used in building template  

| Param | Type | Description |
| --- | --- | --- |
| results | <code>Array.&lt;TYPE.MetadataTypeItem&gt;</code> | array of metadata |
| keyToSearch | <code>string</code> | the field which contains the searched value |
| searchValue | <code>string</code> | the value which is being looked for |

<a name="Util.setLoggingLevel"></a>

### Util.setLoggingLevel(argv) ⇒ <code>void</code>
configures what is displayed in the console

**Kind**: static method of [<code>Util</code>](#Util)  

| Param | Type | Description |
| --- | --- | --- |
| argv | <code>object</code> | list of command line parameters given by user |
| [argv.silent] | <code>boolean</code> | only errors printed to CLI |
| [argv.verbose] | <code>boolean</code> | chatty user CLI output |
| [argv.debug] | <code>boolean</code> | enables developer output & features |

<a name="csvToArray"></a>

## csvToArray(csv) ⇒ <code>Array.&lt;string&gt;</code>
helper to convert CSVs into an array. if only one value was given, it's also returned as an array

**Kind**: global function  
**Returns**: <code>Array.&lt;string&gt;</code> - values split into an array.  

| Param | Type | Description |
| --- | --- | --- |
| csv | <code>string</code> | potentially comma-separated value or null |

<a name="getUserName"></a>

## getUserName(userList, item, fieldname) ⇒ <code>string</code>
**Kind**: global function  
**Returns**: <code>string</code> - username or user id or 'n/a'  

| Param | Type | Description |
| --- | --- | --- |
| userList | <code>Object.&lt;string, string&gt;</code> | user-id > user-name map |
| item | <code>Object.&lt;string, string&gt;</code> | single metadata item |
| fieldname | <code>string</code> | name of field containing the info |

<a name="setupSDK"></a>

## setupSDK(credentialKey, authObject) ⇒ [<code>SDK</code>](#SDK)
Returns an SDK instance to be used for API calls

**Kind**: global function  
**Returns**: [<code>SDK</code>](#SDK) - auth object  

| Param | Type | Description |
| --- | --- | --- |
| credentialKey | <code>string</code> | key for specific BU |
| authObject | <code>TYPE.AuthObject</code> | credentials for specific BU |

<a name="createNewLoggerTransport"></a>

## createNewLoggerTransport() ⇒ <code>object</code>
wrapper around our standard winston logging to console and logfile

**Kind**: global function  
**Returns**: <code>object</code> - initiated logger for console and file  
<a name="startLogger"></a>

## startLogger() ⇒ <code>void</code>
initiate winston logger

**Kind**: global function  
<a name="SupportedMetadataTypes"></a>

## SupportedMetadataTypes : <code>Object.&lt;string, string&gt;</code>
**Kind**: global typedef  
<a name="MetadataTypeItemObj"></a>

## MetadataTypeItemObj : <code>Object.&lt;string, any&gt;</code>
key=customer key

**Kind**: global typedef  
<a name="CodeExtractItem"></a>

## CodeExtractItem : <code>object</code>
**Kind**: global typedef  
**Properties**

| Name | Type | Description |
| --- | --- | --- |
| json | <code>MetadataTypeItem</code> | metadata of one item w/o code |
| codeArr | [<code>Array.&lt;CodeExtract&gt;</code>](#CodeExtract) | list of code snippets in this item |
| subFolder | <code>Array.&lt;string&gt;</code> | mostly set to null, otherwise list of subfolders |

<a name="CodeExtract"></a>

## CodeExtract : <code>object</code>
**Kind**: global typedef  
**Properties**

| Name | Type | Description |
| --- | --- | --- |
| subFolder | <code>Array.&lt;string&gt;</code> | mostly set to null, otherwise subfolders path split into elements |
| fileName | <code>string</code> | name of file w/o extension |
| fileExt | <code>string</code> | file extension |
| content | <code>string</code> | file content |
| [encoding] | <code>&#x27;base64&#x27;</code> | optional for binary files |

<a name="CodeExtractItem"></a>

## CodeExtractItem : <code>object</code>
**Kind**: global typedef  
**Properties**

| Name | Type | Description |
| --- | --- | --- |
| name | <code>string</code> | name |
| key | <code>string</code> | key |
| description | <code>string</code> | - |
| targetKey | <code>string</code> | key of target data extension |
| createdDate | <code>string</code> | e.g. "2020-09-14T01:42:03.017" |
| modifiedDate | <code>string</code> | e.g. "2020-09-14T01:42:03.017" |
| targetUpdateTypeName | <code>&#x27;Overwrite&#x27;</code> \| <code>&#x27;Update&#x27;</code> \| <code>&#x27;Append&#x27;</code> | defines how the query writes into the target data extension |
| [targetUpdateTypeId] | <code>0</code> \| <code>1</code> \| <code>2</code> | mapped to targetUpdateTypeName via this.definition.targetUpdateTypeMapping |
| [targetId] | <code>string</code> | Object ID of DE (removed before save) |
| [targetDescription] | <code>string</code> | Description DE (removed before save) |
| isFrozen | <code>boolean</code> | looks like this is always set to false |
| [queryText] | <code>string</code> | contains SQL query with line breaks converted to '\n'. The content is extracted during retrieval and written into a separate *.sql file |
| [categoryId] | <code>string</code> | holds folder ID, replaced with r__folder_Path during retrieve |
| r__folder_Path | <code>string</code> | folder path in which this DE is saved |
| json | <code>QueryItem</code> | metadata of one item w/o code |
| codeArr | [<code>Array.&lt;CodeExtract&gt;</code>](#CodeExtract) | list of code snippets in this item |
| subFolder | <code>Array.&lt;string&gt;</code> | mostly set to null, otherwise list of subfolders |

<a name="ScriptMap"></a>

## ScriptMap : <code>object</code>
**Kind**: global typedef  
**Properties**

| Name | Type | Description |
| --- | --- | --- |
| name | <code>string</code> | name |
| key | <code>string</code> | key |
| description | <code>string</code> | - |
| createdDate | <code>string</code> | e.g. "2020-09-14T01:42:03.017" |
| modifiedDate | <code>string</code> | e.g. "2020-09-14T01:42:03.017" |
| [script] | <code>string</code> | contains script with line breaks converted to '\n'. The content is extracted during retrieval and written into a separate *.ssjs file |
| [categoryId] | <code>string</code> | holds folder ID, replaced with r__folder_Path during retrieve |
| r__folder_Path | <code>string</code> | folder path in which this DE is saved |

<a name="AssetSubType"></a>

## AssetSubType : <code>Object.&lt;string, any&gt;</code>
**Kind**: global typedef  
<a name="DataExtensionFieldMap"></a>

## DataExtensionFieldMap : <code>object</code>
**Kind**: global typedef  
**Properties**

| Name | Type | Description |
| --- | --- | --- |
| [ObjectID] | <code>string</code> | id |
| [CustomerKey] | <code>string</code> | key in format [DEkey].[FieldName] |
| [DataExtension] | <code>object</code> | - |
| DataExtension.CustomerKey | <code>string</code> | key of DE |
| Name | <code>string</code> | name of field |
| [Name_new] | <code>string</code> | custom attribute that is only used when trying to rename a field from Name to Name_new |
| DefaultValue | <code>string</code> | empty string for not set |
| IsRequired | <code>true</code> \| <code>false</code> | - |
| IsPrimaryKey | <code>true</code> \| <code>false</code> | - |
| Ordinal | <code>string</code> | 1, 2, 3, ... |
| FieldType | <code>&#x27;Text&#x27;</code> \| <code>&#x27;Number&#x27;</code> \| <code>&#x27;Date&#x27;</code> \| <code>&#x27;Boolean&#x27;</code> \| <code>&#x27;Decimal&#x27;</code> \| <code>&#x27;EmailAddress&#x27;</code> \| <code>&#x27;Phone&#x27;</code> \| <code>&#x27;Locale&#x27;</code> | can only be set on create |
| Scale | <code>string</code> | the number of places after the decimal that the field can hold; example: "0","1", ... |

<a name="DataExtensionMap"></a>

## DataExtensionMap : <code>object</code>
**Kind**: global typedef  
**Properties**

| Name | Type | Description |
| --- | --- | --- |
| CustomerKey | <code>string</code> | key |
| Name | <code>string</code> | name |
| Description | <code>string</code> | - |
| IsSendable | <code>true</code> \| <code>false</code> | - |
| IsTestable | <code>true</code> \| <code>false</code> | - |
| SendableDataExtensionField | <code>object</code> | - |
| SendableDataExtensionField.Name | <code>string</code> | - |
| SendableSubscriberField | <code>object</code> | - |
| SendableSubscriberField.Name | <code>string</code> | - |
| Fields | <code>Array.&lt;DataExtensionFieldItem&gt;</code> | list of DE fields |
| r__folder_ContentType | <code>&#x27;dataextension&#x27;</code> \| <code>&#x27;salesforcedataextension&#x27;</code> \| <code>&#x27;synchronizeddataextension&#x27;</code> \| <code>&#x27;shared\_dataextension&#x27;</code> \| <code>&#x27;shared\_salesforcedataextension&#x27;</code> | retrieved from associated folder |
| r__folder_Path | <code>string</code> | folder path in which this DE is saved |
| [CategoryID] | <code>string</code> | holds folder ID, replaced with r__folder_Path during retrieve |
| [r__dataExtensionTemplate_Name] | <code>string</code> | name of optionally associated DE template |
| [Template] | <code>object</code> | - |
| [Template.CustomerKey] | <code>string</code> | key of optionally associated DE teplate |

<a name="AccountUserDocument"></a>

## AccountUserDocument : <code>object</code>
**Kind**: global typedef  
**Properties**

| Name | Type | Description |
| --- | --- | --- |
| TYPE | <code>string</code> | user.type__c |
| UserID | <code>string</code> | user.UserID |
| AccountUserID | <code>string</code> | user.AccountUserID |
| CustomerKey | <code>string</code> | user.CustomerKey |
| Name | <code>string</code> | user.Name |
| Email | <code>string</code> | user.Email |
| NotificationEmailAddress | <code>string</code> | user.NotificationEmailAddress |
| ActiveFlag | <code>string</code> | user.ActiveFlag === true ? '✓' : '-' |
| IsAPIUser | <code>string</code> | user.IsAPIUser === true ? '✓' : '-' |
| MustChangePassword | <code>string</code> | user.MustChangePassword === true ? '✓' : '-' |
| DefaultBusinessUnit | <code>string</code> | defaultBUName |
| AssociatedBusinessUnits__c | <code>string</code> | associatedBus |
| Roles | <code>string</code> | roles |
| UserPermissions | <code>string</code> | userPermissions |
| LastSuccessfulLogin | <code>string</code> | this.timeSinceDate(user.LastSuccessfulLogin) |
| CreatedDate | <code>string</code> | user.CreatedDate |
| ModifiedDate | <code>string</code> | user.ModifiedDate |

<a name="AutomationActivity"></a>

## AutomationActivity : <code>object</code>
**Kind**: global typedef  
**Properties**

| Name | Type | Description |
| --- | --- | --- |
| name | <code>string</code> | name (not key) of activity |
| [objectTypeId] | <code>string</code> | Id of assoicated activity type; see this.definition.activityTypeMapping |
| [activityObjectId] | <code>string</code> | Object Id of assoicated metadata item |
| [displayOrder] | <code>number</code> | order within step; starts with 1 or higher number |
| r__type | <code>string</code> | see this.definition.activityTypeMapping |

<a name="AutomationStep"></a>

## AutomationStep : <code>object</code>
**Kind**: global typedef  
**Properties**

| Name | Type | Description |
| --- | --- | --- |
| name | <code>string</code> | description |
| [annotation] | <code>string</code> | equals AutomationStep.name |
| [step] | <code>number</code> | step iterator; starts with 1 |
| [stepNumber] | <code>number</code> | step iterator, automatically set during deployment |
| activities | [<code>Array.&lt;AutomationActivity&gt;</code>](#AutomationActivity) | - |

<a name="AutomationSchedule"></a>

## AutomationSchedule : <code>object</code>
REST format

**Kind**: global typedef  
**Properties**

| Name | Type | Description |
| --- | --- | --- |
| typeId | <code>number</code> | ? |
| startDate | <code>string</code> | example: '2021-05-07T09:00:00' |
| endDate | <code>string</code> | example: '2021-05-07T09:00:00' |
| icalRecur | <code>string</code> | example: 'FREQ=DAILY;UNTIL=20790606T160000;INTERVAL=1' |
| timezoneName | <code>string</code> | example: 'W. Europe Standard Time'; see this.definition.timeZoneMapping |
| [timezoneId] | <code>number</code> | see this.definition.timeZoneMapping |

<a name="AutomationScheduleSoap"></a>

## AutomationScheduleSoap : <code>object</code>
SOAP format

**Kind**: global typedef  
**Properties**

| Name | Type | Description |
| --- | --- | --- |
| Recurrence | <code>object</code> | - |
| Recurrence.$ | <code>object</code> | {'xsi:type': keyStem + 'lyRecurrence'} |
| [Recurrence.YearlyRecurrencePatternType] | <code>&#x27;ByYear&#x27;</code> | * currently not supported by tool * |
| [Recurrence.MonthlyRecurrencePatternType] | <code>&#x27;ByMonth&#x27;</code> | * currently not supported by tool * |
| [Recurrence.WeeklyRecurrencePatternType] | <code>&#x27;ByWeek&#x27;</code> | * currently not supported by tool * |
| [Recurrence.DailyRecurrencePatternType] | <code>&#x27;ByDay&#x27;</code> | - |
| [Recurrence.MinutelyRecurrencePatternType] | <code>&#x27;Interval&#x27;</code> | - |
| [Recurrence.HourlyRecurrencePatternType] | <code>&#x27;Interval&#x27;</code> | - |
| [Recurrence.YearInterval] | <code>number</code> | 1..n * currently not supported by tool * |
| [Recurrence.MonthInterval] | <code>number</code> | 1..n * currently not supported by tool * |
| [Recurrence.WeekInterval] | <code>number</code> | 1..n * currently not supported by tool * |
| [Recurrence.DayInterval] | <code>number</code> | 1..n |
| [Recurrence.HourInterval] | <code>number</code> | 1..n |
| [Recurrence.MinuteInterval] | <code>number</code> | 1..n |
| _interval | <code>number</code> | internal variable for CLI output only |
| TimeZone | <code>object</code> | - |
| TimeZone.ID | <code>number</code> | AutomationSchedule.timezoneId |
| _timezoneString | <code>string</code> | internal variable for CLI output only |
| StartDateTime | <code>string</code> | AutomationSchedule.startDate |
| EndDateTime | <code>string</code> | AutomationSchedule.endDate |
| _StartDateTime | <code>string</code> | AutomationSchedule.startDate; internal variable for CLI output only |
| RecurrenceRangeType | <code>&#x27;EndOn&#x27;</code> \| <code>&#x27;EndAfter&#x27;</code> | set to 'EndOn' if AutomationSchedule.icalRecur contains 'UNTIL'; otherwise to 'EndAfter' |
| Occurrences | <code>number</code> | only exists if RecurrenceRangeType=='EndAfter' |

<a name="AutomationItem"></a>

## AutomationItem : <code>object</code>
**Kind**: global typedef  
**Properties**

| Name | Type | Description |
| --- | --- | --- |
| [id] | <code>string</code> | Object Id |
| key | <code>string</code> | key |
| name | <code>string</code> | name |
| description | <code>string</code> | - |
| type | <code>&#x27;scheduled&#x27;</code> \| <code>&#x27;triggered&#x27;</code> | Starting Source = Schedule / File Drop |
| status | <code>&#x27;Scheduled&#x27;</code> \| <code>&#x27;Running&#x27;</code> \| <code>&#x27;Ready&#x27;</code> \| <code>&#x27;Building&#x27;</code> \| <code>&#x27;PausedSchedule&#x27;</code> \| <code>&#x27;InactiveTrigger&#x27;</code> | - |
| [schedule] | [<code>AutomationSchedule</code>](#AutomationSchedule) | only existing if type=scheduled |
| [fileTrigger] | <code>object</code> | only existing if type=triggered |
| fileTrigger.fileNamingPattern | <code>string</code> | file name with placeholders |
| fileTrigger.fileNamePatternTypeId | <code>number</code> | - |
| fileTrigger.folderLocationText | <code>string</code> | where to look for the fileNamingPattern |
| fileTrigger.isPublished | <code>boolean</code> | ? |
| fileTrigger.queueFiles | <code>boolean</code> | ? |
| fileTrigger.triggerActive | <code>boolean</code> | - |
| [startSource] | <code>object</code> | - |
| [startSource.schedule] | [<code>AutomationSchedule</code>](#AutomationSchedule) | rewritten to AutomationItem.schedule |
| [startSource.fileDrop] | <code>object</code> | rewritten to AutomationItem.fileTrigger |
| startSource.fileDrop.fileNamingPattern | <code>string</code> | file name with placeholders |
| startSource.fileDrop.fileNamePatternTypeId | <code>string</code> | - |
| startSource.fileDrop.folderLocation | <code>string</code> | - |
| startSource.fileDrop.queueFiles | <code>boolean</code> | - |
| startSource.typeId | <code>number</code> | - |
| steps | [<code>Array.&lt;AutomationStep&gt;</code>](#AutomationStep) | - |
| r__folder_Path | <code>string</code> | folder path |
| [categoryId] | <code>string</code> | holds folder ID, replaced with r__folder_Path during retrieve |

<a name="SDK"></a>

## SDK : <code>Object.&lt;string, AutomationItem&gt;</code>
**Kind**: global typedef  
**Properties**

| Name | Type | Description |
| --- | --- | --- |
| file | <code>string</code> | relative path to file |
| changes | <code>number</code> | changed lines |
| insertions | <code>number</code> | added lines |
| deletions | <code>number</code> | deleted lines |
| binary | <code>boolean</code> | is a binary file |
| moved | <code>boolean</code> | git thinks this file was moved |
| [fromPath] | <code>string</code> | git thinks this relative path is where the file was before |
| type | [<code>SupportedMetadataTypes</code>](#SupportedMetadataTypes) | metadata type |
| externalKey | <code>string</code> | key |
| name | <code>string</code> | name |
| gitAction | <code>&#x27;move&#x27;</code> \| <code>&#x27;add/update&#x27;</code> \| <code>&#x27;delete&#x27;</code> | what git recognized as an action |
| _credential | <code>string</code> | mcdev credential name |
| _businessUnit | <code>string</code> | mcdev business unit name inside of _credential |

<a name="skipInteraction"></a>

## skipInteraction : <code>object</code>
signals what to insert automatically for things usually asked via wizard

**Kind**: global typedef  
**Properties**

| Name | Type | Description |
| --- | --- | --- |
| client_id | <code>string</code> | client id of installed package |
| client_secret | <code>string</code> | client secret of installed package |
| auth_url | <code>string</code> | tenant specific auth url of installed package |
| account_id | <code>number</code> | MID of the Parent Business Unit |
| credentialName | <code>string</code> | how you would like the credential to be named |
| gitRemoteUrl | <code>string</code> | URL of Git remote server |

<a name="AuthObject"></a>

## AuthObject : <code>object</code>
**Kind**: global typedef  
**Properties**

| Name | Type | Description |
| --- | --- | --- |
| client_id | <code>string</code> | client_id client_id for sfmc-sdk auth |
| client_secret | <code>string</code> | client_secret for sfmc-sdk auth |
| account_id | <code>number</code> | mid of business unit to auth against |
| auth_url | <code>string</code> | authentication base url |

<a name="SoapFilter"></a>

## SoapFilter : <code>object</code>
**Kind**: global typedef  
**Properties**

| Name | Type | Description |
| --- | --- | --- |
| [continueRequest] | <code>string</code> | request id |
| [options] | <code>object</code> | additional options (CallsInConversation, Client, ConversationID, Priority, RequestType, SaveOptions, ScheduledTime, SendResponseTo, SequenceCode) |
| clientIDs | <code>\*</code> | ? |
| [filter] | [<code>SoapFilter</code>](#SoapFilter) | simple or complex complex |
| [QueryAllAccounts] | <code>boolean</code> | all BUs or just one |
| leftOperand | <code>string</code> \| [<code>SoapFilter</code>](#SoapFilter) | string for simple or a new filter-object for complex |
| operator | <code>&#x27;AND&#x27;</code> \| <code>&#x27;OR&#x27;</code> \| <code>&#x27;equals&#x27;</code> \| <code>&#x27;notEquals&#x27;</code> \| <code>&#x27;isNull&#x27;</code> \| <code>&#x27;isNotNull&#x27;</code> \| <code>&#x27;greaterThan&#x27;</code> \| <code>&#x27;lessThan&#x27;</code> \| <code>&#x27;greaterThanOrEqual&#x27;</code> \| <code>&#x27;lessThanOrEqual&#x27;</code> \| <code>&#x27;between&#x27;</code> \| <code>&#x27;IN&#x27;</code> \| <code>&#x27;like&#x27;</code> | various options |
| [rightOperand] | <code>string</code> \| <code>number</code> \| <code>boolean</code> \| <code>Array</code> \| [<code>SoapFilter</code>](#SoapFilter) | string for simple or a new filter-object for complex; omit for isNull and isNotNull |
<<<<<<< HEAD
=======

<a name="Mcdevrc"></a>

## Mcdevrc : <code>object</code>
**Kind**: global typedef  
**Properties**

| Name | Type | Description |
| --- | --- | --- |
| credentials | <code>object</code> | list of credentials |
| options | <code>object</code> | configure options for mcdev |
| directories | <code>object</code> | configure directories for mcdev to read/write to |
| directories.businessUnits | <code>string</code> | "businessUnits/" |
| directories.deploy | <code>string</code> | "deploy/" |
| directories.docs | <code>string</code> | "docs/" |
| directories.retrieve | <code>string</code> | "retrieve/" |
| directories.template | <code>string</code> | "template/" |
| directories.templateBuilds | <code>string</code> | ["retrieve/", "deploy/"] |
| markets | <code>Object.&lt;string, object&gt;</code> | templating variables grouped by markets |
| marketList | <code>object</code> | combination of markets and BUs for streamlined deployments |
| metaDataTypes | <code>object</code> | templating variables grouped by markets |
| metaDataTypes.retrieve | <code>Array.&lt;string&gt;</code> | define what types shall be downloaded by default during retrieve |
| metaDataTypes.documentOnRetrieve | <code>Array.&lt;string&gt;</code> | which types should be parsed & documented after retrieve |
| version | <code>string</code> | mcdev version that last updated the config file |

<a name="Logger"></a>

## Logger : <code>object</code>
**Kind**: global typedef  
**Properties**

| Name | Type | Description |
| --- | --- | --- |
| info | <code>function</code> | print info message |
| warn | <code>function</code> | print warning message |
| verbose | <code>function</code> | additional messages that are not important |
| debug | <code>function</code> | print debug message |
| error | <code>function</code> | print error message |
| errorStack | <code>function</code> | print error with trace message |
>>>>>>> c36c9fdc
<|MERGE_RESOLUTION|>--- conflicted
+++ resolved
@@ -217,13 +217,10 @@
 <dd></dd>
 <dt><a href="#SoapFilter">SoapFilter</a> : <code>object</code></dt>
 <dd></dd>
-<<<<<<< HEAD
-=======
 <dt><a href="#Mcdevrc">Mcdevrc</a> : <code>object</code></dt>
 <dd></dd>
 <dt><a href="#Logger">Logger</a> : <code>object</code></dt>
 <dd></dd>
->>>>>>> c36c9fdc
 </dl>
 
 <a name="Builder"></a>
@@ -2565,13 +2562,9 @@
 | --- | --- | --- |
 | retrieveDir | <code>string</code> | Directory where retrieved metadata directory will be saved |
 | [additionalFields] | <code>Array.&lt;string&gt;</code> | Returns specified fields even if their retrieve definition is not set to true |
-<<<<<<< HEAD
-| buObject | <code>object</code> | properties for auth |
+| buObject | <code>TYPE.BuObject</code> | properties for auth |
 | [___] | <code>void</code> | unused parameter |
 | [key] | <code>string</code> | customer key of single item to retrieve |
-=======
-| buObject | <code>TYPE.BuObject</code> | properties for auth |
->>>>>>> c36c9fdc
 
 <a name="Folder.retrieveForCache"></a>
 
@@ -4402,12 +4395,8 @@
 **Kind**: global constant  
 
 * [Util](#Util)
-<<<<<<< HEAD
     * [.skipInteraction](#Util.skipInteraction) : <code>TYPE.skipInteraction</code>
-    * [.logger](#Util.logger)
-=======
     * [.logger](#Util.logger) : <code>TYPE.Logger</code>
->>>>>>> c36c9fdc
     * [.filterObjByKeys(originalObj, [whitelistArr])](#Util.filterObjByKeys) ⇒ <code>Object.&lt;string, \*&gt;</code>
     * [.includesStartsWith(arr, search)](#Util.includesStartsWith) ⇒ <code>boolean</code>
     * [.includesStartsWithIndex(arr, search)](#Util.includesStartsWithIndex) ⇒ <code>number</code>
@@ -6146,12 +6135,8 @@
 **Kind**: global constant  
 
 * [Util](#Util)
-<<<<<<< HEAD
     * [.skipInteraction](#Util.skipInteraction) : <code>TYPE.skipInteraction</code>
-    * [.logger](#Util.logger)
-=======
     * [.logger](#Util.logger) : <code>TYPE.Logger</code>
->>>>>>> c36c9fdc
     * [.filterObjByKeys(originalObj, [whitelistArr])](#Util.filterObjByKeys) ⇒ <code>Object.&lt;string, \*&gt;</code>
     * [.includesStartsWith(arr, search)](#Util.includesStartsWith) ⇒ <code>boolean</code>
     * [.includesStartsWithIndex(arr, search)](#Util.includesStartsWithIndex) ⇒ <code>number</code>
@@ -6811,8 +6796,6 @@
 | leftOperand | <code>string</code> \| [<code>SoapFilter</code>](#SoapFilter) | string for simple or a new filter-object for complex |
 | operator | <code>&#x27;AND&#x27;</code> \| <code>&#x27;OR&#x27;</code> \| <code>&#x27;equals&#x27;</code> \| <code>&#x27;notEquals&#x27;</code> \| <code>&#x27;isNull&#x27;</code> \| <code>&#x27;isNotNull&#x27;</code> \| <code>&#x27;greaterThan&#x27;</code> \| <code>&#x27;lessThan&#x27;</code> \| <code>&#x27;greaterThanOrEqual&#x27;</code> \| <code>&#x27;lessThanOrEqual&#x27;</code> \| <code>&#x27;between&#x27;</code> \| <code>&#x27;IN&#x27;</code> \| <code>&#x27;like&#x27;</code> | various options |
 | [rightOperand] | <code>string</code> \| <code>number</code> \| <code>boolean</code> \| <code>Array</code> \| [<code>SoapFilter</code>](#SoapFilter) | string for simple or a new filter-object for complex; omit for isNull and isNotNull |
-<<<<<<< HEAD
-=======
 
 <a name="Mcdevrc"></a>
 
@@ -6852,4 +6835,3 @@
 | debug | <code>function</code> | print debug message |
 | error | <code>function</code> | print error message |
 | errorStack | <code>function</code> | print error with trace message |
->>>>>>> c36c9fdc
