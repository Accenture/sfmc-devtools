## Classes

<dl>
<dt><a href="#Builder">Builder</a></dt>
<dd><p>Builds metadata from a template using market specific customisation</p>
</dd>
<dt><a href="#Deployer">Deployer</a></dt>
<dd><p>Reads metadata from local directory and deploys it to specified target business unit.
Source and target business units are also compared before the deployment to apply metadata specific patches.</p>
</dd>
<dt><a href="#Asset">Asset</a> ⇐ <code><a href="#MetadataType">MetadataType</a></code></dt>
<dd><p>FileTransfer MetadataType</p>
</dd>
<dt><a href="#AttributeGroup">AttributeGroup</a> ⇐ <code><a href="#MetadataType">MetadataType</a></code></dt>
<dd><p>AttributeGroup MetadataType</p>
</dd>
<dt><a href="#Automation">Automation</a> ⇐ <code><a href="#MetadataType">MetadataType</a></code></dt>
<dd><p>Automation MetadataType</p>
</dd>
<dt><a href="#Campaign">Campaign</a> ⇐ <code><a href="#MetadataType">MetadataType</a></code></dt>
<dd><p>Campaign MetadataType</p>
</dd>
<dt><a href="#ContentArea">ContentArea</a> ⇐ <code><a href="#MetadataType">MetadataType</a></code></dt>
<dd><p>ContentArea MetadataType</p>
</dd>
<dt><a href="#DataExtension">DataExtension</a> ⇐ <code><a href="#MetadataType">MetadataType</a></code></dt>
<dd><p>DataExtension MetadataType</p>
</dd>
<dt><a href="#DataExtensionField">DataExtensionField</a> ⇐ <code><a href="#MetadataType">MetadataType</a></code></dt>
<dd><p>DataExtensionField MetadataType</p>
</dd>
<dt><a href="#DataExtensionTemplate">DataExtensionTemplate</a> ⇐ <code><a href="#MetadataType">MetadataType</a></code></dt>
<dd><p>DataExtensionTemplate MetadataType</p>
</dd>
<dt><a href="#DataExtract">DataExtract</a> ⇐ <code><a href="#MetadataType">MetadataType</a></code></dt>
<dd><p>DataExtract MetadataType</p>
</dd>
<dt><a href="#DataExtractType">DataExtractType</a> ⇐ <code><a href="#MetadataType">MetadataType</a></code></dt>
<dd><p>DataExtractType MetadataType
Only for Caching No retrieve/upsert is required
as this is a configuration in the EID</p>
</dd>
<dt><a href="#Discovery">Discovery</a> ⇐ <code><a href="#MetadataType">MetadataType</a></code></dt>
<dd><p>ImportFile MetadataType</p>
</dd>
<dt><a href="#Email">Email</a> ⇐ <code><a href="#MetadataType">MetadataType</a></code></dt>
<dd><p>Email MetadataType</p>
</dd>
<dt><a href="#EmailSendDefinition">EmailSendDefinition</a> ⇐ <code><a href="#MetadataType">MetadataType</a></code></dt>
<dd><p>MessageSendActivity MetadataType</p>
</dd>
<dt><a href="#EventDefinition">EventDefinition</a> ⇐ <code><a href="#MetadataType">MetadataType</a></code></dt>
<dd><p>EventDefinition MetadataType</p>
</dd>
<dt><a href="#FileTransfer">FileTransfer</a> ⇐ <code><a href="#MetadataType">MetadataType</a></code></dt>
<dd><p>FileTransfer MetadataType</p>
</dd>
<dt><a href="#Filter">Filter</a> ⇐ <code><a href="#MetadataType">MetadataType</a></code></dt>
<dd><p>Filter MetadataType</p>
</dd>
<dt><a href="#Folder">Folder</a> ⇐ <code><a href="#MetadataType">MetadataType</a></code></dt>
<dd><p>Folder MetadataType</p>
</dd>
<dt><a href="#FtpLocation">FtpLocation</a> ⇐ <code><a href="#MetadataType">MetadataType</a></code></dt>
<dd><p>ImportFile MetadataType</p>
</dd>
<dt><a href="#ImportFile">ImportFile</a> ⇐ <code><a href="#MetadataType">MetadataType</a></code></dt>
<dd><p>ImportFile MetadataType</p>
</dd>
<dt><a href="#Interaction">Interaction</a> ⇐ <code><a href="#MetadataType">MetadataType</a></code></dt>
<dd><p>Script MetadataType</p>
</dd>
<dt><a href="#List">List</a> ⇐ <code><a href="#MetadataType">MetadataType</a></code></dt>
<dd><p>List MetadataType</p>
</dd>
<dt><a href="#MetadataType">MetadataType</a></dt>
<dd><p>MetadataType class that gets extended by their specific metadata type class.
Provides default functionality that can be overwritten by child metadata type classes</p>
</dd>
<dt><a href="#Query">Query</a> ⇐ <code><a href="#MetadataType">MetadataType</a></code></dt>
<dd><p>Query MetadataType</p>
</dd>
<dt><a href="#Role">Role</a> ⇐ <code><a href="#MetadataType">MetadataType</a></code></dt>
<dd><p>ImportFile MetadataType</p>
</dd>
<dt><a href="#Script">Script</a> ⇐ <code><a href="#MetadataType">MetadataType</a></code></dt>
<dd><p>Script MetadataType</p>
</dd>
<dt><a href="#SetDefinition">SetDefinition</a> ⇐ <code><a href="#MetadataType">MetadataType</a></code></dt>
<dd><p>SetDefinition MetadataType</p>
</dd>
<dt><a href="#TriggeredSendDefinition">TriggeredSendDefinition</a> ⇐ <code><a href="#MetadataType">MetadataType</a></code></dt>
<dd><p>MessageSendActivity MetadataType</p>
</dd>
<dt><a href="#Retriever">Retriever</a></dt>
<dd><p>Retrieves metadata from a business unit and saves it to the local filesystem.</p>
</dd>
</dl>

## Constants

<dl>
<dt><a href="#MetadataTypeDefinitions">MetadataTypeDefinitions</a></dt>
<dd><p>Provides access to all metadataType classes</p>
</dd>
<dt><a href="#MetadataTypeInfo">MetadataTypeInfo</a></dt>
<dd><p>Provides access to all metadataType classes</p>
</dd>
<dt><a href="#BusinessUnit">BusinessUnit</a></dt>
<dd><p>Helper that handles retrieval of BU info</p>
</dd>
<dt><a href="#Cli">Cli</a></dt>
<dd><p>CLI helper class</p>
</dd>
<dt><a href="#DevOps">DevOps</a></dt>
<dd><p>DevOps helper class</p>
</dd>
<dt><a href="#File">File</a></dt>
<dd><p>File extends fs-extra. It adds logger and util methods for file handling</p>
</dd>
<dt><a href="#Init">Init</a></dt>
<dd><p>CLI helper class</p>
</dd>
<dt><a href="#Init">Init</a></dt>
<dd><p>CLI helper class</p>
</dd>
<dt><a href="#Init">Init</a></dt>
<dd><p>CLI helper class</p>
</dd>
<dt><a href="#Init">Init</a></dt>
<dd><p>CLI helper class</p>
</dd>
<dt><a href="#ET_Client">ET_Client</a> : <code><a href="#ET_Client">ET_Client</a></code></dt>
<dd></dd>
<dt><a href="#Util">Util</a></dt>
<dd><p>Util that contains logger and simple util methods</p>
</dd>
</dl>

## Functions

<dl>
<dt><a href="#createDeltaPkg">createDeltaPkg(argv)</a> ⇒ <code>void</code></dt>
<dd><p>handler for &#39;mcdev createDeltaPkg</p>
</dd>
<dt><a href="#_setLoggingLevel">_setLoggingLevel(argv)</a> ⇒ <code>void</code></dt>
<dd><p>configures what is displayed in the console</p>
</dd>
<dt><a href="#selectTypes">selectTypes()</a> ⇒ <code>Promise</code></dt>
<dd></dd>
<dt><a href="#explainTypes">explainTypes()</a> ⇒ <code>Promise</code></dt>
<dd></dd>
<dt><a href="#upgrade">upgrade([skipInteraction])</a> ⇒ <code>Promise</code></dt>
<dd></dd>
<dt><a href="#retrieve">retrieve(businessUnit, [selectedType])</a> ⇒ <code>Promise.&lt;void&gt;</code></dt>
<dd><p>Retrieve all metadata from the specified business unit into the local file system.</p>
</dd>
<dt><a href="#_retrieveBU">_retrieveBU(cred, bu, [selectedType])</a> ⇒ <code>Promise</code></dt>
<dd><p>helper for retrieve()</p>
</dd>
<dt><a href="#_deployBU">_deployBU(cred, bu, [type])</a> ⇒ <code>Promise</code></dt>
<dd><p>helper for deploy()</p>
</dd>
<dt><a href="#deploy">deploy(businessUnit, [selectedType])</a> ⇒ <code>Promise.&lt;void&gt;</code></dt>
<dd><p>Deploys all metadata located in the &#39;deploy&#39; directory to the specified business unit</p>
</dd>
<dt><a href="#initProject">initProject([credentialsName], [skipInteraction])</a> ⇒ <code>Promise.&lt;void&gt;</code></dt>
<dd><p>Creates template file for properties.json</p>
</dd>
<dt><a href="#findBUs">findBUs(credentialsName)</a> ⇒ <code>Promise.&lt;void&gt;</code></dt>
<dd><p>Refreshes BU names and ID&#39;s from MC instance</p>
</dd>
<dt><a href="#document">document(businessUnit, type)</a> ⇒ <code>Promise.&lt;void&gt;</code></dt>
<dd><p>Creates docs for supported metadata types in Markdown and/or HTML format</p>
</dd>
<dt><a href="#deleteByKey">deleteByKey(businessUnit, type, customerKey)</a> ⇒ <code>Promise.&lt;void&gt;</code></dt>
<dd><p>Creates docs for supported metadata types in Markdown and/or HTML format</p>
</dd>
<dt><a href="#badKeys">badKeys(businessUnit)</a> ⇒ <code>Promise.&lt;void&gt;</code></dt>
<dd><p>Converts metadata to legacy format. Output is saved in &#39;converted&#39; directory</p>
</dd>
<dt><a href="#retrieveAsTemplate">retrieveAsTemplate(businessUnit, selectedType, name, market)</a> ⇒ <code>Promise.&lt;void&gt;</code></dt>
<dd><p>Retrieve a specific metadata file and templatise.</p>
</dd>
<dt><a href="#buildDefinition">buildDefinition(businessUnit, type, name, market)</a> ⇒ <code>Promise.&lt;void&gt;</code></dt>
<dd><p>Build a specific metadata file based on a template.</p>
</dd>
<dt><a href="#_checkMarket">_checkMarket(market)</a> ⇒ <code>Boolean</code></dt>
<dd><p>check if a market name exists in current mcdev config</p>
</dd>
<dt><a href="#buildDefinitionBulk">buildDefinitionBulk(listName, type, name)</a> ⇒ <code>Promise.&lt;void&gt;</code></dt>
<dd><p>Build a specific metadata file based on a template using a list of bu-market combos</p>
</dd>
<dt><a href="#createNewLoggerTransport">createNewLoggerTransport()</a> ⇒ <code>object</code></dt>
<dd><p>wrapper around our standard winston logging to console and logfile</p>
</dd>
<dt><a href="#startLogger">startLogger()</a> ⇒ <code>void</code></dt>
<dd><p>initiate winston logger</p>
</dd>
</dl>

## Typedefs

<dl>
<dt><a href="#CodeExtractItem">CodeExtractItem</a> : <code>Object.&lt;string, any&gt;</code></dt>
<dd></dd>
<dt><a href="#AutomationMap">AutomationMap</a> : <code>Object</code></dt>
<dd><p>REST format</p>
</dd>
<dt><a href="#DataExtensionMap">DataExtensionMap</a> : <code>Object</code></dt>
<dd></dd>
<dt><a href="#DataExtensionFieldMap">DataExtensionFieldMap</a> : <code>Object</code></dt>
<dd></dd>
<dt><a href="#MultiMetadataTypeMap">MultiMetadataTypeMap</a> : <code>Object.&lt;string, any&gt;</code></dt>
<dd></dd>
<dt><a href="#CodeExtractItem">CodeExtractItem</a> : <code>Object</code></dt>
<dd></dd>
<dt><a href="#CodeExtractItem">CodeExtractItem</a> : <code>Object</code></dt>
<dd></dd>
<dt><a href="#TemplateMap">TemplateMap</a> : <code>Object.&lt;string, string&gt;</code></dt>
<dd></dd>
</dl>

<a name="Builder"></a>

## Builder
Builds metadata from a template using market specific customisation

**Kind**: global class  

* [Builder](#Builder)
    * [new Builder(properties, buObject, client)](#new_Builder_new)
    * _instance_
        * [.buildDefinition(metadataType, name, variables)](#Builder+buildDefinition) ⇒ <code>Promise</code>
    * _static_
        * [.verifyMarketList(mlName, properties)](#Builder.verifyMarketList) ⇒ <code>void</code>

<a name="new_Builder_new"></a>

### new Builder(properties, buObject, client)
Creates a Builder, uses v2 auth if v2AuthOptions are passed.


| Param | Type | Description |
| --- | --- | --- |
| properties | <code>Object</code> | properties for auth |
| properties.clientId | <code>String</code> | clientId for FuelSDK auth |
| properties.clientSecret | <code>String</code> | clientSecret for FuelSDK auth |
| properties.directories | <code>Object</code> | list of default directories |
| properties.directories.template | <code>String</code> | where templates are saved |
| properties.directories.templateBuilds | <code>String</code> | where template-based deployment definitions are saved |
| properties.tenant | <code>String</code> | v2 Auth Tenant Information |
| properties.businessUnits | <code>String</code> | ID of Business Unit to authenticate with |
| buObject | <code>Object</code> | properties for auth |
| buObject.clientId | <code>String</code> | clientId for FuelSDK auth |
| buObject.clientSecret | <code>String</code> | clientSecret for FuelSDK auth |
| buObject.credential | <code>Object</code> | clientId for FuelSDK auth |
| buObject.tenant | <code>String</code> | v2 Auth Tenant Information |
| buObject.mid | <code>String</code> | ID of Business Unit to authenticate with |
| buObject.businessUnit | <code>String</code> | name of Business Unit to authenticate with |
| client | <code>Util.ET\_Client</code> | fuel client |

<a name="Builder+buildDefinition"></a>

### builder.buildDefinition(metadataType, name, variables) ⇒ <code>Promise</code>
Builds a specific metadata file by name

**Kind**: instance method of [<code>Builder</code>](#Builder)  
**Returns**: <code>Promise</code> - Promise  

| Param | Type | Description |
| --- | --- | --- |
| metadataType | <code>String</code> | metadata type to build |
| name | <code>String</code> | name of metadata to build |
| variables | <code>Object</code> | variables to be replaced in the metadata |

<a name="Builder.verifyMarketList"></a>

### Builder.verifyMarketList(mlName, properties) ⇒ <code>void</code>
ensure provided MarketList exists and it's content including markets and BUs checks out

**Kind**: static method of [<code>Builder</code>](#Builder)  
**Returns**: <code>void</code> - throws errors if problems were found  

| Param | Type | Description |
| --- | --- | --- |
| mlName | <code>String</code> | name of marketList |
| properties | <code>Object</code> | General configuration to be used in retrieve |
| properties.markets | <code>Object</code> | list of template variable combos |
| properties.marketList | <code>Object</code> | list of bu-market combos |
| properties.credentials | <code>Object</code> | list of credentials and their BUs |

<a name="Deployer"></a>

## Deployer
Reads metadata from local directory and deploys it to specified target business unit.
Source and target business units are also compared before the deployment to apply metadata specific patches.

**Kind**: global class  

* [Deployer](#Deployer)
    * [new Deployer(properties, buObject, client, [type])](#new_Deployer_new)
    * _instance_
        * [.deploy()](#Deployer+deploy) ⇒ <code>Promise</code>
        * [.deployCallback(result, metadataType)](#Deployer+deployCallback) ⇒ <code>void</code>
    * _static_
        * [.readBUMetadata(deployDir, [type], [listBadKeys])](#Deployer.readBUMetadata) ⇒ <code>Object</code>
        * [.createFolderDefinitions(deployDir, metadata, metadataTypeArr)](#Deployer.createFolderDefinitions) ⇒ <code>void</code>

<a name="new_Deployer_new"></a>

### new Deployer(properties, buObject, client, [type])
Creates a Deployer, uses v2 auth if v2AuthOptions are passed.


| Param | Type | Description |
| --- | --- | --- |
| properties | <code>Object</code> | General configuration to be used in retrieve |
| properties.directories | <code>Object</code> | Directories to be used when interacting with FS |
| buObject | <code>Object</code> | properties for auth |
| buObject.clientId | <code>String</code> | clientId for FuelSDK auth |
| buObject.clientSecret | <code>String</code> | clientSecret for FuelSDK auth |
| buObject.credential | <code>Object</code> | clientId for FuelSDK auth |
| buObject.tenant | <code>String</code> | v2 Auth Tenant Information |
| buObject.mid | <code>String</code> | ID of Business Unit to authenticate with |
| buObject.businessUnit | <code>String</code> | name of Business Unit to authenticate with |
| client | <code>Util.ET\_Client</code> | fuel client |
| [type] | <code>String</code> | limit deployment to given metadata type |

<a name="Deployer+deploy"></a>

### deployer.deploy() ⇒ <code>Promise</code>
Deploy all metadata that is located in the deployDir

**Kind**: instance method of [<code>Deployer</code>](#Deployer)  
**Returns**: <code>Promise</code> - Promise  
<a name="Deployer+deployCallback"></a>

### deployer.deployCallback(result, metadataType) ⇒ <code>void</code>
Gets called for every deployed metadata entry

**Kind**: instance method of [<code>Deployer</code>](#Deployer)  

| Param | Type | Description |
| --- | --- | --- |
| result | <code>Object</code> | Deployment result |
| metadataType | <code>String</code> | Name of metadata type |

<a name="Deployer.readBUMetadata"></a>

### Deployer.readBUMetadata(deployDir, [type], [listBadKeys]) ⇒ <code>Object</code>
Returns metadata of a business unit that is saved locally

**Kind**: static method of [<code>Deployer</code>](#Deployer)  
**Returns**: <code>Object</code> - Metadata of BU in local directory  

| Param | Type | Default | Description |
| --- | --- | --- | --- |
| deployDir | <code>String</code> |  | root directory of metadata. |
| [type] | <code>String</code> |  | limit deployment to given metadata type |
| [listBadKeys] | <code>boolean</code> | <code>false</code> | do not print errors, used for badKeys() |

<a name="Deployer.createFolderDefinitions"></a>

### Deployer.createFolderDefinitions(deployDir, metadata, metadataTypeArr) ⇒ <code>void</code>
parses asset metadata to auto-create folders in target folder

**Kind**: static method of [<code>Deployer</code>](#Deployer)  

| Param | Type | Description |
| --- | --- | --- |
| deployDir | <code>String</code> | root directory of metadata. |
| metadata | <code>Object</code> | list of metadata |
| metadataTypeArr | <code>String</code> | list of metadata types |

<a name="Asset"></a>

## Asset ⇐ [<code>MetadataType</code>](#MetadataType)
FileTransfer MetadataType

**Kind**: global class  
**Extends**: [<code>MetadataType</code>](#MetadataType)  

* [Asset](#Asset) ⇐ [<code>MetadataType</code>](#MetadataType)
    * [.retrieve(retrieveDir, _, __, [selectedSubType])](#Asset.retrieve) ⇒ <code>Promise.&lt;{metadata:AssetMap, type:string}&gt;</code>
    * [.retrieveForCache(_, [selectedSubType])](#Asset.retrieveForCache) ⇒ <code>Promise.&lt;{metadata:AssetMap, type:string}&gt;</code>
    * [.retrieveAsTemplate(templateDir, name, templateVariables, [selectedSubType])](#Asset.retrieveAsTemplate) ⇒ <code>Promise.&lt;{metadata:AssetMap, type:string}&gt;</code>
    * [.create(metadata)](#Asset.create) ⇒ <code>Promise</code>
    * [.update(metadata)](#Asset.update) ⇒ <code>Promise</code>
    * [.requestSubType(subType, subTypeArray, [retrieveDir], [templateName], [templateVariables])](#Asset.requestSubType) ⇒ <code>Promise</code>
    * [.requestAndSaveExtended(items, subType, retrieveDir, [templateVariables])](#Asset.requestAndSaveExtended) ⇒ <code>Promise</code>
    * [._retrieveExtendedFile(metadata, subType, retrieveDir)](#Asset._retrieveExtendedFile) ⇒ <code>Promise.&lt;void&gt;</code>
    * [._readExtendedFileFromFS(metadata, subType, deployDir)](#Asset._readExtendedFileFromFS) ⇒ <code>Promise.&lt;void&gt;</code>
    * [.postRetrieveTasks(metadata, [_], isTemplating)](#Asset.postRetrieveTasks) ⇒ [<code>CodeExtractItem</code>](#CodeExtractItem)
    * [.preDeployTasks(metadata, deployDir)](#Asset.preDeployTasks) ⇒ <code>Promise.&lt;AssetItem&gt;</code>
    * [.getSubtype(metadata)](#Asset.getSubtype) ⇒ <code>AssetSubType</code>
    * [.buildDefinitionForExtracts(templateDir, targetDir, metadata, variables, templateName)](#Asset.buildDefinitionForExtracts) ⇒ <code>Promise.&lt;void&gt;</code>
    * [.parseMetadata(metadata)](#Asset.parseMetadata) ⇒ [<code>CodeExtractItem</code>](#CodeExtractItem)
    * [._mergeCode(metadata, deployDir, subType, [templateName])](#Asset._mergeCode) ⇒ <code>Promise.&lt;Array.&lt;MetadataType.CodeExtract&gt;&gt;</code>
    * [._mergeCode_slots(metadataSlots, readDirArr, subtypeExtension, subDirArr, fileList, customerKey, [templateName])](#Asset._mergeCode_slots) ⇒ <code>Promise.&lt;void&gt;</code>
    * [._extractCode(metadata)](#Asset._extractCode) ⇒ [<code>CodeExtractItem</code>](#CodeExtractItem)
    * [._extractCode_slots(metadataSlots, codeArr)](#Asset._extractCode_slots) ⇒ <code>void</code>
    * [.getJsonFromFS(dir)](#Asset.getJsonFromFS) ⇒ <code>Object</code>
    * [.findSubType(templateDir, templateName)](#Asset.findSubType) ⇒ <code>AssetSubType</code>
    * [.readSecondaryFolder(templateDir, typeDirArr, templateName, fileName)](#Asset.readSecondaryFolder) ⇒ <code>AssetItem</code>

<a name="Asset.retrieve"></a>

### Asset.retrieve(retrieveDir, _, __, [selectedSubType]) ⇒ <code>Promise.&lt;{metadata:AssetMap, type:string}&gt;</code>
Retrieves Metadata of Asset

**Kind**: static method of [<code>Asset</code>](#Asset)  
**Returns**: <code>Promise.&lt;{metadata:AssetMap, type:string}&gt;</code> - Promise  

| Param | Type | Description |
| --- | --- | --- |
| retrieveDir | <code>string</code> | Directory where retrieved metadata directory will be saved |
| _ | <code>void</code> | - |
| __ | <code>void</code> | - |
| [selectedSubType] | <code>AssetSubType</code> | optionally limit to a single subtype |

<a name="Asset.retrieveForCache"></a>

### Asset.retrieveForCache(_, [selectedSubType]) ⇒ <code>Promise.&lt;{metadata:AssetMap, type:string}&gt;</code>
Retrieves asset metadata for caching

**Kind**: static method of [<code>Asset</code>](#Asset)  
**Returns**: <code>Promise.&lt;{metadata:AssetMap, type:string}&gt;</code> - Promise  

| Param | Type | Description |
| --- | --- | --- |
| _ | <code>void</code> | - |
| [selectedSubType] | <code>string</code> | optionally limit to a single subtype |

<a name="Asset.retrieveAsTemplate"></a>

### Asset.retrieveAsTemplate(templateDir, name, templateVariables, [selectedSubType]) ⇒ <code>Promise.&lt;{metadata:AssetMap, type:string}&gt;</code>
Retrieves asset metadata for caching

**Kind**: static method of [<code>Asset</code>](#Asset)  
**Returns**: <code>Promise.&lt;{metadata:AssetMap, type:string}&gt;</code> - Promise  

| Param | Type | Description |
| --- | --- | --- |
| templateDir | <code>string</code> | Directory where retrieved metadata directory will be saved |
| name | <code>string</code> | name of the metadata file |
| templateVariables | <code>Util.TemplateMap</code> | variables to be replaced in the metadata |
| [selectedSubType] | <code>AssetSubType</code> | optionally limit to a single subtype |

<a name="Asset.create"></a>

### Asset.create(metadata) ⇒ <code>Promise</code>
Creates a single asset

**Kind**: static method of [<code>Asset</code>](#Asset)  
**Returns**: <code>Promise</code> - Promise  

| Param | Type | Description |
| --- | --- | --- |
| metadata | <code>AssetItem</code> | a single asset |

<a name="Asset.update"></a>

### Asset.update(metadata) ⇒ <code>Promise</code>
Updates a single asset

**Kind**: static method of [<code>Asset</code>](#Asset)  
**Returns**: <code>Promise</code> - Promise  

| Param | Type | Description |
| --- | --- | --- |
| metadata | <code>AssetItem</code> | a single asset |

<a name="Asset.requestSubType"></a>

### Asset.requestSubType(subType, subTypeArray, [retrieveDir], [templateName], [templateVariables]) ⇒ <code>Promise</code>
Retrieves Metadata of a specific asset type

**Kind**: static method of [<code>Asset</code>](#Asset)  
**Returns**: <code>Promise</code> - Promise  

| Param | Type | Description |
| --- | --- | --- |
| subType | <code>AssetSubType</code> | group of similar assets to put in a folder (ie. images) |
| subTypeArray | <code>Array.&lt;AssetSubType&gt;</code> | list of all asset types within this subtype |
| [retrieveDir] | <code>string</code> | target directory for saving assets |
| [templateName] | <code>string</code> | name of the metadata file |
| [templateVariables] | <code>Util.TemplateMap</code> | variables to be replaced in the metadata |

<a name="Asset.requestAndSaveExtended"></a>

### Asset.requestAndSaveExtended(items, subType, retrieveDir, [templateVariables]) ⇒ <code>Promise</code>
Retrieves extended metadata (files or extended content) of asset

**Kind**: static method of [<code>Asset</code>](#Asset)  
**Returns**: <code>Promise</code> - Promise  

| Param | Type | Description |
| --- | --- | --- |
| items | <code>Array</code> | array of items to retrieve |
| subType | <code>AssetSubType</code> | group of similar assets to put in a folder (ie. images) |
| retrieveDir | <code>string</code> | target directory for saving assets |
| [templateVariables] | <code>Util.TemplateMap</code> | variables to be replaced in the metadata |

<a name="Asset._retrieveExtendedFile"></a>

### Asset.\_retrieveExtendedFile(metadata, subType, retrieveDir) ⇒ <code>Promise.&lt;void&gt;</code>
Some metadata types store their actual content as a separate file, e.g. images
This method retrieves these and saves them alongside the metadata json

**Kind**: static method of [<code>Asset</code>](#Asset)  
**Returns**: <code>Promise.&lt;void&gt;</code> - -  

| Param | Type | Description |
| --- | --- | --- |
| metadata | <code>AssetItem</code> | a single asset |
| subType | <code>AssetSubType</code> | group of similar assets to put in a folder (ie. images) |
| retrieveDir | <code>string</code> | target directory for saving assets |

<a name="Asset._readExtendedFileFromFS"></a>

### Asset.\_readExtendedFileFromFS(metadata, subType, deployDir) ⇒ <code>Promise.&lt;void&gt;</code>
helper for this.preDeployTasks()
Some metadata types store their actual content as a separate file, e.g. images
This method reads these from the local FS stores them in the metadata object allowing to deploy it

**Kind**: static method of [<code>Asset</code>](#Asset)  
**Returns**: <code>Promise.&lt;void&gt;</code> - -  

| Param | Type | Description |
| --- | --- | --- |
| metadata | <code>AssetItem</code> | a single asset |
| subType | <code>AssetSubType</code> | group of similar assets to put in a folder (ie. images) |
| deployDir | <code>string</code> | directory of deploy files |

<a name="Asset.postRetrieveTasks"></a>

### Asset.postRetrieveTasks(metadata, [_], isTemplating) ⇒ [<code>CodeExtractItem</code>](#CodeExtractItem)
manages post retrieve steps

**Kind**: static method of [<code>Asset</code>](#Asset)  
**Returns**: [<code>CodeExtractItem</code>](#CodeExtractItem) - metadata  

| Param | Type | Description |
| --- | --- | --- |
| metadata | <code>AssetItem</code> | a single asset |
| [_] | <code>string</code> | unused |
| isTemplating | <code>Boolean</code> | signals that we are retrieving templates |

<a name="Asset.preDeployTasks"></a>

### Asset.preDeployTasks(metadata, deployDir) ⇒ <code>Promise.&lt;AssetItem&gt;</code>
prepares an asset definition for deployment

**Kind**: static method of [<code>Asset</code>](#Asset)  
**Returns**: <code>Promise.&lt;AssetItem&gt;</code> - Promise  

| Param | Type | Description |
| --- | --- | --- |
| metadata | <code>AssetItem</code> | a single asset |
| deployDir | <code>string</code> | directory of deploy files |

<a name="Asset.getSubtype"></a>

### Asset.getSubtype(metadata) ⇒ <code>AssetSubType</code>
determines the subtype of the current asset

**Kind**: static method of [<code>Asset</code>](#Asset)  
**Returns**: <code>AssetSubType</code> - subtype  

| Param | Type | Description |
| --- | --- | --- |
| metadata | <code>AssetItem</code> | a single asset |

<a name="Asset.buildDefinitionForExtracts"></a>

### Asset.buildDefinitionForExtracts(templateDir, targetDir, metadata, variables, templateName) ⇒ <code>Promise.&lt;void&gt;</code>
helper for buildDefinition
handles extracted code if any are found for complex types

**Kind**: static method of [<code>Asset</code>](#Asset)  
**Returns**: <code>Promise.&lt;void&gt;</code> - Promise  

| Param | Type | Description |
| --- | --- | --- |
| templateDir | <code>string</code> | Directory where metadata templates are stored |
| targetDir | <code>string</code> | Directory where built definitions will be saved |
| metadata | <code>AssetItem</code> | main JSON file that was read from file system |
| variables | <code>Util.TemplateMap</code> | variables to be replaced in the metadata |
| templateName | <code>string</code> | name of the template to be built |

<a name="Asset.parseMetadata"></a>

### Asset.parseMetadata(metadata) ⇒ [<code>CodeExtractItem</code>](#CodeExtractItem)
parses retrieved Metadata before saving

**Kind**: static method of [<code>Asset</code>](#Asset)  
**Returns**: [<code>CodeExtractItem</code>](#CodeExtractItem) - parsed metadata definition  

| Param | Type | Description |
| --- | --- | --- |
| metadata | <code>AssetItem</code> | a single asset definition |

<a name="Asset._mergeCode"></a>

### Asset.\_mergeCode(metadata, deployDir, subType, [templateName]) ⇒ <code>Promise.&lt;Array.&lt;MetadataType.CodeExtract&gt;&gt;</code>
helper for this.preDeployTasks() that loads extracted code content back into JSON

**Kind**: static method of [<code>Asset</code>](#Asset)  
**Returns**: <code>Promise.&lt;Array.&lt;MetadataType.CodeExtract&gt;&gt;</code> - fileList for templating (disregarded during deployment)  

| Param | Type | Description |
| --- | --- | --- |
| metadata | <code>AssetItem</code> | a single asset definition |
| deployDir | <code>string</code> | directory of deploy files |
| subType | <code>AssetSubType</code> | asset-subtype name |
| [templateName] | <code>string</code> | name of the template used to built defintion (prior applying templating) |

<a name="Asset._mergeCode_slots"></a>

### Asset.\_mergeCode\_slots(metadataSlots, readDirArr, subtypeExtension, subDirArr, fileList, customerKey, [templateName]) ⇒ <code>Promise.&lt;void&gt;</code>
helper for this.preDeployTasks() that loads extracted code content back into JSON

**Kind**: static method of [<code>Asset</code>](#Asset)  
**Returns**: <code>Promise.&lt;void&gt;</code> - -  

| Param | Type | Description |
| --- | --- | --- |
| metadataSlots | <code>Object</code> | metadata.views.html.slots or deeper slots.<>.blocks.<>.slots |
| readDirArr | <code>Array.&lt;string&gt;</code> | directory of deploy files |
| subtypeExtension | <code>string</code> | asset-subtype name ending on -meta |
| subDirArr | <code>Array.&lt;string&gt;</code> | directory of files w/o leading deploy dir |
| fileList | <code>Array.&lt;Object&gt;</code> | directory of files w/o leading deploy dir |
| customerKey | <code>string</code> | external key of template (could have been changed if used during templating) |
| [templateName] | <code>string</code> | name of the template used to built defintion (prior applying templating) |

<a name="Asset._extractCode"></a>

### Asset.\_extractCode(metadata) ⇒ [<code>CodeExtractItem</code>](#CodeExtractItem)
helper for this.parseMetadata() that finds code content in JSON and extracts it
to allow saving that separately and formatted

**Kind**: static method of [<code>Asset</code>](#Asset)  
**Returns**: [<code>CodeExtractItem</code>](#CodeExtractItem) - { json: metadata, codeArr: object[], subFolder: string[] }  

| Param | Type | Description |
| --- | --- | --- |
| metadata | <code>AssetItem</code> | a single asset definition |

<a name="Asset._extractCode_slots"></a>

### Asset.\_extractCode\_slots(metadataSlots, codeArr) ⇒ <code>void</code>
**Kind**: static method of [<code>Asset</code>](#Asset)  

| Param | Type | Description |
| --- | --- | --- |
| metadataSlots | <code>Object</code> | metadata.views.html.slots or deeper slots.<>.blocks.<>.slots |
| codeArr | <code>Array.&lt;Object&gt;</code> | to be extended array for extracted code |

<a name="Asset.getJsonFromFS"></a>

### Asset.getJsonFromFS(dir) ⇒ <code>Object</code>
Returns file contents mapped to their fileName without '.json' ending

**Kind**: static method of [<code>Asset</code>](#Asset)  
**Returns**: <code>Object</code> - fileName => fileContent map  

| Param | Type | Description |
| --- | --- | --- |
| dir | <code>string</code> | directory that contains '.json' files to be read |

<a name="Asset.findSubType"></a>

### Asset.findSubType(templateDir, templateName) ⇒ <code>AssetSubType</code>
check template directory for complex types that open subfolders for their subtypes

**Kind**: static method of [<code>Asset</code>](#Asset)  
**Returns**: <code>AssetSubType</code> - subtype name  

| Param | Type | Description |
| --- | --- | --- |
| templateDir | <code>string</code> | Directory where metadata templates are stored |
| templateName | <code>string</code> | name of the metadata file |

<a name="Asset.readSecondaryFolder"></a>

### Asset.readSecondaryFolder(templateDir, typeDirArr, templateName, fileName) ⇒ <code>AssetItem</code>
optional method used for some types to try a different folder structure

**Kind**: static method of [<code>Asset</code>](#Asset)  
**Returns**: <code>AssetItem</code> - metadata  

| Param | Type | Description |
| --- | --- | --- |
| templateDir | <code>string</code> | Directory where metadata templates are stored |
| typeDirArr | <code>Array.&lt;string&gt;</code> | current subdir for this type |
| templateName | <code>string</code> | name of the metadata template |
| fileName | <code>string</code> | name of the metadata template file w/o extension |

<a name="AttributeGroup"></a>

## AttributeGroup ⇐ [<code>MetadataType</code>](#MetadataType)
AttributeGroup MetadataType

**Kind**: global class  
**Extends**: [<code>MetadataType</code>](#MetadataType)  

* [AttributeGroup](#AttributeGroup) ⇐ [<code>MetadataType</code>](#MetadataType)
    * [.retrieveForCache()](#AttributeGroup.retrieveForCache) ⇒ <code>Promise.&lt;Object&gt;</code>
    * [.retrieve(retrieveDir)](#AttributeGroup.retrieve) ⇒ <code>Promise.&lt;Object&gt;</code>

<a name="AttributeGroup.retrieveForCache"></a>

### AttributeGroup.retrieveForCache() ⇒ <code>Promise.&lt;Object&gt;</code>
Retrieves Metadata of schema attribute groups for caching.

**Kind**: static method of [<code>AttributeGroup</code>](#AttributeGroup)  
**Returns**: <code>Promise.&lt;Object&gt;</code> - Promise of metadata  
<a name="AttributeGroup.retrieve"></a>

### AttributeGroup.retrieve(retrieveDir) ⇒ <code>Promise.&lt;Object&gt;</code>
Retrieves Metadata of schema attribute groups.

**Kind**: static method of [<code>AttributeGroup</code>](#AttributeGroup)  
**Returns**: <code>Promise.&lt;Object&gt;</code> - Promise of metadata  

| Param | Type | Description |
| --- | --- | --- |
| retrieveDir | <code>String</code> | Directory where retrieved metadata directory will be saved |

<a name="Automation"></a>

## Automation ⇐ [<code>MetadataType</code>](#MetadataType)
Automation MetadataType

**Kind**: global class  
**Extends**: [<code>MetadataType</code>](#MetadataType)  

* [Automation](#Automation) ⇐ [<code>MetadataType</code>](#MetadataType)
    * [.retrieve(retrieveDir)](#Automation.retrieve) ⇒ <code>Promise.&lt;{metadata:AutomationMap, type:string}&gt;</code>
    * [.retrieveForCache()](#Automation.retrieveForCache) ⇒ <code>Promise.&lt;{metadata:AutomationMap, type:string}&gt;</code>
    * [.retrieveAsTemplate(templateDir, name, variables)](#Automation.retrieveAsTemplate) ⇒ <code>Promise.&lt;{metadata:AutomationMap, type:string}&gt;</code>
    * [.postRetrieveTasks(metadata, [_], [isTemplating])](#Automation.postRetrieveTasks) ⇒ <code>AutomationItem</code>
    * [.deploy(metadata, targetBU, retrieveDir)](#Automation.deploy) ⇒ [<code>Promise.&lt;AutomationMap&gt;</code>](#AutomationMap)
    * [.create(metadata)](#Automation.create) ⇒ <code>Promise</code>
    * [.update(metadata, metadataBefore)](#Automation.update) ⇒ <code>Promise</code>
    * [.preDeployTasks(metadata)](#Automation.preDeployTasks) ⇒ <code>Promise.&lt;AutomationItem&gt;</code>
    * [.validateDeployMetadata(metadata)](#Automation.validateDeployMetadata) ⇒ <code>Boolean</code>
    * [.postDeployTasks(metadata, originalMetadata)](#Automation.postDeployTasks) ⇒ <code>Promise.&lt;void&gt;</code>
    * [.parseMetadata(metadata)](#Automation.parseMetadata) ⇒ <code>Array</code>
    * [._buildSchedule(scheduleObject)](#Automation._buildSchedule) ⇒ <code>AutomationScheduleSoap</code>
    * [._calcTime(offsetServer, dateInput, [offsetInput])](#Automation._calcTime) ⇒ <code>string</code>

<a name="Automation.retrieve"></a>

### Automation.retrieve(retrieveDir) ⇒ <code>Promise.&lt;{metadata:AutomationMap, type:string}&gt;</code>
Retrieves Metadata of Automation

**Kind**: static method of [<code>Automation</code>](#Automation)  
**Returns**: <code>Promise.&lt;{metadata:AutomationMap, type:string}&gt;</code> - Promise of metadata  

| Param | Type | Description |
| --- | --- | --- |
| retrieveDir | <code>string</code> | Directory where retrieved metadata directory will be saved |

<a name="Automation.retrieveForCache"></a>

### Automation.retrieveForCache() ⇒ <code>Promise.&lt;{metadata:AutomationMap, type:string}&gt;</code>
Retrieves automation metadata for caching

**Kind**: static method of [<code>Automation</code>](#Automation)  
**Returns**: <code>Promise.&lt;{metadata:AutomationMap, type:string}&gt;</code> - Promise of metadata  
<a name="Automation.retrieveAsTemplate"></a>

### Automation.retrieveAsTemplate(templateDir, name, variables) ⇒ <code>Promise.&lt;{metadata:AutomationMap, type:string}&gt;</code>
Retrieve a specific Automation Definition by Name

**Kind**: static method of [<code>Automation</code>](#Automation)  
**Returns**: <code>Promise.&lt;{metadata:AutomationMap, type:string}&gt;</code> - Promise of metadata  

| Param | Type | Description |
| --- | --- | --- |
| templateDir | <code>string</code> | Directory where retrieved metadata directory will be saved |
| name | <code>string</code> | name of the metadata file |
| variables | <code>Util.TemplateMap</code> | variables to be replaced in the metadata |

<a name="Automation.postRetrieveTasks"></a>

### Automation.postRetrieveTasks(metadata, [_], [isTemplating]) ⇒ <code>AutomationItem</code>
manages post retrieve steps

**Kind**: static method of [<code>Automation</code>](#Automation)  
**Returns**: <code>AutomationItem</code> - metadata  

| Param | Type | Description |
| --- | --- | --- |
| metadata | <code>AutomationItem</code> | a single automation |
| [_] | <code>string</code> | unused |
| [isTemplating] | <code>Boolean</code> | signals that we are retrieving templates |

<a name="Automation.deploy"></a>

### Automation.deploy(metadata, targetBU, retrieveDir) ⇒ [<code>Promise.&lt;AutomationMap&gt;</code>](#AutomationMap)
Deploys automation - the saved file is the original one due to large differences required for deployment

**Kind**: static method of [<code>Automation</code>](#Automation)  
**Returns**: [<code>Promise.&lt;AutomationMap&gt;</code>](#AutomationMap) - Promise  

| Param | Type | Description |
| --- | --- | --- |
| metadata | [<code>AutomationMap</code>](#AutomationMap) | metadata mapped by their keyField |
| targetBU | <code>string</code> | name/shorthand of target businessUnit for mapping |
| retrieveDir | <code>string</code> | directory where metadata after deploy should be saved |

<a name="Automation.create"></a>

### Automation.create(metadata) ⇒ <code>Promise</code>
Creates a single automation

**Kind**: static method of [<code>Automation</code>](#Automation)  
**Returns**: <code>Promise</code> - Promise  

| Param | Type | Description |
| --- | --- | --- |
| metadata | <code>AutomationItem</code> | single metadata entry |

<a name="Automation.update"></a>

### Automation.update(metadata, metadataBefore) ⇒ <code>Promise</code>
Updates a single automation

**Kind**: static method of [<code>Automation</code>](#Automation)  
**Returns**: <code>Promise</code> - Promise  

| Param | Type | Description |
| --- | --- | --- |
| metadata | <code>AutomationItem</code> | single metadata entry |
| metadataBefore | <code>AutomationItem</code> | metadata mapped by their keyField |

<a name="Automation.preDeployTasks"></a>

### Automation.preDeployTasks(metadata) ⇒ <code>Promise.&lt;AutomationItem&gt;</code>
Gets executed before deploying metadata

**Kind**: static method of [<code>Automation</code>](#Automation)  
**Returns**: <code>Promise.&lt;AutomationItem&gt;</code> - Promise  

| Param | Type | Description |
| --- | --- | --- |
| metadata | <code>AutomationItem</code> | metadata mapped by their keyField |

<a name="Automation.validateDeployMetadata"></a>

### Automation.validateDeployMetadata(metadata) ⇒ <code>Boolean</code>
Validates the automation to be sure it can be deployed.
Whitelisted Activites are deployed but require configuration

**Kind**: static method of [<code>Automation</code>](#Automation)  
**Returns**: <code>Boolean</code> - result if automation can be deployed based on steps  

| Param | Type | Description |
| --- | --- | --- |
| metadata | <code>AutomationItem</code> | single automation record |

<a name="Automation.postDeployTasks"></a>

### Automation.postDeployTasks(metadata, originalMetadata) ⇒ <code>Promise.&lt;void&gt;</code>
Gets executed after deployment of metadata type

**Kind**: static method of [<code>Automation</code>](#Automation)  
**Returns**: <code>Promise.&lt;void&gt;</code> - -  

| Param | Type | Description |
| --- | --- | --- |
| metadata | [<code>AutomationMap</code>](#AutomationMap) | metadata mapped by their keyField |
| originalMetadata | [<code>AutomationMap</code>](#AutomationMap) | metadata to be updated (contains additioanl fields) |

<a name="Automation.parseMetadata"></a>

### Automation.parseMetadata(metadata) ⇒ <code>Array</code>
parses retrieved Metadata before saving

**Kind**: static method of [<code>Automation</code>](#Automation)  
**Returns**: <code>Array</code> - Array with one metadata object and one sql string  

| Param | Type | Description |
| --- | --- | --- |
| metadata | <code>AutomationItem</code> | a single automation definition |

<a name="Automation._buildSchedule"></a>

### Automation.\_buildSchedule(scheduleObject) ⇒ <code>AutomationScheduleSoap</code>
Builds a schedule object to be used for scheduling an automation
based on combination of ical string and start/end dates.

**Kind**: static method of [<code>Automation</code>](#Automation)  
**Returns**: <code>AutomationScheduleSoap</code> - Schedulable object for soap API (currently not rest supported)  

| Param | Type | Description |
| --- | --- | --- |
| scheduleObject | <code>AutomationSchedule</code> | child of automation metadata used for scheduling |

<a name="Automation._calcTime"></a>

### Automation.\_calcTime(offsetServer, dateInput, [offsetInput]) ⇒ <code>string</code>
used to convert dates to the system timezone required for startDate

**Kind**: static method of [<code>Automation</code>](#Automation)  
**Returns**: <code>string</code> - date in server  

| Param | Type | Description |
| --- | --- | --- |
| offsetServer | <code>number</code> | stack4: US Mountain time (UTC-7); other stacks: US Central (UTC-6) |
| dateInput | <code>string</code> \| <code>Date</code> | date in ISO format (2021-12-05T20:00:00.983) |
| [offsetInput] | <code>string</code> | timzone difference (+02:00) |

<a name="Campaign"></a>

## Campaign ⇐ [<code>MetadataType</code>](#MetadataType)
Campaign MetadataType

**Kind**: global class  
**Extends**: [<code>MetadataType</code>](#MetadataType)  

* [Campaign](#Campaign) ⇐ [<code>MetadataType</code>](#MetadataType)
    * [.retrieve(retrieveDir)](#Campaign.retrieve) ⇒ <code>Promise</code>
    * [._retrieveCampaignAsset(retrieveDir, id, name)](#Campaign._retrieveCampaignAsset) ⇒ <code>Promise</code>
    * [._parseAssetResponseBody(body)](#Campaign._parseAssetResponseBody) ⇒ <code>Object</code>

<a name="Campaign.retrieve"></a>

### Campaign.retrieve(retrieveDir) ⇒ <code>Promise</code>
Retrieves Metadata of campaigns. Afterwards, starts metadata retrieval for their campaign assets

**Kind**: static method of [<code>Campaign</code>](#Campaign)  
**Returns**: <code>Promise</code> - Promise  

| Param | Type | Description |
| --- | --- | --- |
| retrieveDir | <code>String</code> | Directory where retrieved metadata directory will be saved |

<a name="Campaign._retrieveCampaignAsset"></a>

### Campaign.\_retrieveCampaignAsset(retrieveDir, id, name) ⇒ <code>Promise</code>
Retrieves campaign asset for a specific campaign

**Kind**: static method of [<code>Campaign</code>](#Campaign)  
**Returns**: <code>Promise</code> - Promise  

| Param | Type | Description |
| --- | --- | --- |
| retrieveDir | <code>String</code> | Directory where retrieved metadata directory will be saved |
| id | <code>Number</code> | id of the parent campaign |
| name | <code>String</code> | name of the parent campaign |

<a name="Campaign._parseAssetResponseBody"></a>

### Campaign.\_parseAssetResponseBody(body) ⇒ <code>Object</code>
Parses campaign asset response body and returns metadata entries mapped to their id

**Kind**: static method of [<code>Campaign</code>](#Campaign)  
**Returns**: <code>Object</code> - keyField => metadata map  

| Param | Type | Description |
| --- | --- | --- |
| body | <code>Object</code> | response body of metadata retrieval |

<a name="ContentArea"></a>

## ContentArea ⇐ [<code>MetadataType</code>](#MetadataType)
ContentArea MetadataType

**Kind**: global class  
**Extends**: [<code>MetadataType</code>](#MetadataType)  

* [ContentArea](#ContentArea) ⇐ [<code>MetadataType</code>](#MetadataType)
    * [.retrieve(retrieveDir)](#ContentArea.retrieve) ⇒ <code>Promise.&lt;Object&gt;</code>
    * [.postRetrieveTasks(metadata)](#ContentArea.postRetrieveTasks) ⇒ <code>Array.&lt;Object&gt;</code>
    * [.parseMetadata(metadata)](#ContentArea.parseMetadata) ⇒ <code>Array</code>

<a name="ContentArea.retrieve"></a>

### ContentArea.retrieve(retrieveDir) ⇒ <code>Promise.&lt;Object&gt;</code>
Retrieves SOAP based metadata of metadata type into local filesystem. executes callback with retrieved metadata

**Kind**: static method of [<code>ContentArea</code>](#ContentArea)  
**Returns**: <code>Promise.&lt;Object&gt;</code> - Promise of metadata  

| Param | Type | Description |
| --- | --- | --- |
| retrieveDir | <code>String</code> | Directory where retrieved metadata directory will be saved |

<a name="ContentArea.postRetrieveTasks"></a>

### ContentArea.postRetrieveTasks(metadata) ⇒ <code>Array.&lt;Object&gt;</code>
manages post retrieve steps

**Kind**: static method of [<code>ContentArea</code>](#ContentArea)  
**Returns**: <code>Array.&lt;Object&gt;</code> - Array with one metadata object and one query string  

| Param | Type | Description |
| --- | --- | --- |
| metadata | <code>Object</code> | a single query |

<a name="ContentArea.parseMetadata"></a>

### ContentArea.parseMetadata(metadata) ⇒ <code>Array</code>
parses retrieved Metadata before saving

**Kind**: static method of [<code>ContentArea</code>](#ContentArea)  
**Returns**: <code>Array</code> - Array with one metadata object and one sql string  

| Param | Type | Description |
| --- | --- | --- |
| metadata | <code>Object</code> | a single query activity definition |

<a name="DataExtension"></a>

## DataExtension ⇐ [<code>MetadataType</code>](#MetadataType)
DataExtension MetadataType

**Kind**: global class  
**Extends**: [<code>MetadataType</code>](#MetadataType)  

* [DataExtension](#DataExtension) ⇐ [<code>MetadataType</code>](#MetadataType)
    * [.upsert(desToDeploy, _, buObject)](#DataExtension.upsert) ⇒ <code>Promise</code>
    * [._filterUpsertResults(res)](#DataExtension._filterUpsertResults) ⇒ <code>Boolean</code>
    * [.create(metadata)](#DataExtension.create) ⇒ <code>Promise</code>
    * [.update(metadata)](#DataExtension.update) ⇒ <code>Promise</code>
    * [.postDeployTasks(upsertedMetadata)](#DataExtension.postDeployTasks) ⇒ <code>void</code>
    * [.retrieve(retrieveDir, [additionalFields], buObject, [_], [isDeploy])](#DataExtension.retrieve) ⇒ <code>Promise.&lt;{metadata:DataExtensionMap, type:string}&gt;</code>
    * [.postRetrieveTasks(metadata, [_], [isTemplating])](#DataExtension.postRetrieveTasks) ⇒ <code>DataExtensionItem</code>
    * [.preDeployTasks(metadata)](#DataExtension.preDeployTasks) ⇒ <code>Promise.&lt;DataExtensionItem&gt;</code>
    * [.document(buObject, [metadata], [isDeploy])](#DataExtension.document) ⇒ <code>Promise.&lt;void&gt;</code>
    * [.deleteByKey(buObject, customerKey)](#DataExtension.deleteByKey) ⇒ <code>Promise.&lt;void&gt;</code>
    * [.retrieveForCache(buObject, [_], [isDeploy])](#DataExtension.retrieveForCache) ⇒ <code>Promise</code>
    * [.retrieveAsTemplate(templateDir, name, variables)](#DataExtension.retrieveAsTemplate) ⇒ <code>Promise.&lt;{metadata:DataExtensionMap, type:string}&gt;</code>

<a name="DataExtension.upsert"></a>

### DataExtension.upsert(desToDeploy, _, buObject) ⇒ <code>Promise</code>
Upserts dataExtensions after retrieving them from source and target to compare
if create or update operation is needed.

**Kind**: static method of [<code>DataExtension</code>](#DataExtension)  
**Returns**: <code>Promise</code> - Promise  

| Param | Type | Description |
| --- | --- | --- |
| desToDeploy | [<code>DataExtensionMap</code>](#DataExtensionMap) | dataExtensions mapped by their customerKey |
| _ | <code>Object</code> | - |
| buObject | <code>Util.BuObject</code> | properties for auth |

<a name="DataExtension._filterUpsertResults"></a>

### DataExtension.\_filterUpsertResults(res) ⇒ <code>Boolean</code>
helper for upsert()

**Kind**: static method of [<code>DataExtension</code>](#DataExtension)  
**Returns**: <code>Boolean</code> - true: keep, false: discard  

| Param | Type | Description |
| --- | --- | --- |
| res | <code>Object</code> | - |

<a name="DataExtension.create"></a>

### DataExtension.create(metadata) ⇒ <code>Promise</code>
Create a single dataExtension. Also creates their columns in 'dataExtension.columns'

**Kind**: static method of [<code>DataExtension</code>](#DataExtension)  
**Returns**: <code>Promise</code> - Promise  

| Param | Type | Description |
| --- | --- | --- |
| metadata | <code>DataExtensionItem</code> | single metadata entry |

<a name="DataExtension.update"></a>

### DataExtension.update(metadata) ⇒ <code>Promise</code>
Updates a single dataExtension. Also updates their columns in 'dataExtension.columns'

**Kind**: static method of [<code>DataExtension</code>](#DataExtension)  
**Returns**: <code>Promise</code> - Promise  

| Param | Type | Description |
| --- | --- | --- |
| metadata | <code>DataExtensionItem</code> | single metadata entry |

<a name="DataExtension.postDeployTasks"></a>

### DataExtension.postDeployTasks(upsertedMetadata) ⇒ <code>void</code>
Gets executed after deployment of metadata type

**Kind**: static method of [<code>DataExtension</code>](#DataExtension)  

| Param | Type | Description |
| --- | --- | --- |
| upsertedMetadata | [<code>DataExtensionMap</code>](#DataExtensionMap) | metadata mapped by their keyField |

<a name="DataExtension.retrieve"></a>

### DataExtension.retrieve(retrieveDir, [additionalFields], buObject, [_], [isDeploy]) ⇒ <code>Promise.&lt;{metadata:DataExtensionMap, type:string}&gt;</code>
Retrieves dataExtension metadata. Afterwards starts retrieval of dataExtensionColumn metadata retrieval

**Kind**: static method of [<code>DataExtension</code>](#DataExtension)  
**Returns**: <code>Promise.&lt;{metadata:DataExtensionMap, type:string}&gt;</code> - Promise of item map  

| Param | Type | Description |
| --- | --- | --- |
| retrieveDir | <code>string</code> | Directory where retrieved metadata directory will be saved |
| [additionalFields] | <code>Array.&lt;string&gt;</code> | Returns specified fields even if their retrieve definition is not set to true |
| buObject | <code>Util.BuObject</code> | properties for auth |
| [_] | <code>void</code> | - |
| [isDeploy] | <code>boolean</code> | used to signal that fields shall be retrieve in caching mode |

<a name="DataExtension.postRetrieveTasks"></a>

### DataExtension.postRetrieveTasks(metadata, [_], [isTemplating]) ⇒ <code>DataExtensionItem</code>
manages post retrieve steps

**Kind**: static method of [<code>DataExtension</code>](#DataExtension)  
**Returns**: <code>DataExtensionItem</code> - metadata  

| Param | Type | Description |
| --- | --- | --- |
| metadata | <code>DataExtensionItem</code> | a single dataExtension |
| [_] | <code>string</code> | unused |
| [isTemplating] | <code>boolean</code> | signals that we are retrieving templates |

<a name="DataExtension.preDeployTasks"></a>

### DataExtension.preDeployTasks(metadata) ⇒ <code>Promise.&lt;DataExtensionItem&gt;</code>
prepares a DataExtension for deployment

**Kind**: static method of [<code>DataExtension</code>](#DataExtension)  
**Returns**: <code>Promise.&lt;DataExtensionItem&gt;</code> - Promise of updated single DE  

| Param | Type | Description |
| --- | --- | --- |
| metadata | <code>DataExtensionItem</code> | a single data Extension |

<a name="DataExtension.document"></a>

### DataExtension.document(buObject, [metadata], [isDeploy]) ⇒ <code>Promise.&lt;void&gt;</code>
Parses metadata into a readable Markdown/HTML format then saves it

**Kind**: static method of [<code>DataExtension</code>](#DataExtension)  
**Returns**: <code>Promise.&lt;void&gt;</code> - -  

| Param | Type | Description |
| --- | --- | --- |
| buObject | <code>Util.BuObject</code> | properties for auth |
| [metadata] | [<code>DataExtensionMap</code>](#DataExtensionMap) | a list of dataExtension definitions |
| [isDeploy] | <code>boolean</code> | used to skip non-supported message during deploy |

<a name="DataExtension.deleteByKey"></a>

### DataExtension.deleteByKey(buObject, customerKey) ⇒ <code>Promise.&lt;void&gt;</code>
Delete a data extension from the specified business unit

**Kind**: static method of [<code>DataExtension</code>](#DataExtension)  
**Returns**: <code>Promise.&lt;void&gt;</code> - -  

| Param | Type | Description |
| --- | --- | --- |
| buObject | <code>Object</code> | references credentials |
| customerKey | <code>string</code> | Identifier of data extension |

<a name="DataExtension.retrieveForCache"></a>

### DataExtension.retrieveForCache(buObject, [_], [isDeploy]) ⇒ <code>Promise</code>
Retrieves folder metadata into local filesystem. Also creates a uniquePath attribute for each folder.

**Kind**: static method of [<code>DataExtension</code>](#DataExtension)  
**Returns**: <code>Promise</code> - Promise  

| Param | Type | Description |
| --- | --- | --- |
| buObject | <code>Object</code> | properties for auth |
| [_] | <code>void</code> | - |
| [isDeploy] | <code>boolean</code> | used to signal that fields shall be retrieve in caching mode |

<a name="DataExtension.retrieveAsTemplate"></a>

### DataExtension.retrieveAsTemplate(templateDir, name, variables) ⇒ <code>Promise.&lt;{metadata:DataExtensionMap, type:string}&gt;</code>
Retrieves dataExtension metadata in template format.

**Kind**: static method of [<code>DataExtension</code>](#DataExtension)  
**Returns**: <code>Promise.&lt;{metadata:DataExtensionMap, type:string}&gt;</code> - Promise of items  

| Param | Type | Description |
| --- | --- | --- |
| templateDir | <code>string</code> | Directory where retrieved metadata directory will be saved |
| name | <code>string</code> | name of the metadata item |
| variables | <code>Util.TemplateMap</code> | variables to be replaced in the metadata |

<a name="DataExtensionField"></a>

## DataExtensionField ⇐ [<code>MetadataType</code>](#MetadataType)
DataExtensionField MetadataType

**Kind**: global class  
**Extends**: [<code>MetadataType</code>](#MetadataType)  

* [DataExtensionField](#DataExtensionField) ⇐ [<code>MetadataType</code>](#MetadataType)
    * [.retrieve(retrieveDir, [additionalFields], buObject)](#DataExtensionField.retrieve) ⇒ <code>Promise.&lt;{metadata:DataExtensionFieldMap, type:string}&gt;</code>
    * [.retrieveForCache([options], [additionalFields])](#DataExtensionField.retrieveForCache) ⇒ <code>Promise.&lt;{metadata:DataExtensionFieldMap, type:string}&gt;</code>
    * [.convertToSortedArray(fieldsObj)](#DataExtensionField.convertToSortedArray) ⇒ <code>Array.&lt;DataExtensionFieldItem&gt;</code>
    * [.sortDeFields(a, b)](#DataExtensionField.sortDeFields) ⇒ <code>boolean</code>
    * [.postRetrieveTasks(metadata, forDataExtension)](#DataExtensionField.postRetrieveTasks) ⇒ <code>DataExtensionFieldItem</code>
    * [.prepareDeployColumnsOnUpdate(deployColumns, deKey)](#DataExtensionField.prepareDeployColumnsOnUpdate) ⇒ <code>Object.&lt;string, DataExtensionFieldItem&gt;</code>

<a name="DataExtensionField.retrieve"></a>

### DataExtensionField.retrieve(retrieveDir, [additionalFields], buObject) ⇒ <code>Promise.&lt;{metadata:DataExtensionFieldMap, type:string}&gt;</code>
Retrieves all records and saves it to disk

**Kind**: static method of [<code>DataExtensionField</code>](#DataExtensionField)  
**Returns**: <code>Promise.&lt;{metadata:DataExtensionFieldMap, type:string}&gt;</code> - Promise of items  

| Param | Type | Description |
| --- | --- | --- |
| retrieveDir | <code>string</code> | Directory where retrieved metadata directory will be saved |
| [additionalFields] | <code>Array.&lt;string&gt;</code> | Returns specified fields even if their retrieve definition is not set to true |
| buObject | <code>Object</code> | properties for auth |

<a name="DataExtensionField.retrieveForCache"></a>

### DataExtensionField.retrieveForCache([options], [additionalFields]) ⇒ <code>Promise.&lt;{metadata:DataExtensionFieldMap, type:string}&gt;</code>
Retrieves all records for caching

**Kind**: static method of [<code>DataExtensionField</code>](#DataExtensionField)  
**Returns**: <code>Promise.&lt;{metadata:DataExtensionFieldMap, type:string}&gt;</code> - Promise of items  

| Param | Type | Description |
| --- | --- | --- |
| [options] | <code>Object</code> | required for the specific request (filter for example) |
| [additionalFields] | <code>Array.&lt;string&gt;</code> | Returns specified fields even if their retrieve definition is not set to true |

<a name="DataExtensionField.convertToSortedArray"></a>

### DataExtensionField.convertToSortedArray(fieldsObj) ⇒ <code>Array.&lt;DataExtensionFieldItem&gt;</code>
helper for DataExtension.js that sorts the fields into an array

**Kind**: static method of [<code>DataExtensionField</code>](#DataExtensionField)  
**Returns**: <code>Array.&lt;DataExtensionFieldItem&gt;</code> - sorted array of field objects  

| Param | Type | Description |
| --- | --- | --- |
| fieldsObj | [<code>DataExtensionFieldMap</code>](#DataExtensionFieldMap) | customerKey-based list of fields for one dataExtension |

<a name="DataExtensionField.sortDeFields"></a>

### DataExtensionField.sortDeFields(a, b) ⇒ <code>boolean</code>
sorting method to ensure `Ordinal` is respected

**Kind**: static method of [<code>DataExtensionField</code>](#DataExtensionField)  
**Returns**: <code>boolean</code> - sorting based on Ordinal  

| Param | Type | Description |
| --- | --- | --- |
| a | <code>DataExtensionFieldItem</code> | - |
| b | <code>DataExtensionFieldItem</code> | - |

<a name="DataExtensionField.postRetrieveTasks"></a>

### DataExtensionField.postRetrieveTasks(metadata, forDataExtension) ⇒ <code>DataExtensionFieldItem</code>
manages post retrieve steps

**Kind**: static method of [<code>DataExtensionField</code>](#DataExtensionField)  
**Returns**: <code>DataExtensionFieldItem</code> - metadata  

| Param | Type | Description |
| --- | --- | --- |
| metadata | <code>DataExtensionFieldItem</code> | a single item |
| forDataExtension | <code>boolean</code> | when used by DataExtension class we remove more fields |

<a name="DataExtensionField.prepareDeployColumnsOnUpdate"></a>

### DataExtensionField.prepareDeployColumnsOnUpdate(deployColumns, deKey) ⇒ <code>Object.&lt;string, DataExtensionFieldItem&gt;</code>
Mofifies passed deployColumns for update by mapping ObjectID to their target column's values.
Removes FieldType field if its the same in deploy and target column, because it results in an error even if its of the same type

**Kind**: static method of [<code>DataExtensionField</code>](#DataExtensionField)  
**Returns**: <code>Object.&lt;string, DataExtensionFieldItem&gt;</code> - existing fields by their original name to allow re-adding FieldType after update  

| Param | Type | Description |
| --- | --- | --- |
| deployColumns | <code>Array.&lt;DataExtensionFieldItem&gt;</code> | Columns of data extension that will be deployed |
| deKey | <code>string</code> | external/customer key of Data Extension |

<a name="DataExtensionTemplate"></a>

## DataExtensionTemplate ⇐ [<code>MetadataType</code>](#MetadataType)
DataExtensionTemplate MetadataType

**Kind**: global class  
**Extends**: [<code>MetadataType</code>](#MetadataType)  
<a name="DataExtensionTemplate.retrieve"></a>

### DataExtensionTemplate.retrieve(retrieveDir) ⇒ <code>Promise.&lt;Object&gt;</code>
Retrieves SOAP based metadata of metadata type into local filesystem. executes callback with retrieved metadata

**Kind**: static method of [<code>DataExtensionTemplate</code>](#DataExtensionTemplate)  
**Returns**: <code>Promise.&lt;Object&gt;</code> - Promise of metadata  

| Param | Type | Description |
| --- | --- | --- |
| retrieveDir | <code>String</code> | Directory where retrieved metadata directory will be saved |

<a name="DataExtract"></a>

## DataExtract ⇐ [<code>MetadataType</code>](#MetadataType)
DataExtract MetadataType

**Kind**: global class  
**Extends**: [<code>MetadataType</code>](#MetadataType)  

* [DataExtract](#DataExtract) ⇐ [<code>MetadataType</code>](#MetadataType)
    * [.retrieve(retrieveDir)](#DataExtract.retrieve) ⇒ <code>Promise.&lt;Object&gt;</code>
    * [.retrieveForCache()](#DataExtract.retrieveForCache) ⇒ <code>Promise.&lt;Object&gt;</code>
    * [.retrieveAsTemplate(templateDir, name, variables)](#DataExtract.retrieveAsTemplate) ⇒ <code>Promise.&lt;Object&gt;</code>
    * [.postRetrieveTasks(fileTransfer)](#DataExtract.postRetrieveTasks) ⇒ <code>Array.&lt;Object&gt;</code>
    * [.create(dataExtract)](#DataExtract.create) ⇒ <code>Promise</code>
    * [.update(dataExtract)](#DataExtract.update) ⇒ <code>Promise</code>
    * [.preDeployTasks(metadata)](#DataExtract.preDeployTasks) ⇒ <code>Object</code>
    * [.parseMetadata(metadata)](#DataExtract.parseMetadata) ⇒ <code>Array</code>

<a name="DataExtract.retrieve"></a>

### DataExtract.retrieve(retrieveDir) ⇒ <code>Promise.&lt;Object&gt;</code>
Retrieves Metadata of Data Extract Activity.
Endpoint /automation/v1/dataextracts/ returns all Data Extracts

**Kind**: static method of [<code>DataExtract</code>](#DataExtract)  
**Returns**: <code>Promise.&lt;Object&gt;</code> - Promise of metadata  

| Param | Type | Description |
| --- | --- | --- |
| retrieveDir | <code>String</code> | Directory where retrieved metadata directory will be saved |

<a name="DataExtract.retrieveForCache"></a>

### DataExtract.retrieveForCache() ⇒ <code>Promise.&lt;Object&gt;</code>
Retrieves Metadata of  Data Extract Activity for caching

**Kind**: static method of [<code>DataExtract</code>](#DataExtract)  
**Returns**: <code>Promise.&lt;Object&gt;</code> - Promise of metadata  
<a name="DataExtract.retrieveAsTemplate"></a>

### DataExtract.retrieveAsTemplate(templateDir, name, variables) ⇒ <code>Promise.&lt;Object&gt;</code>
Retrieve a specific dataExtract Definition by Name

**Kind**: static method of [<code>DataExtract</code>](#DataExtract)  
**Returns**: <code>Promise.&lt;Object&gt;</code> - Promise of metadata  

| Param | Type | Description |
| --- | --- | --- |
| templateDir | <code>String</code> | Directory where retrieved metadata directory will be saved |
| name | <code>String</code> | name of the metadata file |
| variables | <code>Object</code> | variables to be replaced in the metadata |

<a name="DataExtract.postRetrieveTasks"></a>

### DataExtract.postRetrieveTasks(fileTransfer) ⇒ <code>Array.&lt;Object&gt;</code>
manages post retrieve steps

**Kind**: static method of [<code>DataExtract</code>](#DataExtract)  
**Returns**: <code>Array.&lt;Object&gt;</code> - metadata  

| Param | Type | Description |
| --- | --- | --- |
| fileTransfer | <code>Object</code> | a single fileTransfer |

<a name="DataExtract.create"></a>

### DataExtract.create(dataExtract) ⇒ <code>Promise</code>
Creates a single Data Extract

**Kind**: static method of [<code>DataExtract</code>](#DataExtract)  
**Returns**: <code>Promise</code> - Promise  

| Param | Type | Description |
| --- | --- | --- |
| dataExtract | <code>Object</code> | a single Data Extract |

<a name="DataExtract.update"></a>

### DataExtract.update(dataExtract) ⇒ <code>Promise</code>
Updates a single Data Extract

**Kind**: static method of [<code>DataExtract</code>](#DataExtract)  
**Returns**: <code>Promise</code> - Promise  

| Param | Type | Description |
| --- | --- | --- |
| dataExtract | <code>Object</code> | a single Data Extract |

<a name="DataExtract.preDeployTasks"></a>

### DataExtract.preDeployTasks(metadata) ⇒ <code>Object</code>
prepares a dataExtract for deployment

**Kind**: static method of [<code>DataExtract</code>](#DataExtract)  
**Returns**: <code>Object</code> - metadata object  

| Param | Type | Description |
| --- | --- | --- |
| metadata | <code>Object</code> | a single dataExtract activity definition |

<a name="DataExtract.parseMetadata"></a>

### DataExtract.parseMetadata(metadata) ⇒ <code>Array</code>
parses retrieved Metadata before saving

**Kind**: static method of [<code>DataExtract</code>](#DataExtract)  
**Returns**: <code>Array</code> - Array with one metadata object and one sql string  

| Param | Type | Description |
| --- | --- | --- |
| metadata | <code>Object</code> | a single dataExtract activity definition |

<a name="DataExtractType"></a>

## DataExtractType ⇐ [<code>MetadataType</code>](#MetadataType)
DataExtractType MetadataType
Only for Caching No retrieve/upsert is required
as this is a configuration in the EID

**Kind**: global class  
**Extends**: [<code>MetadataType</code>](#MetadataType)  

* [DataExtractType](#DataExtractType) ⇐ [<code>MetadataType</code>](#MetadataType)
    * [.retrieve(retrieveDir)](#DataExtractType.retrieve) ⇒ <code>Promise.&lt;Object&gt;</code>
    * [.retrieveForCache()](#DataExtractType.retrieveForCache) ⇒ <code>Promise.&lt;Object&gt;</code>

<a name="DataExtractType.retrieve"></a>

### DataExtractType.retrieve(retrieveDir) ⇒ <code>Promise.&lt;Object&gt;</code>
Retrieves Metadata of  Data Extract Type.

**Kind**: static method of [<code>DataExtractType</code>](#DataExtractType)  
**Returns**: <code>Promise.&lt;Object&gt;</code> - Promise of metadata  

| Param | Type | Description |
| --- | --- | --- |
| retrieveDir | <code>String</code> | Directory where retrieved metadata directory will be saved |

<a name="DataExtractType.retrieveForCache"></a>

### DataExtractType.retrieveForCache() ⇒ <code>Promise.&lt;Object&gt;</code>
Retrieves Metadata of  Data Extract Type for caching.

**Kind**: static method of [<code>DataExtractType</code>](#DataExtractType)  
**Returns**: <code>Promise.&lt;Object&gt;</code> - Promise of metadata  
<a name="Discovery"></a>

## Discovery ⇐ [<code>MetadataType</code>](#MetadataType)
ImportFile MetadataType

**Kind**: global class  
**Extends**: [<code>MetadataType</code>](#MetadataType)  
<a name="Discovery.retrieve"></a>

### Discovery.retrieve(retrieveDir, [_], buObject) ⇒ <code>Promise</code>
Retrieves API endpoint
documentation: https://developer.salesforce.com/docs/atlas.en-us.noversion.mc-apis.meta/mc-apis/routes.htm

**Kind**: static method of [<code>Discovery</code>](#Discovery)  
**Returns**: <code>Promise</code> - Promise  

| Param | Type | Description |
| --- | --- | --- |
| retrieveDir | <code>String</code> | Directory where retrieved metadata directory will be saved |
| [_] | <code>Array.&lt;String&gt;</code> | not used |
| buObject | <code>Object</code> | properties for auth |

<a name="Email"></a>

## Email ⇐ [<code>MetadataType</code>](#MetadataType)
Email MetadataType

**Kind**: global class  
**Extends**: [<code>MetadataType</code>](#MetadataType)  

* [Email](#Email) ⇐ [<code>MetadataType</code>](#MetadataType)
    * [.retrieve(retrieveDir)](#Email.retrieve) ⇒ <code>Promise.&lt;Object&gt;</code>
    * [.postRetrieveTasks(metadata)](#Email.postRetrieveTasks) ⇒ <code>Array.&lt;Object&gt;</code>
    * [.parseMetadata(metadata)](#Email.parseMetadata) ⇒ <code>Array</code>

<a name="Email.retrieve"></a>

### Email.retrieve(retrieveDir) ⇒ <code>Promise.&lt;Object&gt;</code>
Retrieves SOAP based metadata of metadata type into local filesystem. executes callback with retrieved metadata

**Kind**: static method of [<code>Email</code>](#Email)  
**Returns**: <code>Promise.&lt;Object&gt;</code> - Promise of metadata  

| Param | Type | Description |
| --- | --- | --- |
| retrieveDir | <code>String</code> | Directory where retrieved metadata directory will be saved |

<a name="Email.postRetrieveTasks"></a>

### Email.postRetrieveTasks(metadata) ⇒ <code>Array.&lt;Object&gt;</code>
manages post retrieve steps

**Kind**: static method of [<code>Email</code>](#Email)  
**Returns**: <code>Array.&lt;Object&gt;</code> - Array with one metadata object and one query string  

| Param | Type | Description |
| --- | --- | --- |
| metadata | <code>Object</code> | a single query |

<a name="Email.parseMetadata"></a>

### Email.parseMetadata(metadata) ⇒ <code>Array</code>
parses retrieved Metadata before saving

**Kind**: static method of [<code>Email</code>](#Email)  
**Returns**: <code>Array</code> - Array with one metadata object and one sql string  

| Param | Type | Description |
| --- | --- | --- |
| metadata | <code>Object</code> | a single query activity definition |

<a name="EmailSendDefinition"></a>

## EmailSendDefinition ⇐ [<code>MetadataType</code>](#MetadataType)
MessageSendActivity MetadataType

**Kind**: global class  
**Extends**: [<code>MetadataType</code>](#MetadataType)  

* [EmailSendDefinition](#EmailSendDefinition) ⇐ [<code>MetadataType</code>](#MetadataType)
    * [.retrieve(retrieveDir, _, buObject)](#EmailSendDefinition.retrieve) ⇒ <code>Promise.&lt;Object&gt;</code>
    * [.update(metadataItem)](#EmailSendDefinition.update) ⇒ <code>Promise</code>
    * [.create(metadataItem)](#EmailSendDefinition.create) ⇒ <code>Promise</code>
    * [.preDeployTasks(metadata)](#EmailSendDefinition.preDeployTasks) ⇒ <code>Promise</code>
    * [.postRetrieveTasks(metadata)](#EmailSendDefinition.postRetrieveTasks) ⇒ <code>Array.&lt;Object&gt;</code>
    * [.parseMetadata(metadata)](#EmailSendDefinition.parseMetadata) ⇒ <code>Array</code>

<a name="EmailSendDefinition.retrieve"></a>

### EmailSendDefinition.retrieve(retrieveDir, _, buObject) ⇒ <code>Promise.&lt;Object&gt;</code>
Retrieves SOAP based metadata of metadata type into local filesystem. executes callback with retrieved metadata

**Kind**: static method of [<code>EmailSendDefinition</code>](#EmailSendDefinition)  
**Returns**: <code>Promise.&lt;Object&gt;</code> - Promise of metadata  

| Param | Type | Description |
| --- | --- | --- |
| retrieveDir | <code>String</code> | Directory where retrieved metadata directory will be saved |
| _ | <code>void</code> | - |
| buObject | <code>Object</code> | properties for auth |

<a name="EmailSendDefinition.update"></a>

### EmailSendDefinition.update(metadataItem) ⇒ <code>Promise</code>
Updates a single item

**Kind**: static method of [<code>EmailSendDefinition</code>](#EmailSendDefinition)  
**Returns**: <code>Promise</code> - Promise  

| Param | Type | Description |
| --- | --- | --- |
| metadataItem | <code>Object</code> | a single item |

<a name="EmailSendDefinition.create"></a>

### EmailSendDefinition.create(metadataItem) ⇒ <code>Promise</code>
Creates a single item

**Kind**: static method of [<code>EmailSendDefinition</code>](#EmailSendDefinition)  
**Returns**: <code>Promise</code> - Promise  

| Param | Type | Description |
| --- | --- | --- |
| metadataItem | <code>Object</code> | a single item |

<a name="EmailSendDefinition.preDeployTasks"></a>

### EmailSendDefinition.preDeployTasks(metadata) ⇒ <code>Promise</code>
prepares a single item for deployment

**Kind**: static method of [<code>EmailSendDefinition</code>](#EmailSendDefinition)  
**Returns**: <code>Promise</code> - Promise  

| Param | Type | Description |
| --- | --- | --- |
| metadata | <code>Object</code> | a single script activity definition |

<a name="EmailSendDefinition.postRetrieveTasks"></a>

### EmailSendDefinition.postRetrieveTasks(metadata) ⇒ <code>Array.&lt;Object&gt;</code>
manages post retrieve steps

**Kind**: static method of [<code>EmailSendDefinition</code>](#EmailSendDefinition)  
**Returns**: <code>Array.&lt;Object&gt;</code> - Array with one metadata object and one query string  

| Param | Type | Description |
| --- | --- | --- |
| metadata | <code>Object</code> | a single query |

<a name="EmailSendDefinition.parseMetadata"></a>

### EmailSendDefinition.parseMetadata(metadata) ⇒ <code>Array</code>
parses retrieved Metadata before saving

**Kind**: static method of [<code>EmailSendDefinition</code>](#EmailSendDefinition)  
**Returns**: <code>Array</code> - Array with one metadata object and one sql string  

| Param | Type | Description |
| --- | --- | --- |
| metadata | <code>Object</code> | a single query activity definition |

<a name="EventDefinition"></a>

## EventDefinition ⇐ [<code>MetadataType</code>](#MetadataType)
EventDefinition MetadataType

**Kind**: global class  
**Extends**: [<code>MetadataType</code>](#MetadataType)  

* [EventDefinition](#EventDefinition) ⇐ [<code>MetadataType</code>](#MetadataType)
    * [.retrieve(retrieveDir)](#EventDefinition.retrieve) ⇒ <code>Promise.&lt;Object&gt;</code>
    * [.retrieveForCache()](#EventDefinition.retrieveForCache) ⇒ <code>Promise.&lt;Object&gt;</code>
    * [.retrieveAsTemplate(templateDir, name, variables)](#EventDefinition.retrieveAsTemplate) ⇒ <code>Promise.&lt;Object&gt;</code>
    * [.postRetrieveTasks(eventDef)](#EventDefinition.postRetrieveTasks) ⇒ <code>Array.&lt;Object&gt;</code>
    * [.create(EventDefinition)](#EventDefinition.create) ⇒ <code>Promise</code>
    * [.update(EventDefinition)](#EventDefinition.update) ⇒ <code>Promise</code>
    * [.preDeployTasks(metadata)](#EventDefinition.preDeployTasks) ⇒ <code>Promise</code>
    * [.parseMetadata(metadata)](#EventDefinition.parseMetadata) ⇒ <code>Array</code>

<a name="EventDefinition.retrieve"></a>

### EventDefinition.retrieve(retrieveDir) ⇒ <code>Promise.&lt;Object&gt;</code>
Retrieves Metadata of Event Definition.
Endpoint /interaction/v1/EventDefinitions return all Event Definitions with all details.
Currently it is not needed to loop over Imports with endpoint /interaction/v1/EventDefinitions/{id}

**Kind**: static method of [<code>EventDefinition</code>](#EventDefinition)  
**Returns**: <code>Promise.&lt;Object&gt;</code> - Promise of metadata  

| Param | Type | Description |
| --- | --- | --- |
| retrieveDir | <code>String</code> | Directory where retrieved metadata directory will be saved |

<a name="EventDefinition.retrieveForCache"></a>

### EventDefinition.retrieveForCache() ⇒ <code>Promise.&lt;Object&gt;</code>
Retrieves event definition metadata for caching

**Kind**: static method of [<code>EventDefinition</code>](#EventDefinition)  
**Returns**: <code>Promise.&lt;Object&gt;</code> - Promise of metadata  
<a name="EventDefinition.retrieveAsTemplate"></a>

### EventDefinition.retrieveAsTemplate(templateDir, name, variables) ⇒ <code>Promise.&lt;Object&gt;</code>
Retrieve a specific Event Definition by Name

**Kind**: static method of [<code>EventDefinition</code>](#EventDefinition)  
**Returns**: <code>Promise.&lt;Object&gt;</code> - Promise of metadata  

| Param | Type | Description |
| --- | --- | --- |
| templateDir | <code>String</code> | Directory where retrieved metadata directory will be saved |
| name | <code>String</code> | name of the metadata file |
| variables | <code>Object</code> | variables to be replaced in the metadata |

<a name="EventDefinition.postRetrieveTasks"></a>

### EventDefinition.postRetrieveTasks(eventDef) ⇒ <code>Array.&lt;Object&gt;</code>
manages post retrieve steps

**Kind**: static method of [<code>EventDefinition</code>](#EventDefinition)  
**Returns**: <code>Array.&lt;Object&gt;</code> - metadata  

| Param | Type | Description |
| --- | --- | --- |
| eventDef | <code>Object</code> | a single importDef |

<a name="EventDefinition.create"></a>

### EventDefinition.create(EventDefinition) ⇒ <code>Promise</code>
Creates a single Event Definition

**Kind**: static method of [<code>EventDefinition</code>](#EventDefinition)  
**Returns**: <code>Promise</code> - Promise  

| Param | Type | Description |
| --- | --- | --- |
| EventDefinition | <code>Object</code> | a single Event Definition |

<a name="EventDefinition.update"></a>

### EventDefinition.update(EventDefinition) ⇒ <code>Promise</code>
Updates a single Event Definition (using PUT method since PATCH isn't supported)

**Kind**: static method of [<code>EventDefinition</code>](#EventDefinition)  
**Returns**: <code>Promise</code> - Promise  

| Param | Type | Description |
| --- | --- | --- |
| EventDefinition | <code>Object</code> | a single Event Definition |

<a name="EventDefinition.preDeployTasks"></a>

### EventDefinition.preDeployTasks(metadata) ⇒ <code>Promise</code>
prepares an event definition for deployment

**Kind**: static method of [<code>EventDefinition</code>](#EventDefinition)  
**Returns**: <code>Promise</code> - Promise  

| Param | Type | Description |
| --- | --- | --- |
| metadata | <code>Object</code> | a single eventDefinition |

<a name="EventDefinition.parseMetadata"></a>

### EventDefinition.parseMetadata(metadata) ⇒ <code>Array</code>
parses retrieved Metadata before saving

**Kind**: static method of [<code>EventDefinition</code>](#EventDefinition)  
**Returns**: <code>Array</code> - Array with one metadata object and one sql string  

| Param | Type | Description |
| --- | --- | --- |
| metadata | <code>Object</code> | a single event definition |

<a name="FileTransfer"></a>

## FileTransfer ⇐ [<code>MetadataType</code>](#MetadataType)
FileTransfer MetadataType

**Kind**: global class  
**Extends**: [<code>MetadataType</code>](#MetadataType)  

* [FileTransfer](#FileTransfer) ⇐ [<code>MetadataType</code>](#MetadataType)
    * [.retrieve(retrieveDir)](#FileTransfer.retrieve) ⇒ <code>Promise</code>
    * [.retrieveForCache()](#FileTransfer.retrieveForCache) ⇒ <code>Promise</code>
    * [.retrieveAsTemplate(templateDir, name, variables)](#FileTransfer.retrieveAsTemplate) ⇒ <code>Promise</code>
    * [.postRetrieveTasks(metadata)](#FileTransfer.postRetrieveTasks) ⇒ <code>Array.&lt;Object&gt;</code>
    * [.create(fileTransfer)](#FileTransfer.create) ⇒ <code>Promise</code>
    * [.update(fileTransfer)](#FileTransfer.update) ⇒ <code>Promise</code>
    * [.preDeployTasks(metadata)](#FileTransfer.preDeployTasks) ⇒ <code>Promise</code>
    * [.parseMetadata(metadata)](#FileTransfer.parseMetadata) ⇒ <code>Array</code>

<a name="FileTransfer.retrieve"></a>

### FileTransfer.retrieve(retrieveDir) ⇒ <code>Promise</code>
Retrieves Metadata of FileTransfer Activity.
Endpoint /automation/v1/filetransfers/ returns all File Transfers

**Kind**: static method of [<code>FileTransfer</code>](#FileTransfer)  
**Returns**: <code>Promise</code> - Promise  

| Param | Type | Description |
| --- | --- | --- |
| retrieveDir | <code>String</code> | Directory where retrieved metadata directory will be saved |

<a name="FileTransfer.retrieveForCache"></a>

### FileTransfer.retrieveForCache() ⇒ <code>Promise</code>
Retrieves Metadata of  FileTransfer Activity for caching

**Kind**: static method of [<code>FileTransfer</code>](#FileTransfer)  
**Returns**: <code>Promise</code> - Promise  
<a name="FileTransfer.retrieveAsTemplate"></a>

### FileTransfer.retrieveAsTemplate(templateDir, name, variables) ⇒ <code>Promise</code>
Retrieve a specific File Transfer Definition by Name

**Kind**: static method of [<code>FileTransfer</code>](#FileTransfer)  
**Returns**: <code>Promise</code> - Promise  

| Param | Type | Description |
| --- | --- | --- |
| templateDir | <code>String</code> | Directory where retrieved metadata directory will be saved |
| name | <code>String</code> | name of the metadata file |
| variables | <code>Object</code> | variables to be replaced in the metadata |

<a name="FileTransfer.postRetrieveTasks"></a>

### FileTransfer.postRetrieveTasks(metadata) ⇒ <code>Array.&lt;Object&gt;</code>
manages post retrieve steps

**Kind**: static method of [<code>FileTransfer</code>](#FileTransfer)  
**Returns**: <code>Array.&lt;Object&gt;</code> - metadata  

| Param | Type | Description |
| --- | --- | --- |
| metadata | <code>Object</code> | a single fileTransfer activity definition |

<a name="FileTransfer.create"></a>

### FileTransfer.create(fileTransfer) ⇒ <code>Promise</code>
Creates a single File Transfer

**Kind**: static method of [<code>FileTransfer</code>](#FileTransfer)  
**Returns**: <code>Promise</code> - Promise  

| Param | Type | Description |
| --- | --- | --- |
| fileTransfer | <code>Object</code> | a single File Transfer |

<a name="FileTransfer.update"></a>

### FileTransfer.update(fileTransfer) ⇒ <code>Promise</code>
Updates a single File Transfer

**Kind**: static method of [<code>FileTransfer</code>](#FileTransfer)  
**Returns**: <code>Promise</code> - Promise  

| Param | Type | Description |
| --- | --- | --- |
| fileTransfer | <code>Object</code> | a single File Transfer |

<a name="FileTransfer.preDeployTasks"></a>

### FileTransfer.preDeployTasks(metadata) ⇒ <code>Promise</code>
prepares a fileTransfer for deployment

**Kind**: static method of [<code>FileTransfer</code>](#FileTransfer)  
**Returns**: <code>Promise</code> - Promise  

| Param | Type | Description |
| --- | --- | --- |
| metadata | <code>Object</code> | a single fileTransfer activity definition |

<a name="FileTransfer.parseMetadata"></a>

### FileTransfer.parseMetadata(metadata) ⇒ <code>Array</code>
parses retrieved Metadata before saving

**Kind**: static method of [<code>FileTransfer</code>](#FileTransfer)  
**Returns**: <code>Array</code> - Array with one metadata object and one sql string  

| Param | Type | Description |
| --- | --- | --- |
| metadata | <code>Object</code> | a single fileTransfer activity definition |

<a name="Filter"></a>

## Filter ⇐ [<code>MetadataType</code>](#MetadataType)
Filter MetadataType

**Kind**: global class  
**Extends**: [<code>MetadataType</code>](#MetadataType)  
<a name="Filter.retrieve"></a>

### Filter.retrieve(retrieveDir) ⇒ <code>Promise</code>
Retrieves Metadata of Filter.
Endpoint /automation/v1/filters/ returns all Filters,
but only with some of the fields. So it is needed to loop over
Filters with the endpoint /automation/v1/filters/{id}

**Kind**: static method of [<code>Filter</code>](#Filter)  
**Returns**: <code>Promise</code> - Promise  

| Param | Type | Description |
| --- | --- | --- |
| retrieveDir | <code>String</code> | Directory where retrieved metadata directory will be saved |

<a name="Folder"></a>

## Folder ⇐ [<code>MetadataType</code>](#MetadataType)
Folder MetadataType

**Kind**: global class  
**Extends**: [<code>MetadataType</code>](#MetadataType)  

* [Folder](#Folder) ⇐ [<code>MetadataType</code>](#MetadataType)
    * [.retrieve(retrieveDir, [additionalFields], buObject)](#Folder.retrieve) ⇒ <code>Promise</code>
    * [.retrieveForCache(buObject)](#Folder.retrieveForCache) ⇒ <code>Promise</code>
    * [.upsert(metadata)](#Folder.upsert) ⇒ <code>Promise.&lt;Object&gt;</code>
    * [.create(metadata)](#Folder.create) ⇒ <code>Promise</code>
    * [.update(metadata)](#Folder.update) ⇒ <code>Promise</code>
    * [.preDeployTasks(metadata)](#Folder.preDeployTasks) ⇒ <code>Promise</code>
    * [.getJsonFromFS(dir, [listBadKeys])](#Folder.getJsonFromFS) ⇒ <code>Object</code>
    * [.retrieveHelper([additionalFields], [queryAllAccounts])](#Folder.retrieveHelper) ⇒ <code>Promise.&lt;Object&gt;</code>
    * [.postRetrieveTasks(metadata)](#Folder.postRetrieveTasks) ⇒ <code>Array.&lt;Object&gt;</code>
    * [.saveResults(results, retrieveDir, mid)](#Folder.saveResults) ⇒ <code>Promise.&lt;Object&gt;</code>

<a name="Folder.retrieve"></a>

### Folder.retrieve(retrieveDir, [additionalFields], buObject) ⇒ <code>Promise</code>
Retrieves metadata of metadata type into local filesystem. executes callback with retrieved metadata

**Kind**: static method of [<code>Folder</code>](#Folder)  
**Returns**: <code>Promise</code> - Promise  

| Param | Type | Description |
| --- | --- | --- |
| retrieveDir | <code>String</code> | Directory where retrieved metadata directory will be saved |
| [additionalFields] | <code>Array.&lt;String&gt;</code> | Returns specified fields even if their retrieve definition is not set to true |
| buObject | <code>Object</code> | properties for auth |

<a name="Folder.retrieveForCache"></a>

### Folder.retrieveForCache(buObject) ⇒ <code>Promise</code>
Retrieves folder metadata for caching

**Kind**: static method of [<code>Folder</code>](#Folder)  
**Returns**: <code>Promise</code> - Promise  

| Param | Type | Description |
| --- | --- | --- |
| buObject | <code>Object</code> | properties for auth |

<a name="Folder.upsert"></a>

### Folder.upsert(metadata) ⇒ <code>Promise.&lt;Object&gt;</code>
Folder upsert (copied from Metadata Upsert), after retrieving from target
and comparing to check if create or update operation is needed.
Copied due to having a dependency on itself, meaning the created need to be serial

**Kind**: static method of [<code>Folder</code>](#Folder)  
**Returns**: <code>Promise.&lt;Object&gt;</code> - Promise of saved metadata  

| Param | Type | Description |
| --- | --- | --- |
| metadata | <code>Object</code> | metadata mapped by their keyField |

<a name="Folder.create"></a>

### Folder.create(metadata) ⇒ <code>Promise</code>
creates a folder based on metatadata

**Kind**: static method of [<code>Folder</code>](#Folder)  
**Returns**: <code>Promise</code> - Promise  

| Param | Type | Description |
| --- | --- | --- |
| metadata | <code>Object</code> | metadata of the folder |

<a name="Folder.update"></a>

### Folder.update(metadata) ⇒ <code>Promise</code>
Updates a single Folder.

**Kind**: static method of [<code>Folder</code>](#Folder)  
**Returns**: <code>Promise</code> - Promise  

| Param | Type | Description |
| --- | --- | --- |
| metadata | <code>Object</code> | single metadata entry |

<a name="Folder.preDeployTasks"></a>

### Folder.preDeployTasks(metadata) ⇒ <code>Promise</code>
prepares a folder for deployment

**Kind**: static method of [<code>Folder</code>](#Folder)  
**Returns**: <code>Promise</code> - Promise  

| Param | Type | Description |
| --- | --- | --- |
| metadata | <code>Object</code> | a single folder definition |

<a name="Folder.getJsonFromFS"></a>

### Folder.getJsonFromFS(dir, [listBadKeys]) ⇒ <code>Object</code>
Returns file contents mapped to their filename without '.json' ending

**Kind**: static method of [<code>Folder</code>](#Folder)  
**Returns**: <code>Object</code> - fileName => fileContent map  

| Param | Type | Default | Description |
| --- | --- | --- | --- |
| dir | <code>String</code> |  | directory that contains '.json' files to be read |
| [listBadKeys] | <code>boolean</code> | <code>false</code> | do not print errors, used for badKeys() |

<a name="Folder.retrieveHelper"></a>

### Folder.retrieveHelper([additionalFields], [queryAllAccounts]) ⇒ <code>Promise.&lt;Object&gt;</code>
Helper to retrieve the folders as promise

**Kind**: static method of [<code>Folder</code>](#Folder)  
**Returns**: <code>Promise.&lt;Object&gt;</code> - soap object  

| Param | Type | Description |
| --- | --- | --- |
| [additionalFields] | <code>Array.&lt;String&gt;</code> | Returns specified fields even if their retrieve definition is not set to true |
| [queryAllAccounts] | <code>Boolean</code> | which queryAllAccounts setting to use |

<a name="Folder.postRetrieveTasks"></a>

### Folder.postRetrieveTasks(metadata) ⇒ <code>Array.&lt;Object&gt;</code>
Gets executed after retreive of metadata type

**Kind**: static method of [<code>Folder</code>](#Folder)  
**Returns**: <code>Array.&lt;Object&gt;</code> - cloned metadata  

| Param | Type | Description |
| --- | --- | --- |
| metadata | <code>Object</code> | metadata mapped by their keyField |

<a name="Folder.saveResults"></a>

### Folder.saveResults(results, retrieveDir, mid) ⇒ <code>Promise.&lt;Object&gt;</code>
Helper for writing Metadata to disk, used for Retrieve and deploy

**Kind**: static method of [<code>Folder</code>](#Folder)  
**Returns**: <code>Promise.&lt;Object&gt;</code> - Promise of saved metadata  

| Param | Type | Description |
| --- | --- | --- |
| results | <code>Object</code> | metadata results from deploy |
| retrieveDir | <code>String</code> | directory where metadata should be stored after deploy/retrieve |
| mid | <code>Number</code> | current mid for this credential / business unit |

<a name="FtpLocation"></a>

## FtpLocation ⇐ [<code>MetadataType</code>](#MetadataType)
ImportFile MetadataType

**Kind**: global class  
**Extends**: [<code>MetadataType</code>](#MetadataType)  

* [FtpLocation](#FtpLocation) ⇐ [<code>MetadataType</code>](#MetadataType)
    * [.retrieve(retrieveDir)](#FtpLocation.retrieve) ⇒ <code>Promise</code>
    * [.retrieveForCache()](#FtpLocation.retrieveForCache) ⇒ <code>Promise</code>

<a name="FtpLocation.retrieve"></a>

### FtpLocation.retrieve(retrieveDir) ⇒ <code>Promise</code>
Retrieves Metadata of FtpLocation
Endpoint /automation/v1/ftplocations/ return all FtpLocations

**Kind**: static method of [<code>FtpLocation</code>](#FtpLocation)  
**Returns**: <code>Promise</code> - Promise  

| Param | Type | Description |
| --- | --- | --- |
| retrieveDir | <code>String</code> | Directory where retrieved metadata directory will be saved |

<a name="FtpLocation.retrieveForCache"></a>

### FtpLocation.retrieveForCache() ⇒ <code>Promise</code>
Retrieves folder metadata into local filesystem. Also creates a uniquePath attribute for each folder.

**Kind**: static method of [<code>FtpLocation</code>](#FtpLocation)  
**Returns**: <code>Promise</code> - Promise  
<a name="ImportFile"></a>

## ImportFile ⇐ [<code>MetadataType</code>](#MetadataType)
ImportFile MetadataType

**Kind**: global class  
**Extends**: [<code>MetadataType</code>](#MetadataType)  

* [ImportFile](#ImportFile) ⇐ [<code>MetadataType</code>](#MetadataType)
    * [.retrieve(retrieveDir)](#ImportFile.retrieve) ⇒ <code>Promise</code>
    * [.retrieveForCache()](#ImportFile.retrieveForCache) ⇒ <code>Promise</code>
    * [.retrieveAsTemplate(templateDir, name, variables)](#ImportFile.retrieveAsTemplate) ⇒ <code>Promise</code>
    * [.postRetrieveTasks(importDef)](#ImportFile.postRetrieveTasks) ⇒ <code>Array.&lt;Object&gt;</code>
    * [.create(importFile)](#ImportFile.create) ⇒ <code>Promise</code>
    * [.update(importFile)](#ImportFile.update) ⇒ <code>Promise</code>
    * [.preDeployTasks(metadata)](#ImportFile.preDeployTasks) ⇒ <code>Promise</code>
    * [.parseMetadata(metadata)](#ImportFile.parseMetadata) ⇒ <code>Object</code>

<a name="ImportFile.retrieve"></a>

### ImportFile.retrieve(retrieveDir) ⇒ <code>Promise</code>
Retrieves Metadata of Import File.
Endpoint /automation/v1/imports/ return all Import Files with all details.
Currently it is not needed to loop over Imports with endpoint /automation/v1/imports/{id}

**Kind**: static method of [<code>ImportFile</code>](#ImportFile)  
**Returns**: <code>Promise</code> - Promise  

| Param | Type | Description |
| --- | --- | --- |
| retrieveDir | <code>String</code> | Directory where retrieved metadata directory will be saved |

<a name="ImportFile.retrieveForCache"></a>

### ImportFile.retrieveForCache() ⇒ <code>Promise</code>
Retrieves import definition metadata for caching

**Kind**: static method of [<code>ImportFile</code>](#ImportFile)  
**Returns**: <code>Promise</code> - Promise  
<a name="ImportFile.retrieveAsTemplate"></a>

### ImportFile.retrieveAsTemplate(templateDir, name, variables) ⇒ <code>Promise</code>
Retrieve a specific Import Definition by Name

**Kind**: static method of [<code>ImportFile</code>](#ImportFile)  
**Returns**: <code>Promise</code> - Promise  

| Param | Type | Description |
| --- | --- | --- |
| templateDir | <code>String</code> | Directory where retrieved metadata directory will be saved |
| name | <code>String</code> | name of the metadata file |
| variables | <code>Object</code> | variables to be replaced in the metadata |

<a name="ImportFile.postRetrieveTasks"></a>

### ImportFile.postRetrieveTasks(importDef) ⇒ <code>Array.&lt;Object&gt;</code>
manages post retrieve steps

**Kind**: static method of [<code>ImportFile</code>](#ImportFile)  
**Returns**: <code>Array.&lt;Object&gt;</code> - metadata  

| Param | Type | Description |
| --- | --- | --- |
| importDef | <code>Object</code> | a single importDef |

<a name="ImportFile.create"></a>

### ImportFile.create(importFile) ⇒ <code>Promise</code>
Creates a single Import File

**Kind**: static method of [<code>ImportFile</code>](#ImportFile)  
**Returns**: <code>Promise</code> - Promise  

| Param | Type | Description |
| --- | --- | --- |
| importFile | <code>Object</code> | a single Import File |

<a name="ImportFile.update"></a>

### ImportFile.update(importFile) ⇒ <code>Promise</code>
Updates a single Import File

**Kind**: static method of [<code>ImportFile</code>](#ImportFile)  
**Returns**: <code>Promise</code> - Promise  

| Param | Type | Description |
| --- | --- | --- |
| importFile | <code>Object</code> | a single Import File |

<a name="ImportFile.preDeployTasks"></a>

### ImportFile.preDeployTasks(metadata) ⇒ <code>Promise</code>
prepares a import definition for deployment

**Kind**: static method of [<code>ImportFile</code>](#ImportFile)  
**Returns**: <code>Promise</code> - Promise  

| Param | Type | Description |
| --- | --- | --- |
| metadata | <code>Object</code> | a single importDef |

<a name="ImportFile.parseMetadata"></a>

### ImportFile.parseMetadata(metadata) ⇒ <code>Object</code>
parses retrieved Metadata before saving

**Kind**: static method of [<code>ImportFile</code>](#ImportFile)  
**Returns**: <code>Object</code> - parsed metadata definition  

| Param | Type | Description |
| --- | --- | --- |
| metadata | <code>Object</code> | a single import definition |

<a name="Interaction"></a>

## Interaction ⇐ [<code>MetadataType</code>](#MetadataType)
Script MetadataType

**Kind**: global class  
**Extends**: [<code>MetadataType</code>](#MetadataType)  
<a name="Interaction.retrieve"></a>

### Interaction.retrieve(retrieveDir) ⇒ <code>Promise</code>
Retrieves Metadata of Interaction
Endpoint /interaction/v1/interactions?extras=all&pageSize=50000 return 50000 Scripts with all details.

**Kind**: static method of [<code>Interaction</code>](#Interaction)  
**Returns**: <code>Promise</code> - Promise  

| Param | Type | Description |
| --- | --- | --- |
| retrieveDir | <code>String</code> | Directory where retrieved metadata directory will be saved |

<a name="List"></a>

## List ⇐ [<code>MetadataType</code>](#MetadataType)
List MetadataType

**Kind**: global class  
**Extends**: [<code>MetadataType</code>](#MetadataType)  

* [List](#List) ⇐ [<code>MetadataType</code>](#MetadataType)
    * [.retrieve(retrieveDir)](#List.retrieve) ⇒ <code>Promise</code>
    * [.retrieveForCache()](#List.retrieveForCache) ⇒ <code>Promise.&lt;Object&gt;</code>
    * [.postRetrieveTasks(list)](#List.postRetrieveTasks) ⇒ <code>Array.&lt;Object&gt;</code>
    * [.parseMetadata(metadata, [parseForCache])](#List.parseMetadata) ⇒ <code>Array</code>

<a name="List.retrieve"></a>

### List.retrieve(retrieveDir) ⇒ <code>Promise</code>
Retrieves Metadata of Lists

**Kind**: static method of [<code>List</code>](#List)  
**Returns**: <code>Promise</code> - Promise  

| Param | Type | Description |
| --- | --- | --- |
| retrieveDir | <code>String</code> | Directory where retrieved metadata directory will be saved |

<a name="List.retrieveForCache"></a>

### List.retrieveForCache() ⇒ <code>Promise.&lt;Object&gt;</code>
Gets metadata cache with limited fields and does not store value to disk

**Kind**: static method of [<code>List</code>](#List)  
**Returns**: <code>Promise.&lt;Object&gt;</code> - Promise of metadata  
<a name="List.postRetrieveTasks"></a>

### List.postRetrieveTasks(list) ⇒ <code>Array.&lt;Object&gt;</code>
manages post retrieve steps

**Kind**: static method of [<code>List</code>](#List)  
**Returns**: <code>Array.&lt;Object&gt;</code> - metadata  

| Param | Type | Description |
| --- | --- | --- |
| list | <code>Object</code> | a single list |

<a name="List.parseMetadata"></a>

### List.parseMetadata(metadata, [parseForCache]) ⇒ <code>Array</code>
parses retrieved Metadata before saving

**Kind**: static method of [<code>List</code>](#List)  
**Returns**: <code>Array</code> - Array with one metadata object and one sql string  

| Param | Type | Description |
| --- | --- | --- |
| metadata | <code>Object</code> | a single list definition |
| [parseForCache] | <code>Boolean</code> | if set to true, the Category ID is kept |

<a name="MetadataType"></a>

## MetadataType
MetadataType class that gets extended by their specific metadata type class.
Provides default functionality that can be overwritten by child metadata type classes

**Kind**: global class  

* [MetadataType](#MetadataType)
    * [new MetadataType(client, businessUnit, cache, properties, [subType])](#new_MetadataType_new)
    * [.client](#MetadataType.client) : <code>Util.ET\_Client</code>
    * [.cache](#MetadataType.cache) : [<code>MultiMetadataTypeMap</code>](#MultiMetadataTypeMap)
    * [.getJsonFromFS(dir, [listBadKeys])](#MetadataType.getJsonFromFS) ⇒ <code>Object</code>
    * [.getFieldNamesToRetrieve([additionalFields])](#MetadataType.getFieldNamesToRetrieve) ⇒ <code>Array.&lt;string&gt;</code>
    * [.deploy(metadata, deployDir, retrieveDir, buObject)](#MetadataType.deploy) ⇒ <code>Promise.&lt;Object&gt;</code>
    * [.postDeployTasks(metadata, originalMetadata)](#MetadataType.postDeployTasks) ⇒ <code>void</code>
    * [.postRetrieveTasks(metadata, targetDir, [isTemplating])](#MetadataType.postRetrieveTasks) ⇒ <code>MetadataTypeItem</code>
    * [.overrideKeyWithName(metadata, [warningMsg])](#MetadataType.overrideKeyWithName) ⇒ <code>void</code>
    * [.retrieve(retrieveDir, [additionalFields], buObject, [subType])](#MetadataType.retrieve) ⇒ <code>Promise.&lt;{metadata:MetadataTypeMap, type:string}&gt;</code>
    * [.retrieveForCache(buObject, [subType])](#MetadataType.retrieveForCache) ⇒ <code>Promise.&lt;{metadata:MetadataTypeMap, type:string}&gt;</code>
    * [.retrieveAsTemplate(templateDir, name, templateVariables, [subType])](#MetadataType.retrieveAsTemplate) ⇒ <code>Promise.&lt;{metadata:MetadataTypeMap, type:string}&gt;</code>
    * [.preDeployTasks(metadata, deployDir)](#MetadataType.preDeployTasks) ⇒ <code>Promise.&lt;MetadataTypeItem&gt;</code>
    * [.create(metadata, deployDir)](#MetadataType.create) ⇒ <code>void</code>
    * [.update(metadata, [metadataBefore])](#MetadataType.update) ⇒ <code>void</code>
    * [.upsert(metadata, deployDir, [buObject])](#MetadataType.upsert) ⇒ <code>Promise.&lt;MetadataTypeMap&gt;</code>
    * [.createREST(metadataEntry, uri)](#MetadataType.createREST) ⇒ <code>Promise</code>
    * [.createSOAP(metadataEntry, [overrideType], [handleOutside])](#MetadataType.createSOAP) ⇒ <code>Promise</code>
    * [.updateREST(metadataEntry, uri)](#MetadataType.updateREST) ⇒ <code>Promise</code>
    * [.updateSOAP(metadataEntry, [overrideType], [handleOutside])](#MetadataType.updateSOAP) ⇒ <code>Promise</code>
    * [.retrieveSOAPgeneric(retrieveDir, buObject, [options], [additionalFields], [overrideType])](#MetadataType.retrieveSOAPgeneric) ⇒ <code>Promise.&lt;{metadata:MetadataTypeMap, type:string}&gt;</code>
    * [.retrieveSOAPBody(fields, [options], [type])](#MetadataType.retrieveSOAPBody) ⇒ <code>Promise.&lt;MetadataTypeMap&gt;</code>
    * [.retrieveREST(retrieveDir, uri, [overrideType], [templateVariables])](#MetadataType.retrieveREST) ⇒ <code>Promise.&lt;{metadata:MetadataTypeMap, type:string}&gt;</code>
    * [.parseResponseBody(body)](#MetadataType.parseResponseBody) ⇒ <code>Promise.&lt;MetadataTypeMap&gt;</code>
    * [.deleteFieldByDefinition(metadataEntry, fieldPath, definitionProperty, origin)](#MetadataType.deleteFieldByDefinition) ⇒ <code>void</code>
    * [.removeNotCreateableFields(metadataEntry)](#MetadataType.removeNotCreateableFields) ⇒ <code>void</code>
    * [.removeNotUpdateableFields(metadataEntry)](#MetadataType.removeNotUpdateableFields) ⇒ <code>void</code>
    * [.keepTemplateFields(metadataEntry)](#MetadataType.keepTemplateFields) ⇒ <code>void</code>
    * [.keepRetrieveFields(metadataEntry)](#MetadataType.keepRetrieveFields) ⇒ <code>void</code>
    * [.isFiltered(metadataEntry, [include])](#MetadataType.isFiltered) ⇒ <code>boolean</code>
    * [.isFilteredFolder(metadataEntry, [include])](#MetadataType.isFilteredFolder) ⇒ <code>boolean</code>
    * [.paginate(url, last)](#MetadataType.paginate) ⇒ <code>string</code>
    * [.saveResults(results, retrieveDir, [overrideType], [templateVariables])](#MetadataType.saveResults) ⇒ <code>Promise.&lt;MetadataTypeMap&gt;</code>
    * [.buildDefinitionForExtracts(templateDir, targetDir, metadata, variables, templateName)](#MetadataType.buildDefinitionForExtracts) ⇒ <code>Promise.&lt;void&gt;</code>
    * [.findSubType(templateDir, templateName)](#MetadataType.findSubType) ⇒ <code>string</code>
    * [.readSecondaryFolder(templateDir, typeDirArr, templateName, fileName, ex)](#MetadataType.readSecondaryFolder) ⇒ <code>Object</code>
    * [.buildDefinition(templateDir, targetDir, templateName, variables)](#MetadataType.buildDefinition) ⇒ <code>Promise.&lt;{metadata:MetadataTypeMap, type:string}&gt;</code>
    * [.checkForErrors(response)](#MetadataType.checkForErrors) ⇒ <code>void</code>
    * [.document([buObject], [metadata], [isDeploy])](#MetadataType.document) ⇒ <code>void</code>
    * [.deleteByKey(buObject, customerKey)](#MetadataType.deleteByKey) ⇒ <code>void</code>
    * [.readBUMetadataForType(readDir, [listBadKeys], [buMetadata])](#MetadataType.readBUMetadataForType) ⇒ <code>Object</code>

<a name="new_MetadataType_new"></a>

### new MetadataType(client, businessUnit, cache, properties, [subType])
Instantiates a metadata constructor to avoid passing variables.


| Param | Type | Description |
| --- | --- | --- |
| client | <code>Util.ET\_Client</code> | client for sfmc fuelsdk |
| businessUnit | <code>string</code> | Name of business unit (corresponding to their keys in 'properties.json' file). Used to access correct directories |
| cache | <code>Object</code> | metadata cache |
| properties | <code>Object</code> | mcdev config |
| [subType] | <code>string</code> | limit retrieve to specific subType |

<a name="MetadataType.client"></a>

### MetadataType.client : <code>Util.ET\_Client</code>
**Kind**: static property of [<code>MetadataType</code>](#MetadataType)  
<a name="MetadataType.cache"></a>

### MetadataType.cache : [<code>MultiMetadataTypeMap</code>](#MultiMetadataTypeMap)
**Kind**: static property of [<code>MetadataType</code>](#MetadataType)  
<a name="MetadataType.getJsonFromFS"></a>

### MetadataType.getJsonFromFS(dir, [listBadKeys]) ⇒ <code>Object</code>
Returns file contents mapped to their filename without '.json' ending

**Kind**: static method of [<code>MetadataType</code>](#MetadataType)  
**Returns**: <code>Object</code> - fileName => fileContent map  

| Param | Type | Default | Description |
| --- | --- | --- | --- |
| dir | <code>string</code> |  | directory that contains '.json' files to be read |
| [listBadKeys] | <code>boolean</code> | <code>false</code> | do not print errors, used for badKeys() |

<a name="MetadataType.getFieldNamesToRetrieve"></a>

### MetadataType.getFieldNamesToRetrieve([additionalFields]) ⇒ <code>Array.&lt;string&gt;</code>
Returns fieldnames of Metadata Type. 'this.definition.fields' variable only set in child classes.

**Kind**: static method of [<code>MetadataType</code>](#MetadataType)  
**Returns**: <code>Array.&lt;string&gt;</code> - Fieldnames  

| Param | Type | Description |
| --- | --- | --- |
| [additionalFields] | <code>Array.&lt;string&gt;</code> | Returns specified fields even if their retrieve definition is not set to true |

<a name="MetadataType.deploy"></a>

### MetadataType.deploy(metadata, deployDir, retrieveDir, buObject) ⇒ <code>Promise.&lt;Object&gt;</code>
Deploys metadata

**Kind**: static method of [<code>MetadataType</code>](#MetadataType)  
**Returns**: <code>Promise.&lt;Object&gt;</code> - Promise of keyField => metadata map  

| Param | Type | Description |
| --- | --- | --- |
| metadata | <code>MetadataTypeMap</code> | metadata mapped by their keyField |
| deployDir | <code>string</code> | directory where deploy metadata are saved |
| retrieveDir | <code>string</code> | directory where metadata after deploy should be saved |
| buObject | <code>Util.BuObject</code> | properties for auth |

<a name="MetadataType.postDeployTasks"></a>

### MetadataType.postDeployTasks(metadata, originalMetadata) ⇒ <code>void</code>
Gets executed after deployment of metadata type

**Kind**: static method of [<code>MetadataType</code>](#MetadataType)  

| Param | Type | Description |
| --- | --- | --- |
| metadata | <code>MetadataTypeMap</code> | metadata mapped by their keyField |
| originalMetadata | <code>MetadataTypeMap</code> | metadata to be updated (contains additioanl fields) |

<a name="MetadataType.postRetrieveTasks"></a>

### MetadataType.postRetrieveTasks(metadata, targetDir, [isTemplating]) ⇒ <code>MetadataTypeItem</code>
Gets executed after retreive of metadata type

**Kind**: static method of [<code>MetadataType</code>](#MetadataType)  
**Returns**: <code>MetadataTypeItem</code> - cloned metadata  

| Param | Type | Description |
| --- | --- | --- |
| metadata | <code>MetadataTypeItem</code> | a single item |
| targetDir | <code>string</code> | folder where retrieves should be saved |
| [isTemplating] | <code>boolean</code> | signals that we are retrieving templates |

<a name="MetadataType.overrideKeyWithName"></a>

### MetadataType.overrideKeyWithName(metadata, [warningMsg]) ⇒ <code>void</code>
used to synchronize name and external key during retrieveAsTemplate

**Kind**: static method of [<code>MetadataType</code>](#MetadataType)  

| Param | Type | Description |
| --- | --- | --- |
| metadata | <code>MetadataTypeItem</code> | a single item |
| [warningMsg] | <code>string</code> | optional msg to show the user |

<a name="MetadataType.retrieve"></a>

### MetadataType.retrieve(retrieveDir, [additionalFields], buObject, [subType]) ⇒ <code>Promise.&lt;{metadata:MetadataTypeMap, type:string}&gt;</code>
Gets metadata from Marketing Cloud

**Kind**: static method of [<code>MetadataType</code>](#MetadataType)  
**Returns**: <code>Promise.&lt;{metadata:MetadataTypeMap, type:string}&gt;</code> - metadata  

| Param | Type | Description |
| --- | --- | --- |
| retrieveDir | <code>string</code> | Directory where retrieved metadata directory will be saved |
| [additionalFields] | <code>Array.&lt;string&gt;</code> | Returns specified fields even if their retrieve definition is not set to true |
| buObject | <code>Util.BuObject</code> | properties for auth |
| [subType] | <code>string</code> | optionally limit to a single subtype |

<a name="MetadataType.retrieveForCache"></a>

### MetadataType.retrieveForCache(buObject, [subType]) ⇒ <code>Promise.&lt;{metadata:MetadataTypeMap, type:string}&gt;</code>
Gets metadata cache with limited fields and does not store value to disk

**Kind**: static method of [<code>MetadataType</code>](#MetadataType)  
**Returns**: <code>Promise.&lt;{metadata:MetadataTypeMap, type:string}&gt;</code> - metadata  

| Param | Type | Description |
| --- | --- | --- |
| buObject | <code>Util.BuObject</code> | properties for auth |
| [subType] | <code>string</code> | optionally limit to a single subtype |

<a name="MetadataType.retrieveAsTemplate"></a>

### MetadataType.retrieveAsTemplate(templateDir, name, templateVariables, [subType]) ⇒ <code>Promise.&lt;{metadata:MetadataTypeMap, type:string}&gt;</code>
Gets metadata cache with limited fields and does not store value to disk

**Kind**: static method of [<code>MetadataType</code>](#MetadataType)  
**Returns**: <code>Promise.&lt;{metadata:MetadataTypeMap, type:string}&gt;</code> - metadata  

| Param | Type | Description |
| --- | --- | --- |
| templateDir | <code>string</code> | Directory where retrieved metadata directory will be saved |
| name | <code>string</code> | name of the metadata file |
| templateVariables | <code>Util.TemplateMap</code> | variables to be replaced in the metadata |
| [subType] | <code>string</code> | optionally limit to a single subtype |

<a name="MetadataType.preDeployTasks"></a>

### MetadataType.preDeployTasks(metadata, deployDir) ⇒ <code>Promise.&lt;MetadataTypeItem&gt;</code>
Gets executed before deploying metadata

**Kind**: static method of [<code>MetadataType</code>](#MetadataType)  
**Returns**: <code>Promise.&lt;MetadataTypeItem&gt;</code> - Promise of a single metadata item  

| Param | Type | Description |
| --- | --- | --- |
| metadata | <code>MetadataTypeItem</code> | a single metadata item |
| deployDir | <code>string</code> | folder where files for deployment are stored |

<a name="MetadataType.create"></a>

### MetadataType.create(metadata, deployDir) ⇒ <code>void</code>
Abstract create method that needs to be implemented in child metadata type

**Kind**: static method of [<code>MetadataType</code>](#MetadataType)  

| Param | Type | Description |
| --- | --- | --- |
| metadata | <code>MetadataTypeItem</code> | single metadata entry |
| deployDir | <code>string</code> | directory where deploy metadata are saved |

<a name="MetadataType.update"></a>

### MetadataType.update(metadata, [metadataBefore]) ⇒ <code>void</code>
Abstract update method that needs to be implemented in child metadata type

**Kind**: static method of [<code>MetadataType</code>](#MetadataType)  

| Param | Type | Description |
| --- | --- | --- |
| metadata | <code>MetadataTypeItem</code> | single metadata entry |
| [metadataBefore] | <code>MetadataTypeItem</code> | metadata mapped by their keyField |

<a name="MetadataType.upsert"></a>

### MetadataType.upsert(metadata, deployDir, [buObject]) ⇒ <code>Promise.&lt;MetadataTypeMap&gt;</code>
MetadataType upsert, after retrieving from target and comparing to check if create or update operation is needed.

**Kind**: static method of [<code>MetadataType</code>](#MetadataType)  
**Returns**: <code>Promise.&lt;MetadataTypeMap&gt;</code> - keyField => metadata map  

| Param | Type | Description |
| --- | --- | --- |
| metadata | <code>MetadataTypeMap</code> | metadata mapped by their keyField |
| deployDir | <code>string</code> | directory where deploy metadata are saved |
| [buObject] | <code>Util.BuObject</code> | properties for auth |

<a name="MetadataType.createREST"></a>

### MetadataType.createREST(metadataEntry, uri) ⇒ <code>Promise</code>
Creates a single metadata entry via REST

**Kind**: static method of [<code>MetadataType</code>](#MetadataType)  
**Returns**: <code>Promise</code> - Promise  

| Param | Type | Description |
| --- | --- | --- |
| metadataEntry | <code>MetadataTypeItem</code> | a single metadata Entry |
| uri | <code>string</code> | rest endpoint for POST |

<a name="MetadataType.createSOAP"></a>

### MetadataType.createSOAP(metadataEntry, [overrideType], [handleOutside]) ⇒ <code>Promise</code>
Creates a single metadata entry via fuel-soap (generic lib not wrapper)

**Kind**: static method of [<code>MetadataType</code>](#MetadataType)  
**Returns**: <code>Promise</code> - Promise  

| Param | Type | Description |
| --- | --- | --- |
| metadataEntry | <code>MetadataTypeItem</code> | single metadata entry |
| [overrideType] | <code>string</code> | can be used if the API type differs from the otherwise used type identifier |
| [handleOutside] | <code>boolean</code> | if the API reponse is irregular this allows you to handle it outside of this generic method |

<a name="MetadataType.updateREST"></a>

### MetadataType.updateREST(metadataEntry, uri) ⇒ <code>Promise</code>
Updates a single metadata entry via REST

**Kind**: static method of [<code>MetadataType</code>](#MetadataType)  
**Returns**: <code>Promise</code> - Promise  

| Param | Type | Description |
| --- | --- | --- |
| metadataEntry | <code>MetadataTypeItem</code> | a single metadata Entry |
| uri | <code>string</code> | rest endpoint for PATCH |

<a name="MetadataType.updateSOAP"></a>

### MetadataType.updateSOAP(metadataEntry, [overrideType], [handleOutside]) ⇒ <code>Promise</code>
Updates a single metadata entry via fuel-soap (generic lib not wrapper)

**Kind**: static method of [<code>MetadataType</code>](#MetadataType)  
**Returns**: <code>Promise</code> - Promise  

| Param | Type | Description |
| --- | --- | --- |
| metadataEntry | <code>MetadataTypeItem</code> | single metadata entry |
| [overrideType] | <code>string</code> | can be used if the API type differs from the otherwise used type identifier |
| [handleOutside] | <code>boolean</code> | if the API reponse is irregular this allows you to handle it outside of this generic method |

<a name="MetadataType.retrieveSOAPgeneric"></a>

### MetadataType.retrieveSOAPgeneric(retrieveDir, buObject, [options], [additionalFields], [overrideType]) ⇒ <code>Promise.&lt;{metadata:MetadataTypeMap, type:string}&gt;</code>
Retrieves SOAP via generic fuel-soap wrapper based metadata of metadata type into local filesystem. executes callback with retrieved metadata

**Kind**: static method of [<code>MetadataType</code>](#MetadataType)  
**Returns**: <code>Promise.&lt;{metadata:MetadataTypeMap, type:string}&gt;</code> - Promise of item map  

| Param | Type | Description |
| --- | --- | --- |
| retrieveDir | <code>string</code> | Directory where retrieved metadata directory will be saved |
| buObject | <code>Util.BuObject</code> | properties for auth |
| [options] | <code>Object</code> | required for the specific request (filter for example) |
| [additionalFields] | <code>Array.&lt;string&gt;</code> | Returns specified fields even if their retrieve definition is not set to true |
| [overrideType] | <code>string</code> | can be used if the API type differs from the otherwise used type identifier |

<a name="MetadataType.retrieveSOAPBody"></a>

### MetadataType.retrieveSOAPBody(fields, [options], [type]) ⇒ <code>Promise.&lt;MetadataTypeMap&gt;</code>
helper that handles batched retrieve via SOAP

**Kind**: static method of [<code>MetadataType</code>](#MetadataType)  
**Returns**: <code>Promise.&lt;MetadataTypeMap&gt;</code> - keyField => metadata map  

| Param | Type | Description |
| --- | --- | --- |
| fields | <code>Array.&lt;string&gt;</code> | list of fields that we want to see retrieved |
| [options] | <code>Object</code> | required for the specific request (filter for example) |
| [type] | <code>string</code> | optionally overwrite the API type of the metadata here |

<a name="MetadataType.retrieveREST"></a>

### MetadataType.retrieveREST(retrieveDir, uri, [overrideType], [templateVariables]) ⇒ <code>Promise.&lt;{metadata:MetadataTypeMap, type:string}&gt;</code>
Retrieves Metadata for Rest Types

**Kind**: static method of [<code>MetadataType</code>](#MetadataType)  
**Returns**: <code>Promise.&lt;{metadata:MetadataTypeMap, type:string}&gt;</code> - Promise of item map  

| Param | Type | Description |
| --- | --- | --- |
| retrieveDir | <code>string</code> | Directory where retrieved metadata directory will be saved |
| uri | <code>string</code> | rest endpoint for GET |
| [overrideType] | <code>string</code> | force a metadata type (mainly used for Folders) |
| [templateVariables] | <code>Util.TemplateMap</code> | variables to be replaced in the metadata |

<a name="MetadataType.parseResponseBody"></a>

### MetadataType.parseResponseBody(body) ⇒ <code>Promise.&lt;MetadataTypeMap&gt;</code>
Builds map of metadata entries mapped to their keyfields

**Kind**: static method of [<code>MetadataType</code>](#MetadataType)  
**Returns**: <code>Promise.&lt;MetadataTypeMap&gt;</code> - keyField => metadata map  

| Param | Type | Description |
| --- | --- | --- |
| body | <code>Object</code> | json of response body |

<a name="MetadataType.deleteFieldByDefinition"></a>

### MetadataType.deleteFieldByDefinition(metadataEntry, fieldPath, definitionProperty, origin) ⇒ <code>void</code>
Deletes a field in a metadata entry if the selected definition property equals false.

**Kind**: static method of [<code>MetadataType</code>](#MetadataType)  

| Param | Type | Description |
| --- | --- | --- |
| metadataEntry | <code>MetadataTypeItem</code> | One entry of a metadataType |
| fieldPath | <code>string</code> | field path to be checked if it conforms to the definition (dot seperated if nested): 'fuu.bar' |
| definitionProperty | <code>&#x27;isCreateable&#x27;</code> \| <code>&#x27;isUpdateable&#x27;</code> \| <code>&#x27;retrieving&#x27;</code> \| <code>&#x27;templating&#x27;</code> | delete field if definitionProperty equals false for specified field. Options: [isCreateable | isUpdateable] |
| origin | <code>string</code> | string of parent object, required when using arrays as these are parsed slightly differently. |

**Example**  
```js
Removes field (or nested fields childs) that are not updateable
deleteFieldByDefinition(metadataEntry, 'CustomerKey', 'isUpdateable');
```
<a name="MetadataType.removeNotCreateableFields"></a>

### MetadataType.removeNotCreateableFields(metadataEntry) ⇒ <code>void</code>
Remove fields from metadata entry that are not createable

**Kind**: static method of [<code>MetadataType</code>](#MetadataType)  

| Param | Type | Description |
| --- | --- | --- |
| metadataEntry | <code>MetadataTypeItem</code> | metadata entry |

<a name="MetadataType.removeNotUpdateableFields"></a>

### MetadataType.removeNotUpdateableFields(metadataEntry) ⇒ <code>void</code>
Remove fields from metadata entry that are not updateable

**Kind**: static method of [<code>MetadataType</code>](#MetadataType)  

| Param | Type | Description |
| --- | --- | --- |
| metadataEntry | <code>MetadataTypeItem</code> | metadata entry |

<a name="MetadataType.keepTemplateFields"></a>

### MetadataType.keepTemplateFields(metadataEntry) ⇒ <code>void</code>
Remove fields from metadata entry that are not needed in the template

**Kind**: static method of [<code>MetadataType</code>](#MetadataType)  

| Param | Type | Description |
| --- | --- | --- |
| metadataEntry | <code>MetadataTypeItem</code> | metadata entry |

<a name="MetadataType.keepRetrieveFields"></a>

### MetadataType.keepRetrieveFields(metadataEntry) ⇒ <code>void</code>
Remove fields from metadata entry that are not needed in the stored metadata

**Kind**: static method of [<code>MetadataType</code>](#MetadataType)  

| Param | Type | Description |
| --- | --- | --- |
| metadataEntry | <code>MetadataTypeItem</code> | metadata entry |

<a name="MetadataType.isFiltered"></a>

### MetadataType.isFiltered(metadataEntry, [include]) ⇒ <code>boolean</code>
checks if the current metadata entry should be saved on retrieve or not

**Kind**: static method of [<code>MetadataType</code>](#MetadataType)  
**Returns**: <code>boolean</code> - true: skip saving == filtered; false: continue with saving  

| Param | Type | Default | Description |
| --- | --- | --- | --- |
| metadataEntry | <code>MetadataTypeItem</code> |  | metadata entry |
| [include] | <code>boolean</code> | <code>false</code> | true: use definition.include / options.include; false=exclude: use definition.filter / options.exclude |

<a name="MetadataType.isFilteredFolder"></a>

### MetadataType.isFilteredFolder(metadataEntry, [include]) ⇒ <code>boolean</code>
optionally filter by what folder something is in

**Kind**: static method of [<code>MetadataType</code>](#MetadataType)  
**Returns**: <code>boolean</code> - true: filtered == do NOT save; false: not filtered == do save  

| Param | Type | Default | Description |
| --- | --- | --- | --- |
| metadataEntry | <code>Object</code> |  | metadata entry |
| [include] | <code>boolean</code> | <code>false</code> | true: use definition.include / options.include; false=exclude: use definition.filter / options.exclude |

<a name="MetadataType.paginate"></a>

### MetadataType.paginate(url, last) ⇒ <code>string</code>
Paginates a URL

**Kind**: static method of [<code>MetadataType</code>](#MetadataType)  
**Returns**: <code>string</code> - new url with pagination  

| Param | Type | Description |
| --- | --- | --- |
| url | <code>string</code> | url of the request |
| last | <code>number</code> | Number of the page of the last request |

<a name="MetadataType.saveResults"></a>

### MetadataType.saveResults(results, retrieveDir, [overrideType], [templateVariables]) ⇒ <code>Promise.&lt;MetadataTypeMap&gt;</code>
Helper for writing Metadata to disk, used for Retrieve and deploy

**Kind**: static method of [<code>MetadataType</code>](#MetadataType)  
**Returns**: <code>Promise.&lt;MetadataTypeMap&gt;</code> - Promise of saved metadata  

| Param | Type | Description |
| --- | --- | --- |
| results | <code>MetadataTypeMap</code> | metadata results from deploy |
| retrieveDir | <code>string</code> | directory where metadata should be stored after deploy/retrieve |
| [overrideType] | <code>string</code> | for use when there is a subtype (such as folder-queries) |
| [templateVariables] | <code>Util.TemplateMap</code> | variables to be replaced in the metadata |

<a name="MetadataType.buildDefinitionForExtracts"></a>

### MetadataType.buildDefinitionForExtracts(templateDir, targetDir, metadata, variables, templateName) ⇒ <code>Promise.&lt;void&gt;</code>
helper for buildDefinition
handles extracted code if any are found for complex types (e.g script, asset, query)

**Kind**: static method of [<code>MetadataType</code>](#MetadataType)  
**Returns**: <code>Promise.&lt;void&gt;</code> - Promise  

| Param | Type | Description |
| --- | --- | --- |
| templateDir | <code>string</code> | Directory where metadata templates are stored |
| targetDir | <code>string</code> | Directory where built definitions will be saved |
| metadata | <code>MetadataTypeItem</code> | main JSON file that was read from file system |
| variables | <code>Util.TemplateMap</code> | variables to be replaced in the metadata |
| templateName | <code>string</code> | name of the template to be built |

<a name="MetadataType.findSubType"></a>

### MetadataType.findSubType(templateDir, templateName) ⇒ <code>string</code>
check template directory for complex types that open subfolders for their subtypes

**Kind**: static method of [<code>MetadataType</code>](#MetadataType)  
**Returns**: <code>string</code> - subtype name  

| Param | Type | Description |
| --- | --- | --- |
| templateDir | <code>string</code> | Directory where metadata templates are stored |
| templateName | <code>string</code> | name of the metadata file |

<a name="MetadataType.readSecondaryFolder"></a>

### MetadataType.readSecondaryFolder(templateDir, typeDirArr, templateName, fileName, ex) ⇒ <code>Object</code>
optional method used for some types to try a different folder structure

**Kind**: static method of [<code>MetadataType</code>](#MetadataType)  
**Returns**: <code>Object</code> - metadata  

| Param | Type | Description |
| --- | --- | --- |
| templateDir | <code>string</code> | Directory where metadata templates are stored |
| typeDirArr | <code>Array.&lt;string&gt;</code> | current subdir for this type |
| templateName | <code>string</code> | name of the metadata template |
| fileName | <code>string</code> | name of the metadata template file w/o extension |
| ex | <code>Error</code> | error from first attempt |

<a name="MetadataType.buildDefinition"></a>

### MetadataType.buildDefinition(templateDir, targetDir, templateName, variables) ⇒ <code>Promise.&lt;{metadata:MetadataTypeMap, type:string}&gt;</code>
Builds definition based on template
NOTE: Most metadata files should use this generic method, unless custom
parsing is required (for example scripts & queries)

**Kind**: static method of [<code>MetadataType</code>](#MetadataType)  
**Returns**: <code>Promise.&lt;{metadata:MetadataTypeMap, type:string}&gt;</code> - Promise of item map  

| Param | Type | Description |
| --- | --- | --- |
| templateDir | <code>string</code> | Directory where metadata templates are stored |
| targetDir | <code>String</code> \| <code>Array.&lt;String&gt;</code> | (List of) Directory where built definitions will be saved |
| templateName | <code>string</code> | name of the metadata file |
| variables | <code>Util.TemplateMap</code> | variables to be replaced in the metadata |

<a name="MetadataType.checkForErrors"></a>

### MetadataType.checkForErrors(response) ⇒ <code>void</code>
**Kind**: static method of [<code>MetadataType</code>](#MetadataType)  

| Param | Type | Description |
| --- | --- | --- |
| response | <code>Object</code> | response payload from REST API |

<a name="MetadataType.document"></a>

### MetadataType.document([buObject], [metadata], [isDeploy]) ⇒ <code>void</code>
Gets metadata cache with limited fields and does not store value to disk

**Kind**: static method of [<code>MetadataType</code>](#MetadataType)  

| Param | Type | Description |
| --- | --- | --- |
| [buObject] | <code>Util.BuObject</code> | properties for auth |
| [metadata] | <code>MetadataTypeMap</code> | a list of type definitions |
| [isDeploy] | <code>boolean</code> | used to skip non-supported message during deploy |

<a name="MetadataType.deleteByKey"></a>

### MetadataType.deleteByKey(buObject, customerKey) ⇒ <code>void</code>
Delete a data extension from the specified business unit

**Kind**: static method of [<code>MetadataType</code>](#MetadataType)  
**Returns**: <code>void</code> - -  

| Param | Type | Description |
| --- | --- | --- |
| buObject | <code>Util.BuObject</code> | references credentials |
| customerKey | <code>string</code> | Identifier of data extension |

<a name="MetadataType.readBUMetadataForType"></a>

### MetadataType.readBUMetadataForType(readDir, [listBadKeys], [buMetadata]) ⇒ <code>Object</code>
Returns metadata of a business unit that is saved locally

**Kind**: static method of [<code>MetadataType</code>](#MetadataType)  
**Returns**: <code>Object</code> - Metadata of BU in local directory  

| Param | Type | Default | Description |
| --- | --- | --- | --- |
| readDir | <code>string</code> |  | root directory of metadata. |
| [listBadKeys] | <code>boolean</code> | <code>false</code> | do not print errors, used for badKeys() |
| [buMetadata] | <code>Object</code> |  | Metadata of BU in local directory |

<a name="Query"></a>

## Query ⇐ [<code>MetadataType</code>](#MetadataType)
Query MetadataType

**Kind**: global class  
**Extends**: [<code>MetadataType</code>](#MetadataType)  

* [Query](#Query) ⇐ [<code>MetadataType</code>](#MetadataType)
    * [.retrieve(retrieveDir)](#Query.retrieve) ⇒ <code>Promise.&lt;{metadata:QueryMap, type:string}&gt;</code>
    * [.retrieveForCache()](#Query.retrieveForCache) ⇒ <code>Promise.&lt;{metadata:QueryMap, type:string}&gt;</code>
    * [.retrieveAsTemplate(templateDir, name, templateVariables)](#Query.retrieveAsTemplate) ⇒ <code>Promise.&lt;{metadata:QueryMap, type:string}&gt;</code>
    * [.postRetrieveTasks(metadata, _, isTemplating)](#Query.postRetrieveTasks) ⇒ [<code>CodeExtractItem</code>](#CodeExtractItem)
    * [.create(query)](#Query.create) ⇒ <code>Promise</code>
    * [.update(query)](#Query.update) ⇒ <code>Promise</code>
    * [.preDeployTasks(metadata, deployDir)](#Query.preDeployTasks) ⇒ <code>Promise.&lt;QueryItem&gt;</code>
    * [.buildDefinitionForExtracts(templateDir, targetDir, metadata, variables, templateName)](#Query.buildDefinitionForExtracts) ⇒ <code>Promise</code>
    * [.parseMetadata(metadata)](#Query.parseMetadata) ⇒ [<code>CodeExtractItem</code>](#CodeExtractItem)

<a name="Query.retrieve"></a>

### Query.retrieve(retrieveDir) ⇒ <code>Promise.&lt;{metadata:QueryMap, type:string}&gt;</code>
Retrieves Metadata of queries

**Kind**: static method of [<code>Query</code>](#Query)  
**Returns**: <code>Promise.&lt;{metadata:QueryMap, type:string}&gt;</code> - Promise of metadata  

| Param | Type | Description |
| --- | --- | --- |
| retrieveDir | <code>string</code> | Directory where retrieved metadata directory will be saved |

<a name="Query.retrieveForCache"></a>

### Query.retrieveForCache() ⇒ <code>Promise.&lt;{metadata:QueryMap, type:string}&gt;</code>
Retrieves query metadata for caching

**Kind**: static method of [<code>Query</code>](#Query)  
**Returns**: <code>Promise.&lt;{metadata:QueryMap, type:string}&gt;</code> - Promise of metadata  
<a name="Query.retrieveAsTemplate"></a>

### Query.retrieveAsTemplate(templateDir, name, templateVariables) ⇒ <code>Promise.&lt;{metadata:QueryMap, type:string}&gt;</code>
Retrieve a specific Query by Name

**Kind**: static method of [<code>Query</code>](#Query)  
**Returns**: <code>Promise.&lt;{metadata:QueryMap, type:string}&gt;</code> - Promise of metadata  

| Param | Type | Description |
| --- | --- | --- |
| templateDir | <code>string</code> | Directory where retrieved metadata directory will be saved |
| name | <code>string</code> | name of the metadata file |
| templateVariables | <code>Util.TemplateMap</code> | variables to be replaced in the metadata |

<a name="Query.postRetrieveTasks"></a>

### Query.postRetrieveTasks(metadata, _, isTemplating) ⇒ [<code>CodeExtractItem</code>](#CodeExtractItem)
manages post retrieve steps

**Kind**: static method of [<code>Query</code>](#Query)  
**Returns**: [<code>CodeExtractItem</code>](#CodeExtractItem) - Array with one metadata object and one query string  

| Param | Type | Description |
| --- | --- | --- |
| metadata | <code>QueryItem</code> | a single query |
| _ | <code>string</code> | unused |
| isTemplating | <code>boolean</code> | signals that we are retrieving templates |

<a name="Query.create"></a>

### Query.create(query) ⇒ <code>Promise</code>
Creates a single query

**Kind**: static method of [<code>Query</code>](#Query)  
**Returns**: <code>Promise</code> - Promise  

| Param | Type | Description |
| --- | --- | --- |
| query | <code>QueryItem</code> | a single query |

<a name="Query.update"></a>

### Query.update(query) ⇒ <code>Promise</code>
Updates a single query

**Kind**: static method of [<code>Query</code>](#Query)  
**Returns**: <code>Promise</code> - Promise  

| Param | Type | Description |
| --- | --- | --- |
| query | <code>QueryItem</code> | a single query |

<a name="Query.preDeployTasks"></a>

### Query.preDeployTasks(metadata, deployDir) ⇒ <code>Promise.&lt;QueryItem&gt;</code>
prepares a Query for deployment

**Kind**: static method of [<code>Query</code>](#Query)  
**Returns**: <code>Promise.&lt;QueryItem&gt;</code> - Promise  

| Param | Type | Description |
| --- | --- | --- |
| metadata | <code>QueryItem</code> | a single query activity |
| deployDir | <code>string</code> | directory of deploy files |

<a name="Query.buildDefinitionForExtracts"></a>

### Query.buildDefinitionForExtracts(templateDir, targetDir, metadata, variables, templateName) ⇒ <code>Promise</code>
helper for buildDefinition
handles extracted code if any are found for complex types

**Kind**: static method of [<code>Query</code>](#Query)  
**Returns**: <code>Promise</code> - Promise  

| Param | Type | Description |
| --- | --- | --- |
| templateDir | <code>string</code> | Directory where metadata templates are stored |
| targetDir | <code>string</code> \| <code>Array.&lt;string&gt;</code> | (List of) Directory where built definitions will be saved |
| metadata | <code>Object</code> | main JSON file that was read from file system |
| variables | <code>Object</code> | variables to be replaced in the metadata |
| templateName | <code>string</code> | name of the template to be built |

<a name="Query.parseMetadata"></a>

### Query.parseMetadata(metadata) ⇒ [<code>CodeExtractItem</code>](#CodeExtractItem)
parses retrieved Metadata before saving

**Kind**: static method of [<code>Query</code>](#Query)  
**Returns**: [<code>CodeExtractItem</code>](#CodeExtractItem) - a single item with code parts extracted  

| Param | Type | Description |
| --- | --- | --- |
| metadata | <code>QueryItem</code> | a single query activity definition |

<a name="Role"></a>

## Role ⇐ [<code>MetadataType</code>](#MetadataType)
ImportFile MetadataType

**Kind**: global class  
**Extends**: [<code>MetadataType</code>](#MetadataType)  

* [Role](#Role) ⇐ [<code>MetadataType</code>](#MetadataType)
    * [.retrieve(retrieveDir, _, buObject)](#Role.retrieve) ⇒ <code>Promise.&lt;Object&gt;</code>
    * [.preDeployTasks(metadata)](#Role.preDeployTasks) ⇒ <code>Promise.&lt;Object&gt;</code>
    * [.create(metadata)](#Role.create) ⇒ <code>Promise</code>
    * [.update(metadata)](#Role.update) ⇒ <code>Promise</code>
    * [.document(buObject, [metadata])](#Role.document) ⇒ <code>Promise.&lt;void&gt;</code>
    * [._traverseRoles(role, element, [permission], [isAllowed])](#Role._traverseRoles) ⇒ <code>void</code>

<a name="Role.retrieve"></a>

### Role.retrieve(retrieveDir, _, buObject) ⇒ <code>Promise.&lt;Object&gt;</code>
Gets metadata from Marketing Cloud

**Kind**: static method of [<code>Role</code>](#Role)  
**Returns**: <code>Promise.&lt;Object&gt;</code> - Metadata store object  

| Param | Type | Description |
| --- | --- | --- |
| retrieveDir | <code>String</code> | Directory where retrieved metadata directory will be saved |
| _ | <code>Array.&lt;String&gt;</code> | Returns specified fields even if their retrieve definition is not set to true |
| buObject | <code>Object</code> | properties for auth |

<a name="Role.preDeployTasks"></a>

### Role.preDeployTasks(metadata) ⇒ <code>Promise.&lt;Object&gt;</code>
Gets executed before deploying metadata

**Kind**: static method of [<code>Role</code>](#Role)  
**Returns**: <code>Promise.&lt;Object&gt;</code> - Promise of a single metadata item  

| Param | Type | Description |
| --- | --- | --- |
| metadata | <code>Object</code> | a single metadata item |

<a name="Role.create"></a>

### Role.create(metadata) ⇒ <code>Promise</code>
Create a single Role.

**Kind**: static method of [<code>Role</code>](#Role)  
**Returns**: <code>Promise</code> - Promise  

| Param | Type | Description |
| --- | --- | --- |
| metadata | <code>Object</code> | single metadata entry |

<a name="Role.update"></a>

### Role.update(metadata) ⇒ <code>Promise</code>
Updates a single Role.

**Kind**: static method of [<code>Role</code>](#Role)  
**Returns**: <code>Promise</code> - Promise  

| Param | Type | Description |
| --- | --- | --- |
| metadata | <code>Object</code> | single metadata entry |

<a name="Role.document"></a>

### Role.document(buObject, [metadata]) ⇒ <code>Promise.&lt;void&gt;</code>
Creates markdown documentation of all roles

**Kind**: static method of [<code>Role</code>](#Role)  
**Returns**: <code>Promise.&lt;void&gt;</code> - -  

| Param | Type | Description |
| --- | --- | --- |
| buObject | <code>Object</code> | properties for auth |
| [metadata] | <code>Object</code> | role definitions |

<a name="Role._traverseRoles"></a>

### Role.\_traverseRoles(role, element, [permission], [isAllowed]) ⇒ <code>void</code>
iterates through permissions to output proper row-names for nested permissionss

**Kind**: static method of [<code>Role</code>](#Role)  

| Param | Type | Description |
| --- | --- | --- |
| role | <code>string</code> | name of the user role |
| element | <code>object</code> | data of the permission |
| [permission] | <code>string</code> | name of the permission |
| [isAllowed] | <code>string</code> | "true" / "false" from the |

<a name="Script"></a>

## Script ⇐ [<code>MetadataType</code>](#MetadataType)
Script MetadataType

**Kind**: global class  
**Extends**: [<code>MetadataType</code>](#MetadataType)  

* [Script](#Script) ⇐ [<code>MetadataType</code>](#MetadataType)
    * [.retrieve(retrieveDir)](#Script.retrieve) ⇒ <code>Promise.&lt;{metadata:ScriptMap, type:string}&gt;</code>
    * [.retrieveForCache()](#Script.retrieveForCache) ⇒ <code>Promise.&lt;{metadata:ScriptMap, type:string}&gt;</code>
    * [.retrieveAsTemplate(templateDir, name, templateVariables)](#Script.retrieveAsTemplate) ⇒ <code>Promise.&lt;{metadata:ScriptMap, type:string}&gt;</code>
    * [.postRetrieveTasks(metadata, [_], [isTemplating])](#Script.postRetrieveTasks) ⇒ [<code>CodeExtractItem</code>](#CodeExtractItem)
    * [.update(script)](#Script.update) ⇒ <code>Promise</code>
    * [.create(script)](#Script.create) ⇒ <code>Promise</code>
    * [._mergeCode(metadata, deployDir, [templateName])](#Script._mergeCode) ⇒ <code>Promise.&lt;String&gt;</code>
    * [.preDeployTasks(metadata, dir)](#Script.preDeployTasks) ⇒ <code>ScriptItem</code>
    * [.buildDefinitionForExtracts(templateDir, targetDir, metadata, variables, templateName)](#Script.buildDefinitionForExtracts) ⇒ <code>Promise</code>
    * [.parseMetadata(metadata)](#Script.parseMetadata) ⇒ [<code>CodeExtractItem</code>](#CodeExtractItem)

<a name="Script.retrieve"></a>

### Script.retrieve(retrieveDir) ⇒ <code>Promise.&lt;{metadata:ScriptMap, type:string}&gt;</code>
Retrieves Metadata of Script
Endpoint /automation/v1/scripts/ return all Scripts with all details.

**Kind**: static method of [<code>Script</code>](#Script)  
**Returns**: <code>Promise.&lt;{metadata:ScriptMap, type:string}&gt;</code> - Promise  

| Param | Type | Description |
| --- | --- | --- |
| retrieveDir | <code>string</code> | Directory where retrieved metadata directory will be saved |

<a name="Script.retrieveForCache"></a>

### Script.retrieveForCache() ⇒ <code>Promise.&lt;{metadata:ScriptMap, type:string}&gt;</code>
Retrieves script metadata for caching

**Kind**: static method of [<code>Script</code>](#Script)  
**Returns**: <code>Promise.&lt;{metadata:ScriptMap, type:string}&gt;</code> - Promise  
<a name="Script.retrieveAsTemplate"></a>

### Script.retrieveAsTemplate(templateDir, name, templateVariables) ⇒ <code>Promise.&lt;{metadata:ScriptMap, type:string}&gt;</code>
Retrieve a specific Script by Name

**Kind**: static method of [<code>Script</code>](#Script)  
**Returns**: <code>Promise.&lt;{metadata:ScriptMap, type:string}&gt;</code> - Promise  

| Param | Type | Description |
| --- | --- | --- |
| templateDir | <code>string</code> | Directory where retrieved metadata directory will be saved |
| name | <code>string</code> | name of the metadata file |
| templateVariables | <code>Util.TemplateMap</code> | variables to be replaced in the metadata |

<a name="Script.postRetrieveTasks"></a>

### Script.postRetrieveTasks(metadata, [_], [isTemplating]) ⇒ [<code>CodeExtractItem</code>](#CodeExtractItem)
manages post retrieve steps

**Kind**: static method of [<code>Script</code>](#Script)  
**Returns**: [<code>CodeExtractItem</code>](#CodeExtractItem) - Array with one metadata object and one ssjs string  

| Param | Type | Description |
| --- | --- | --- |
| metadata | <code>ScriptItem</code> | a single script |
| [_] | <code>string</code> | unused |
| [isTemplating] | <code>boolean</code> | signals that we are retrieving templates |

<a name="Script.update"></a>

### Script.update(script) ⇒ <code>Promise</code>
Updates a single Script

**Kind**: static method of [<code>Script</code>](#Script)  
**Returns**: <code>Promise</code> - Promise  

| Param | Type | Description |
| --- | --- | --- |
| script | <code>Object</code> | a single Script |

<a name="Script.create"></a>

### Script.create(script) ⇒ <code>Promise</code>
Creates a single Script

**Kind**: static method of [<code>Script</code>](#Script)  
**Returns**: <code>Promise</code> - Promise  

| Param | Type | Description |
| --- | --- | --- |
| script | <code>Object</code> | a single Script |

<a name="Script._mergeCode"></a>

### Script.\_mergeCode(metadata, deployDir, [templateName]) ⇒ <code>Promise.&lt;String&gt;</code>
helper for this.preDeployTasks() that loads extracted code content back into JSON

**Kind**: static method of [<code>Script</code>](#Script)  
**Returns**: <code>Promise.&lt;String&gt;</code> - content for metadata.script  

| Param | Type | Description |
| --- | --- | --- |
| metadata | <code>ScriptItem</code> | a single asset definition |
| deployDir | <code>string</code> | directory of deploy files |
| [templateName] | <code>string</code> | name of the template used to built defintion (prior applying templating) |

<a name="Script.preDeployTasks"></a>

### Script.preDeployTasks(metadata, dir) ⇒ <code>ScriptItem</code>
prepares a Script for deployment

**Kind**: static method of [<code>Script</code>](#Script)  
**Returns**: <code>ScriptItem</code> - Promise  

| Param | Type | Description |
| --- | --- | --- |
| metadata | <code>ScriptItem</code> | a single script activity definition |
| dir | <code>string</code> | directory of deploy files |

<a name="Script.buildDefinitionForExtracts"></a>

### Script.buildDefinitionForExtracts(templateDir, targetDir, metadata, variables, templateName) ⇒ <code>Promise</code>
helper for buildDefinition
handles extracted code if any are found for complex types

**Kind**: static method of [<code>Script</code>](#Script)  
**Returns**: <code>Promise</code> - Promise  

| Param | Type | Description |
| --- | --- | --- |
| templateDir | <code>string</code> | Directory where metadata templates are stored |
| targetDir | <code>string</code> \| <code>Array.&lt;string&gt;</code> | (List of) Directory where built definitions will be saved |
| metadata | <code>ScriptItem</code> | main JSON file that was read from file system |
| variables | <code>Util.TemplateMap</code> | variables to be replaced in the metadata |
| templateName | <code>string</code> | name of the template to be built |

<a name="Script.parseMetadata"></a>

### Script.parseMetadata(metadata) ⇒ [<code>CodeExtractItem</code>](#CodeExtractItem)
Splits the script metadata into two parts and parses in a standard manner

**Kind**: static method of [<code>Script</code>](#Script)  
**Returns**: [<code>CodeExtractItem</code>](#CodeExtractItem) - a single item with code parts extracted  

| Param | Type | Description |
| --- | --- | --- |
| metadata | <code>ScriptItem</code> | a single script activity definition |

<a name="SetDefinition"></a>

## SetDefinition ⇐ [<code>MetadataType</code>](#MetadataType)
SetDefinition MetadataType

**Kind**: global class  
**Extends**: [<code>MetadataType</code>](#MetadataType)  

* [SetDefinition](#SetDefinition) ⇐ [<code>MetadataType</code>](#MetadataType)
    * [.retrieve(retrieveDir)](#SetDefinition.retrieve) ⇒ <code>Promise</code>
    * [.retrieveForCache()](#SetDefinition.retrieveForCache) ⇒ <code>Promise</code>

<a name="SetDefinition.retrieve"></a>

### SetDefinition.retrieve(retrieveDir) ⇒ <code>Promise</code>
Retrieves Metadata of schema set Definitions.

**Kind**: static method of [<code>SetDefinition</code>](#SetDefinition)  
**Returns**: <code>Promise</code> - Promise  

| Param | Type | Description |
| --- | --- | --- |
| retrieveDir | <code>String</code> | Directory where retrieved metadata directory will be saved |

<a name="SetDefinition.retrieveForCache"></a>

### SetDefinition.retrieveForCache() ⇒ <code>Promise</code>
Retrieves Metadata of schema set definitions for caching.

**Kind**: static method of [<code>SetDefinition</code>](#SetDefinition)  
**Returns**: <code>Promise</code> - Promise  
<a name="TriggeredSendDefinition"></a>

## TriggeredSendDefinition ⇐ [<code>MetadataType</code>](#MetadataType)
MessageSendActivity MetadataType

**Kind**: global class  
**Extends**: [<code>MetadataType</code>](#MetadataType)  

* [TriggeredSendDefinition](#TriggeredSendDefinition) ⇐ [<code>MetadataType</code>](#MetadataType)
    * [.retrieve(retrieveDir)](#TriggeredSendDefinition.retrieve) ⇒ <code>Promise.&lt;Object&gt;</code>
    * [.create(metadata)](#TriggeredSendDefinition.create) ⇒ <code>Promise</code>
    * [.update(metadata)](#TriggeredSendDefinition.update) ⇒ <code>Promise</code>
    * [.postRetrieveTasks(metadata)](#TriggeredSendDefinition.postRetrieveTasks) ⇒ <code>Array.&lt;Object&gt;</code>
    * [.parseMetadata(metadata)](#TriggeredSendDefinition.parseMetadata) ⇒ <code>Array</code>
    * [.preDeployTasks(metadata)](#TriggeredSendDefinition.preDeployTasks) ⇒ <code>Object</code>

<a name="TriggeredSendDefinition.retrieve"></a>

### TriggeredSendDefinition.retrieve(retrieveDir) ⇒ <code>Promise.&lt;Object&gt;</code>
Retrieves SOAP based metadata of metadata type into local filesystem. executes callback with retrieved metadata

**Kind**: static method of [<code>TriggeredSendDefinition</code>](#TriggeredSendDefinition)  
**Returns**: <code>Promise.&lt;Object&gt;</code> - Promise of metadata  

| Param | Type | Description |
| --- | --- | --- |
| retrieveDir | <code>String</code> | Directory where retrieved metadata directory will be saved |

<a name="TriggeredSendDefinition.create"></a>

### TriggeredSendDefinition.create(metadata) ⇒ <code>Promise</code>
Create a single TSD.

**Kind**: static method of [<code>TriggeredSendDefinition</code>](#TriggeredSendDefinition)  
**Returns**: <code>Promise</code> - Promise  

| Param | Type | Description |
| --- | --- | --- |
| metadata | <code>Object</code> | single metadata entry |

<a name="TriggeredSendDefinition.update"></a>

### TriggeredSendDefinition.update(metadata) ⇒ <code>Promise</code>
Updates a single TSD.

**Kind**: static method of [<code>TriggeredSendDefinition</code>](#TriggeredSendDefinition)  
**Returns**: <code>Promise</code> - Promise  

| Param | Type | Description |
| --- | --- | --- |
| metadata | <code>Object</code> | single metadata entry |

<a name="TriggeredSendDefinition.postRetrieveTasks"></a>

### TriggeredSendDefinition.postRetrieveTasks(metadata) ⇒ <code>Array.&lt;Object&gt;</code>
manages post retrieve steps

**Kind**: static method of [<code>TriggeredSendDefinition</code>](#TriggeredSendDefinition)  
**Returns**: <code>Array.&lt;Object&gt;</code> - Array with one metadata object and one query string  

| Param | Type | Description |
| --- | --- | --- |
| metadata | <code>Object</code> | a single query |

<a name="TriggeredSendDefinition.parseMetadata"></a>

### TriggeredSendDefinition.parseMetadata(metadata) ⇒ <code>Array</code>
parses retrieved Metadata before saving

**Kind**: static method of [<code>TriggeredSendDefinition</code>](#TriggeredSendDefinition)  
**Returns**: <code>Array</code> - Array with one metadata object and one sql string  

| Param | Type | Description |
| --- | --- | --- |
| metadata | <code>Object</code> | a single query activity definition |

<a name="TriggeredSendDefinition.preDeployTasks"></a>

### TriggeredSendDefinition.preDeployTasks(metadata) ⇒ <code>Object</code>
prepares a TSD for deployment

**Kind**: static method of [<code>TriggeredSendDefinition</code>](#TriggeredSendDefinition)  
**Returns**: <code>Object</code> - metadata object  

| Param | Type | Description |
| --- | --- | --- |
| metadata | <code>Object</code> | of a single TSD |

<a name="Retriever"></a>

## Retriever
Retrieves metadata from a business unit and saves it to the local filesystem.

**Kind**: global class  

* [Retriever](#Retriever)
    * [new Retriever(properties, buObject, client)](#new_Retriever_new)
    * [.retrieve(metadataTypes, [name], [templateVariables])](#Retriever+retrieve) ⇒ <code>Promise</code>

<a name="new_Retriever_new"></a>

### new Retriever(properties, buObject, client)
Creates a Retriever, uses v2 auth if v2AuthOptions are passed.


| Param | Type | Description |
| --- | --- | --- |
| properties | <code>Object</code> | General configuration to be used in retrieve |
| properties.directories | <code>Object</code> | Directories to be used when interacting with FS |
| buObject | <code>Object</code> | properties for auth |
| buObject.clientId | <code>String</code> | clientId for FuelSDK auth |
| buObject.clientSecret | <code>String</code> | clientSecret for FuelSDK auth |
| buObject.credential | <code>Object</code> | clientId for FuelSDK auth |
| buObject.tenant | <code>String</code> | v2 Auth Tenant Information |
| [buObject.mid] | <code>String</code> | ID of Business Unit to authenticate with |
| [buObject.businessUnit] | <code>String</code> | name of Business Unit to authenticate with |
| client | <code>Util.ET\_Client</code> | fuel client |

<a name="Retriever+retrieve"></a>

### retriever.retrieve(metadataTypes, [name], [templateVariables]) ⇒ <code>Promise</code>
Retrieve metadata of specified types into local file system and Retriever.metadata

**Kind**: instance method of [<code>Retriever</code>](#Retriever)  
**Returns**: <code>Promise</code> - Promise  

| Param | Type | Description |
| --- | --- | --- |
| metadataTypes | <code>Array.&lt;String&gt;</code> | String list of metadata types to retrieve |
| [name] | <code>String</code> | name of Metadata to retrieve (in case of templating) |
| [templateVariables] | <code>Object</code> | Object of values which can be replaced (in case of templating) |

<a name="MetadataTypeDefinitions"></a>

## MetadataTypeDefinitions
Provides access to all metadataType classes

**Kind**: global constant  
<a name="MetadataTypeInfo"></a>

## MetadataTypeInfo
Provides access to all metadataType classes

**Kind**: global constant  
<a name="BusinessUnit"></a>

## BusinessUnit
Helper that handles retrieval of BU info

**Kind**: global constant  
<a name="BusinessUnit.refreshBUProperties"></a>

### BusinessUnit.refreshBUProperties(properties, credentialsName) ⇒ <code>Promise.&lt;boolean&gt;</code>
Refreshes BU names and ID's from MC instance

**Kind**: static method of [<code>BusinessUnit</code>](#BusinessUnit)  
**Returns**: <code>Promise.&lt;boolean&gt;</code> - success of refresh  

| Param | Type | Description |
| --- | --- | --- |
| properties | <code>object</code> | current properties that have to be refreshed |
| credentialsName | <code>string</code> | identifying name of the installed package / project |

<a name="Cli"></a>

## Cli
CLI helper class

**Kind**: global constant  

* [Cli](#Cli)
    * [.initMcdevConfig([skipInteraction])](#Cli.initMcdevConfig) ⇒ <code>Promise.&lt;boolean&gt;</code>
    * [.addExtraCredential(properties, [skipInteraction])](#Cli.addExtraCredential) ⇒ <code>Promise.&lt;void&gt;</code>
    * [.updateCredential(properties, credName, [skipInteraction])](#Cli.updateCredential) ⇒ <code>Promise.&lt;Boolean&gt;</code>
    * [.getCredentialObject(properties, target, [isCredentialOnly], [allowAll])](#Cli.getCredentialObject) ⇒ <code>Promise.&lt;Util.BuObject&gt;</code>
    * [._selectBU(properties, [credential], [isCredentialOnly], [allowAll])](#Cli._selectBU) ⇒ <code>Promise.&lt;Array&gt;</code>
    * [._setCredential(properties, [credName], [skipInteraction])](#Cli._setCredential) ⇒ <code>Promise.&lt;(boolean\|String)&gt;</code>
    * [._askCredentials(properties, [credName])](#Cli._askCredentials) ⇒ <code>Promise.&lt;Object&gt;</code>
    * [.selectTypes(properties, [setTypesArr])](#Cli.selectTypes) ⇒ <code>Promise.&lt;void&gt;</code>
    * [._summarizeSubtypes(responses, type)](#Cli._summarizeSubtypes) ⇒ <code>void</code>
    * [.explainTypes()](#Cli.explainTypes) ⇒ <code>void</code>

<a name="Cli.initMcdevConfig"></a>

### Cli.initMcdevConfig([skipInteraction]) ⇒ <code>Promise.&lt;boolean&gt;</code>
used when initially setting up a project.
loads default config and adds first credential

**Kind**: static method of [<code>Cli</code>](#Cli)  
**Returns**: <code>Promise.&lt;boolean&gt;</code> - success of init  

| Param | Type | Description |
| --- | --- | --- |
| [skipInteraction] | <code>Object</code> | signals what to insert automatically for things usually asked via wizard |
| skipInteraction.clientId | <code>String</code> | client id of installed package |
| skipInteraction.clientSecret | <code>String</code> | client id of installed package |
| skipInteraction.tenant | <code>String</code> | client id of installed package |
| skipInteraction.credentialsName | <code>String</code> | how you would like the credential to be named |

<a name="Cli.addExtraCredential"></a>

### Cli.addExtraCredential(properties, [skipInteraction]) ⇒ <code>Promise.&lt;void&gt;</code>
Extends template file for properties.json

**Kind**: static method of [<code>Cli</code>](#Cli)  
**Returns**: <code>Promise.&lt;void&gt;</code> - -  

| Param | Type | Description |
| --- | --- | --- |
| properties | <code>Object</code> | config file's json |
| properties.credentials | <code>Object</code> | list of existing credentials |
| [skipInteraction] | <code>Object</code> | signals what to insert automatically for things usually asked via wizard |
| skipInteraction.clientId | <code>String</code> | client id of installed package |
| skipInteraction.clientSecret | <code>String</code> | client id of installed package |
| skipInteraction.tenant | <code>String</code> | client id of installed package |
| skipInteraction.credentialsName | <code>String</code> | how you would like the credential to be named |

<a name="Cli.updateCredential"></a>

### Cli.updateCredential(properties, credName, [skipInteraction]) ⇒ <code>Promise.&lt;Boolean&gt;</code>
Extends template file for properties.json
update credentials

**Kind**: static method of [<code>Cli</code>](#Cli)  
**Returns**: <code>Promise.&lt;Boolean&gt;</code> - success of update  

| Param | Type | Description |
| --- | --- | --- |
| properties | <code>object</code> | config file's json |
| credName | <code>string</code> | name of credential that needs updating |
| [skipInteraction] | <code>Object</code> | signals what to insert automatically for things usually asked via wizard |
| skipInteraction.clientId | <code>String</code> | client id of installed package |
| skipInteraction.clientSecret | <code>String</code> | client id of installed package |
| skipInteraction.tenant | <code>String</code> | client id of installed package |
| skipInteraction.credentialsName | <code>String</code> | how you would like the credential to be named |

<a name="Cli.getCredentialObject"></a>

### Cli.getCredentialObject(properties, target, [isCredentialOnly], [allowAll]) ⇒ <code>Promise.&lt;Util.BuObject&gt;</code>
Returns Object with parameters required for accessing API

**Kind**: static method of [<code>Cli</code>](#Cli)  
**Returns**: <code>Promise.&lt;Util.BuObject&gt;</code> - credential to be used for Business Unit  

| Param | Type | Description |
| --- | --- | --- |
| properties | <code>Object</code> | object of all configuration including credentials |
| target | <code>String</code> | code of BU to use |
| [isCredentialOnly] | <code>boolean</code> \| <code>string</code> | true:don't ask for BU | string: name of BU |
| [allowAll] | <code>boolean</code> | Offer ALL as option in BU selection |

<a name="Cli._selectBU"></a>

### Cli.\_selectBU(properties, [credential], [isCredentialOnly], [allowAll]) ⇒ <code>Promise.&lt;Array&gt;</code>
helps select the right credential in case of bad initial input

**Kind**: static method of [<code>Cli</code>](#Cli)  
**Returns**: <code>Promise.&lt;Array&gt;</code> - selected credential/BU combo  

| Param | Type | Description |
| --- | --- | --- |
| properties | <code>object</code> | config file's json |
| [credential] | <code>string</code> | name of valid credential |
| [isCredentialOnly] | <code>boolean</code> | don't ask for BU if true |
| [allowAll] | <code>boolean</code> | Offer ALL as option in BU selection |

<a name="Cli._setCredential"></a>

### Cli.\_setCredential(properties, [credName], [skipInteraction]) ⇒ <code>Promise.&lt;(boolean\|String)&gt;</code>
helper around _askCredentials

**Kind**: static method of [<code>Cli</code>](#Cli)  
**Returns**: <code>Promise.&lt;(boolean\|String)&gt;</code> - success of refresh or credential name  

| Param | Type | Description |
| --- | --- | --- |
| properties | <code>object</code> | from config file |
| [credName] | <code>string</code> | name of credential that needs updating |
| [skipInteraction] | <code>Object</code> | signals what to insert automatically for things usually asked via wizard |
| skipInteraction.clientId | <code>String</code> | client id of installed package |
| skipInteraction.clientSecret | <code>String</code> | client id of installed package |
| skipInteraction.tenant | <code>String</code> | client id of installed package |
| skipInteraction.credentialsName | <code>String</code> | how you would like the credential to be named |

<a name="Cli._askCredentials"></a>

### Cli.\_askCredentials(properties, [credName]) ⇒ <code>Promise.&lt;Object&gt;</code>
helper for addExtraCredential()

**Kind**: static method of [<code>Cli</code>](#Cli)  
**Returns**: <code>Promise.&lt;Object&gt;</code> - credential info  

| Param | Type | Description |
| --- | --- | --- |
| properties | <code>Object</code> | from config file |
| [credName] | <code>string</code> | name of credential that needs updating |

<a name="Cli.selectTypes"></a>

### Cli.selectTypes(properties, [setTypesArr]) ⇒ <code>Promise.&lt;void&gt;</code>
allows updating the metadata types that shall be retrieved

**Kind**: static method of [<code>Cli</code>](#Cli)  
**Returns**: <code>Promise.&lt;void&gt;</code> - -  

| Param | Type | Description |
| --- | --- | --- |
| properties | <code>object</code> | config file's json |
| properties.metaDataTypes | <code>object</code> | - |
| properties.metaDataTypes.retrieve | <code>Array.&lt;String&gt;</code> | list of currently retrieved types |
| [setTypesArr] | <code>Array.&lt;String&gt;</code> | skip user prompt and overwrite with this list if given |

<a name="Cli._summarizeSubtypes"></a>

### Cli.\_summarizeSubtypes(responses, type) ⇒ <code>void</code>
helper for this.selectTypes() that converts subtypes back to main type if all and only defaults were selected
this keeps the config automatically upgradable when we add new subtypes or change what is selected by default

**Kind**: static method of [<code>Cli</code>](#Cli)  

| Param | Type | Description |
| --- | --- | --- |
| responses | <code>Object</code> | wrapper object for respones |
| responses.selectedTypes | <code>Array.&lt;String&gt;</code> | what types the user selected |
| type | <code>String</code> | metadata type |

<a name="Cli.explainTypes"></a>

### Cli.explainTypes() ⇒ <code>void</code>
shows metadata type descriptions

**Kind**: static method of [<code>Cli</code>](#Cli)  
**Returns**: <code>void</code> - -  
<a name="DevOps"></a>

## DevOps
DevOps helper class

**Kind**: global constant  

* [DevOps](#DevOps)
    * [.createDeltaPkg(properties, [range], [saveToDeployDir], [filterPaths])](#DevOps.createDeltaPkg) ⇒ <code>Promise.&lt;Object&gt;</code>
    * [.document(directory, jsonReport)](#DevOps.document) ⇒ <code>void</code>

<a name="DevOps.createDeltaPkg"></a>

### DevOps.createDeltaPkg(properties, [range], [saveToDeployDir], [filterPaths]) ⇒ <code>Promise.&lt;Object&gt;</code>
Extracts the delta between a commit and the current state for deployment.
Interactive commit selection if no commits are passed.

**Kind**: static method of [<code>DevOps</code>](#DevOps)  
**Returns**: <code>Promise.&lt;Object&gt;</code> - -  

| Param | Type | Description |
| --- | --- | --- |
| properties | <code>Object</code> | central properties object |
| [range] | <code>String</code> | git commit range |
| [saveToDeployDir] | <code>boolean</code> | if true, copy metadata changes into deploy directory |
| [filterPaths] | <code>String</code> | filter file paths that start with any specified path (comma separated) |

<a name="DevOps.document"></a>

### DevOps.document(directory, jsonReport) ⇒ <code>void</code>
create markdown file for deployment listing

**Kind**: static method of [<code>DevOps</code>](#DevOps)  

| Param | Type | Description |
| --- | --- | --- |
| directory | <code>String</code> | - |
| jsonReport | <code>Object</code> | - |

<a name="File"></a>

## File
File extends fs-extra. It adds logger and util methods for file handling

**Kind**: global constant  

* [File](#File)
    * [.copyFile(from, to)](#File.copyFile) ⇒ <code>Object</code>
    * [.filterIllegalPathChars(path)](#File.filterIllegalPathChars) ⇒ <code>String</code>
    * [.filterIllegalFilenames(filename)](#File.filterIllegalFilenames) ⇒ <code>String</code>
    * [.reverseFilterIllegalFilenames(filename)](#File.reverseFilterIllegalFilenames) ⇒ <code>String</code>
    * [.normalizePath(denormalizedPath)](#File.normalizePath) ⇒ <code>String</code>
    * [.writeJSONToFile(directory, filename, content)](#File.writeJSONToFile) ⇒ <code>Promise</code>
    * [.writePrettyToFile(directory, filename, filetype, content, [templateVariables])](#File.writePrettyToFile) ⇒ <code>Promise.&lt;Boolean&gt;</code>
    * [._beautify_sql(content)](#File._beautify_sql) ⇒ <code>String</code>
    * [._beautify_prettier(directory, filename, filetype, content)](#File._beautify_prettier) ⇒ <code>String</code>
    * [.writeToFile(directory, filename, filetype, content, [encoding])](#File.writeToFile) ⇒ <code>Promise.&lt;Boolean&gt;</code>
    * [.readJSONFile(directory, filename, sync, cleanPath)](#File.readJSONFile) ⇒ <code>Promise</code> \| <code>Object</code>
    * [.readFile(directory, filename, filetype, [encoding])](#File.readFile) ⇒ <code>Promise.&lt;String&gt;</code>
    * [.readDirectories(directory, depth, [includeStem], [_stemLength])](#File.readDirectories) ⇒ <code>Promise.&lt;Array.&lt;String&gt;&gt;</code>
    * [.readDirectoriesSync(directory, [depth], [includeStem], [_stemLength])](#File.readDirectoriesSync) ⇒ <code>Array.&lt;String&gt;</code>
    * [.loadConfigFile([silent])](#File.loadConfigFile) ⇒ <code>Object</code>
    * [.saveConfigFile(properties)](#File.saveConfigFile) ⇒ <code>Promise.&lt;void&gt;</code>
    * [.initPrettier([filetype])](#File.initPrettier) ⇒ <code>Promise.&lt;Boolean&gt;</code>

<a name="File.copyFile"></a>

### File.copyFile(from, to) ⇒ <code>Object</code>
copies a file from one path to another

**Kind**: static method of [<code>File</code>](#File)  
**Returns**: <code>Object</code> - - results object  

| Param | Type | Description |
| --- | --- | --- |
| from | <code>String</code> | full filepath including name of existing file |
| to | <code>String</code> | full filepath including name where file should go |

<a name="File.filterIllegalPathChars"></a>

### File.filterIllegalPathChars(path) ⇒ <code>String</code>
makes sure Windows accepts path names

**Kind**: static method of [<code>File</code>](#File)  
**Returns**: <code>String</code> - - corrected string  

| Param | Type | Description |
| --- | --- | --- |
| path | <code>String</code> | filename or path |

<a name="File.filterIllegalFilenames"></a>

### File.filterIllegalFilenames(filename) ⇒ <code>String</code>
makes sure Windows accepts file names

**Kind**: static method of [<code>File</code>](#File)  
**Returns**: <code>String</code> - - corrected string  

| Param | Type | Description |
| --- | --- | --- |
| filename | <code>String</code> | filename or path |

<a name="File.reverseFilterIllegalFilenames"></a>

### File.reverseFilterIllegalFilenames(filename) ⇒ <code>String</code>
makes sure Windows accepts file names

**Kind**: static method of [<code>File</code>](#File)  
**Returns**: <code>String</code> - - corrected string  

| Param | Type | Description |
| --- | --- | --- |
| filename | <code>String</code> | filename or path |

<a name="File.normalizePath"></a>

### File.normalizePath(denormalizedPath) ⇒ <code>String</code>
Takes various types of path strings and formats into a platform specific path

**Kind**: static method of [<code>File</code>](#File)  
**Returns**: <code>String</code> - Path strings  

| Param | Type | Description |
| --- | --- | --- |
| denormalizedPath | <code>string</code> \| <code>Array.&lt;string&gt;</code> | directory the file will be written to |

<a name="File.writeJSONToFile"></a>

### File.writeJSONToFile(directory, filename, content) ⇒ <code>Promise</code>
Saves json content to a file in the local file system. Will create the parent directory if it does not exist

**Kind**: static method of [<code>File</code>](#File)  
**Returns**: <code>Promise</code> - Promise  

| Param | Type | Description |
| --- | --- | --- |
| directory | <code>string</code> \| <code>Array.&lt;string&gt;</code> | directory the file will be written to |
| filename | <code>String</code> | name of the file without '.json' ending |
| content | <code>Object</code> | filecontent |

<a name="File.writePrettyToFile"></a>

### File.writePrettyToFile(directory, filename, filetype, content, [templateVariables]) ⇒ <code>Promise.&lt;Boolean&gt;</code>
Saves beautified files in the local file system. Will create the parent directory if it does not exist
! Important: run 'await File.initPrettier()' in your MetadataType.retrieve() once before hitting this

**Kind**: static method of [<code>File</code>](#File)  
**Returns**: <code>Promise.&lt;Boolean&gt;</code> - Promise  

| Param | Type | Description |
| --- | --- | --- |
| directory | <code>string</code> \| <code>Array.&lt;string&gt;</code> | directory the file will be written to |
| filename | <code>String</code> | name of the file without suffix |
| filetype | <code>String</code> | filetype ie. JSON or SSJS |
| content | <code>String</code> | filecontent |
| [templateVariables] | <code>Object</code> | templating variables to be replaced in the metadata |

<a name="File._beautify_sql"></a>

### File.\_beautify\_sql(content) ⇒ <code>String</code>
helper for writePrettyToFile, applying sql formatting onto given stringified content

**Kind**: static method of [<code>File</code>](#File)  
**Returns**: <code>String</code> - original string on error; formatted string on success  

| Param | Type | Description |
| --- | --- | --- |
| content | <code>String</code> | filecontent |

<a name="File._beautify_prettier"></a>

### File.\_beautify\_prettier(directory, filename, filetype, content) ⇒ <code>String</code>
helper for writePrettyToFile, applying prettier onto given stringified content
! Important: run 'await File.initPrettier()' in your MetadataType.retrieve() once before hitting this

**Kind**: static method of [<code>File</code>](#File)  
**Returns**: <code>String</code> - original string on error; formatted string on success  

| Param | Type | Description |
| --- | --- | --- |
| directory | <code>string</code> \| <code>Array.&lt;string&gt;</code> | directory the file will be written to |
| filename | <code>String</code> | name of the file without suffix |
| filetype | <code>String</code> | filetype ie. JSON or SSJS |
| content | <code>String</code> | filecontent |

<a name="File.writeToFile"></a>

### File.writeToFile(directory, filename, filetype, content, [encoding]) ⇒ <code>Promise.&lt;Boolean&gt;</code>
Saves text content to a file in the local file system. Will create the parent directory if it does not exist

**Kind**: static method of [<code>File</code>](#File)  
**Returns**: <code>Promise.&lt;Boolean&gt;</code> - Promise  

| Param | Type | Description |
| --- | --- | --- |
| directory | <code>string</code> \| <code>Array.&lt;string&gt;</code> | directory the file will be written to |
| filename | <code>String</code> | name of the file without '.json' ending |
| filetype | <code>String</code> | filetype suffix |
| content | <code>String</code> | filecontent |
| [encoding] | <code>Object</code> | added for certain file types (like images) |

<a name="File.readJSONFile"></a>

### File.readJSONFile(directory, filename, sync, cleanPath) ⇒ <code>Promise</code> \| <code>Object</code>
Saves json content to a file in the local file system. Will create the parent directory if it does not exist

**Kind**: static method of [<code>File</code>](#File)  
**Returns**: <code>Promise</code> \| <code>Object</code> - Promise or JSON object depending on if async or not  

| Param | Type | Description |
| --- | --- | --- |
| directory | <code>String</code> \| <code>Array.&lt;String&gt;</code> | directory where the file is stored |
| filename | <code>String</code> | name of the file without '.json' ending |
| sync | <code>Boolean</code> | should execute sync (default is async) |
| cleanPath | <code>Boolean</code> | should execute sync (default is true) |

<a name="File.readFile"></a>

### File.readFile(directory, filename, filetype, [encoding]) ⇒ <code>Promise.&lt;String&gt;</code>
reads file from local file system.

**Kind**: static method of [<code>File</code>](#File)  
**Returns**: <code>Promise.&lt;String&gt;</code> - file contents  

| Param | Type | Default | Description |
| --- | --- | --- | --- |
| directory | <code>String</code> \| <code>Array.&lt;String&gt;</code> |  | directory where the file is stored |
| filename | <code>String</code> |  | name of the file without '.json' ending |
| filetype | <code>String</code> |  | filetype suffix |
| [encoding] | <code>String</code> | <code>&#x27;utf8&#x27;</code> | read file with encoding (defaults to utf-8) |

<a name="File.readDirectories"></a>

### File.readDirectories(directory, depth, [includeStem], [_stemLength]) ⇒ <code>Promise.&lt;Array.&lt;String&gt;&gt;</code>
reads directories to a specific depth returning an array
of file paths to be iterated over

**Kind**: static method of [<code>File</code>](#File)  
**Returns**: <code>Promise.&lt;Array.&lt;String&gt;&gt;</code> - array of fully defined file paths  

| Param | Type | Description |
| --- | --- | --- |
| directory | <code>String</code> | directory to checkin |
| depth | <code>Number</code> | how many levels to check (1 base) |
| [includeStem] | <code>Boolean</code> | include the parent directory in the response |
| [_stemLength] | <code>Number</code> | set recursively for subfolders. do not set manually! |

**Example**  
```js
['deploy/mcdev/bu1']
```
<a name="File.readDirectoriesSync"></a>

### File.readDirectoriesSync(directory, [depth], [includeStem], [_stemLength]) ⇒ <code>Array.&lt;String&gt;</code>
reads directories to a specific depth returning an array
of file paths to be iterated over using sync api (required in constructors)

**Kind**: static method of [<code>File</code>](#File)  
**Returns**: <code>Array.&lt;String&gt;</code> - array of fully defined file paths  

| Param | Type | Description |
| --- | --- | --- |
| directory | <code>String</code> | directory to checkin |
| [depth] | <code>Number</code> | how many levels to check (1 base) |
| [includeStem] | <code>Boolean</code> | include the parent directory in the response |
| [_stemLength] | <code>Number</code> | set recursively for subfolders. do not set manually! |

**Example**  
```js
['deploy/mcdev/bu1']
```
<a name="File.loadConfigFile"></a>

### File.loadConfigFile([silent]) ⇒ <code>Object</code>
loads central properties from config file

**Kind**: static method of [<code>File</code>](#File)  
**Returns**: <code>Object</code> - central properties object  

| Param | Type | Description |
| --- | --- | --- |
| [silent] | <code>Boolean</code> | omit throwing errors and print messages; assuming not silent if not set |

<a name="File.saveConfigFile"></a>

### File.saveConfigFile(properties) ⇒ <code>Promise.&lt;void&gt;</code>
helper that splits the config back into auth & config parts to save them separately

**Kind**: static method of [<code>File</code>](#File)  
**Returns**: <code>Promise.&lt;void&gt;</code> - -  

| Param | Type | Description |
| --- | --- | --- |
| properties | <code>Object</code> | central properties object |

<a name="File.initPrettier"></a>

### File.initPrettier([filetype]) ⇒ <code>Promise.&lt;Boolean&gt;</code>
Initalises Prettier formatting lib async.

**Kind**: static method of [<code>File</code>](#File)  
**Returns**: <code>Promise.&lt;Boolean&gt;</code> - success of config load  

| Param | Type | Default | Description |
| --- | --- | --- | --- |
| [filetype] | <code>String</code> | <code>&#x27;html&#x27;</code> | filetype ie. JSON or SSJS |

<a name="Init"></a>

## Init
CLI helper class

**Kind**: global constant  

* [Init](#Init)
    * [.fixMcdevConfig(properties)](#Init.fixMcdevConfig) ⇒ <code>Promise.&lt;Boolean&gt;</code>
    * [.createIdeConfigFiles()](#Init.createIdeConfigFiles) ⇒ <code>Promise.&lt;Boolean&gt;</code>
    * [._updateLeaf(propertiersCur, defaultPropsCur, fieldName)](#Init._updateLeaf) ⇒ <code>void</code>
    * [._createIdeConfigFile(fileNameArr, [fileContent])](#Init._createIdeConfigFile) ⇒ <code>Promise.&lt;Boolean&gt;</code>
    * [.initGitRepo([skipInteraction])](#Init.initGitRepo) ⇒ <code>Promise.&lt;{status:String, repoName:String}&gt;</code>
    * [.gitPush([skipInteraction])](#Init.gitPush) ⇒ <code>void</code>
    * [._addGitRemote([skipInteraction])](#Init._addGitRemote) ⇒ <code>String</code>
    * [._updateGitConfigUser([skipInteraction])](#Init._updateGitConfigUser) ⇒ <code>void</code>
    * [._getGitConfigUser()](#Init._getGitConfigUser) ⇒ <code>Promise.&lt;{&#x27;user.name&#x27;: String, &#x27;user.email&#x27;: String}&gt;</code>
    * [.initProject(properties, credentialsName, [skipInteraction])](#Init.initProject) ⇒ <code>Promise.&lt;void&gt;</code>
    * [._downloadAllBUs(bu, gitStatus, [skipInteraction])](#Init._downloadAllBUs) ⇒ <code>Promise.&lt;void&gt;</code>
    * [.upgradeProject(properties, [initial], [repoName])](#Init.upgradeProject) ⇒ <code>Promise.&lt;Boolean&gt;</code>
    * [._getMissingCredentials(properties)](#Init._getMissingCredentials) ⇒ <code>Array.&lt;String&gt;</code>
    * [.installDependencies([repoName])](#Init.installDependencies) ⇒ <code>Promise.&lt;Boolean&gt;</code>
    * [._getDefaultPackageJson([currentContent])](#Init._getDefaultPackageJson) ⇒ <code>Promise.&lt;{script: Object, author: String, license: String}&gt;</code>

<a name="Init.fixMcdevConfig"></a>

### Init.fixMcdevConfig(properties) ⇒ <code>Promise.&lt;Boolean&gt;</code>
helper method for this.upgradeProject that upgrades project config if needed

**Kind**: static method of [<code>Init</code>](#Init)  
**Returns**: <code>Promise.&lt;Boolean&gt;</code> - returns true if worked without errors  

| Param | Type | Description |
| --- | --- | --- |
| properties | <code>Object</code> | config file's json |

<a name="Init.createIdeConfigFiles"></a>

### Init.createIdeConfigFiles() ⇒ <code>Promise.&lt;Boolean&gt;</code>
handles creation/update of all config file from the boilerplate

**Kind**: static method of [<code>Init</code>](#Init)  
**Returns**: <code>Promise.&lt;Boolean&gt;</code> - status of config file creation  
<a name="Init._updateLeaf"></a>

### Init.\_updateLeaf(propertiersCur, defaultPropsCur, fieldName) ⇒ <code>void</code>
recursive helper for _fixMcdevConfig that adds missing settings

**Kind**: static method of [<code>Init</code>](#Init)  

| Param | Type | Description |
| --- | --- | --- |
| propertiersCur | <code>Object</code> | current sub-object of project settings |
| defaultPropsCur | <code>Object</code> | current sub-object of default settings |
| fieldName | <code>String</code> | dot-concatenated object-path that needs adding |

<a name="Init._createIdeConfigFile"></a>

### Init.\_createIdeConfigFile(fileNameArr, [fileContent]) ⇒ <code>Promise.&lt;Boolean&gt;</code>
handles creation/update of one config file from the boilerplate at a time

**Kind**: static method of [<code>Init</code>](#Init)  
**Returns**: <code>Promise.&lt;Boolean&gt;</code> - install successful or error occured  

| Param | Type | Description |
| --- | --- | --- |
| fileNameArr | <code>Array.&lt;String&gt;</code> | 0: path, 1: filename, 2: extension with dot |
| [fileContent] | <code>String</code> | in case we cannot copy files 1:1 this can be used to pass in content |

<a name="Init.initGitRepo"></a>

### Init.initGitRepo([skipInteraction]) ⇒ <code>Promise.&lt;{status:String, repoName:String}&gt;</code>
check if git repo exists and otherwise create one

**Kind**: static method of [<code>Init</code>](#Init)  
**Returns**: <code>Promise.&lt;{status:String, repoName:String}&gt;</code> - success flag  

| Param | Type | Description |
| --- | --- | --- |
| [skipInteraction] | <code>Object</code> | signals what to insert automatically for things usually asked via wizard |
| skipInteraction.gitRemoteUrl | <code>String</code> | URL of Git remote server |

<a name="Init.gitPush"></a>

### Init.gitPush([skipInteraction]) ⇒ <code>void</code>
offer to push the new repo straight to the server

**Kind**: static method of [<code>Init</code>](#Init)  

| Param | Type | Description |
| --- | --- | --- |
| [skipInteraction] | <code>Boolean</code> \| <code>Object</code> | signals what to insert automatically for things usually asked via wizard |

<a name="Init._addGitRemote"></a>

### Init.\_addGitRemote([skipInteraction]) ⇒ <code>String</code>
offers to add the git remote origin

**Kind**: static method of [<code>Init</code>](#Init)  
**Returns**: <code>String</code> - repo name (optionally)  

| Param | Type | Description |
| --- | --- | --- |
| [skipInteraction] | <code>Object</code> | signals what to insert automatically for things usually asked via wizard |
| skipInteraction.gitRemoteUrl | <code>String</code> | URL of Git remote server |

<a name="Init._updateGitConfigUser"></a>

### Init.\_updateGitConfigUser([skipInteraction]) ⇒ <code>void</code>
checks global config and ask to config the user info and then store it locally

**Kind**: static method of [<code>Init</code>](#Init)  

| Param | Type | Description |
| --- | --- | --- |
| [skipInteraction] | <code>Object</code> \| <code>Boolean</code> | signals what to insert automatically for things usually asked via wizard |

<a name="Init._getGitConfigUser"></a>

### Init.\_getGitConfigUser() ⇒ <code>Promise.&lt;{&#x27;user.name&#x27;: String, &#x27;user.email&#x27;: String}&gt;</code>
retrieves the global user.name and user.email values

**Kind**: static method of [<code>Init</code>](#Init)  
**Returns**: <code>Promise.&lt;{&#x27;user.name&#x27;: String, &#x27;user.email&#x27;: String}&gt;</code> - user.name and user.email  
<a name="Init.initProject"></a>

### Init.initProject(properties, credentialsName, [skipInteraction]) ⇒ <code>Promise.&lt;void&gt;</code>
Creates template file for properties.json

**Kind**: static method of [<code>Init</code>](#Init)  
**Returns**: <code>Promise.&lt;void&gt;</code> - -  

| Param | Type | Description |
| --- | --- | --- |
| properties | <code>Object</code> | config file's json |
| credentialsName | <code>string</code> | identifying name of the installed package / project |
| [skipInteraction] | <code>Object</code> | signals what to insert automatically for things usually asked via wizard |
| skipInteraction.clientId | <code>String</code> | client id of installed package |
| skipInteraction.clientSecret | <code>String</code> | client id of installed package |
| skipInteraction.tenant | <code>String</code> | client id of installed package |
| skipInteraction.credentialsName | <code>String</code> | how you would like the credential to be named |
| skipInteraction.gitRemoteUrl | <code>String</code> | URL of Git remote server |

<a name="Init._downloadAllBUs"></a>

### Init.\_downloadAllBUs(bu, gitStatus, [skipInteraction]) ⇒ <code>Promise.&lt;void&gt;</code>
helper for this.initProject()

**Kind**: static method of [<code>Init</code>](#Init)  
**Returns**: <code>Promise.&lt;void&gt;</code> - -  

| Param | Type | Description |
| --- | --- | --- |
| bu | <code>String</code> | cred/bu or cred/* or * |
| gitStatus | <code>String</code> | signals what state the git repo is in |
| [skipInteraction] | <code>Boolean</code> \| <code>Object</code> | signals what to insert automatically for things usually asked via wizard |

<a name="Init.upgradeProject"></a>

### Init.upgradeProject(properties, [initial], [repoName]) ⇒ <code>Promise.&lt;Boolean&gt;</code>
wrapper around npm dependency & configuration file setup

**Kind**: static method of [<code>Init</code>](#Init)  
**Returns**: <code>Promise.&lt;Boolean&gt;</code> - success flag  

| Param | Type | Description |
| --- | --- | --- |
| properties | <code>Object</code> | config file's json |
| [initial] | <code>Boolean</code> | print message if not part of initial setup |
| [repoName] | <code>String</code> | if git URL was provided earlier, the repo name was extracted to use it for npm init |

<a name="Init._getMissingCredentials"></a>

### Init.\_getMissingCredentials(properties) ⇒ <code>Array.&lt;String&gt;</code>
finds credentials that are set up in config but not in auth file

**Kind**: static method of [<code>Init</code>](#Init)  
**Returns**: <code>Array.&lt;String&gt;</code> - list of credential names  

| Param | Type | Description |
| --- | --- | --- |
| properties | <code>object</code> | javascript object in .mcdevrc.json |

<a name="Init.installDependencies"></a>

### Init.installDependencies([repoName]) ⇒ <code>Promise.&lt;Boolean&gt;</code>
initiates npm project and then
takes care of loading the pre-configured dependency list
from the boilerplate directory to them as dev-dependencies

**Kind**: static method of [<code>Init</code>](#Init)  
**Returns**: <code>Promise.&lt;Boolean&gt;</code> - install successful or error occured  

| Param | Type | Description |
| --- | --- | --- |
| [repoName] | <code>String</code> | if git URL was provided earlier, the repo name was extracted to use it for npm init |

<a name="Init._getDefaultPackageJson"></a>

### Init.\_getDefaultPackageJson([currentContent]) ⇒ <code>Promise.&lt;{script: Object, author: String, license: String}&gt;</code>
ensure we have certain default values in our config

**Kind**: static method of [<code>Init</code>](#Init)  
**Returns**: <code>Promise.&lt;{script: Object, author: String, license: String}&gt;</code> - extended currentContent  

| Param | Type | Description |
| --- | --- | --- |
| [currentContent] | <code>Object</code> | what was read from existing package.json file |

<a name="Init"></a>

## Init
CLI helper class

**Kind**: global constant  

* [Init](#Init)
    * [.fixMcdevConfig(properties)](#Init.fixMcdevConfig) ⇒ <code>Promise.&lt;Boolean&gt;</code>
    * [.createIdeConfigFiles()](#Init.createIdeConfigFiles) ⇒ <code>Promise.&lt;Boolean&gt;</code>
    * [._updateLeaf(propertiersCur, defaultPropsCur, fieldName)](#Init._updateLeaf) ⇒ <code>void</code>
    * [._createIdeConfigFile(fileNameArr, [fileContent])](#Init._createIdeConfigFile) ⇒ <code>Promise.&lt;Boolean&gt;</code>
    * [.initGitRepo([skipInteraction])](#Init.initGitRepo) ⇒ <code>Promise.&lt;{status:String, repoName:String}&gt;</code>
    * [.gitPush([skipInteraction])](#Init.gitPush) ⇒ <code>void</code>
    * [._addGitRemote([skipInteraction])](#Init._addGitRemote) ⇒ <code>String</code>
    * [._updateGitConfigUser([skipInteraction])](#Init._updateGitConfigUser) ⇒ <code>void</code>
    * [._getGitConfigUser()](#Init._getGitConfigUser) ⇒ <code>Promise.&lt;{&#x27;user.name&#x27;: String, &#x27;user.email&#x27;: String}&gt;</code>
    * [.initProject(properties, credentialsName, [skipInteraction])](#Init.initProject) ⇒ <code>Promise.&lt;void&gt;</code>
    * [._downloadAllBUs(bu, gitStatus, [skipInteraction])](#Init._downloadAllBUs) ⇒ <code>Promise.&lt;void&gt;</code>
    * [.upgradeProject(properties, [initial], [repoName])](#Init.upgradeProject) ⇒ <code>Promise.&lt;Boolean&gt;</code>
    * [._getMissingCredentials(properties)](#Init._getMissingCredentials) ⇒ <code>Array.&lt;String&gt;</code>
    * [.installDependencies([repoName])](#Init.installDependencies) ⇒ <code>Promise.&lt;Boolean&gt;</code>
    * [._getDefaultPackageJson([currentContent])](#Init._getDefaultPackageJson) ⇒ <code>Promise.&lt;{script: Object, author: String, license: String}&gt;</code>

<a name="Init.fixMcdevConfig"></a>

### Init.fixMcdevConfig(properties) ⇒ <code>Promise.&lt;Boolean&gt;</code>
helper method for this.upgradeProject that upgrades project config if needed

**Kind**: static method of [<code>Init</code>](#Init)  
**Returns**: <code>Promise.&lt;Boolean&gt;</code> - returns true if worked without errors  

| Param | Type | Description |
| --- | --- | --- |
| properties | <code>Object</code> | config file's json |

<a name="Init.createIdeConfigFiles"></a>

### Init.createIdeConfigFiles() ⇒ <code>Promise.&lt;Boolean&gt;</code>
handles creation/update of all config file from the boilerplate

**Kind**: static method of [<code>Init</code>](#Init)  
**Returns**: <code>Promise.&lt;Boolean&gt;</code> - status of config file creation  
<a name="Init._updateLeaf"></a>

### Init.\_updateLeaf(propertiersCur, defaultPropsCur, fieldName) ⇒ <code>void</code>
recursive helper for _fixMcdevConfig that adds missing settings

**Kind**: static method of [<code>Init</code>](#Init)  

| Param | Type | Description |
| --- | --- | --- |
| propertiersCur | <code>Object</code> | current sub-object of project settings |
| defaultPropsCur | <code>Object</code> | current sub-object of default settings |
| fieldName | <code>String</code> | dot-concatenated object-path that needs adding |

<a name="Init._createIdeConfigFile"></a>

### Init.\_createIdeConfigFile(fileNameArr, [fileContent]) ⇒ <code>Promise.&lt;Boolean&gt;</code>
handles creation/update of one config file from the boilerplate at a time

**Kind**: static method of [<code>Init</code>](#Init)  
**Returns**: <code>Promise.&lt;Boolean&gt;</code> - install successful or error occured  

| Param | Type | Description |
| --- | --- | --- |
| fileNameArr | <code>Array.&lt;String&gt;</code> | 0: path, 1: filename, 2: extension with dot |
| [fileContent] | <code>String</code> | in case we cannot copy files 1:1 this can be used to pass in content |

<a name="Init.initGitRepo"></a>

### Init.initGitRepo([skipInteraction]) ⇒ <code>Promise.&lt;{status:String, repoName:String}&gt;</code>
check if git repo exists and otherwise create one

**Kind**: static method of [<code>Init</code>](#Init)  
**Returns**: <code>Promise.&lt;{status:String, repoName:String}&gt;</code> - success flag  

| Param | Type | Description |
| --- | --- | --- |
| [skipInteraction] | <code>Object</code> | signals what to insert automatically for things usually asked via wizard |
| skipInteraction.gitRemoteUrl | <code>String</code> | URL of Git remote server |

<a name="Init.gitPush"></a>

### Init.gitPush([skipInteraction]) ⇒ <code>void</code>
offer to push the new repo straight to the server

**Kind**: static method of [<code>Init</code>](#Init)  

| Param | Type | Description |
| --- | --- | --- |
| [skipInteraction] | <code>Boolean</code> \| <code>Object</code> | signals what to insert automatically for things usually asked via wizard |

<a name="Init._addGitRemote"></a>

### Init.\_addGitRemote([skipInteraction]) ⇒ <code>String</code>
offers to add the git remote origin

**Kind**: static method of [<code>Init</code>](#Init)  
**Returns**: <code>String</code> - repo name (optionally)  

| Param | Type | Description |
| --- | --- | --- |
| [skipInteraction] | <code>Object</code> | signals what to insert automatically for things usually asked via wizard |
| skipInteraction.gitRemoteUrl | <code>String</code> | URL of Git remote server |

<a name="Init._updateGitConfigUser"></a>

### Init.\_updateGitConfigUser([skipInteraction]) ⇒ <code>void</code>
checks global config and ask to config the user info and then store it locally

**Kind**: static method of [<code>Init</code>](#Init)  

| Param | Type | Description |
| --- | --- | --- |
| [skipInteraction] | <code>Object</code> \| <code>Boolean</code> | signals what to insert automatically for things usually asked via wizard |

<a name="Init._getGitConfigUser"></a>

### Init.\_getGitConfigUser() ⇒ <code>Promise.&lt;{&#x27;user.name&#x27;: String, &#x27;user.email&#x27;: String}&gt;</code>
retrieves the global user.name and user.email values

**Kind**: static method of [<code>Init</code>](#Init)  
**Returns**: <code>Promise.&lt;{&#x27;user.name&#x27;: String, &#x27;user.email&#x27;: String}&gt;</code> - user.name and user.email  
<a name="Init.initProject"></a>

### Init.initProject(properties, credentialsName, [skipInteraction]) ⇒ <code>Promise.&lt;void&gt;</code>
Creates template file for properties.json

**Kind**: static method of [<code>Init</code>](#Init)  
**Returns**: <code>Promise.&lt;void&gt;</code> - -  

| Param | Type | Description |
| --- | --- | --- |
| properties | <code>Object</code> | config file's json |
| credentialsName | <code>string</code> | identifying name of the installed package / project |
| [skipInteraction] | <code>Object</code> | signals what to insert automatically for things usually asked via wizard |
| skipInteraction.clientId | <code>String</code> | client id of installed package |
| skipInteraction.clientSecret | <code>String</code> | client id of installed package |
| skipInteraction.tenant | <code>String</code> | client id of installed package |
| skipInteraction.credentialsName | <code>String</code> | how you would like the credential to be named |
| skipInteraction.gitRemoteUrl | <code>String</code> | URL of Git remote server |

<a name="Init._downloadAllBUs"></a>

### Init.\_downloadAllBUs(bu, gitStatus, [skipInteraction]) ⇒ <code>Promise.&lt;void&gt;</code>
helper for this.initProject()

**Kind**: static method of [<code>Init</code>](#Init)  
**Returns**: <code>Promise.&lt;void&gt;</code> - -  

| Param | Type | Description |
| --- | --- | --- |
| bu | <code>String</code> | cred/bu or cred/* or * |
| gitStatus | <code>String</code> | signals what state the git repo is in |
| [skipInteraction] | <code>Boolean</code> \| <code>Object</code> | signals what to insert automatically for things usually asked via wizard |

<a name="Init.upgradeProject"></a>

### Init.upgradeProject(properties, [initial], [repoName]) ⇒ <code>Promise.&lt;Boolean&gt;</code>
wrapper around npm dependency & configuration file setup

**Kind**: static method of [<code>Init</code>](#Init)  
**Returns**: <code>Promise.&lt;Boolean&gt;</code> - success flag  

| Param | Type | Description |
| --- | --- | --- |
| properties | <code>Object</code> | config file's json |
| [initial] | <code>Boolean</code> | print message if not part of initial setup |
| [repoName] | <code>String</code> | if git URL was provided earlier, the repo name was extracted to use it for npm init |

<a name="Init._getMissingCredentials"></a>

### Init.\_getMissingCredentials(properties) ⇒ <code>Array.&lt;String&gt;</code>
finds credentials that are set up in config but not in auth file

**Kind**: static method of [<code>Init</code>](#Init)  
**Returns**: <code>Array.&lt;String&gt;</code> - list of credential names  

| Param | Type | Description |
| --- | --- | --- |
| properties | <code>object</code> | javascript object in .mcdevrc.json |

<a name="Init.installDependencies"></a>

### Init.installDependencies([repoName]) ⇒ <code>Promise.&lt;Boolean&gt;</code>
initiates npm project and then
takes care of loading the pre-configured dependency list
from the boilerplate directory to them as dev-dependencies

**Kind**: static method of [<code>Init</code>](#Init)  
**Returns**: <code>Promise.&lt;Boolean&gt;</code> - install successful or error occured  

| Param | Type | Description |
| --- | --- | --- |
| [repoName] | <code>String</code> | if git URL was provided earlier, the repo name was extracted to use it for npm init |

<a name="Init._getDefaultPackageJson"></a>

### Init.\_getDefaultPackageJson([currentContent]) ⇒ <code>Promise.&lt;{script: Object, author: String, license: String}&gt;</code>
ensure we have certain default values in our config

**Kind**: static method of [<code>Init</code>](#Init)  
**Returns**: <code>Promise.&lt;{script: Object, author: String, license: String}&gt;</code> - extended currentContent  

| Param | Type | Description |
| --- | --- | --- |
| [currentContent] | <code>Object</code> | what was read from existing package.json file |

<a name="Init"></a>

## Init
CLI helper class

**Kind**: global constant  

* [Init](#Init)
    * [.fixMcdevConfig(properties)](#Init.fixMcdevConfig) ⇒ <code>Promise.&lt;Boolean&gt;</code>
    * [.createIdeConfigFiles()](#Init.createIdeConfigFiles) ⇒ <code>Promise.&lt;Boolean&gt;</code>
    * [._updateLeaf(propertiersCur, defaultPropsCur, fieldName)](#Init._updateLeaf) ⇒ <code>void</code>
    * [._createIdeConfigFile(fileNameArr, [fileContent])](#Init._createIdeConfigFile) ⇒ <code>Promise.&lt;Boolean&gt;</code>
    * [.initGitRepo([skipInteraction])](#Init.initGitRepo) ⇒ <code>Promise.&lt;{status:String, repoName:String}&gt;</code>
    * [.gitPush([skipInteraction])](#Init.gitPush) ⇒ <code>void</code>
    * [._addGitRemote([skipInteraction])](#Init._addGitRemote) ⇒ <code>String</code>
    * [._updateGitConfigUser([skipInteraction])](#Init._updateGitConfigUser) ⇒ <code>void</code>
    * [._getGitConfigUser()](#Init._getGitConfigUser) ⇒ <code>Promise.&lt;{&#x27;user.name&#x27;: String, &#x27;user.email&#x27;: String}&gt;</code>
    * [.initProject(properties, credentialsName, [skipInteraction])](#Init.initProject) ⇒ <code>Promise.&lt;void&gt;</code>
    * [._downloadAllBUs(bu, gitStatus, [skipInteraction])](#Init._downloadAllBUs) ⇒ <code>Promise.&lt;void&gt;</code>
    * [.upgradeProject(properties, [initial], [repoName])](#Init.upgradeProject) ⇒ <code>Promise.&lt;Boolean&gt;</code>
    * [._getMissingCredentials(properties)](#Init._getMissingCredentials) ⇒ <code>Array.&lt;String&gt;</code>
    * [.installDependencies([repoName])](#Init.installDependencies) ⇒ <code>Promise.&lt;Boolean&gt;</code>
    * [._getDefaultPackageJson([currentContent])](#Init._getDefaultPackageJson) ⇒ <code>Promise.&lt;{script: Object, author: String, license: String}&gt;</code>

<a name="Init.fixMcdevConfig"></a>

### Init.fixMcdevConfig(properties) ⇒ <code>Promise.&lt;Boolean&gt;</code>
helper method for this.upgradeProject that upgrades project config if needed

**Kind**: static method of [<code>Init</code>](#Init)  
**Returns**: <code>Promise.&lt;Boolean&gt;</code> - returns true if worked without errors  

| Param | Type | Description |
| --- | --- | --- |
| properties | <code>Object</code> | config file's json |

<a name="Init.createIdeConfigFiles"></a>

### Init.createIdeConfigFiles() ⇒ <code>Promise.&lt;Boolean&gt;</code>
handles creation/update of all config file from the boilerplate

**Kind**: static method of [<code>Init</code>](#Init)  
**Returns**: <code>Promise.&lt;Boolean&gt;</code> - status of config file creation  
<a name="Init._updateLeaf"></a>

### Init.\_updateLeaf(propertiersCur, defaultPropsCur, fieldName) ⇒ <code>void</code>
recursive helper for _fixMcdevConfig that adds missing settings

**Kind**: static method of [<code>Init</code>](#Init)  

| Param | Type | Description |
| --- | --- | --- |
| propertiersCur | <code>Object</code> | current sub-object of project settings |
| defaultPropsCur | <code>Object</code> | current sub-object of default settings |
| fieldName | <code>String</code> | dot-concatenated object-path that needs adding |

<a name="Init._createIdeConfigFile"></a>

### Init.\_createIdeConfigFile(fileNameArr, [fileContent]) ⇒ <code>Promise.&lt;Boolean&gt;</code>
handles creation/update of one config file from the boilerplate at a time

**Kind**: static method of [<code>Init</code>](#Init)  
**Returns**: <code>Promise.&lt;Boolean&gt;</code> - install successful or error occured  

| Param | Type | Description |
| --- | --- | --- |
| fileNameArr | <code>Array.&lt;String&gt;</code> | 0: path, 1: filename, 2: extension with dot |
| [fileContent] | <code>String</code> | in case we cannot copy files 1:1 this can be used to pass in content |

<a name="Init.initGitRepo"></a>

### Init.initGitRepo([skipInteraction]) ⇒ <code>Promise.&lt;{status:String, repoName:String}&gt;</code>
check if git repo exists and otherwise create one

**Kind**: static method of [<code>Init</code>](#Init)  
**Returns**: <code>Promise.&lt;{status:String, repoName:String}&gt;</code> - success flag  

| Param | Type | Description |
| --- | --- | --- |
| [skipInteraction] | <code>Object</code> | signals what to insert automatically for things usually asked via wizard |
| skipInteraction.gitRemoteUrl | <code>String</code> | URL of Git remote server |

<a name="Init.gitPush"></a>

### Init.gitPush([skipInteraction]) ⇒ <code>void</code>
offer to push the new repo straight to the server

**Kind**: static method of [<code>Init</code>](#Init)  

| Param | Type | Description |
| --- | --- | --- |
| [skipInteraction] | <code>Boolean</code> \| <code>Object</code> | signals what to insert automatically for things usually asked via wizard |

<a name="Init._addGitRemote"></a>

### Init.\_addGitRemote([skipInteraction]) ⇒ <code>String</code>
offers to add the git remote origin

**Kind**: static method of [<code>Init</code>](#Init)  
**Returns**: <code>String</code> - repo name (optionally)  

| Param | Type | Description |
| --- | --- | --- |
| [skipInteraction] | <code>Object</code> | signals what to insert automatically for things usually asked via wizard |
| skipInteraction.gitRemoteUrl | <code>String</code> | URL of Git remote server |

<a name="Init._updateGitConfigUser"></a>

### Init.\_updateGitConfigUser([skipInteraction]) ⇒ <code>void</code>
checks global config and ask to config the user info and then store it locally

**Kind**: static method of [<code>Init</code>](#Init)  

| Param | Type | Description |
| --- | --- | --- |
| [skipInteraction] | <code>Object</code> \| <code>Boolean</code> | signals what to insert automatically for things usually asked via wizard |

<a name="Init._getGitConfigUser"></a>

### Init.\_getGitConfigUser() ⇒ <code>Promise.&lt;{&#x27;user.name&#x27;: String, &#x27;user.email&#x27;: String}&gt;</code>
retrieves the global user.name and user.email values

**Kind**: static method of [<code>Init</code>](#Init)  
**Returns**: <code>Promise.&lt;{&#x27;user.name&#x27;: String, &#x27;user.email&#x27;: String}&gt;</code> - user.name and user.email  
<a name="Init.initProject"></a>

### Init.initProject(properties, credentialsName, [skipInteraction]) ⇒ <code>Promise.&lt;void&gt;</code>
Creates template file for properties.json

**Kind**: static method of [<code>Init</code>](#Init)  
**Returns**: <code>Promise.&lt;void&gt;</code> - -  

| Param | Type | Description |
| --- | --- | --- |
| properties | <code>Object</code> | config file's json |
| credentialsName | <code>string</code> | identifying name of the installed package / project |
| [skipInteraction] | <code>Object</code> | signals what to insert automatically for things usually asked via wizard |
| skipInteraction.clientId | <code>String</code> | client id of installed package |
| skipInteraction.clientSecret | <code>String</code> | client id of installed package |
| skipInteraction.tenant | <code>String</code> | client id of installed package |
| skipInteraction.credentialsName | <code>String</code> | how you would like the credential to be named |
| skipInteraction.gitRemoteUrl | <code>String</code> | URL of Git remote server |

<a name="Init._downloadAllBUs"></a>

### Init.\_downloadAllBUs(bu, gitStatus, [skipInteraction]) ⇒ <code>Promise.&lt;void&gt;</code>
helper for this.initProject()

**Kind**: static method of [<code>Init</code>](#Init)  
**Returns**: <code>Promise.&lt;void&gt;</code> - -  

| Param | Type | Description |
| --- | --- | --- |
| bu | <code>String</code> | cred/bu or cred/* or * |
| gitStatus | <code>String</code> | signals what state the git repo is in |
| [skipInteraction] | <code>Boolean</code> \| <code>Object</code> | signals what to insert automatically for things usually asked via wizard |

<a name="Init.upgradeProject"></a>

### Init.upgradeProject(properties, [initial], [repoName]) ⇒ <code>Promise.&lt;Boolean&gt;</code>
wrapper around npm dependency & configuration file setup

**Kind**: static method of [<code>Init</code>](#Init)  
**Returns**: <code>Promise.&lt;Boolean&gt;</code> - success flag  

| Param | Type | Description |
| --- | --- | --- |
| properties | <code>Object</code> | config file's json |
| [initial] | <code>Boolean</code> | print message if not part of initial setup |
| [repoName] | <code>String</code> | if git URL was provided earlier, the repo name was extracted to use it for npm init |

<a name="Init._getMissingCredentials"></a>

### Init.\_getMissingCredentials(properties) ⇒ <code>Array.&lt;String&gt;</code>
finds credentials that are set up in config but not in auth file

**Kind**: static method of [<code>Init</code>](#Init)  
**Returns**: <code>Array.&lt;String&gt;</code> - list of credential names  

| Param | Type | Description |
| --- | --- | --- |
| properties | <code>object</code> | javascript object in .mcdevrc.json |

<a name="Init.installDependencies"></a>

### Init.installDependencies([repoName]) ⇒ <code>Promise.&lt;Boolean&gt;</code>
initiates npm project and then
takes care of loading the pre-configured dependency list
from the boilerplate directory to them as dev-dependencies

**Kind**: static method of [<code>Init</code>](#Init)  
**Returns**: <code>Promise.&lt;Boolean&gt;</code> - install successful or error occured  

| Param | Type | Description |
| --- | --- | --- |
| [repoName] | <code>String</code> | if git URL was provided earlier, the repo name was extracted to use it for npm init |

<a name="Init._getDefaultPackageJson"></a>

### Init.\_getDefaultPackageJson([currentContent]) ⇒ <code>Promise.&lt;{script: Object, author: String, license: String}&gt;</code>
ensure we have certain default values in our config

**Kind**: static method of [<code>Init</code>](#Init)  
**Returns**: <code>Promise.&lt;{script: Object, author: String, license: String}&gt;</code> - extended currentContent  

| Param | Type | Description |
| --- | --- | --- |
| [currentContent] | <code>Object</code> | what was read from existing package.json file |

<a name="Init"></a>

## Init
CLI helper class

**Kind**: global constant  

* [Init](#Init)
    * [.fixMcdevConfig(properties)](#Init.fixMcdevConfig) ⇒ <code>Promise.&lt;Boolean&gt;</code>
    * [.createIdeConfigFiles()](#Init.createIdeConfigFiles) ⇒ <code>Promise.&lt;Boolean&gt;</code>
    * [._updateLeaf(propertiersCur, defaultPropsCur, fieldName)](#Init._updateLeaf) ⇒ <code>void</code>
    * [._createIdeConfigFile(fileNameArr, [fileContent])](#Init._createIdeConfigFile) ⇒ <code>Promise.&lt;Boolean&gt;</code>
    * [.initGitRepo([skipInteraction])](#Init.initGitRepo) ⇒ <code>Promise.&lt;{status:String, repoName:String}&gt;</code>
    * [.gitPush([skipInteraction])](#Init.gitPush) ⇒ <code>void</code>
    * [._addGitRemote([skipInteraction])](#Init._addGitRemote) ⇒ <code>String</code>
    * [._updateGitConfigUser([skipInteraction])](#Init._updateGitConfigUser) ⇒ <code>void</code>
    * [._getGitConfigUser()](#Init._getGitConfigUser) ⇒ <code>Promise.&lt;{&#x27;user.name&#x27;: String, &#x27;user.email&#x27;: String}&gt;</code>
    * [.initProject(properties, credentialsName, [skipInteraction])](#Init.initProject) ⇒ <code>Promise.&lt;void&gt;</code>
    * [._downloadAllBUs(bu, gitStatus, [skipInteraction])](#Init._downloadAllBUs) ⇒ <code>Promise.&lt;void&gt;</code>
    * [.upgradeProject(properties, [initial], [repoName])](#Init.upgradeProject) ⇒ <code>Promise.&lt;Boolean&gt;</code>
    * [._getMissingCredentials(properties)](#Init._getMissingCredentials) ⇒ <code>Array.&lt;String&gt;</code>
    * [.installDependencies([repoName])](#Init.installDependencies) ⇒ <code>Promise.&lt;Boolean&gt;</code>
    * [._getDefaultPackageJson([currentContent])](#Init._getDefaultPackageJson) ⇒ <code>Promise.&lt;{script: Object, author: String, license: String}&gt;</code>

<a name="Init.fixMcdevConfig"></a>

### Init.fixMcdevConfig(properties) ⇒ <code>Promise.&lt;Boolean&gt;</code>
helper method for this.upgradeProject that upgrades project config if needed

**Kind**: static method of [<code>Init</code>](#Init)  
**Returns**: <code>Promise.&lt;Boolean&gt;</code> - returns true if worked without errors  

| Param | Type | Description |
| --- | --- | --- |
| properties | <code>Object</code> | config file's json |

<a name="Init.createIdeConfigFiles"></a>

### Init.createIdeConfigFiles() ⇒ <code>Promise.&lt;Boolean&gt;</code>
handles creation/update of all config file from the boilerplate

**Kind**: static method of [<code>Init</code>](#Init)  
**Returns**: <code>Promise.&lt;Boolean&gt;</code> - status of config file creation  
<a name="Init._updateLeaf"></a>

### Init.\_updateLeaf(propertiersCur, defaultPropsCur, fieldName) ⇒ <code>void</code>
recursive helper for _fixMcdevConfig that adds missing settings

**Kind**: static method of [<code>Init</code>](#Init)  

| Param | Type | Description |
| --- | --- | --- |
| propertiersCur | <code>Object</code> | current sub-object of project settings |
| defaultPropsCur | <code>Object</code> | current sub-object of default settings |
| fieldName | <code>String</code> | dot-concatenated object-path that needs adding |

<a name="Init._createIdeConfigFile"></a>

### Init.\_createIdeConfigFile(fileNameArr, [fileContent]) ⇒ <code>Promise.&lt;Boolean&gt;</code>
handles creation/update of one config file from the boilerplate at a time

**Kind**: static method of [<code>Init</code>](#Init)  
**Returns**: <code>Promise.&lt;Boolean&gt;</code> - install successful or error occured  

| Param | Type | Description |
| --- | --- | --- |
| fileNameArr | <code>Array.&lt;String&gt;</code> | 0: path, 1: filename, 2: extension with dot |
| [fileContent] | <code>String</code> | in case we cannot copy files 1:1 this can be used to pass in content |

<a name="Init.initGitRepo"></a>

### Init.initGitRepo([skipInteraction]) ⇒ <code>Promise.&lt;{status:String, repoName:String}&gt;</code>
check if git repo exists and otherwise create one

**Kind**: static method of [<code>Init</code>](#Init)  
**Returns**: <code>Promise.&lt;{status:String, repoName:String}&gt;</code> - success flag  

| Param | Type | Description |
| --- | --- | --- |
| [skipInteraction] | <code>Object</code> | signals what to insert automatically for things usually asked via wizard |
| skipInteraction.gitRemoteUrl | <code>String</code> | URL of Git remote server |

<a name="Init.gitPush"></a>

### Init.gitPush([skipInteraction]) ⇒ <code>void</code>
offer to push the new repo straight to the server

**Kind**: static method of [<code>Init</code>](#Init)  

| Param | Type | Description |
| --- | --- | --- |
| [skipInteraction] | <code>Boolean</code> \| <code>Object</code> | signals what to insert automatically for things usually asked via wizard |

<a name="Init._addGitRemote"></a>

### Init.\_addGitRemote([skipInteraction]) ⇒ <code>String</code>
offers to add the git remote origin

**Kind**: static method of [<code>Init</code>](#Init)  
**Returns**: <code>String</code> - repo name (optionally)  

| Param | Type | Description |
| --- | --- | --- |
| [skipInteraction] | <code>Object</code> | signals what to insert automatically for things usually asked via wizard |
| skipInteraction.gitRemoteUrl | <code>String</code> | URL of Git remote server |

<a name="Init._updateGitConfigUser"></a>

### Init.\_updateGitConfigUser([skipInteraction]) ⇒ <code>void</code>
checks global config and ask to config the user info and then store it locally

**Kind**: static method of [<code>Init</code>](#Init)  

| Param | Type | Description |
| --- | --- | --- |
| [skipInteraction] | <code>Object</code> \| <code>Boolean</code> | signals what to insert automatically for things usually asked via wizard |

<a name="Init._getGitConfigUser"></a>

### Init.\_getGitConfigUser() ⇒ <code>Promise.&lt;{&#x27;user.name&#x27;: String, &#x27;user.email&#x27;: String}&gt;</code>
retrieves the global user.name and user.email values

**Kind**: static method of [<code>Init</code>](#Init)  
**Returns**: <code>Promise.&lt;{&#x27;user.name&#x27;: String, &#x27;user.email&#x27;: String}&gt;</code> - user.name and user.email  
<a name="Init.initProject"></a>

### Init.initProject(properties, credentialsName, [skipInteraction]) ⇒ <code>Promise.&lt;void&gt;</code>
Creates template file for properties.json

**Kind**: static method of [<code>Init</code>](#Init)  
**Returns**: <code>Promise.&lt;void&gt;</code> - -  

| Param | Type | Description |
| --- | --- | --- |
| properties | <code>Object</code> | config file's json |
| credentialsName | <code>string</code> | identifying name of the installed package / project |
| [skipInteraction] | <code>Object</code> | signals what to insert automatically for things usually asked via wizard |
| skipInteraction.clientId | <code>String</code> | client id of installed package |
| skipInteraction.clientSecret | <code>String</code> | client id of installed package |
| skipInteraction.tenant | <code>String</code> | client id of installed package |
| skipInteraction.credentialsName | <code>String</code> | how you would like the credential to be named |
| skipInteraction.gitRemoteUrl | <code>String</code> | URL of Git remote server |

<a name="Init._downloadAllBUs"></a>

### Init.\_downloadAllBUs(bu, gitStatus, [skipInteraction]) ⇒ <code>Promise.&lt;void&gt;</code>
helper for this.initProject()

**Kind**: static method of [<code>Init</code>](#Init)  
**Returns**: <code>Promise.&lt;void&gt;</code> - -  

| Param | Type | Description |
| --- | --- | --- |
| bu | <code>String</code> | cred/bu or cred/* or * |
| gitStatus | <code>String</code> | signals what state the git repo is in |
| [skipInteraction] | <code>Boolean</code> \| <code>Object</code> | signals what to insert automatically for things usually asked via wizard |

<a name="Init.upgradeProject"></a>

### Init.upgradeProject(properties, [initial], [repoName]) ⇒ <code>Promise.&lt;Boolean&gt;</code>
wrapper around npm dependency & configuration file setup

**Kind**: static method of [<code>Init</code>](#Init)  
**Returns**: <code>Promise.&lt;Boolean&gt;</code> - success flag  

| Param | Type | Description |
| --- | --- | --- |
| properties | <code>Object</code> | config file's json |
| [initial] | <code>Boolean</code> | print message if not part of initial setup |
| [repoName] | <code>String</code> | if git URL was provided earlier, the repo name was extracted to use it for npm init |

<a name="Init._getMissingCredentials"></a>

### Init.\_getMissingCredentials(properties) ⇒ <code>Array.&lt;String&gt;</code>
finds credentials that are set up in config but not in auth file

**Kind**: static method of [<code>Init</code>](#Init)  
**Returns**: <code>Array.&lt;String&gt;</code> - list of credential names  

| Param | Type | Description |
| --- | --- | --- |
| properties | <code>object</code> | javascript object in .mcdevrc.json |

<a name="Init.installDependencies"></a>

### Init.installDependencies([repoName]) ⇒ <code>Promise.&lt;Boolean&gt;</code>
initiates npm project and then
takes care of loading the pre-configured dependency list
from the boilerplate directory to them as dev-dependencies

**Kind**: static method of [<code>Init</code>](#Init)  
**Returns**: <code>Promise.&lt;Boolean&gt;</code> - install successful or error occured  

| Param | Type | Description |
| --- | --- | --- |
| [repoName] | <code>String</code> | if git URL was provided earlier, the repo name was extracted to use it for npm init |

<a name="Init._getDefaultPackageJson"></a>

### Init.\_getDefaultPackageJson([currentContent]) ⇒ <code>Promise.&lt;{script: Object, author: String, license: String}&gt;</code>
ensure we have certain default values in our config

**Kind**: static method of [<code>Init</code>](#Init)  
**Returns**: <code>Promise.&lt;{script: Object, author: String, license: String}&gt;</code> - extended currentContent  

| Param | Type | Description |
| --- | --- | --- |
| [currentContent] | <code>Object</code> | what was read from existing package.json file |

<a name="ET_Client"></a>

## ET\_Client : [<code>ET\_Client</code>](#ET_Client)
**Kind**: global constant  
<a name="Util"></a>

## Util
Util that contains logger and simple util methods

**Kind**: global constant  

* [Util](#Util)
    * [.logger](#Util.logger)
    * [.isTrue(attrValue)](#Util.isTrue) ⇒ <code>boolean</code>
    * [.isFalse(attrValue)](#Util.isFalse) ⇒ <code>boolean</code>
    * [.getDefaultProperties()](#Util.getDefaultProperties) ⇒ <code>object</code>
    * [.getRetrieveTypeChoices()](#Util.getRetrieveTypeChoices) ⇒ <code>Array.&lt;string&gt;</code>
    * [.checkProperties(properties, [silent])](#Util.checkProperties) ⇒ <code>boolean</code> \| <code>Array.&lt;String&gt;</code>
    * [.metadataLogger(level, type, method, payload, [source])](#Util.metadataLogger) ⇒ <code>void</code>
    * [.replaceByObject(str, obj)](#Util.replaceByObject) ⇒ <code>String</code> \| <code>Object</code>
    * [.inverseGet(objs, val)](#Util.inverseGet) ⇒ <code>String</code>
    * [.getMetadataHierachy(metadataTypes)](#Util.getMetadataHierachy) ⇒ <code>Array.&lt;String&gt;</code>
    * [.getETClient(buObject)](#Util.getETClient) ⇒ [<code>Promise.&lt;ET\_Client&gt;</code>](#ET_Client)
        * [~myClient](#Util.getETClient..myClient) : [<code>ET\_Client</code>](#ET_Client)
    * [.getFromCache(cache, metadataType, searchValue, searchField, returnField)](#Util.getFromCache) ⇒ <code>String</code>
    * [.resolveObjPath(path, obj)](#Util.resolveObjPath) ⇒ <code>any</code>
    * [.getListObjectIdFromCache(cache, listPathName, returnField)](#Util.getListObjectIdFromCache) ⇒ <code>String</code>
    * [.getListPathNameFromCache(cache, searchValue, searchField)](#Util.getListPathNameFromCache) ⇒ <code>String</code>
    * [.retryOnError(errorMsg, callback, [silentError], [retries])](#Util.retryOnError) ⇒ <code>Promise.&lt;void&gt;</code>
    * [.execSync(cmd, [args])](#Util.execSync) ⇒ <code>undefined</code>

<a name="Util.logger"></a>

### Util.logger
Logger that creates timestamped log file in 'logs/' directory

**Kind**: static property of [<code>Util</code>](#Util)  
<a name="Util.isTrue"></a>

### Util.isTrue(attrValue) ⇒ <code>boolean</code>
SFMC accepts multiple true values for Boolean attributes for which we are checking here

**Kind**: static method of [<code>Util</code>](#Util)  
**Returns**: <code>boolean</code> - attribute value == true ? true : false  

| Param | Type | Description |
| --- | --- | --- |
| attrValue | <code>\*</code> | value |

<a name="Util.isFalse"></a>

### Util.isFalse(attrValue) ⇒ <code>boolean</code>
SFMC accepts multiple false values for Boolean attributes for which we are checking here

**Kind**: static method of [<code>Util</code>](#Util)  
**Returns**: <code>boolean</code> - attribute value == false ? true : false  

| Param | Type | Description |
| --- | --- | --- |
| attrValue | <code>\*</code> | value |

<a name="Util.getDefaultProperties"></a>

### Util.getDefaultProperties() ⇒ <code>object</code>
defines how the properties.json should look like
used for creating a template and for checking if variables are set

**Kind**: static method of [<code>Util</code>](#Util)  
**Returns**: <code>object</code> - default properties  
<a name="Util.getRetrieveTypeChoices"></a>

### Util.getRetrieveTypeChoices() ⇒ <code>Array.&lt;string&gt;</code>
helper for getDefaultProperties()

**Kind**: static method of [<code>Util</code>](#Util)  
**Returns**: <code>Array.&lt;string&gt;</code> - type choices  
<a name="Util.checkProperties"></a>

### Util.checkProperties(properties, [silent]) ⇒ <code>boolean</code> \| <code>Array.&lt;String&gt;</code>
check if the config file is correctly formatted and has values

**Kind**: static method of [<code>Util</code>](#Util)  
**Returns**: <code>boolean</code> \| <code>Array.&lt;String&gt;</code> - file structure ok OR list of fields to be fixed  

| Param | Type | Description |
| --- | --- | --- |
| properties | <code>object</code> | javascript object in .mcdevrc.json |
| [silent] | <code>boolean</code> | set to true for internal use w/o cli output |

<a name="Util.metadataLogger"></a>

### Util.metadataLogger(level, type, method, payload, [source]) ⇒ <code>void</code>
Logger helper for Metadata functions

**Kind**: static method of [<code>Util</code>](#Util)  

| Param | Type | Description |
| --- | --- | --- |
| level | <code>String</code> | of log (error, info, warn) |
| type | <code>String</code> | of metadata being referenced |
| method | <code>String</code> | name which log was called from |
| payload | <code>\*</code> | generic object which details the error |
| [source] | <code>String</code> | key/id of metadata which relates to error |

<a name="Util.replaceByObject"></a>

### Util.replaceByObject(str, obj) ⇒ <code>String</code> \| <code>Object</code>
replaces values in a JSON object string, based on a series of
key-value pairs (obj)

**Kind**: static method of [<code>Util</code>](#Util)  
**Returns**: <code>String</code> \| <code>Object</code> - replaced version of str  

| Param | Type | Description |
| --- | --- | --- |
| str | <code>String</code> \| <code>Object</code> | JSON object or its stringified version, which has values to be replaced |
| obj | [<code>TemplateMap</code>](#TemplateMap) | key value object which contains keys to be replaced and values to be replaced with |

<a name="Util.inverseGet"></a>

### Util.inverseGet(objs, val) ⇒ <code>String</code>
get key of an object based on the first matching value

**Kind**: static method of [<code>Util</code>](#Util)  
**Returns**: <code>String</code> - key  

| Param | Type | Description |
| --- | --- | --- |
| objs | <code>Object</code> | object of objects to be searched |
| val | <code>String</code> | value to be searched for |

<a name="Util.getMetadataHierachy"></a>

### Util.getMetadataHierachy(metadataTypes) ⇒ <code>Array.&lt;String&gt;</code>
Returns Order in which metadata needs to be retrieved/deployed

**Kind**: static method of [<code>Util</code>](#Util)  
**Returns**: <code>Array.&lt;String&gt;</code> - retrieve/deploy order as array  

| Param | Type | Description |
| --- | --- | --- |
| metadataTypes | <code>Array.&lt;String&gt;</code> | which should be retrieved/deployed |

<a name="Util.getETClient"></a>

### Util.getETClient(buObject) ⇒ [<code>Promise.&lt;ET\_Client&gt;</code>](#ET_Client)
signs in with SFMC

**Kind**: static method of [<code>Util</code>](#Util)  
**Returns**: [<code>Promise.&lt;ET\_Client&gt;</code>](#ET_Client) - auth object  

| Param | Type | Description |
| --- | --- | --- |
| buObject | <code>BuObject</code> | properties for auth |

<a name="Util.getETClient..myClient"></a>

#### getETClient~myClient : [<code>ET\_Client</code>](#ET_Client)
**Kind**: inner constant of [<code>getETClient</code>](#Util.getETClient)  
<a name="Util.getFromCache"></a>

### Util.getFromCache(cache, metadataType, searchValue, searchField, returnField) ⇒ <code>String</code>
standardized method for getting data from cache.

**Kind**: static method of [<code>Util</code>](#Util)  
**Returns**: <code>String</code> - unique user definable metadata key (usually external/customer key)  

| Param | Type | Description |
| --- | --- | --- |
| cache | <code>Object</code> | data retrieved from sfmc instance |
| metadataType | <code>String</code> | metadata type ie. query |
| searchValue | <code>String</code> | unique identifier of metadata being looked for |
| searchField | <code>String</code> | field name (key in object) which contains the unique identifer |
| returnField | <code>String</code> | field which should be returned |

<a name="Util.resolveObjPath"></a>

### Util.resolveObjPath(path, obj) ⇒ <code>any</code>
let's you dynamically walk down an object and get a value

**Kind**: static method of [<code>Util</code>](#Util)  
**Returns**: <code>any</code> - value of obj.path  

| Param | Type | Description |
| --- | --- | --- |
| path | <code>String</code> | 'fieldA.fieldB.fieldC' |
| obj | <code>Object</code> | some parent object |

<a name="Util.getListObjectIdFromCache"></a>

### Util.getListObjectIdFromCache(cache, listPathName, returnField) ⇒ <code>String</code>
standardized method for getting data from cache - adapted for special case of lists
! keeping this in util/util.js rather than in metadataTypes/List.js to avoid potential circular dependencies

**Kind**: static method of [<code>Util</code>](#Util)  
**Returns**: <code>String</code> - unique ObjectId of list  

| Param | Type | Description |
| --- | --- | --- |
| cache | <code>Object</code> | data retrieved from sfmc instance |
| listPathName | <code>String</code> | folderPath/ListName combo of list |
| returnField | <code>String</code> | ObjectID or ID |

<a name="Util.getListPathNameFromCache"></a>

### Util.getListPathNameFromCache(cache, searchValue, searchField) ⇒ <code>String</code>
standardized method for getting data from cache - adapted for special case of lists
! keeping this in util/util.js rather than in metadataTypes/List.js to avoid potential circular dependencies

**Kind**: static method of [<code>Util</code>](#Util)  
**Returns**: <code>String</code> - unique folderPath/ListName combo of list  

| Param | Type | Description |
| --- | --- | --- |
| cache | <code>Object</code> | data retrieved from sfmc instance |
| searchValue | <code>String</code> | unique identifier of metadata being looked for |
| searchField | <code>String</code> | ObjectID or ID |

<a name="Util.retryOnError"></a>

### Util.retryOnError(errorMsg, callback, [silentError], [retries]) ⇒ <code>Promise.&lt;void&gt;</code>
retry on network issues

**Kind**: static method of [<code>Util</code>](#Util)  
**Returns**: <code>Promise.&lt;void&gt;</code> - -  

| Param | Type | Default | Description |
| --- | --- | --- | --- |
| errorMsg | <code>String</code> |  | what to print behind "Connection error. " |
| callback | <code>function</code> |  | what to try executing |
| [silentError] | <code>Boolean</code> | <code>false</code> | prints retry messages to log only; default=false |
| [retries] | <code>Number</code> | <code>1</code> | number of retries; default=1 |

<a name="Util.execSync"></a>

### Util.execSync(cmd, [args]) ⇒ <code>undefined</code>
helper to run other commands as if run manually by user

**Kind**: static method of [<code>Util</code>](#Util)  

| Param | Type | Description |
| --- | --- | --- |
| cmd | <code>string</code> | to be executed command |
| [args] | <code>Array.&lt;string&gt;</code> | list of arguments |

<a name="createDeltaPkg"></a>

## createDeltaPkg(argv) ⇒ <code>void</code>
handler for 'mcdev createDeltaPkg

**Kind**: global function  

| Param | Type | Description |
| --- | --- | --- |
| argv | <code>Object</code> | yargs parameters |
| [argv.range] | <code>String</code> | git commit range into deploy directory |
| [argv.filter] | <code>String</code> | filter file paths that start with any |
| [argv.skipInteraction] | <code>Boolean</code> | allows to skip interactive wizard |

<a name="_setLoggingLevel"></a>

## \_setLoggingLevel(argv) ⇒ <code>void</code>
configures what is displayed in the console

**Kind**: global function  

| Param | Type | Description |
| --- | --- | --- |
| argv | <code>object</code> | list of command line parameters given by user |
| [argv.silent] | <code>Boolean</code> | only errors printed to CLI |
| [argv.verbose] | <code>Boolean</code> | chatty user CLI output |
| [argv.debug] | <code>Boolean</code> | enables developer output & features |

<a name="selectTypes"></a>

## selectTypes() ⇒ <code>Promise</code>
**Kind**: global function  
**Returns**: <code>Promise</code> - .  
<a name="explainTypes"></a>

## explainTypes() ⇒ <code>Promise</code>
**Kind**: global function  
**Returns**: <code>Promise</code> - .  
<a name="upgrade"></a>

## upgrade([skipInteraction]) ⇒ <code>Promise</code>
**Kind**: global function  
**Returns**: <code>Promise</code> - .  

| Param | Type | Description |
| --- | --- | --- |
| [skipInteraction] | <code>Boolean</code> \| <code>Object</code> | signals what to insert automatically for things usually asked via wizard |

<a name="retrieve"></a>

## retrieve(businessUnit, [selectedType]) ⇒ <code>Promise.&lt;void&gt;</code>
Retrieve all metadata from the specified business unit into the local file system.

**Kind**: global function  
**Returns**: <code>Promise.&lt;void&gt;</code> - -  

| Param | Type | Description |
| --- | --- | --- |
| businessUnit | <code>String</code> | references credentials from properties.json |
| [selectedType] | <code>String</code> | limit retrieval to given metadata type |

<a name="_retrieveBU"></a>

## \_retrieveBU(cred, bu, [selectedType]) ⇒ <code>Promise</code>
helper for retrieve()

**Kind**: global function  
**Returns**: <code>Promise</code> - ensure that BUs are worked on sequentially  

| Param | Type | Description |
| --- | --- | --- |
| cred | <code>String</code> | name of Credential |
| bu | <code>String</code> | name of BU |
| [selectedType] | <code>String</code> | limit retrieval to given metadata type/subtype |

<a name="_deployBU"></a>

## \_deployBU(cred, bu, [type]) ⇒ <code>Promise</code>
helper for deploy()

**Kind**: global function  
**Returns**: <code>Promise</code> - ensure that BUs are worked on sequentially  

| Param | Type | Description |
| --- | --- | --- |
| cred | <code>String</code> | name of Credential |
| bu | <code>String</code> | name of BU |
| [type] | <code>String</code> | limit deployment to given metadata type |

<a name="deploy"></a>

## deploy(businessUnit, [selectedType]) ⇒ <code>Promise.&lt;void&gt;</code>
Deploys all metadata located in the 'deploy' directory to the specified business unit

**Kind**: global function  
**Returns**: <code>Promise.&lt;void&gt;</code> - -  

| Param | Type | Description |
| --- | --- | --- |
| businessUnit | <code>String</code> | references credentials from properties.json |
| [selectedType] | <code>String</code> | limit deployment to given metadata type |

<a name="initProject"></a>

## initProject([credentialsName], [skipInteraction]) ⇒ <code>Promise.&lt;void&gt;</code>
Creates template file for properties.json

**Kind**: global function  
**Returns**: <code>Promise.&lt;void&gt;</code> - -  

| Param | Type | Description |
| --- | --- | --- |
| [credentialsName] | <code>string</code> | identifying name of the installed package / project |
| [skipInteraction] | <code>Boolean</code> \| <code>Object</code> | signals what to insert automatically for things usually asked via wizard |

<a name="findBUs"></a>

## findBUs(credentialsName) ⇒ <code>Promise.&lt;void&gt;</code>
Refreshes BU names and ID's from MC instance

**Kind**: global function  
**Returns**: <code>Promise.&lt;void&gt;</code> - -  

| Param | Type | Description |
| --- | --- | --- |
| credentialsName | <code>string</code> | identifying name of the installed package / project |

<a name="document"></a>

## document(businessUnit, type) ⇒ <code>Promise.&lt;void&gt;</code>
Creates docs for supported metadata types in Markdown and/or HTML format

**Kind**: global function  
**Returns**: <code>Promise.&lt;void&gt;</code> - -  

| Param | Type | Description |
| --- | --- | --- |
| businessUnit | <code>String</code> | references credentials from properties.json |
| type | <code>String</code> | metadata type |

<a name="deleteByKey"></a>

## deleteByKey(businessUnit, type, customerKey) ⇒ <code>Promise.&lt;void&gt;</code>
Creates docs for supported metadata types in Markdown and/or HTML format

**Kind**: global function  
**Returns**: <code>Promise.&lt;void&gt;</code> - -  

| Param | Type | Description |
| --- | --- | --- |
| businessUnit | <code>String</code> | references credentials from properties.json |
| type | <code>String</code> | supported metadata type |
| customerKey | <code>String</code> | Identifier of data extension |

<a name="badKeys"></a>

## badKeys(businessUnit) ⇒ <code>Promise.&lt;void&gt;</code>
Converts metadata to legacy format. Output is saved in 'converted' directory

**Kind**: global function  
**Returns**: <code>Promise.&lt;void&gt;</code> - -  

| Param | Type | Description |
| --- | --- | --- |
| businessUnit | <code>String</code> | references credentials from properties.json |

<a name="retrieveAsTemplate"></a>

## retrieveAsTemplate(businessUnit, selectedType, name, market) ⇒ <code>Promise.&lt;void&gt;</code>
Retrieve a specific metadata file and templatise.

**Kind**: global function  
**Returns**: <code>Promise.&lt;void&gt;</code> - -  

| Param | Type | Description |
| --- | --- | --- |
| businessUnit | <code>String</code> | references credentials from properties.json |
| selectedType | <code>String</code> | supported metadata type |
| name | <code>String</code> | name of the metadata |
| market | <code>String</code> | market which should be used to revert template |

<a name="buildDefinition"></a>

## buildDefinition(businessUnit, type, name, market) ⇒ <code>Promise.&lt;void&gt;</code>
Build a specific metadata file based on a template.

**Kind**: global function  
**Returns**: <code>Promise.&lt;void&gt;</code> - -  

| Param | Type | Description |
| --- | --- | --- |
| businessUnit | <code>String</code> | references credentials from properties.json |
| type | <code>String</code> | supported metadata type |
| name | <code>String</code> | name of the metadata |
| market | <code>String</code> | market localizations |

<a name="_checkMarket"></a>

## \_checkMarket(market) ⇒ <code>Boolean</code>
check if a market name exists in current mcdev config

**Kind**: global function  
**Returns**: <code>Boolean</code> - found market or not  

| Param | Type | Description |
| --- | --- | --- |
| market | <code>String</code> | market localizations |

<a name="buildDefinitionBulk"></a>

## buildDefinitionBulk(listName, type, name) ⇒ <code>Promise.&lt;void&gt;</code>
Build a specific metadata file based on a template using a list of bu-market combos

**Kind**: global function  
**Returns**: <code>Promise.&lt;void&gt;</code> - -  

| Param | Type | Description |
| --- | --- | --- |
| listName | <code>String</code> | name of list of BU-market combos |
| type | <code>String</code> | supported metadata type |
| name | <code>String</code> | name of the metadata |

<a name="createNewLoggerTransport"></a>

## createNewLoggerTransport() ⇒ <code>object</code>
wrapper around our standard winston logging to console and logfile

**Kind**: global function  
**Returns**: <code>object</code> - initiated logger for console and file  
<a name="startLogger"></a>

## startLogger() ⇒ <code>void</code>
initiate winston logger

**Kind**: global function  
<a name="CodeExtractItem"></a>

## CodeExtractItem : <code>Object.&lt;string, any&gt;</code>
**Kind**: global typedef  
**Properties**

| Name | Type | Description |
| --- | --- | --- |
| json | <code>AssetItem</code> | metadata of one item w/o code |
| codeArr | <code>Array.&lt;MetadataType.CodeExtract&gt;</code> | list of code snippets in this item |
| subFolder | <code>Array.&lt;string&gt;</code> | mostly set to null, otherwise list of subfolders |

<a name="AutomationMap"></a>

## AutomationMap : <code>Object</code>
REST format

**Kind**: global typedef  
**Properties**

| Name | Type | Description |
| --- | --- | --- |
| name | <code>string</code> | name (not key) of activity |
| [objectTypeId] | <code>string</code> | Id of assoicated activity type; see this.definition.activityTypeMapping |
| [activityObjectId] | <code>string</code> | Object Id of assoicated metadata item |
| displayOrder | <code>number</code> | order within step; starts with 1 or higher number |
| r__type | <code>string</code> | see this.definition.activityTypeMapping |
| name | <code>string</code> | description |
| [annotation] | <code>string</code> | equals AutomationStep.name |
| step | <code>number</code> | step iterator |
| [stepNumber] | <code>number</code> | step iterator, automatically set during deployment |
| activities | <code>Array.&lt;AutomationActivity&gt;</code> | - |
| typeId | <code>number</code> | ? |
| startDate | <code>string</code> | example: '2021-05-07T09:00:00' |
| endDate | <code>string</code> | example: '2021-05-07T09:00:00' |
| icalRecur | <code>string</code> | example: 'FREQ=DAILY;UNTIL=20790606T160000;INTERVAL=1' |
| timezoneName | <code>string</code> | example: 'W. Europe Standard Time'; see this.definition.timeZoneMapping |
| [timezoneId] | <code>number</code> | see this.definition.timeZoneMapping |
| Recurrence | <code>Object</code> | - |
| Recurrence.$ | <code>Object</code> | {'xsi:type': keyStem + 'lyRecurrence'} |
| [Recurrence.YearlyRecurrencePatternType] | <code>&#x27;ByYear&#x27;</code> | * currently not supported by tool * |
| [Recurrence.MonthlyRecurrencePatternType] | <code>&#x27;ByMonth&#x27;</code> | * currently not supported by tool * |
| [Recurrence.WeeklyRecurrencePatternType] | <code>&#x27;ByWeek&#x27;</code> | * currently not supported by tool * |
| [Recurrence.DailyRecurrencePatternType] | <code>&#x27;ByDay&#x27;</code> | - |
| [Recurrence.MinutelyRecurrencePatternType] | <code>&#x27;Interval&#x27;</code> | - |
| [Recurrence.HourlyRecurrencePatternType] | <code>&#x27;Interval&#x27;</code> | - |
| [Recurrence.YearInterval] | <code>number</code> | 1..n * currently not supported by tool * |
| [Recurrence.MonthInterval] | <code>number</code> | 1..n * currently not supported by tool * |
| [Recurrence.WeekInterval] | <code>number</code> | 1..n * currently not supported by tool * |
| [Recurrence.DayInterval] | <code>number</code> | 1..n |
| [Recurrence.HourInterval] | <code>number</code> | 1..n |
| [Recurrence.MinuteInterval] | <code>number</code> | 1..n |
| _interval | <code>number</code> | internal variable for CLI output only |
| TimeZone | <code>Object</code> | - |
| TimeZone.ID | <code>number</code> | AutomationSchedule.timezoneId |
| _timezoneString | <code>string</code> | internal variable for CLI output only |
| StartDateTime | <code>string</code> | AutomationSchedule.startDate |
| EndDateTime | <code>string</code> | AutomationSchedule.endDate |
| _StartDateTime | <code>string</code> | AutomationSchedule.startDate; internal variable for CLI output only |
| RecurrenceRangeType | <code>&#x27;EndOn&#x27;</code> \| <code>&#x27;EndAfter&#x27;</code> | set to 'EndOn' if AutomationSchedule.icalRecur contains 'UNTIL'; otherwise to 'EndAfter' |
| Occurrences | <code>number</code> | only exists if RecurrenceRangeType=='EndAfter' |
| [id] | <code>string</code> | Object Id |
| key | <code>string</code> | key |
| name | <code>string</code> | name |
| description | <code>string</code> | - |
| type | <code>&#x27;scheduled&#x27;</code> \| <code>&#x27;triggered&#x27;</code> | Starting Source = Schedule / File Drop |
| status | <code>&#x27;Scheduled&#x27;</code> \| <code>&#x27;Running&#x27;</code> | - |
| [schedule] | <code>AutomationSchedule</code> | only existing if type=scheduled |
| [fileTrigger] | <code>Object</code> | only existing if type=triggered |
| fileTrigger.fileNamingPattern | <code>string</code> | - |
| fileTrigger.fileNamePatternTypeId | <code>string</code> | - |
| fileTrigger.folderLocationText | <code>string</code> | - |
| fileTrigger.queueFiles | <code>string</code> | - |
| [startSource] | <code>Object</code> | - |
| [startSource.schedule] | <code>AutomationSchedule</code> | rewritten to AutomationItem.schedule |
| [startSource.fileDrop] | <code>Object</code> | rewritten to AutomationItem.fileTrigger |
| startSource.fileDrop.fileNamingPattern | <code>string</code> | - |
| startSource.fileDrop.fileNamePatternTypeId | <code>string</code> | - |
| startSource.fileDrop.folderLocation | <code>string</code> | - |
| startSource.fileDrop.queueFiles | <code>string</code> | - |
| startSource.typeId | <code>number</code> | - |
| steps | <code>Array.&lt;AutomationStep&gt;</code> | - |
| r__folder_Path | <code>string</code> | folder path |
| [categoryId] | <code>string</code> | holds folder ID, replaced with r__folder_Path during retrieve |

<a name="DataExtensionMap"></a>

## DataExtensionMap : <code>Object</code>
**Kind**: global typedef  
**Properties**

| Name | Type | Description |
| --- | --- | --- |
| CustomerKey | <code>string</code> | key |
| Name | <code>string</code> | name |
| Description | <code>string</code> | - |
| IsSendable | <code>&#x27;true&#x27;</code> \| <code>&#x27;false&#x27;</code> | - |
| IsTestable | <code>&#x27;true&#x27;</code> \| <code>&#x27;false&#x27;</code> | - |
| SendableDataExtensionField | <code>Object</code> | - |
| SendableDataExtensionField.Name | <code>string</code> | - |
| SendableSubscriberField | <code>Object</code> | - |
| SendableSubscriberField.Name | <code>string</code> | - |
| Fields | <code>Array.&lt;DataExtensionField.DataExtensionFieldItem&gt;</code> | list of DE fields |
| r__folder_ContentType | <code>&#x27;dataextension&#x27;</code> \| <code>&#x27;salesforcedataextension&#x27;</code> \| <code>&#x27;synchronizeddataextension&#x27;</code> \| <code>&#x27;shared\_dataextension&#x27;</code> \| <code>&#x27;shared\_salesforcedataextension&#x27;</code> | retrieved from associated folder |
| r__folder_Path | <code>string</code> | folder path in which this DE is saved |
| [CategoryID] | <code>string</code> | holds folder ID, replaced with r__folder_Path during retrieve |
| [r__dataExtensionTemplate_Name] | <code>string</code> | name of optionally associated DE template |
| [Template] | <code>Object</code> | - |
| [Template.CustomerKey] | <code>string</code> | key of optionally associated DE teplate |

<a name="DataExtensionFieldMap"></a>

## DataExtensionFieldMap : <code>Object</code>
**Kind**: global typedef  
**Properties**

| Name | Type | Description |
| --- | --- | --- |
| [ObjectID] | <code>string</code> | id |
| [CustomerKey] | <code>string</code> | key in format [DEkey].[FieldName] |
| [DataExtension] | <code>Object</code> | - |
| DataExtension.CustomerKey | <code>string</code> | key of DE |
<<<<<<< HEAD
| Name | <code>string</code> | name |
| [Name_new] | <code>string</code> | custom attribute that is only used when trying to rename a field from Name to Name_new |
| DefaultValue | <code>string</code> | - |
| IsRequired | <code>&#x27;true&#x27;</code> \| <code>&#x27;false&#x27;</code> | - |
| IsPrimaryKey | <code>&#x27;true&#x27;</code> \| <code>&#x27;false&#x27;</code> | - |
| Ordinal | <code>string</code> | 1, 2, 3, ... |
| FieldType | <code>&#x27;Text&#x27;</code> \| <code>&#x27;Date&#x27;</code> \| <code>&#x27;Number&#x27;</code> \| <code>&#x27;Decimal&#x27;</code> \| <code>&#x27;Email&#x27;</code> | type of data in this field; API fails if field is provided during an update |
=======
| Name | <code>string</code> | name of field |
| DefaultValue | <code>string</code> | empty string for not set |
| IsRequired | <code>&#x27;true&#x27;</code> \| <code>&#x27;false&#x27;</code> | - |
| IsPrimaryKey | <code>&#x27;true&#x27;</code> \| <code>&#x27;false&#x27;</code> | - |
| Ordinal | <code>string</code> | 1, 2, 3, ... |
| FieldType | <code>&#x27;Text&#x27;</code> \| <code>&#x27;Number&#x27;</code> \| <code>&#x27;Date&#x27;</code> \| <code>&#x27;Boolean&#x27;</code> \| <code>&#x27;Decimal&#x27;</code> \| <code>&#x27;EmailAddress&#x27;</code> \| <code>&#x27;Phone&#x27;</code> \| <code>&#x27;Locale&#x27;</code> | can only be set on create |
| Scale | <code>string</code> | the number of places after the decimal that the field can hold; example: "0","1", ... |
>>>>>>> 15f2ff60

<a name="MultiMetadataTypeMap"></a>

## MultiMetadataTypeMap : <code>Object.&lt;string, any&gt;</code>
**Kind**: global typedef  
**Properties**

| Name | Type | Description |
| --- | --- | --- |
| json | <code>MetadataTypeItem</code> | metadata of one item w/o code |
| codeArr | <code>Array.&lt;CodeExtract&gt;</code> | list of code snippets in this item |
| subFolder | <code>Array.&lt;string&gt;</code> | mostly set to null, otherwise list of subfolders |
| subFolder | <code>Array.&lt;string&gt;</code> | mostly set to null, otherwise subfolders path split into elements |
| fileName | <code>string</code> | name of file w/o extension |
| fileExt | <code>string</code> | file extension |
| content | <code>string</code> | file content |
| [encoding] | <code>&#x27;base64&#x27;</code> | optional for binary files |

<a name="CodeExtractItem"></a>

## CodeExtractItem : <code>Object</code>
**Kind**: global typedef  
**Properties**

| Name | Type | Description |
| --- | --- | --- |
| name | <code>string</code> | name |
| key | <code>string</code> | key |
| description | <code>string</code> | - |
| targetKey | <code>string</code> | key of target data extension |
| createdDate | <code>string</code> | e.g. "2020-09-14T01:42:03.017" |
| modifiedDate | <code>string</code> | e.g. "2020-09-14T01:42:03.017" |
| targetUpdateTypeName | <code>&#x27;Overwrite&#x27;</code> \| <code>&#x27;Update&#x27;</code> \| <code>&#x27;Append&#x27;</code> | defines how the query writes into the target data extension |
| [targetUpdateTypeId] | <code>0</code> \| <code>1</code> \| <code>2</code> | mapped to targetUpdateTypeName via this.definition.targetUpdateTypeMapping |
| [targetId] | <code>string</code> | Object ID of DE (removed before save) |
| [targetDescription] | <code>string</code> | Description DE (removed before save) |
| isFrozen | <code>boolean</code> | looks like this is always set to false |
| [queryText] | <code>string</code> | contains SQL query with line breaks converted to '\n'. The content is extracted during retrieval and written into a separate *.sql file |
| [categoryId] | <code>string</code> | holds folder ID, replaced with r__folder_Path during retrieve |
| r__folder_Path | <code>string</code> | folder path in which this DE is saved |
| json | <code>QueryItem</code> | metadata of one item w/o code |
| codeArr | <code>Array.&lt;MetadataType.CodeExtract&gt;</code> | list of code snippets in this item |
| subFolder | <code>Array.&lt;string&gt;</code> | mostly set to null, otherwise list of subfolders |

<a name="CodeExtractItem"></a>

## CodeExtractItem : <code>Object</code>
**Kind**: global typedef  
**Properties**

| Name | Type | Description |
| --- | --- | --- |
| name | <code>string</code> | name |
| key | <code>string</code> | key |
| description | <code>string</code> | - |
| createdDate | <code>string</code> | e.g. "2020-09-14T01:42:03.017" |
| modifiedDate | <code>string</code> | e.g. "2020-09-14T01:42:03.017" |
| [script] | <code>string</code> | contains script with line breaks converted to '\n'. The content is extracted during retrieval and written into a separate *.ssjs file |
| [categoryId] | <code>string</code> | holds folder ID, replaced with r__folder_Path during retrieve |
| r__folder_Path | <code>string</code> | folder path in which this DE is saved |
| json | <code>ScriptItem</code> | metadata of one item w/o code |
| codeArr | <code>Array.&lt;MetadataType.CodeExtract&gt;</code> | list of code snippets in this item |
| subFolder | <code>Array.&lt;string&gt;</code> | mostly set to null, otherwise list of subfolders |

<a name="TemplateMap"></a>

## TemplateMap : <code>Object.&lt;string, string&gt;</code>
**Kind**: global typedef  <|MERGE_RESOLUTION|>--- conflicted
+++ resolved
@@ -5300,23 +5300,14 @@
 | [CustomerKey] | <code>string</code> | key in format [DEkey].[FieldName] |
 | [DataExtension] | <code>Object</code> | - |
 | DataExtension.CustomerKey | <code>string</code> | key of DE |
-<<<<<<< HEAD
-| Name | <code>string</code> | name |
+| Name | <code>string</code> | name of field |
 | [Name_new] | <code>string</code> | custom attribute that is only used when trying to rename a field from Name to Name_new |
-| DefaultValue | <code>string</code> | - |
-| IsRequired | <code>&#x27;true&#x27;</code> \| <code>&#x27;false&#x27;</code> | - |
-| IsPrimaryKey | <code>&#x27;true&#x27;</code> \| <code>&#x27;false&#x27;</code> | - |
-| Ordinal | <code>string</code> | 1, 2, 3, ... |
-| FieldType | <code>&#x27;Text&#x27;</code> \| <code>&#x27;Date&#x27;</code> \| <code>&#x27;Number&#x27;</code> \| <code>&#x27;Decimal&#x27;</code> \| <code>&#x27;Email&#x27;</code> | type of data in this field; API fails if field is provided during an update |
-=======
-| Name | <code>string</code> | name of field |
 | DefaultValue | <code>string</code> | empty string for not set |
 | IsRequired | <code>&#x27;true&#x27;</code> \| <code>&#x27;false&#x27;</code> | - |
 | IsPrimaryKey | <code>&#x27;true&#x27;</code> \| <code>&#x27;false&#x27;</code> | - |
 | Ordinal | <code>string</code> | 1, 2, 3, ... |
 | FieldType | <code>&#x27;Text&#x27;</code> \| <code>&#x27;Number&#x27;</code> \| <code>&#x27;Date&#x27;</code> \| <code>&#x27;Boolean&#x27;</code> \| <code>&#x27;Decimal&#x27;</code> \| <code>&#x27;EmailAddress&#x27;</code> \| <code>&#x27;Phone&#x27;</code> \| <code>&#x27;Locale&#x27;</code> | can only be set on create |
 | Scale | <code>string</code> | the number of places after the decimal that the field can hold; example: "0","1", ... |
->>>>>>> 15f2ff60
 
 <a name="MultiMetadataTypeMap"></a>
 
