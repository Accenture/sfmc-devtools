--- conflicted
+++ resolved
@@ -169,46 +169,13 @@
 </dd>
 </dl>
 
-<<<<<<< HEAD
 ## Typedefs
 
 <dl>
-<dt><a href="#CodeExtractItem">CodeExtractItem</a> : <code>Object.&lt;string, any&gt;</code></dt>
-<dd></dd>
-<dt><a href="#AutomationActivity">AutomationActivity</a> : <code>object</code></dt>
-<dd></dd>
-<dt><a href="#AutomationStep">AutomationStep</a> : <code>object</code></dt>
-<dd></dd>
-<dt><a href="#AutomationSchedule">AutomationSchedule</a> : <code>object</code></dt>
-<dd><p>REST format</p>
-</dd>
-<dt><a href="#AutomationScheduleSoap">AutomationScheduleSoap</a> : <code>object</code></dt>
-<dd><p>SOAP format</p>
-</dd>
-<dt><a href="#AutomationItem">AutomationItem</a> : <code>object</code></dt>
-<dd></dd>
-<dt><a href="#AutomationMap">AutomationMap</a> : <code>Object.&lt;string, AutomationItem&gt;</code></dt>
-<dd></dd>
-<dt><a href="#DataExtensionMap">DataExtensionMap</a> : <code>object</code></dt>
-<dd></dd>
-<dt><a href="#DataExtensionFieldMap">DataExtensionFieldMap</a> : <code>object</code></dt>
-<dd></dd>
-<dt><a href="#CodeExtractItem">CodeExtractItem</a> : <code>object</code></dt>
-<dd></dd>
-<dt><a href="#CodeExtract">CodeExtract</a> : <code>object</code></dt>
-<dd></dd>
-<dt><a href="#CodeExtractItem">CodeExtractItem</a> : <code>object</code></dt>
-<dd></dd>
-<dt><a href="#CodeExtractItem">CodeExtractItem</a> : <code>object</code></dt>
-<dd></dd>
 <dt><a href="#AuthObject">AuthObject</a> : <code>object</code></dt>
 <dd></dd>
-<dt><a href="#MultiMetadataTypeList">MultiMetadataTypeList</a> : <code>Object.&lt;string, string&gt;</code></dt>
-<dd></dd>
 </dl>
 
-=======
->>>>>>> 6f1b2348
 <a name="Builder"></a>
 
 ## Builder
@@ -236,12 +203,7 @@
 | properties.directories.template | <code>string</code> | where templates are saved |
 | properties.directories.templateBuilds | <code>string</code> | where template-based deployment definitions are saved |
 | properties.businessUnits | <code>string</code> | ID of Business Unit to authenticate with |
-<<<<<<< HEAD
-| buObject | <code>Util.BuObject</code> | properties for auth |
-=======
 | buObject | <code>TYPE.BuObject</code> | properties for auth |
-| client | <code>Util.SDK</code> | fuel client |
->>>>>>> 6f1b2348
 
 <a name="Builder+buildDefinition"></a>
 
@@ -300,12 +262,7 @@
 | --- | --- | --- |
 | properties | <code>object</code> | General configuration to be used in retrieve |
 | properties.directories | <code>object</code> | Directories to be used when interacting with FS |
-<<<<<<< HEAD
-| buObject | <code>Util.BuObject</code> | properties for auth |
-=======
 | buObject | <code>TYPE.BuObject</code> | properties for auth |
-| client | <code>Util.SDK</code> | fuel client |
->>>>>>> 6f1b2348
 | [type] | <code>string</code> | limit deployment to given metadata type |
 
 <a name="Deployer+deploy"></a>
@@ -3879,13 +3836,8 @@
 **Kind**: global class  
 
 * [Retriever](#Retriever)
-<<<<<<< HEAD
     * [new Retriever(properties, buObject)](#new_Retriever_new)
-    * [.retrieve(metadataTypes, [name], [templateVariables], [changelogOnly])](#Retriever+retrieve) ⇒ <code>Promise.&lt;Util.MultiMetadataTypeList&gt;</code>
-=======
-    * [new Retriever(properties, buObject, client)](#new_Retriever_new)
     * [.retrieve(metadataTypes, [name], [templateVariables], [changelogOnly])](#Retriever+retrieve) ⇒ <code>Promise.&lt;TYPE.MultiMetadataTypeList&gt;</code>
->>>>>>> 6f1b2348
 
 <a name="new_Retriever_new"></a>
 
@@ -3897,12 +3849,7 @@
 | --- | --- | --- |
 | properties | <code>object</code> | General configuration to be used in retrieve |
 | properties.directories | <code>object</code> | Directories to be used when interacting with FS |
-<<<<<<< HEAD
-| buObject | <code>Util.BuObject</code> | properties for auth |
-=======
 | buObject | <code>TYPE.BuObject</code> | properties for auth |
-| client | <code>Util.SDK</code> | fuel client |
->>>>>>> 6f1b2348
 
 <a name="Retriever+retrieve"></a>
 
@@ -3939,6 +3886,7 @@
     * [.replaceByObject(str, obj)](#Util.replaceByObject) ⇒ <code>string</code> \| <code>object</code>
     * [.inverseGet(objs, val)](#Util.inverseGet) ⇒ <code>string</code>
     * [.getMetadataHierachy(metadataTypes)](#Util.getMetadataHierachy) ⇒ <code>Array.&lt;string&gt;</code>
+    * [.getETClient(buObject)](#Util.getETClient) ⇒ <code>Promise.&lt;SDK&gt;</code>
     * [.resolveObjPath(path, obj)](#Util.resolveObjPath) ⇒ <code>any</code>
     * [.execSync(cmd, [args])](#Util.execSync) ⇒ <code>undefined</code>
     * [.templateSearchResult(results, keyToSearch, searchValue)](#Util.templateSearchResult) ⇒ <code>TYPE.MetadataTypeItem</code>
@@ -4074,8 +4022,6 @@
 | --- | --- | --- |
 | metadataTypes | <code>Array.&lt;string&gt;</code> | which should be retrieved/deployed |
 
-<<<<<<< HEAD
-=======
 <a name="Util.getETClient"></a>
 
 ### Util.getETClient(buObject) ⇒ <code>Promise.&lt;SDK&gt;</code>
@@ -4088,7 +4034,6 @@
 | --- | --- | --- |
 | buObject | <code>TYPE.BuObject</code> | properties for auth |
 
->>>>>>> 6f1b2348
 <a name="Util.resolveObjPath"></a>
 
 ### Util.resolveObjPath(path, obj) ⇒ <code>any</code>
@@ -5594,6 +5539,7 @@
     * [.replaceByObject(str, obj)](#Util.replaceByObject) ⇒ <code>string</code> \| <code>object</code>
     * [.inverseGet(objs, val)](#Util.inverseGet) ⇒ <code>string</code>
     * [.getMetadataHierachy(metadataTypes)](#Util.getMetadataHierachy) ⇒ <code>Array.&lt;string&gt;</code>
+    * [.getETClient(buObject)](#Util.getETClient) ⇒ <code>Promise.&lt;SDK&gt;</code>
     * [.resolveObjPath(path, obj)](#Util.resolveObjPath) ⇒ <code>any</code>
     * [.execSync(cmd, [args])](#Util.execSync) ⇒ <code>undefined</code>
     * [.templateSearchResult(results, keyToSearch, searchValue)](#Util.templateSearchResult) ⇒ <code>TYPE.MetadataTypeItem</code>
@@ -5729,8 +5675,6 @@
 | --- | --- | --- |
 | metadataTypes | <code>Array.&lt;string&gt;</code> | which should be retrieved/deployed |
 
-<<<<<<< HEAD
-=======
 <a name="Util.getETClient"></a>
 
 ### Util.getETClient(buObject) ⇒ <code>Promise.&lt;SDK&gt;</code>
@@ -5743,7 +5687,6 @@
 | --- | --- | --- |
 | buObject | <code>TYPE.BuObject</code> | properties for auth |
 
->>>>>>> 6f1b2348
 <a name="Util.resolveObjPath"></a>
 
 ### Util.resolveObjPath(path, obj) ⇒ <code>any</code>
@@ -5834,253 +5777,7 @@
 ## startLogger() ⇒ <code>void</code>
 initiate winston logger
 
-<<<<<<< HEAD
 **Kind**: global function  
-<a name="CodeExtractItem"></a>
-
-## CodeExtractItem : <code>Object.&lt;string, any&gt;</code>
-**Kind**: global typedef  
-**Properties**
-
-| Name | Type | Description |
-| --- | --- | --- |
-| json | <code>AssetItem</code> | metadata of one item w/o code |
-| codeArr | <code>Array.&lt;MetadataType.CodeExtract&gt;</code> | list of code snippets in this item |
-| subFolder | <code>Array.&lt;string&gt;</code> | mostly set to null, otherwise list of subfolders |
-
-<a name="AutomationActivity"></a>
-
-## AutomationActivity : <code>object</code>
-**Kind**: global typedef  
-**Properties**
-
-| Name | Type | Description |
-| --- | --- | --- |
-| name | <code>string</code> | name (not key) of activity |
-| [objectTypeId] | <code>string</code> | Id of assoicated activity type; see this.definition.activityTypeMapping |
-| [activityObjectId] | <code>string</code> | Object Id of assoicated metadata item |
-| displayOrder | <code>number</code> | order within step; starts with 1 or higher number |
-| r__type | <code>string</code> | see this.definition.activityTypeMapping |
-
-<a name="AutomationStep"></a>
-
-## AutomationStep : <code>object</code>
-**Kind**: global typedef  
-**Properties**
-
-| Name | Type | Description |
-| --- | --- | --- |
-| name | <code>string</code> | description |
-| [annotation] | <code>string</code> | equals AutomationStep.name |
-| step | <code>number</code> | step iterator |
-| [stepNumber] | <code>number</code> | step iterator, automatically set during deployment |
-| activities | [<code>Array.&lt;AutomationActivity&gt;</code>](#AutomationActivity) | - |
-
-<a name="AutomationSchedule"></a>
-
-## AutomationSchedule : <code>object</code>
-REST format
-
-**Kind**: global typedef  
-**Properties**
-
-| Name | Type | Description |
-| --- | --- | --- |
-| typeId | <code>number</code> | ? |
-| startDate | <code>string</code> | example: '2021-05-07T09:00:00' |
-| endDate | <code>string</code> | example: '2021-05-07T09:00:00' |
-| icalRecur | <code>string</code> | example: 'FREQ=DAILY;UNTIL=20790606T160000;INTERVAL=1' |
-| timezoneName | <code>string</code> | example: 'W. Europe Standard Time'; see this.definition.timeZoneMapping |
-| [timezoneId] | <code>number</code> | see this.definition.timeZoneMapping |
-
-<a name="AutomationScheduleSoap"></a>
-
-## AutomationScheduleSoap : <code>object</code>
-SOAP format
-
-**Kind**: global typedef  
-**Properties**
-
-| Name | Type | Description |
-| --- | --- | --- |
-| Recurrence | <code>object</code> | - |
-| Recurrence.$ | <code>object</code> | {'xsi:type': keyStem + 'lyRecurrence'} |
-| [Recurrence.YearlyRecurrencePatternType] | <code>&#x27;ByYear&#x27;</code> | * currently not supported by tool * |
-| [Recurrence.MonthlyRecurrencePatternType] | <code>&#x27;ByMonth&#x27;</code> | * currently not supported by tool * |
-| [Recurrence.WeeklyRecurrencePatternType] | <code>&#x27;ByWeek&#x27;</code> | * currently not supported by tool * |
-| [Recurrence.DailyRecurrencePatternType] | <code>&#x27;ByDay&#x27;</code> | - |
-| [Recurrence.MinutelyRecurrencePatternType] | <code>&#x27;Interval&#x27;</code> | - |
-| [Recurrence.HourlyRecurrencePatternType] | <code>&#x27;Interval&#x27;</code> | - |
-| [Recurrence.YearInterval] | <code>number</code> | 1..n * currently not supported by tool * |
-| [Recurrence.MonthInterval] | <code>number</code> | 1..n * currently not supported by tool * |
-| [Recurrence.WeekInterval] | <code>number</code> | 1..n * currently not supported by tool * |
-| [Recurrence.DayInterval] | <code>number</code> | 1..n |
-| [Recurrence.HourInterval] | <code>number</code> | 1..n |
-| [Recurrence.MinuteInterval] | <code>number</code> | 1..n |
-| _interval | <code>number</code> | internal variable for CLI output only |
-| TimeZone | <code>object</code> | - |
-| TimeZone.ID | <code>number</code> | AutomationSchedule.timezoneId |
-| _timezoneString | <code>string</code> | internal variable for CLI output only |
-| StartDateTime | <code>string</code> | AutomationSchedule.startDate |
-| EndDateTime | <code>string</code> | AutomationSchedule.endDate |
-| _StartDateTime | <code>string</code> | AutomationSchedule.startDate; internal variable for CLI output only |
-| RecurrenceRangeType | <code>&#x27;EndOn&#x27;</code> \| <code>&#x27;EndAfter&#x27;</code> | set to 'EndOn' if AutomationSchedule.icalRecur contains 'UNTIL'; otherwise to 'EndAfter' |
-| Occurrences | <code>number</code> | only exists if RecurrenceRangeType=='EndAfter' |
-
-<a name="AutomationItem"></a>
-
-## AutomationItem : <code>object</code>
-**Kind**: global typedef  
-**Properties**
-
-| Name | Type | Description |
-| --- | --- | --- |
-| [id] | <code>string</code> | Object Id |
-| key | <code>string</code> | key |
-| name | <code>string</code> | name |
-| description | <code>string</code> | - |
-| type | <code>&#x27;scheduled&#x27;</code> \| <code>&#x27;triggered&#x27;</code> | Starting Source = Schedule / File Drop |
-| status | <code>&#x27;Scheduled&#x27;</code> \| <code>&#x27;Running&#x27;</code> | - |
-| [schedule] | [<code>AutomationSchedule</code>](#AutomationSchedule) | only existing if type=scheduled |
-| [fileTrigger] | <code>object</code> | only existing if type=triggered |
-| fileTrigger.fileNamingPattern | <code>string</code> | - |
-| fileTrigger.fileNamePatternTypeId | <code>string</code> | - |
-| fileTrigger.folderLocationText | <code>string</code> | - |
-| fileTrigger.queueFiles | <code>string</code> | - |
-| [startSource] | <code>object</code> | - |
-| [startSource.schedule] | [<code>AutomationSchedule</code>](#AutomationSchedule) | rewritten to AutomationItem.schedule |
-| [startSource.fileDrop] | <code>object</code> | rewritten to AutomationItem.fileTrigger |
-| startSource.fileDrop.fileNamingPattern | <code>string</code> | - |
-| startSource.fileDrop.fileNamePatternTypeId | <code>string</code> | - |
-| startSource.fileDrop.folderLocation | <code>string</code> | - |
-| startSource.fileDrop.queueFiles | <code>string</code> | - |
-| startSource.typeId | <code>number</code> | - |
-| steps | [<code>Array.&lt;AutomationStep&gt;</code>](#AutomationStep) | - |
-| r__folder_Path | <code>string</code> | folder path |
-| [categoryId] | <code>string</code> | holds folder ID, replaced with r__folder_Path during retrieve |
-
-<a name="AutomationMap"></a>
-
-## AutomationMap : <code>Object.&lt;string, AutomationItem&gt;</code>
-**Kind**: global typedef  
-<a name="DataExtensionMap"></a>
-
-## DataExtensionMap : <code>object</code>
-**Kind**: global typedef  
-**Properties**
-
-| Name | Type | Description |
-| --- | --- | --- |
-| CustomerKey | <code>string</code> | key |
-| Name | <code>string</code> | name |
-| Description | <code>string</code> | - |
-| IsSendable | <code>&#x27;true&#x27;</code> \| <code>&#x27;false&#x27;</code> | - |
-| IsTestable | <code>&#x27;true&#x27;</code> \| <code>&#x27;false&#x27;</code> | - |
-| SendableDataExtensionField | <code>object</code> | - |
-| SendableDataExtensionField.Name | <code>string</code> | - |
-| SendableSubscriberField | <code>object</code> | - |
-| SendableSubscriberField.Name | <code>string</code> | - |
-| Fields | <code>Array.&lt;DataExtensionField.DataExtensionFieldItem&gt;</code> | list of DE fields |
-| r__folder_ContentType | <code>&#x27;dataextension&#x27;</code> \| <code>&#x27;salesforcedataextension&#x27;</code> \| <code>&#x27;synchronizeddataextension&#x27;</code> \| <code>&#x27;shared\_dataextension&#x27;</code> \| <code>&#x27;shared\_salesforcedataextension&#x27;</code> | retrieved from associated folder |
-| r__folder_Path | <code>string</code> | folder path in which this DE is saved |
-| [CategoryID] | <code>string</code> | holds folder ID, replaced with r__folder_Path during retrieve |
-| [r__dataExtensionTemplate_Name] | <code>string</code> | name of optionally associated DE template |
-| [Template] | <code>object</code> | - |
-| [Template.CustomerKey] | <code>string</code> | key of optionally associated DE teplate |
-
-<a name="DataExtensionFieldMap"></a>
-
-## DataExtensionFieldMap : <code>object</code>
-**Kind**: global typedef  
-**Properties**
-
-| Name | Type | Description |
-| --- | --- | --- |
-| [ObjectID] | <code>string</code> | id |
-| [CustomerKey] | <code>string</code> | key in format [DEkey].[FieldName] |
-| [DataExtension] | <code>object</code> | - |
-| DataExtension.CustomerKey | <code>string</code> | key of DE |
-| Name | <code>string</code> | name of field |
-| [Name_new] | <code>string</code> | custom attribute that is only used when trying to rename a field from Name to Name_new |
-| DefaultValue | <code>string</code> | empty string for not set |
-| IsRequired | <code>&#x27;true&#x27;</code> \| <code>&#x27;false&#x27;</code> | - |
-| IsPrimaryKey | <code>&#x27;true&#x27;</code> \| <code>&#x27;false&#x27;</code> | - |
-| Ordinal | <code>string</code> | 1, 2, 3, ... |
-| FieldType | <code>&#x27;Text&#x27;</code> \| <code>&#x27;Number&#x27;</code> \| <code>&#x27;Date&#x27;</code> \| <code>&#x27;Boolean&#x27;</code> \| <code>&#x27;Decimal&#x27;</code> \| <code>&#x27;EmailAddress&#x27;</code> \| <code>&#x27;Phone&#x27;</code> \| <code>&#x27;Locale&#x27;</code> | can only be set on create |
-| Scale | <code>string</code> | the number of places after the decimal that the field can hold; example: "0","1", ... |
-
-<a name="CodeExtractItem"></a>
-
-## CodeExtractItem : <code>object</code>
-**Kind**: global typedef  
-**Properties**
-
-| Name | Type | Description |
-| --- | --- | --- |
-| json | <code>Util.MetadataTypeItem</code> | metadata of one item w/o code |
-| codeArr | [<code>Array.&lt;CodeExtract&gt;</code>](#CodeExtract) | list of code snippets in this item |
-| subFolder | <code>Array.&lt;string&gt;</code> | mostly set to null, otherwise list of subfolders |
-
-<a name="CodeExtract"></a>
-
-## CodeExtract : <code>object</code>
-**Kind**: global typedef  
-**Properties**
-
-| Name | Type | Description |
-| --- | --- | --- |
-| subFolder | <code>Array.&lt;string&gt;</code> | mostly set to null, otherwise subfolders path split into elements |
-| fileName | <code>string</code> | name of file w/o extension |
-| fileExt | <code>string</code> | file extension |
-| content | <code>string</code> | file content |
-| [encoding] | <code>&#x27;base64&#x27;</code> | optional for binary files |
-
-<a name="CodeExtractItem"></a>
-
-## CodeExtractItem : <code>object</code>
-**Kind**: global typedef  
-**Properties**
-
-| Name | Type | Description |
-| --- | --- | --- |
-| name | <code>string</code> | name |
-| key | <code>string</code> | key |
-| description | <code>string</code> | - |
-| targetKey | <code>string</code> | key of target data extension |
-| createdDate | <code>string</code> | e.g. "2020-09-14T01:42:03.017" |
-| modifiedDate | <code>string</code> | e.g. "2020-09-14T01:42:03.017" |
-| targetUpdateTypeName | <code>&#x27;Overwrite&#x27;</code> \| <code>&#x27;Update&#x27;</code> \| <code>&#x27;Append&#x27;</code> | defines how the query writes into the target data extension |
-| [targetUpdateTypeId] | <code>0</code> \| <code>1</code> \| <code>2</code> | mapped to targetUpdateTypeName via this.definition.targetUpdateTypeMapping |
-| [targetId] | <code>string</code> | Object ID of DE (removed before save) |
-| [targetDescription] | <code>string</code> | Description DE (removed before save) |
-| isFrozen | <code>boolean</code> | looks like this is always set to false |
-| [queryText] | <code>string</code> | contains SQL query with line breaks converted to '\n'. The content is extracted during retrieval and written into a separate *.sql file |
-| [categoryId] | <code>string</code> | holds folder ID, replaced with r__folder_Path during retrieve |
-| r__folder_Path | <code>string</code> | folder path in which this DE is saved |
-| json | <code>QueryItem</code> | metadata of one item w/o code |
-| codeArr | <code>Array.&lt;MetadataType.CodeExtract&gt;</code> | list of code snippets in this item |
-| subFolder | <code>Array.&lt;string&gt;</code> | mostly set to null, otherwise list of subfolders |
-
-<a name="CodeExtractItem"></a>
-
-## CodeExtractItem : <code>object</code>
-**Kind**: global typedef  
-**Properties**
-
-| Name | Type | Description |
-| --- | --- | --- |
-| name | <code>string</code> | name |
-| key | <code>string</code> | key |
-| description | <code>string</code> | - |
-| createdDate | <code>string</code> | e.g. "2020-09-14T01:42:03.017" |
-| modifiedDate | <code>string</code> | e.g. "2020-09-14T01:42:03.017" |
-| [script] | <code>string</code> | contains script with line breaks converted to '\n'. The content is extracted during retrieval and written into a separate *.ssjs file |
-| [categoryId] | <code>string</code> | holds folder ID, replaced with r__folder_Path during retrieve |
-| r__folder_Path | <code>string</code> | folder path in which this DE is saved |
-| json | <code>ScriptItem</code> | metadata of one item w/o code |
-| codeArr | <code>Array.&lt;MetadataType.CodeExtract&gt;</code> | list of code snippets in this item |
-| subFolder | <code>Array.&lt;string&gt;</code> | mostly set to null, otherwise list of subfolders |
-
 <a name="AuthObject"></a>
 
 ## AuthObject : <code>object</code>
@@ -6093,11 +5790,3 @@
 | client_secret | <code>string</code> | client_secret for sfmc-sdk auth |
 | account_id | <code>number</code> | mid of business unit to auth against |
 | auth_url | <code>string</code> | authentication base url |
-
-<a name="MultiMetadataTypeList"></a>
-
-## MultiMetadataTypeList : <code>Object.&lt;string, string&gt;</code>
-**Kind**: global typedef  
-=======
-**Kind**: global function  
->>>>>>> 6f1b2348
