## Classes

<dl>
<dt><a href="#Builder">Builder</a></dt>
<dd><p>Builds metadata from a template using market specific customisation</p>
</dd>
<dt><a href="#Deployer">Deployer</a></dt>
<dd><p>Reads metadata from local directory and deploys it to specified target business unit.
Source and target business units are also compared before the deployment to apply metadata specific patches.</p>
</dd>
<dt><a href="#Mcdev">Mcdev</a></dt>
<dd><p>main class</p>
</dd>
<dt><a href="#AccountUser">AccountUser</a> ⇐ <code><a href="#MetadataType">MetadataType</a></code></dt>
<dd><p>MessageSendActivity MetadataType</p>
</dd>
<dt><a href="#Asset">Asset</a> ⇐ <code><a href="#MetadataType">MetadataType</a></code></dt>
<dd><p>FileTransfer MetadataType</p>
</dd>
<dt><a href="#AttributeGroup">AttributeGroup</a> ⇐ <code><a href="#MetadataType">MetadataType</a></code></dt>
<dd><p>AttributeGroup MetadataType</p>
</dd>
<dt><a href="#Automation">Automation</a> ⇐ <code><a href="#MetadataType">MetadataType</a></code></dt>
<dd><p>Automation MetadataType</p>
</dd>
<dt><a href="#Campaign">Campaign</a> ⇐ <code><a href="#MetadataType">MetadataType</a></code></dt>
<dd><p>Campaign MetadataType</p>
</dd>
<dt><a href="#ContentArea">ContentArea</a> ⇐ <code><a href="#MetadataType">MetadataType</a></code></dt>
<dd><p>ContentArea MetadataType</p>
</dd>
<dt><a href="#DataExtension">DataExtension</a> ⇐ <code><a href="#MetadataType">MetadataType</a></code></dt>
<dd><p>DataExtension MetadataType</p>
</dd>
<dt><a href="#DataExtensionField">DataExtensionField</a> ⇐ <code><a href="#MetadataType">MetadataType</a></code></dt>
<dd><p>DataExtensionField MetadataType</p>
</dd>
<dt><a href="#DataExtensionTemplate">DataExtensionTemplate</a> ⇐ <code><a href="#MetadataType">MetadataType</a></code></dt>
<dd><p>DataExtensionTemplate MetadataType</p>
</dd>
<dt><a href="#DataExtract">DataExtract</a> ⇐ <code><a href="#MetadataType">MetadataType</a></code></dt>
<dd><p>DataExtract MetadataType</p>
</dd>
<dt><a href="#DataExtractType">DataExtractType</a> ⇐ <code><a href="#MetadataType">MetadataType</a></code></dt>
<dd><p>DataExtractType MetadataType
Only for Caching No retrieve/upsert is required
as this is a configuration in the EID</p>
</dd>
<dt><a href="#Discovery">Discovery</a> ⇐ <code><a href="#MetadataType">MetadataType</a></code></dt>
<dd><p>ImportFile MetadataType</p>
</dd>
<dt><a href="#Email">Email</a> ⇐ <code><a href="#MetadataType">MetadataType</a></code></dt>
<dd><p>Email MetadataType</p>
</dd>
<dt><a href="#EmailSendDefinition">EmailSendDefinition</a> ⇐ <code><a href="#MetadataType">MetadataType</a></code></dt>
<dd><p>MessageSendActivity MetadataType</p>
</dd>
<dt><a href="#EventDefinition">EventDefinition</a> ⇐ <code><a href="#MetadataType">MetadataType</a></code></dt>
<dd><p>EventDefinition MetadataType</p>
</dd>
<dt><a href="#FileTransfer">FileTransfer</a> ⇐ <code><a href="#MetadataType">MetadataType</a></code></dt>
<dd><p>FileTransfer MetadataType</p>
</dd>
<dt><a href="#Filter">Filter</a> ⇐ <code><a href="#MetadataType">MetadataType</a></code></dt>
<dd><p>Filter MetadataType</p>
</dd>
<dt><a href="#FilterDefinition">FilterDefinition</a> ⇐ <code><a href="#MetadataType">MetadataType</a></code></dt>
<dd><p>FilterDefinition MetadataType</p>
</dd>
<dt><a href="#Folder">Folder</a> ⇐ <code><a href="#MetadataType">MetadataType</a></code></dt>
<dd><p>Folder MetadataType</p>
</dd>
<dt><a href="#FtpLocation">FtpLocation</a> ⇐ <code><a href="#MetadataType">MetadataType</a></code></dt>
<dd><p>ImportFile MetadataType</p>
</dd>
<dt><a href="#ImportFile">ImportFile</a> ⇐ <code><a href="#MetadataType">MetadataType</a></code></dt>
<dd><p>ImportFile MetadataType</p>
</dd>
<dt><a href="#Interaction">Interaction</a> ⇐ <code><a href="#MetadataType">MetadataType</a></code></dt>
<dd><p>Script MetadataType</p>
</dd>
<dt><a href="#List">List</a> ⇐ <code><a href="#MetadataType">MetadataType</a></code></dt>
<dd><p>List MetadataType</p>
</dd>
<dt><a href="#MetadataType">MetadataType</a></dt>
<dd><p>MetadataType class that gets extended by their specific metadata type class.
Provides default functionality that can be overwritten by child metadata type classes</p>
</dd>
<dt><a href="#MobileCode">MobileCode</a> ⇐ <code><a href="#MetadataType">MetadataType</a></code></dt>
<dd><p>MobileCode MetadataType</p>
</dd>
<dt><a href="#MobileKeyword">MobileKeyword</a> ⇐ <code><a href="#MetadataType">MetadataType</a></code></dt>
<dd><p>MobileKeyword MetadataType</p>
</dd>
<dt><a href="#Query">Query</a> ⇐ <code><a href="#MetadataType">MetadataType</a></code></dt>
<dd><p>Query MetadataType</p>
</dd>
<dt><a href="#Role">Role</a> ⇐ <code><a href="#MetadataType">MetadataType</a></code></dt>
<dd><p>ImportFile MetadataType</p>
</dd>
<dt><a href="#Script">Script</a> ⇐ <code><a href="#MetadataType">MetadataType</a></code></dt>
<dd><p>Script MetadataType</p>
</dd>
<dt><a href="#SetDefinition">SetDefinition</a> ⇐ <code><a href="#MetadataType">MetadataType</a></code></dt>
<dd><p>SetDefinition MetadataType</p>
</dd>
<dt><a href="#TriggeredSendDefinition">TriggeredSendDefinition</a> ⇐ <code><a href="#MetadataType">MetadataType</a></code></dt>
<dd><p>MessageSendActivity MetadataType</p>
</dd>
<dt><a href="#Retriever">Retriever</a></dt>
<dd><p>Retrieves metadata from a business unit and saves it to the local filesystem.</p>
</dd>
</dl>

## Constants

<dl>
<dt><a href="#Util">Util</a></dt>
<dd><p>CLI entry for SFMC DevTools</p>
</dd>
<dt><a href="#MetadataTypeDefinitions">MetadataTypeDefinitions</a></dt>
<dd><p>Provides access to all metadataType classes</p>
</dd>
<dt><a href="#MetadataTypeInfo">MetadataTypeInfo</a></dt>
<dd><p>Provides access to all metadataType classes</p>
</dd>
<dt><a href="#mcdev">mcdev</a></dt>
<dd><p>sample file on how to retrieve a simple changelog to use in GUIs or automated processing of any kind</p>
</dd>
<dt><a href="#BusinessUnit">BusinessUnit</a></dt>
<dd><p>Helper that handles retrieval of BU info</p>
</dd>
<dt><a href="#Cli">Cli</a></dt>
<dd><p>CLI helper class</p>
</dd>
<dt><a href="#DevOps">DevOps</a></dt>
<dd><p>DevOps helper class</p>
</dd>
<dt><a href="#File">File</a></dt>
<dd><p>File extends fs-extra. It adds logger and util methods for file handling</p>
</dd>
<dt><a href="#Init">Init</a></dt>
<dd><p>CLI helper class</p>
</dd>
<dt><a href="#Init">Init</a></dt>
<dd><p>CLI helper class</p>
</dd>
<dt><a href="#Init">Init</a></dt>
<dd><p>CLI helper class</p>
</dd>
<dt><a href="#Init">Init</a></dt>
<dd><p>CLI helper class</p>
</dd>
<dt><a href="#Util">Util</a></dt>
<dd><p>Util that contains logger and simple util methods</p>
</dd>
</dl>

## Functions

<dl>
<dt><a href="#getUserName">getUserName(userList, item, fieldname)</a> ⇒ <code>string</code></dt>
<dd></dd>
<dt><a href="#createNewLoggerTransport">createNewLoggerTransport()</a> ⇒ <code>object</code></dt>
<dd><p>wrapper around our standard winston logging to console and logfile</p>
</dd>
<dt><a href="#startLogger">startLogger()</a> ⇒ <code>void</code></dt>
<dd><p>initiate winston logger</p>
</dd>
</dl>

## Typedefs

<dl>
<dt><a href="#TemplateMap">TemplateMap</a> : <code>Object.&lt;string, string&gt;</code></dt>
<dd></dd>
<dt><a href="#MetadataTypeItemObj">MetadataTypeItemObj</a> : <code>Object.&lt;string, any&gt;</code></dt>
<dd></dd>
<dt><a href="#CodeExtractItem">CodeExtractItem</a> : <code>object</code></dt>
<dd></dd>
<dt><a href="#CodeExtract">CodeExtract</a> : <code>object</code></dt>
<dd></dd>
<dt><a href="#CodeExtractItem">CodeExtractItem</a> : <code>object</code></dt>
<dd></dd>
<dt><a href="#ScriptMap">ScriptMap</a> : <code>object</code></dt>
<dd></dd>
<dt><a href="#AssetSubType">AssetSubType</a> : <code>Object.&lt;string, any&gt;</code></dt>
<dd></dd>
<dt><a href="#DataExtensionFieldMap">DataExtensionFieldMap</a> : <code>object</code></dt>
<dd></dd>
<dt><a href="#DataExtensionMap">DataExtensionMap</a> : <code>object</code></dt>
<dd></dd>
<dt><a href="#AccountUserDocument">AccountUserDocument</a> : <code>object</code></dt>
<dd></dd>
<dt><a href="#AutomationActivity">AutomationActivity</a> : <code>object</code></dt>
<dd></dd>
<dt><a href="#AutomationStep">AutomationStep</a> : <code>object</code></dt>
<dd></dd>
<dt><a href="#AutomationSchedule">AutomationSchedule</a> : <code>object</code></dt>
<dd><p>REST format</p>
</dd>
<dt><a href="#AutomationScheduleSoap">AutomationScheduleSoap</a> : <code>object</code></dt>
<dd><p>SOAP format</p>
</dd>
<dt><a href="#AutomationItem">AutomationItem</a> : <code>object</code></dt>
<dd></dd>
<<<<<<< HEAD
<dt><a href="#AutomationMap">AutomationMap</a> : <code>object.&lt;string, AutomationItem&gt;</code></dt>
<dd></dd>
<dt><a href="#DataExtensionMap">DataExtensionMap</a> : <code>object</code></dt>
<dd></dd>
<dt><a href="#DataExtensionFieldMap">DataExtensionFieldMap</a> : <code>object</code></dt>
<dd></dd>
<dt><a href="#FilterMap">FilterMap</a> : <code>object</code></dt>
<dd></dd>
<dt><a href="#FilterDefinitionSOAPItemMap">FilterDefinitionSOAPItemMap</a> : <code>object</code></dt>
<dd></dd>
<dt><a href="#AutomationFilterDefinitionItem">AutomationFilterDefinitionItem</a> : <code>object</code></dt>
<dd><p>/automation/v1/filterdefinitions/<id> (not used)</p>
</dd>
<dt><a href="#FilterDefinitionMap">FilterDefinitionMap</a> : <code>object</code></dt>
<dd><p>/email/v1/filters/filterdefinition/<id></p>
</dd>
<dt><a href="#CodeExtractItem">CodeExtractItem</a> : <code>object</code></dt>
<dd></dd>
<dt><a href="#CodeExtract">CodeExtract</a> : <code>object</code></dt>
<dd></dd>
<dt><a href="#CodeExtractItem">CodeExtractItem</a> : <code>object</code></dt>
<dd></dd>
<dt><a href="#CodeExtractItem">CodeExtractItem</a> : <code>object</code></dt>
<dd></dd>
<dt><a href="#MultiMetadataTypeList">MultiMetadataTypeList</a> : <code>object.&lt;string, string&gt;</code></dt>
=======
<dt><a href="#AutomationItemObj">AutomationItemObj</a> : <code>Object.&lt;string, AutomationItem&gt;</code></dt>
>>>>>>> 824c690e
<dd></dd>
</dl>

<a name="Builder"></a>

## Builder
Builds metadata from a template using market specific customisation

**Kind**: global class  

* [Builder](#Builder)
    * [new Builder(properties, buObject, client)](#new_Builder_new)
    * _instance_
        * [.buildDefinition(metadataType, name, variables)](#Builder+buildDefinition) ⇒ <code>Promise</code>
    * _static_
        * [.verifyMarketList(mlName, properties)](#Builder.verifyMarketList) ⇒ <code>void</code>

<a name="new_Builder_new"></a>

### new Builder(properties, buObject, client)
Creates a Builder, uses v2 auth if v2AuthOptions are passed.


| Param | Type | Description |
| --- | --- | --- |
| properties | <code>object</code> | properties for auth |
| properties.clientId | <code>string</code> | clientId for FuelSDK auth |
| properties.clientSecret | <code>string</code> | clientSecret for FuelSDK auth |
| properties.directories | <code>object</code> | list of default directories |
| properties.directories.template | <code>string</code> | where templates are saved |
| properties.directories.templateBuilds | <code>string</code> | where template-based deployment definitions are saved |
| properties.tenant | <code>string</code> | v2 Auth Tenant Information |
| properties.businessUnits | <code>string</code> | ID of Business Unit to authenticate with |
| buObject | <code>TYPE.BuObject</code> | properties for auth |
| client | <code>Util.SDK</code> | fuel client |

<a name="Builder+buildDefinition"></a>

### builder.buildDefinition(metadataType, name, variables) ⇒ <code>Promise</code>
Builds a specific metadata file by name

**Kind**: instance method of [<code>Builder</code>](#Builder)  
**Returns**: <code>Promise</code> - Promise  

| Param | Type | Description |
| --- | --- | --- |
| metadataType | <code>string</code> | metadata type to build |
| name | <code>string</code> | name of metadata to build |
| variables | <code>TYPE.TemplateMap</code> | variables to be replaced in the metadata |

<a name="Builder.verifyMarketList"></a>

### Builder.verifyMarketList(mlName, properties) ⇒ <code>void</code>
ensure provided MarketList exists and it's content including markets and BUs checks out

**Kind**: static method of [<code>Builder</code>](#Builder)  
**Returns**: <code>void</code> - throws errors if problems were found  

| Param | Type | Description |
| --- | --- | --- |
| mlName | <code>string</code> | name of marketList |
| properties | <code>object</code> | General configuration to be used in retrieve |
| properties.markets | <code>object</code> | list of template variable combos |
| properties.marketList | <code>object</code> | list of bu-market combos |
| properties.credentials | <code>object</code> | list of credentials and their BUs |

<a name="Deployer"></a>

## Deployer
Reads metadata from local directory and deploys it to specified target business unit.
Source and target business units are also compared before the deployment to apply metadata specific patches.

**Kind**: global class  

* [Deployer](#Deployer)
    * [new Deployer(properties, buObject, client, [typeArr])](#new_Deployer_new)
    * _instance_
        * [.deploy()](#Deployer+deploy) ⇒ <code>Promise</code>
        * [.deployCallback(result, metadataType)](#Deployer+deployCallback) ⇒ <code>void</code>
    * _static_
        * [.readBUMetadata(deployDir, [type], [listBadKeys])](#Deployer.readBUMetadata) ⇒ <code>object</code>
        * [.createFolderDefinitions(deployDir, metadata, metadataTypeArr)](#Deployer.createFolderDefinitions) ⇒ <code>void</code>

<a name="new_Deployer_new"></a>

### new Deployer(properties, buObject, client, [typeArr])
Creates a Deployer, uses v2 auth if v2AuthOptions are passed.


| Param | Type | Description |
| --- | --- | --- |
| properties | <code>object</code> | General configuration to be used in retrieve |
| properties.directories | <code>object</code> | Directories to be used when interacting with FS |
| buObject | <code>TYPE.BuObject</code> | properties for auth |
| client | <code>Util.SDK</code> | fuel client |
| [typeArr] | <code>string</code> | limit deployment to given metadata type |

<a name="Deployer+deploy"></a>

### deployer.deploy() ⇒ <code>Promise</code>
Deploy all metadata that is located in the deployDir

**Kind**: instance method of [<code>Deployer</code>](#Deployer)  
**Returns**: <code>Promise</code> - Promise  
<a name="Deployer+deployCallback"></a>

### deployer.deployCallback(result, metadataType) ⇒ <code>void</code>
Gets called for every deployed metadata entry

**Kind**: instance method of [<code>Deployer</code>](#Deployer)  

| Param | Type | Description |
| --- | --- | --- |
| result | <code>object</code> | Deployment result |
| metadataType | <code>string</code> | Name of metadata type |

<a name="Deployer.readBUMetadata"></a>

### Deployer.readBUMetadata(deployDir, [type], [listBadKeys]) ⇒ <code>object</code>
Returns metadata of a business unit that is saved locally

**Kind**: static method of [<code>Deployer</code>](#Deployer)  
**Returns**: <code>object</code> - Metadata of BU in local directory  

| Param | Type | Default | Description |
| --- | --- | --- | --- |
| deployDir | <code>string</code> |  | root directory of metadata. |
| [type] | <code>Array.&lt;string&gt;</code> |  | limit deployment to given metadata type |
| [listBadKeys] | <code>boolean</code> | <code>false</code> | do not print errors, used for badKeys() |

<a name="Deployer.createFolderDefinitions"></a>

### Deployer.createFolderDefinitions(deployDir, metadata, metadataTypeArr) ⇒ <code>void</code>
parses asset metadata to auto-create folders in target folder

**Kind**: static method of [<code>Deployer</code>](#Deployer)  

| Param | Type | Description |
| --- | --- | --- |
| deployDir | <code>string</code> | root directory of metadata. |
| metadata | <code>object</code> | list of metadata |
| metadataTypeArr | <code>string</code> | list of metadata types |

<a name="Mcdev"></a>

## Mcdev
main class

**Kind**: global class  

* [Mcdev](#Mcdev)
    * [.setSkipInteraction([skipInteraction])](#Mcdev.setSkipInteraction) ⇒ <code>void</code>
    * [.createDeltaPkg(argv)](#Mcdev.createDeltaPkg) ⇒ <code>void</code>
    * [.selectTypes()](#Mcdev.selectTypes) ⇒ <code>Promise</code>
    * [.explainTypes()](#Mcdev.explainTypes) ⇒ <code>void</code>
    * [.upgrade([skipInteraction])](#Mcdev.upgrade) ⇒ <code>Promise</code>
    * [.retrieve(businessUnit, [selectedTypesArr], [changelogOnly])](#Mcdev.retrieve) ⇒ <code>Promise.&lt;object&gt;</code>
    * [._deployBU(cred, bu, [typeArr])](#Mcdev._deployBU) ⇒ <code>Promise</code>
    * [.deploy(businessUnit, [selectedTypesArr])](#Mcdev.deploy) ⇒ <code>Promise.&lt;void&gt;</code>
    * [.initProject([credentialsName], [skipInteraction])](#Mcdev.initProject) ⇒ <code>Promise.&lt;void&gt;</code>
    * [.findBUs(credentialsName)](#Mcdev.findBUs) ⇒ <code>Promise.&lt;void&gt;</code>
    * [.document(businessUnit, type)](#Mcdev.document) ⇒ <code>Promise.&lt;void&gt;</code>
    * [.deleteByKey(businessUnit, type, customerKey)](#Mcdev.deleteByKey) ⇒ <code>Promise.&lt;void&gt;</code>
    * [.badKeys(businessUnit)](#Mcdev.badKeys) ⇒ <code>Promise.&lt;void&gt;</code>
    * [.retrieveAsTemplate(businessUnit, selectedType, name, market)](#Mcdev.retrieveAsTemplate) ⇒ <code>Promise.&lt;TYPE.MetadataTypeItemObj&gt;</code>
    * [.buildDefinition(businessUnit, type, name, market)](#Mcdev.buildDefinition) ⇒ <code>Promise.&lt;void&gt;</code>
    * [._checkMarket(market)](#Mcdev._checkMarket) ⇒ <code>boolean</code>
    * [.buildDefinitionBulk(listName, type, name)](#Mcdev.buildDefinitionBulk) ⇒ <code>Promise.&lt;void&gt;</code>

<a name="Mcdev.setSkipInteraction"></a>

### Mcdev.setSkipInteraction([skipInteraction]) ⇒ <code>void</code>
helper method to use unattended mode when including mcdev as a package

**Kind**: static method of [<code>Mcdev</code>](#Mcdev)  

| Param | Type | Description |
| --- | --- | --- |
| [skipInteraction] | <code>boolean</code> \| <code>object</code> | signals what to insert automatically for things usually asked via wizard |
| skipInteraction.clientId | <code>string</code> | client id of installed package |
| skipInteraction.clientSecret | <code>string</code> | client secret of installed package |
| skipInteraction.tenant | <code>string</code> | tenant of installed package |
| skipInteraction.eid | <code>string</code> | MID of the Parent Business Unit |
| skipInteraction.credentialsName | <code>string</code> | how you would like the credential to be named |

<a name="Mcdev.createDeltaPkg"></a>

### Mcdev.createDeltaPkg(argv) ⇒ <code>void</code>
handler for 'mcdev createDeltaPkg

**Kind**: static method of [<code>Mcdev</code>](#Mcdev)  

| Param | Type | Description |
| --- | --- | --- |
| argv | <code>object</code> | yargs parameters |
| [argv.range] | <code>string</code> | git commit range     into deploy directory |
| [argv.filter] | <code>string</code> | filter file paths that start with any |
| [argv.skipInteraction] | <code>boolean</code> | allows to skip interactive wizard |

<a name="Mcdev.selectTypes"></a>

### Mcdev.selectTypes() ⇒ <code>Promise</code>
**Kind**: static method of [<code>Mcdev</code>](#Mcdev)  
**Returns**: <code>Promise</code> - .  
<a name="Mcdev.explainTypes"></a>

### Mcdev.explainTypes() ⇒ <code>void</code>
**Kind**: static method of [<code>Mcdev</code>](#Mcdev)  
**Returns**: <code>void</code> - .  
<a name="Mcdev.upgrade"></a>

### Mcdev.upgrade([skipInteraction]) ⇒ <code>Promise</code>
**Kind**: static method of [<code>Mcdev</code>](#Mcdev)  
**Returns**: <code>Promise</code> - .  

| Param | Type | Description |
| --- | --- | --- |
| [skipInteraction] | <code>boolean</code> \| <code>object</code> | signals what to insert automatically for things usually asked via wizard |

<a name="Mcdev.retrieve"></a>

### Mcdev.retrieve(businessUnit, [selectedTypesArr], [changelogOnly]) ⇒ <code>Promise.&lt;object&gt;</code>
Retrieve all metadata from the specified business unit into the local file system.

**Kind**: static method of [<code>Mcdev</code>](#Mcdev)  
**Returns**: <code>Promise.&lt;object&gt;</code> - -  

| Param | Type | Description |
| --- | --- | --- |
| businessUnit | <code>string</code> | references credentials from properties.json |
| [selectedTypesArr] | <code>Array.&lt;string&gt;</code> | limit retrieval to given metadata type |
| [changelogOnly] | <code>boolean</code> | skip saving, only create json in memory |

<a name="Mcdev._deployBU"></a>

### Mcdev.\_deployBU(cred, bu, [typeArr]) ⇒ <code>Promise</code>
helper for deploy()

**Kind**: static method of [<code>Mcdev</code>](#Mcdev)  
**Returns**: <code>Promise</code> - ensure that BUs are worked on sequentially  

| Param | Type | Description |
| --- | --- | --- |
| cred | <code>string</code> | name of Credential |
| bu | <code>string</code> | name of BU |
| [typeArr] | <code>Array.&lt;string&gt;</code> | limit deployment to given metadata type |

<a name="Mcdev.deploy"></a>

### Mcdev.deploy(businessUnit, [selectedTypesArr]) ⇒ <code>Promise.&lt;void&gt;</code>
Deploys all metadata located in the 'deploy' directory to the specified business unit
! deploy does not support selecting subtypes yet

**Kind**: static method of [<code>Mcdev</code>](#Mcdev)  
**Returns**: <code>Promise.&lt;void&gt;</code> - -  

| Param | Type | Description |
| --- | --- | --- |
| businessUnit | <code>string</code> | references credentials from properties.json |
| [selectedTypesArr] | <code>Array.&lt;string&gt;</code> | limit deployment to given metadata type |

<a name="Mcdev.initProject"></a>

### Mcdev.initProject([credentialsName], [skipInteraction]) ⇒ <code>Promise.&lt;void&gt;</code>
Creates template file for properties.json

**Kind**: static method of [<code>Mcdev</code>](#Mcdev)  
**Returns**: <code>Promise.&lt;void&gt;</code> - -  

| Param | Type | Description |
| --- | --- | --- |
| [credentialsName] | <code>string</code> | identifying name of the installed package / project |
| [skipInteraction] | <code>boolean</code> \| <code>object</code> | signals what to insert automatically for things usually asked via wizard |

<a name="Mcdev.findBUs"></a>

### Mcdev.findBUs(credentialsName) ⇒ <code>Promise.&lt;void&gt;</code>
Refreshes BU names and ID's from MC instance

**Kind**: static method of [<code>Mcdev</code>](#Mcdev)  
**Returns**: <code>Promise.&lt;void&gt;</code> - -  

| Param | Type | Description |
| --- | --- | --- |
| credentialsName | <code>string</code> | identifying name of the installed package / project |

<a name="Mcdev.document"></a>

### Mcdev.document(businessUnit, type) ⇒ <code>Promise.&lt;void&gt;</code>
Creates docs for supported metadata types in Markdown and/or HTML format

**Kind**: static method of [<code>Mcdev</code>](#Mcdev)  
**Returns**: <code>Promise.&lt;void&gt;</code> - -  

| Param | Type | Description |
| --- | --- | --- |
| businessUnit | <code>string</code> | references credentials from properties.json |
| type | <code>string</code> | metadata type |

<a name="Mcdev.deleteByKey"></a>

### Mcdev.deleteByKey(businessUnit, type, customerKey) ⇒ <code>Promise.&lt;void&gt;</code>
Creates docs for supported metadata types in Markdown and/or HTML format

**Kind**: static method of [<code>Mcdev</code>](#Mcdev)  
**Returns**: <code>Promise.&lt;void&gt;</code> - -  

| Param | Type | Description |
| --- | --- | --- |
| businessUnit | <code>string</code> | references credentials from properties.json |
| type | <code>string</code> | supported metadata type |
| customerKey | <code>string</code> | Identifier of data extension |

<a name="Mcdev.badKeys"></a>

### Mcdev.badKeys(businessUnit) ⇒ <code>Promise.&lt;void&gt;</code>
Converts metadata to legacy format. Output is saved in 'converted' directory

**Kind**: static method of [<code>Mcdev</code>](#Mcdev)  
**Returns**: <code>Promise.&lt;void&gt;</code> - -  

| Param | Type | Description |
| --- | --- | --- |
| businessUnit | <code>string</code> | references credentials from properties.json |

<a name="Mcdev.retrieveAsTemplate"></a>

### Mcdev.retrieveAsTemplate(businessUnit, selectedType, name, market) ⇒ <code>Promise.&lt;TYPE.MetadataTypeItemObj&gt;</code>
Retrieve a specific metadata file and templatise.

**Kind**: static method of [<code>Mcdev</code>](#Mcdev)  
**Returns**: <code>Promise.&lt;TYPE.MetadataTypeItemObj&gt;</code> - -  

| Param | Type | Description |
| --- | --- | --- |
| businessUnit | <code>string</code> | references credentials from properties.json |
| selectedType | <code>string</code> | supported metadata type |
| name | <code>string</code> | name of the metadata |
| market | <code>string</code> | market which should be used to revert template |

<a name="Mcdev.buildDefinition"></a>

### Mcdev.buildDefinition(businessUnit, type, name, market) ⇒ <code>Promise.&lt;void&gt;</code>
Build a specific metadata file based on a template.

**Kind**: static method of [<code>Mcdev</code>](#Mcdev)  
**Returns**: <code>Promise.&lt;void&gt;</code> - -  

| Param | Type | Description |
| --- | --- | --- |
| businessUnit | <code>string</code> | references credentials from properties.json |
| type | <code>string</code> | supported metadata type |
| name | <code>string</code> | name of the metadata |
| market | <code>string</code> | market localizations |

<a name="Mcdev._checkMarket"></a>

### Mcdev.\_checkMarket(market) ⇒ <code>boolean</code>
check if a market name exists in current mcdev config

**Kind**: static method of [<code>Mcdev</code>](#Mcdev)  
**Returns**: <code>boolean</code> - found market or not  

| Param | Type | Description |
| --- | --- | --- |
| market | <code>string</code> | market localizations |

<a name="Mcdev.buildDefinitionBulk"></a>

### Mcdev.buildDefinitionBulk(listName, type, name) ⇒ <code>Promise.&lt;void&gt;</code>
Build a specific metadata file based on a template using a list of bu-market combos

**Kind**: static method of [<code>Mcdev</code>](#Mcdev)  
**Returns**: <code>Promise.&lt;void&gt;</code> - -  

| Param | Type | Description |
| --- | --- | --- |
| listName | <code>string</code> | name of list of BU-market combos |
| type | <code>string</code> | supported metadata type |
| name | <code>string</code> | name of the metadata |

<a name="AccountUser"></a>

## AccountUser ⇐ [<code>MetadataType</code>](#MetadataType)
MessageSendActivity MetadataType

**Kind**: global class  
**Extends**: [<code>MetadataType</code>](#MetadataType)  

* [AccountUser](#AccountUser) ⇐ [<code>MetadataType</code>](#MetadataType)
    * [.retrieve(retrieveDir, _, buObject)](#AccountUser.retrieve) ⇒ <code>Promise.&lt;TYPE.MetadataTypeMapObj&gt;</code>
    * [.retrieveChangelog(buObject)](#AccountUser.retrieveChangelog) ⇒ <code>Promise.&lt;object&gt;</code>
    * [.timeSinceDate(date)](#AccountUser.timeSinceDate) ⇒ <code>number</code>
    * [.getBuName(buObject, id)](#AccountUser.getBuName) ⇒ <code>string</code>
    * [.document(buObject, [metadata])](#AccountUser.document) ⇒ <code>Promise.&lt;void&gt;</code>
    * [._generateDocMd(users, type, columnsToPrint)](#AccountUser._generateDocMd) ⇒ <code>string</code>
    * [.postRetrieveTasks(metadata)](#AccountUser.postRetrieveTasks) ⇒ <code>TYPE.MetadataTypeItem</code>
    * [.parseMetadata(metadata)](#AccountUser.parseMetadata) ⇒ <code>TYPE.MetadataTypeItem</code>

<a name="AccountUser.retrieve"></a>

### AccountUser.retrieve(retrieveDir, _, buObject) ⇒ <code>Promise.&lt;TYPE.MetadataTypeMapObj&gt;</code>
Retrieves SOAP based metadata of metadata type into local filesystem. executes callback with retrieved metadata

**Kind**: static method of [<code>AccountUser</code>](#AccountUser)  
**Returns**: <code>Promise.&lt;TYPE.MetadataTypeMapObj&gt;</code> - Promise of metadata  

| Param | Type | Description |
| --- | --- | --- |
| retrieveDir | <code>string</code> | Directory where retrieved metadata directory will be saved |
| _ | <code>Array.&lt;string&gt;</code> | Returns specified fields even if their retrieve definition is not set to true |
| buObject | <code>TYPE.BuObject</code> | properties for auth |

<a name="AccountUser.retrieveChangelog"></a>

### AccountUser.retrieveChangelog(buObject) ⇒ <code>Promise.&lt;object&gt;</code>
Retrieves SOAP based metadata of metadata type into local filesystem. executes callback with retrieved metadata

**Kind**: static method of [<code>AccountUser</code>](#AccountUser)  
**Returns**: <code>Promise.&lt;object&gt;</code> - Promise of metadata  

| Param | Type | Description |
| --- | --- | --- |
| buObject | <code>object</code> | properties for auth |

<a name="AccountUser.timeSinceDate"></a>

### AccountUser.timeSinceDate(date) ⇒ <code>number</code>
**Kind**: static method of [<code>AccountUser</code>](#AccountUser)  
**Returns**: <code>number</code> - time difference  

| Param | Type | Description |
| --- | --- | --- |
| date | <code>string</code> | first date |

<a name="AccountUser.getBuName"></a>

### AccountUser.getBuName(buObject, id) ⇒ <code>string</code>
helper to print bu names

**Kind**: static method of [<code>AccountUser</code>](#AccountUser)  
**Returns**: <code>string</code> - "bu name (bu id)""  

| Param | Type | Description |
| --- | --- | --- |
| buObject | <code>TYPE.BuObject</code> | needed for eid |
| buObject.eid | <code>string</code> | needed to check for parent bu |
| id | <code>number</code> | bu id |

<a name="AccountUser.document"></a>

### AccountUser.document(buObject, [metadata]) ⇒ <code>Promise.&lt;void&gt;</code>
Creates markdown documentation of all roles

**Kind**: static method of [<code>AccountUser</code>](#AccountUser)  
**Returns**: <code>Promise.&lt;void&gt;</code> - -  

| Param | Type | Description |
| --- | --- | --- |
| buObject | <code>TYPE.BuObject</code> | properties for auth |
| [metadata] | <code>object</code> | user list |

<a name="AccountUser._generateDocMd"></a>

### AccountUser.\_generateDocMd(users, type, columnsToPrint) ⇒ <code>string</code>
**Kind**: static method of [<code>AccountUser</code>](#AccountUser)  
**Returns**: <code>string</code> - markdown  

| Param | Type | Description |
| --- | --- | --- |
| users | <code>Array.&lt;object&gt;</code> | list of users and installed package |
| type | <code>&#x27;Installed Package&#x27;</code> \| <code>&#x27;User&#x27;</code> | choose what sub type to print |
| columnsToPrint | <code>Array.&lt;Array&gt;</code> | helper array |

<a name="AccountUser.postRetrieveTasks"></a>

### AccountUser.postRetrieveTasks(metadata) ⇒ <code>TYPE.MetadataTypeItem</code>
manages post retrieve steps

**Kind**: static method of [<code>AccountUser</code>](#AccountUser)  
**Returns**: <code>TYPE.MetadataTypeItem</code> - Array with one metadata object and one query string  

| Param | Type | Description |
| --- | --- | --- |
| metadata | <code>TYPE.MetadataTypeItem</code> | a single query |

<a name="AccountUser.parseMetadata"></a>

### AccountUser.parseMetadata(metadata) ⇒ <code>TYPE.MetadataTypeItem</code>
parses retrieved Metadata before saving

**Kind**: static method of [<code>AccountUser</code>](#AccountUser)  
**Returns**: <code>TYPE.MetadataTypeItem</code> - Array with one metadata object and one sql string  

| Param | Type | Description |
| --- | --- | --- |
| metadata | <code>TYPE.MetadataTypeItem</code> | a single query activity definition |

<a name="Asset"></a>

## Asset ⇐ [<code>MetadataType</code>](#MetadataType)
FileTransfer MetadataType

**Kind**: global class  
**Extends**: [<code>MetadataType</code>](#MetadataType)  

* [Asset](#Asset) ⇐ [<code>MetadataType</code>](#MetadataType)
    * [.retrieve(retrieveDir, _, __, [selectedSubType])](#Asset.retrieve) ⇒ <code>Promise.&lt;{metadata: TYPE.AssetMap, type: string}&gt;</code>
    * [.retrieveForCache(_, [selectedSubType])](#Asset.retrieveForCache) ⇒ <code>Promise.&lt;{metadata: TYPE.AssetMap, type: string}&gt;</code>
    * [.retrieveAsTemplate(templateDir, name, templateVariables, [selectedSubType])](#Asset.retrieveAsTemplate) ⇒ <code>Promise.&lt;{metadata: TYPE.AssetItem, type: string}&gt;</code>
    * [.create(metadata)](#Asset.create) ⇒ <code>Promise</code>
    * [.update(metadata)](#Asset.update) ⇒ <code>Promise</code>
    * [.requestSubType(subType, subTypeArray, [retrieveDir], [templateName], [templateVariables])](#Asset.requestSubType) ⇒ <code>Promise</code>
    * [.requestAndSaveExtended(items, subType, retrieveDir, [templateVariables])](#Asset.requestAndSaveExtended) ⇒ <code>Promise</code>
    * [._retrieveExtendedFile(metadata, subType, retrieveDir)](#Asset._retrieveExtendedFile) ⇒ <code>Promise.&lt;void&gt;</code>
    * [._readExtendedFileFromFS(metadata, subType, deployDir)](#Asset._readExtendedFileFromFS) ⇒ <code>Promise.&lt;void&gt;</code>
    * [.postRetrieveTasks(metadata, [_], isTemplating)](#Asset.postRetrieveTasks) ⇒ <code>TYPE.CodeExtractItem</code>
    * [.preDeployTasks(metadata, deployDir)](#Asset.preDeployTasks) ⇒ <code>Promise.&lt;TYPE.AssetItem&gt;</code>
    * [.getSubtype(metadata)](#Asset.getSubtype) ⇒ <code>TYPE.AssetSubType</code>
    * [.buildDefinitionForExtracts(templateDir, targetDir, metadata, variables, templateName)](#Asset.buildDefinitionForExtracts) ⇒ <code>Promise.&lt;void&gt;</code>
    * [.parseMetadata(metadata)](#Asset.parseMetadata) ⇒ <code>TYPE.CodeExtractItem</code>
    * [._mergeCode(metadata, deployDir, subType, [templateName])](#Asset._mergeCode) ⇒ <code>Promise.&lt;Array.&lt;TYPE.CodeExtract&gt;&gt;</code>
    * [._mergeCode_slots(prefix, metadataSlots, readDirArr, subtypeExtension, subDirArr, fileList, customerKey, [templateName])](#Asset._mergeCode_slots) ⇒ <code>Promise.&lt;void&gt;</code>
    * [._extractCode(metadata)](#Asset._extractCode) ⇒ <code>TYPE.CodeExtractItem</code>
    * [._extractCode_slots(prefix, metadataSlots, codeArr)](#Asset._extractCode_slots) ⇒ <code>void</code>
    * [.getJsonFromFS(dir)](#Asset.getJsonFromFS) ⇒ <code>object</code>
    * [.findSubType(templateDir, templateName)](#Asset.findSubType) ⇒ <code>TYPE.AssetSubType</code>
    * [.readSecondaryFolder(templateDir, typeDirArr, templateName, fileName)](#Asset.readSecondaryFolder) ⇒ <code>TYPE.AssetItem</code>

<a name="Asset.retrieve"></a>

### Asset.retrieve(retrieveDir, _, __, [selectedSubType]) ⇒ <code>Promise.&lt;{metadata: TYPE.AssetMap, type: string}&gt;</code>
Retrieves Metadata of Asset

**Kind**: static method of [<code>Asset</code>](#Asset)  
**Returns**: <code>Promise.&lt;{metadata: TYPE.AssetMap, type: string}&gt;</code> - Promise  

| Param | Type | Description |
| --- | --- | --- |
| retrieveDir | <code>string</code> | Directory where retrieved metadata directory will be saved |
| _ | <code>void</code> | - |
| __ | <code>void</code> | - |
| [selectedSubType] | <code>TYPE.AssetSubType</code> | optionally limit to a single subtype |

<a name="Asset.retrieveForCache"></a>

### Asset.retrieveForCache(_, [selectedSubType]) ⇒ <code>Promise.&lt;{metadata: TYPE.AssetMap, type: string}&gt;</code>
Retrieves asset metadata for caching

**Kind**: static method of [<code>Asset</code>](#Asset)  
**Returns**: <code>Promise.&lt;{metadata: TYPE.AssetMap, type: string}&gt;</code> - Promise  

| Param | Type | Description |
| --- | --- | --- |
| _ | <code>void</code> | - |
| [selectedSubType] | <code>string</code> | optionally limit to a single subtype |

<a name="Asset.retrieveAsTemplate"></a>

### Asset.retrieveAsTemplate(templateDir, name, templateVariables, [selectedSubType]) ⇒ <code>Promise.&lt;{metadata: TYPE.AssetItem, type: string}&gt;</code>
Retrieves asset metadata for templating

**Kind**: static method of [<code>Asset</code>](#Asset)  
**Returns**: <code>Promise.&lt;{metadata: TYPE.AssetItem, type: string}&gt;</code> - Promise  

| Param | Type | Description |
| --- | --- | --- |
| templateDir | <code>string</code> | Directory where retrieved metadata directory will be saved |
| name | <code>string</code> | name of the metadata file |
| templateVariables | <code>TYPE.TemplateMap</code> | variables to be replaced in the metadata |
| [selectedSubType] | <code>TYPE.AssetSubType</code> | optionally limit to a single subtype |

<a name="Asset.create"></a>

### Asset.create(metadata) ⇒ <code>Promise</code>
Creates a single asset

**Kind**: static method of [<code>Asset</code>](#Asset)  
**Returns**: <code>Promise</code> - Promise  

| Param | Type | Description |
| --- | --- | --- |
| metadata | <code>TYPE.AssetItem</code> | a single asset |

<a name="Asset.update"></a>

### Asset.update(metadata) ⇒ <code>Promise</code>
Updates a single asset

**Kind**: static method of [<code>Asset</code>](#Asset)  
**Returns**: <code>Promise</code> - Promise  

| Param | Type | Description |
| --- | --- | --- |
| metadata | <code>TYPE.AssetItem</code> | a single asset |

<a name="Asset.requestSubType"></a>

### Asset.requestSubType(subType, subTypeArray, [retrieveDir], [templateName], [templateVariables]) ⇒ <code>Promise</code>
Retrieves Metadata of a specific asset type

**Kind**: static method of [<code>Asset</code>](#Asset)  
**Returns**: <code>Promise</code> - Promise  

| Param | Type | Description |
| --- | --- | --- |
| subType | <code>TYPE.AssetSubType</code> | group of similar assets to put in a folder (ie. images) |
| subTypeArray | <code>Array.&lt;TYPE.AssetSubType&gt;</code> | list of all asset types within this subtype |
| [retrieveDir] | <code>string</code> | target directory for saving assets |
| [templateName] | <code>string</code> | name of the metadata file |
| [templateVariables] | <code>TYPE.TemplateMap</code> | variables to be replaced in the metadata |

<a name="Asset.requestAndSaveExtended"></a>

### Asset.requestAndSaveExtended(items, subType, retrieveDir, [templateVariables]) ⇒ <code>Promise</code>
Retrieves extended metadata (files or extended content) of asset

**Kind**: static method of [<code>Asset</code>](#Asset)  
**Returns**: <code>Promise</code> - Promise  

| Param | Type | Description |
| --- | --- | --- |
| items | <code>Array</code> | array of items to retrieve |
| subType | <code>TYPE.AssetSubType</code> | group of similar assets to put in a folder (ie. images) |
| retrieveDir | <code>string</code> | target directory for saving assets |
| [templateVariables] | <code>TYPE.TemplateMap</code> | variables to be replaced in the metadata |

<a name="Asset._retrieveExtendedFile"></a>

### Asset.\_retrieveExtendedFile(metadata, subType, retrieveDir) ⇒ <code>Promise.&lt;void&gt;</code>
Some metadata types store their actual content as a separate file, e.g. images
This method retrieves these and saves them alongside the metadata json

**Kind**: static method of [<code>Asset</code>](#Asset)  
**Returns**: <code>Promise.&lt;void&gt;</code> - -  

| Param | Type | Description |
| --- | --- | --- |
| metadata | <code>TYPE.AssetItem</code> | a single asset |
| subType | <code>TYPE.AssetSubType</code> | group of similar assets to put in a folder (ie. images) |
| retrieveDir | <code>string</code> | target directory for saving assets |

<a name="Asset._readExtendedFileFromFS"></a>

### Asset.\_readExtendedFileFromFS(metadata, subType, deployDir) ⇒ <code>Promise.&lt;void&gt;</code>
helper for this.preDeployTasks()
Some metadata types store their actual content as a separate file, e.g. images
This method reads these from the local FS stores them in the metadata object allowing to deploy it

**Kind**: static method of [<code>Asset</code>](#Asset)  
**Returns**: <code>Promise.&lt;void&gt;</code> - -  

| Param | Type | Description |
| --- | --- | --- |
| metadata | <code>TYPE.AssetItem</code> | a single asset |
| subType | <code>TYPE.AssetSubType</code> | group of similar assets to put in a folder (ie. images) |
| deployDir | <code>string</code> | directory of deploy files |

<a name="Asset.postRetrieveTasks"></a>

### Asset.postRetrieveTasks(metadata, [_], isTemplating) ⇒ <code>TYPE.CodeExtractItem</code>
manages post retrieve steps

**Kind**: static method of [<code>Asset</code>](#Asset)  
**Returns**: <code>TYPE.CodeExtractItem</code> - metadata  

| Param | Type | Description |
| --- | --- | --- |
| metadata | <code>TYPE.AssetItem</code> | a single asset |
| [_] | <code>string</code> | unused |
| isTemplating | <code>boolean</code> | signals that we are retrieving templates |

<a name="Asset.preDeployTasks"></a>

### Asset.preDeployTasks(metadata, deployDir) ⇒ <code>Promise.&lt;TYPE.AssetItem&gt;</code>
prepares an asset definition for deployment

**Kind**: static method of [<code>Asset</code>](#Asset)  
**Returns**: <code>Promise.&lt;TYPE.AssetItem&gt;</code> - Promise  

| Param | Type | Description |
| --- | --- | --- |
| metadata | <code>TYPE.AssetItem</code> | a single asset |
| deployDir | <code>string</code> | directory of deploy files |

<a name="Asset.getSubtype"></a>

### Asset.getSubtype(metadata) ⇒ <code>TYPE.AssetSubType</code>
determines the subtype of the current asset

**Kind**: static method of [<code>Asset</code>](#Asset)  
**Returns**: <code>TYPE.AssetSubType</code> - subtype  

| Param | Type | Description |
| --- | --- | --- |
| metadata | <code>TYPE.AssetItem</code> | a single asset |

<a name="Asset.buildDefinitionForExtracts"></a>

### Asset.buildDefinitionForExtracts(templateDir, targetDir, metadata, variables, templateName) ⇒ <code>Promise.&lt;void&gt;</code>
helper for buildDefinition
handles extracted code if any are found for complex types

**Kind**: static method of [<code>Asset</code>](#Asset)  
**Returns**: <code>Promise.&lt;void&gt;</code> - Promise  

| Param | Type | Description |
| --- | --- | --- |
| templateDir | <code>string</code> | Directory where metadata templates are stored |
| targetDir | <code>string</code> | Directory where built definitions will be saved |
| metadata | <code>TYPE.AssetItem</code> | main JSON file that was read from file system |
| variables | <code>TYPE.TemplateMap</code> | variables to be replaced in the metadata |
| templateName | <code>string</code> | name of the template to be built |

<a name="Asset.parseMetadata"></a>

### Asset.parseMetadata(metadata) ⇒ <code>TYPE.CodeExtractItem</code>
parses retrieved Metadata before saving

**Kind**: static method of [<code>Asset</code>](#Asset)  
**Returns**: <code>TYPE.CodeExtractItem</code> - parsed metadata definition  

| Param | Type | Description |
| --- | --- | --- |
| metadata | <code>TYPE.AssetItem</code> | a single asset definition |

<a name="Asset._mergeCode"></a>

### Asset.\_mergeCode(metadata, deployDir, subType, [templateName]) ⇒ <code>Promise.&lt;Array.&lt;TYPE.CodeExtract&gt;&gt;</code>
helper for this.preDeployTasks() that loads extracted code content back into JSON

**Kind**: static method of [<code>Asset</code>](#Asset)  
**Returns**: <code>Promise.&lt;Array.&lt;TYPE.CodeExtract&gt;&gt;</code> - fileList for templating (disregarded during deployment)  

| Param | Type | Description |
| --- | --- | --- |
| metadata | <code>TYPE.AssetItem</code> | a single asset definition |
| deployDir | <code>string</code> | directory of deploy files |
| subType | <code>TYPE.AssetSubType</code> | asset-subtype name |
| [templateName] | <code>string</code> | name of the template used to built defintion (prior applying templating) |

<a name="Asset._mergeCode_slots"></a>

### Asset.\_mergeCode\_slots(prefix, metadataSlots, readDirArr, subtypeExtension, subDirArr, fileList, customerKey, [templateName]) ⇒ <code>Promise.&lt;void&gt;</code>
helper for this.preDeployTasks() that loads extracted code content back into JSON

**Kind**: static method of [<code>Asset</code>](#Asset)  
**Returns**: <code>Promise.&lt;void&gt;</code> - -  

| Param | Type | Description |
| --- | --- | --- |
| prefix | <code>string</code> | usually the customerkey |
| metadataSlots | <code>object</code> | metadata.views.html.slots or deeper slots.<>.blocks.<>.slots |
| readDirArr | <code>Array.&lt;string&gt;</code> | directory of deploy files |
| subtypeExtension | <code>string</code> | asset-subtype name ending on -meta |
| subDirArr | <code>Array.&lt;string&gt;</code> | directory of files w/o leading deploy dir |
| fileList | <code>Array.&lt;object&gt;</code> | directory of files w/o leading deploy dir |
| customerKey | <code>string</code> | external key of template (could have been changed if used during templating) |
| [templateName] | <code>string</code> | name of the template used to built defintion (prior applying templating) |

<a name="Asset._extractCode"></a>

### Asset.\_extractCode(metadata) ⇒ <code>TYPE.CodeExtractItem</code>
helper for this.parseMetadata() that finds code content in JSON and extracts it
to allow saving that separately and formatted

**Kind**: static method of [<code>Asset</code>](#Asset)  
**Returns**: <code>TYPE.CodeExtractItem</code> - { json: metadata, codeArr: object[], subFolder: string[] }  

| Param | Type | Description |
| --- | --- | --- |
| metadata | <code>TYPE.AssetItem</code> | a single asset definition |

<a name="Asset._extractCode_slots"></a>

### Asset.\_extractCode\_slots(prefix, metadataSlots, codeArr) ⇒ <code>void</code>
**Kind**: static method of [<code>Asset</code>](#Asset)  

| Param | Type | Description |
| --- | --- | --- |
| prefix | <code>string</code> | usually the customerkey |
| metadataSlots | <code>object</code> | metadata.views.html.slots or deeper slots.<>.blocks.<>.slots |
| codeArr | <code>Array.&lt;object&gt;</code> | to be extended array for extracted code |

<a name="Asset.getJsonFromFS"></a>

### Asset.getJsonFromFS(dir) ⇒ <code>object</code>
Returns file contents mapped to their fileName without '.json' ending

**Kind**: static method of [<code>Asset</code>](#Asset)  
**Returns**: <code>object</code> - fileName => fileContent map  

| Param | Type | Description |
| --- | --- | --- |
| dir | <code>string</code> | directory that contains '.json' files to be read |

<a name="Asset.findSubType"></a>

### Asset.findSubType(templateDir, templateName) ⇒ <code>TYPE.AssetSubType</code>
check template directory for complex types that open subfolders for their subtypes

**Kind**: static method of [<code>Asset</code>](#Asset)  
**Returns**: <code>TYPE.AssetSubType</code> - subtype name  

| Param | Type | Description |
| --- | --- | --- |
| templateDir | <code>string</code> | Directory where metadata templates are stored |
| templateName | <code>string</code> | name of the metadata file |

<a name="Asset.readSecondaryFolder"></a>

### Asset.readSecondaryFolder(templateDir, typeDirArr, templateName, fileName) ⇒ <code>TYPE.AssetItem</code>
optional method used for some types to try a different folder structure

**Kind**: static method of [<code>Asset</code>](#Asset)  
**Returns**: <code>TYPE.AssetItem</code> - metadata  

| Param | Type | Description |
| --- | --- | --- |
| templateDir | <code>string</code> | Directory where metadata templates are stored |
| typeDirArr | <code>Array.&lt;string&gt;</code> | current subdir for this type |
| templateName | <code>string</code> | name of the metadata template |
| fileName | <code>string</code> | name of the metadata template file w/o extension |

<a name="AttributeGroup"></a>

## AttributeGroup ⇐ [<code>MetadataType</code>](#MetadataType)
AttributeGroup MetadataType

**Kind**: global class  
**Extends**: [<code>MetadataType</code>](#MetadataType)  

* [AttributeGroup](#AttributeGroup) ⇐ [<code>MetadataType</code>](#MetadataType)
    * [.retrieveForCache()](#AttributeGroup.retrieveForCache) ⇒ <code>Promise.&lt;TYPE.MetadataTypeMapObj&gt;</code>
    * [.retrieve(retrieveDir)](#AttributeGroup.retrieve) ⇒ <code>Promise.&lt;TYPE.MetadataTypeMapObj&gt;</code>

<a name="AttributeGroup.retrieveForCache"></a>

### AttributeGroup.retrieveForCache() ⇒ <code>Promise.&lt;TYPE.MetadataTypeMapObj&gt;</code>
Retrieves Metadata of schema attribute groups for caching.

**Kind**: static method of [<code>AttributeGroup</code>](#AttributeGroup)  
**Returns**: <code>Promise.&lt;TYPE.MetadataTypeMapObj&gt;</code> - Promise of metadata  
<a name="AttributeGroup.retrieve"></a>

### AttributeGroup.retrieve(retrieveDir) ⇒ <code>Promise.&lt;TYPE.MetadataTypeMapObj&gt;</code>
Retrieves Metadata of schema attribute groups.

**Kind**: static method of [<code>AttributeGroup</code>](#AttributeGroup)  
**Returns**: <code>Promise.&lt;TYPE.MetadataTypeMapObj&gt;</code> - Promise of metadata  

| Param | Type | Description |
| --- | --- | --- |
| retrieveDir | <code>string</code> | Directory where retrieved metadata directory will be saved |

<a name="Automation"></a>

## Automation ⇐ [<code>MetadataType</code>](#MetadataType)
Automation MetadataType

**Kind**: global class  
**Extends**: [<code>MetadataType</code>](#MetadataType)  

* [Automation](#Automation) ⇐ [<code>MetadataType</code>](#MetadataType)
    * [.retrieve(retrieveDir)](#Automation.retrieve) ⇒ <code>Promise.&lt;TYPE.AutomationMapObj&gt;</code>
    * [.retrieveChangelog()](#Automation.retrieveChangelog) ⇒ <code>Promise.&lt;TYPE.AutomationMapObj&gt;</code>
    * [.retrieveForCache()](#Automation.retrieveForCache) ⇒ <code>Promise.&lt;TYPE.AutomationMapObj&gt;</code>
    * [.retrieveAsTemplate(templateDir, name, templateVariables)](#Automation.retrieveAsTemplate) ⇒ <code>Promise.&lt;TYPE.AutomationItemObj&gt;</code>
    * [.postRetrieveTasks(metadata, [_], [isTemplating])](#Automation.postRetrieveTasks) ⇒ <code>TYPE.AutomationItem</code>
    * [.deploy(metadata, targetBU, retrieveDir)](#Automation.deploy) ⇒ <code>Promise.&lt;TYPE.AutomationMap&gt;</code>
    * [.create(metadata)](#Automation.create) ⇒ <code>Promise</code>
    * [.update(metadata, metadataBefore)](#Automation.update) ⇒ <code>Promise</code>
    * [.preDeployTasks(metadata)](#Automation.preDeployTasks) ⇒ <code>Promise.&lt;TYPE.AutomationItem&gt;</code>
    * [.validateDeployMetadata(metadata)](#Automation.validateDeployMetadata) ⇒ <code>boolean</code>
    * [.postDeployTasks(metadata, originalMetadata)](#Automation.postDeployTasks) ⇒ <code>Promise.&lt;void&gt;</code>
    * [.parseMetadata(metadata)](#Automation.parseMetadata) ⇒ <code>TYPE.AutomationItem</code>
    * [._buildSchedule(scheduleObject)](#Automation._buildSchedule) ⇒ <code>TYPE.AutomationScheduleSoap</code>
    * [._calcTime(offsetServer, dateInput, [offsetInput])](#Automation._calcTime) ⇒ <code>string</code>

<a name="Automation.retrieve"></a>

### Automation.retrieve(retrieveDir) ⇒ <code>Promise.&lt;TYPE.AutomationMapObj&gt;</code>
Retrieves Metadata of Automation

**Kind**: static method of [<code>Automation</code>](#Automation)  
**Returns**: <code>Promise.&lt;TYPE.AutomationMapObj&gt;</code> - Promise of metadata  

| Param | Type | Description |
| --- | --- | --- |
| retrieveDir | <code>string</code> | Directory where retrieved metadata directory will be saved |

<a name="Automation.retrieveChangelog"></a>

### Automation.retrieveChangelog() ⇒ <code>Promise.&lt;TYPE.AutomationMapObj&gt;</code>
Retrieves Metadata of Automation

**Kind**: static method of [<code>Automation</code>](#Automation)  
**Returns**: <code>Promise.&lt;TYPE.AutomationMapObj&gt;</code> - Promise of metadata  
<a name="Automation.retrieveForCache"></a>

### Automation.retrieveForCache() ⇒ <code>Promise.&lt;TYPE.AutomationMapObj&gt;</code>
Retrieves automation metadata for caching

**Kind**: static method of [<code>Automation</code>](#Automation)  
**Returns**: <code>Promise.&lt;TYPE.AutomationMapObj&gt;</code> - Promise of metadata  
<a name="Automation.retrieveAsTemplate"></a>

### Automation.retrieveAsTemplate(templateDir, name, templateVariables) ⇒ <code>Promise.&lt;TYPE.AutomationItemObj&gt;</code>
Retrieve a specific Automation Definition by Name

**Kind**: static method of [<code>Automation</code>](#Automation)  
**Returns**: <code>Promise.&lt;TYPE.AutomationItemObj&gt;</code> - Promise of metadata  

| Param | Type | Description |
| --- | --- | --- |
| templateDir | <code>string</code> | Directory where retrieved metadata directory will be saved |
| name | <code>string</code> | name of the metadata file |
| templateVariables | <code>TYPE.TemplateMap</code> | variables to be replaced in the metadata |

<a name="Automation.postRetrieveTasks"></a>

### Automation.postRetrieveTasks(metadata, [_], [isTemplating]) ⇒ <code>TYPE.AutomationItem</code>
manages post retrieve steps

**Kind**: static method of [<code>Automation</code>](#Automation)  
**Returns**: <code>TYPE.AutomationItem</code> - metadata  

| Param | Type | Description |
| --- | --- | --- |
| metadata | <code>TYPE.AutomationItem</code> | a single automation |
| [_] | <code>string</code> | unused |
| [isTemplating] | <code>boolean</code> | signals that we are retrieving templates |

<a name="Automation.deploy"></a>

### Automation.deploy(metadata, targetBU, retrieveDir) ⇒ <code>Promise.&lt;TYPE.AutomationMap&gt;</code>
Deploys automation - the saved file is the original one due to large differences required for deployment

**Kind**: static method of [<code>Automation</code>](#Automation)  
**Returns**: <code>Promise.&lt;TYPE.AutomationMap&gt;</code> - Promise  

| Param | Type | Description |
| --- | --- | --- |
| metadata | <code>TYPE.AutomationMap</code> | metadata mapped by their keyField |
| targetBU | <code>string</code> | name/shorthand of target businessUnit for mapping |
| retrieveDir | <code>string</code> | directory where metadata after deploy should be saved |

<a name="Automation.create"></a>

### Automation.create(metadata) ⇒ <code>Promise</code>
Creates a single automation

**Kind**: static method of [<code>Automation</code>](#Automation)  
**Returns**: <code>Promise</code> - Promise  

| Param | Type | Description |
| --- | --- | --- |
| metadata | <code>TYPE.AutomationItem</code> | single metadata entry |

<a name="Automation.update"></a>

### Automation.update(metadata, metadataBefore) ⇒ <code>Promise</code>
Updates a single automation

**Kind**: static method of [<code>Automation</code>](#Automation)  
**Returns**: <code>Promise</code> - Promise  

| Param | Type | Description |
| --- | --- | --- |
| metadata | <code>TYPE.AutomationItem</code> | single metadata entry |
| metadataBefore | <code>TYPE.AutomationItem</code> | metadata mapped by their keyField |

<a name="Automation.preDeployTasks"></a>

### Automation.preDeployTasks(metadata) ⇒ <code>Promise.&lt;TYPE.AutomationItem&gt;</code>
Gets executed before deploying metadata

**Kind**: static method of [<code>Automation</code>](#Automation)  
**Returns**: <code>Promise.&lt;TYPE.AutomationItem&gt;</code> - Promise  

| Param | Type | Description |
| --- | --- | --- |
| metadata | <code>TYPE.AutomationItem</code> | metadata mapped by their keyField |

<a name="Automation.validateDeployMetadata"></a>

### Automation.validateDeployMetadata(metadata) ⇒ <code>boolean</code>
Validates the automation to be sure it can be deployed.
Whitelisted Activites are deployed but require configuration

**Kind**: static method of [<code>Automation</code>](#Automation)  
**Returns**: <code>boolean</code> - result if automation can be deployed based on steps  

| Param | Type | Description |
| --- | --- | --- |
| metadata | <code>TYPE.AutomationItem</code> | single automation record |

<a name="Automation.postDeployTasks"></a>

### Automation.postDeployTasks(metadata, originalMetadata) ⇒ <code>Promise.&lt;void&gt;</code>
Gets executed after deployment of metadata type

**Kind**: static method of [<code>Automation</code>](#Automation)  
**Returns**: <code>Promise.&lt;void&gt;</code> - -  

| Param | Type | Description |
| --- | --- | --- |
| metadata | <code>TYPE.AutomationMap</code> | metadata mapped by their keyField |
| originalMetadata | <code>TYPE.AutomationMap</code> | metadata to be updated (contains additioanl fields) |

<a name="Automation.parseMetadata"></a>

### Automation.parseMetadata(metadata) ⇒ <code>TYPE.AutomationItem</code>
parses retrieved Metadata before saving

**Kind**: static method of [<code>Automation</code>](#Automation)  
**Returns**: <code>TYPE.AutomationItem</code> - parsed item  

| Param | Type | Description |
| --- | --- | --- |
| metadata | <code>TYPE.AutomationItem</code> | a single automation definition |

<a name="Automation._buildSchedule"></a>

### Automation.\_buildSchedule(scheduleObject) ⇒ <code>TYPE.AutomationScheduleSoap</code>
Builds a schedule object to be used for scheduling an automation
based on combination of ical string and start/end dates.

**Kind**: static method of [<code>Automation</code>](#Automation)  
**Returns**: <code>TYPE.AutomationScheduleSoap</code> - Schedulable object for soap API (currently not rest supported)  

| Param | Type | Description |
| --- | --- | --- |
| scheduleObject | <code>TYPE.AutomationSchedule</code> | child of automation metadata used for scheduling |

<a name="Automation._calcTime"></a>

### Automation.\_calcTime(offsetServer, dateInput, [offsetInput]) ⇒ <code>string</code>
used to convert dates to the system timezone required for startDate

**Kind**: static method of [<code>Automation</code>](#Automation)  
**Returns**: <code>string</code> - date in server  

| Param | Type | Description |
| --- | --- | --- |
| offsetServer | <code>number</code> | stack4: US Mountain time (UTC-7); other stacks: US Central (UTC-6) |
| dateInput | <code>string</code> \| <code>Date</code> | date in ISO format (2021-12-05T20:00:00.983) |
| [offsetInput] | <code>string</code> | timzone difference (+02:00) |

<a name="Campaign"></a>

## Campaign ⇐ [<code>MetadataType</code>](#MetadataType)
Campaign MetadataType

**Kind**: global class  
**Extends**: [<code>MetadataType</code>](#MetadataType)  

* [Campaign](#Campaign) ⇐ [<code>MetadataType</code>](#MetadataType)
    * [.retrieve(retrieveDir)](#Campaign.retrieve) ⇒ <code>Promise.&lt;TYPE.MetadataTypeMapObj&gt;</code>
    * [.getAssetTags(retrieveDir, id, name)](#Campaign.getAssetTags) ⇒ <code>Promise.&lt;TYPE.MetadataTypeMapObj&gt;</code>

<a name="Campaign.retrieve"></a>

### Campaign.retrieve(retrieveDir) ⇒ <code>Promise.&lt;TYPE.MetadataTypeMapObj&gt;</code>
Retrieves Metadata of campaigns. Afterwards, starts metadata retrieval for their campaign assets

**Kind**: static method of [<code>Campaign</code>](#Campaign)  
**Returns**: <code>Promise.&lt;TYPE.MetadataTypeMapObj&gt;</code> - Promise  

| Param | Type | Description |
| --- | --- | --- |
| retrieveDir | <code>string</code> | Directory where retrieved metadata directory will be saved |

<a name="Campaign.getAssetTags"></a>

### Campaign.getAssetTags(retrieveDir, id, name) ⇒ <code>Promise.&lt;TYPE.MetadataTypeMapObj&gt;</code>
Parses campaign asset response body and returns metadata entries mapped to their id

**Kind**: static method of [<code>Campaign</code>](#Campaign)  
**Returns**: <code>Promise.&lt;TYPE.MetadataTypeMapObj&gt;</code> - Campaign Asset Object  

| Param | Type | Description |
| --- | --- | --- |
| retrieveDir | <code>string</code> | folder where to save |
| id | <code>string</code> | of camapaign to retrieve |
| name | <code>string</code> | of camapaign for saving |

<a name="ContentArea"></a>

## ContentArea ⇐ [<code>MetadataType</code>](#MetadataType)
ContentArea MetadataType

**Kind**: global class  
**Extends**: [<code>MetadataType</code>](#MetadataType)  

* [ContentArea](#ContentArea) ⇐ [<code>MetadataType</code>](#MetadataType)
    * [.retrieve(retrieveDir)](#ContentArea.retrieve) ⇒ <code>Promise.&lt;TYPE.MetadataTypeMapObj&gt;</code>
    * [.postRetrieveTasks(metadata)](#ContentArea.postRetrieveTasks) ⇒ <code>TYPE.MetadataTypeItem</code>
    * [.parseMetadata(metadata)](#ContentArea.parseMetadata) ⇒ <code>TYPE.MetadataTypeItem</code>

<a name="ContentArea.retrieve"></a>

### ContentArea.retrieve(retrieveDir) ⇒ <code>Promise.&lt;TYPE.MetadataTypeMapObj&gt;</code>
Retrieves SOAP based metadata of metadata type into local filesystem. executes callback with retrieved metadata

**Kind**: static method of [<code>ContentArea</code>](#ContentArea)  
**Returns**: <code>Promise.&lt;TYPE.MetadataTypeMapObj&gt;</code> - Promise of metadata  

| Param | Type | Description |
| --- | --- | --- |
| retrieveDir | <code>string</code> | Directory where retrieved metadata directory will be saved |

<a name="ContentArea.postRetrieveTasks"></a>

### ContentArea.postRetrieveTasks(metadata) ⇒ <code>TYPE.MetadataTypeItem</code>
manages post retrieve steps

**Kind**: static method of [<code>ContentArea</code>](#ContentArea)  
**Returns**: <code>TYPE.MetadataTypeItem</code> - parsed item  

| Param | Type | Description |
| --- | --- | --- |
| metadata | <code>TYPE.MetadataTypeItem</code> | a single item |

<a name="ContentArea.parseMetadata"></a>

### ContentArea.parseMetadata(metadata) ⇒ <code>TYPE.MetadataTypeItem</code>
parses retrieved Metadata before saving

**Kind**: static method of [<code>ContentArea</code>](#ContentArea)  
**Returns**: <code>TYPE.MetadataTypeItem</code> - parsed item  

| Param | Type | Description |
| --- | --- | --- |
| metadata | <code>TYPE.MetadataTypeItem</code> | a single item |

<a name="DataExtension"></a>

## DataExtension ⇐ [<code>MetadataType</code>](#MetadataType)
DataExtension MetadataType

**Kind**: global class  
**Extends**: [<code>MetadataType</code>](#MetadataType)  

* [DataExtension](#DataExtension) ⇐ [<code>MetadataType</code>](#MetadataType)
    * [.upsert(desToDeploy, _, buObject)](#DataExtension.upsert) ⇒ <code>Promise</code>
    * [._filterUpsertResults(res)](#DataExtension._filterUpsertResults) ⇒ <code>boolean</code>
    * [.create(metadata)](#DataExtension.create) ⇒ <code>Promise</code>
    * [.update(metadata)](#DataExtension.update) ⇒ <code>Promise</code>
    * [.postDeployTasks(upsertedMetadata)](#DataExtension.postDeployTasks) ⇒ <code>void</code>
    * [.retrieve(retrieveDir, [additionalFields], buObject, [_], [isDeploy])](#DataExtension.retrieve) ⇒ <code>Promise.&lt;{metadata: TYPE.DataExtensionMap, type: string}&gt;</code>
    * [.retrieveChangelog([buObject], [additionalFields])](#DataExtension.retrieveChangelog) ⇒ <code>Promise.&lt;{metadata: TYPE.DataExtensionMap, type: string}&gt;</code>
    * [.postRetrieveTasks(metadata, [_], [isTemplating])](#DataExtension.postRetrieveTasks) ⇒ <code>TYPE.DataExtensionItem</code>
    * [.preDeployTasks(metadata)](#DataExtension.preDeployTasks) ⇒ <code>Promise.&lt;TYPE.DataExtensionItem&gt;</code>
    * [.document(buObject, [metadata], [isDeploy])](#DataExtension.document) ⇒ <code>Promise.&lt;void&gt;</code>
    * [.deleteByKey(buObject, customerKey)](#DataExtension.deleteByKey) ⇒ <code>Promise.&lt;boolean&gt;</code>
    * [.postDeleteTasks(buObject, customerKey)](#DataExtension.postDeleteTasks) ⇒ <code>void</code>
    * [.retrieveForCache(buObject, [_], [isDeploy])](#DataExtension.retrieveForCache) ⇒ <code>Promise.&lt;{metadata: TYPE.DataExtensionMap, type: string}&gt;</code>
    * [.retrieveAsTemplate(templateDir, name, templateVariables)](#DataExtension.retrieveAsTemplate) ⇒ <code>Promise.&lt;{metadata: DataExtension, type: string}&gt;</code>

<a name="DataExtension.upsert"></a>

### DataExtension.upsert(desToDeploy, _, buObject) ⇒ <code>Promise</code>
Upserts dataExtensions after retrieving them from source and target to compare
if create or update operation is needed.

**Kind**: static method of [<code>DataExtension</code>](#DataExtension)  
**Returns**: <code>Promise</code> - Promise  

| Param | Type | Description |
| --- | --- | --- |
| desToDeploy | <code>TYPE.DataExtensionMap</code> | dataExtensions mapped by their customerKey |
| _ | <code>object</code> | - |
| buObject | <code>TYPE.BuObject</code> | properties for auth |

<a name="DataExtension._filterUpsertResults"></a>

### DataExtension.\_filterUpsertResults(res) ⇒ <code>boolean</code>
helper for upsert()

**Kind**: static method of [<code>DataExtension</code>](#DataExtension)  
**Returns**: <code>boolean</code> - true: keep, false: discard  

| Param | Type | Description |
| --- | --- | --- |
| res | <code>object</code> | - |

<a name="DataExtension.create"></a>

### DataExtension.create(metadata) ⇒ <code>Promise</code>
Create a single dataExtension. Also creates their columns in 'dataExtension.columns'

**Kind**: static method of [<code>DataExtension</code>](#DataExtension)  
**Returns**: <code>Promise</code> - Promise  

| Param | Type | Description |
| --- | --- | --- |
| metadata | <code>TYPE.DataExtensionItem</code> | single metadata entry |

<a name="DataExtension.update"></a>

### DataExtension.update(metadata) ⇒ <code>Promise</code>
Updates a single dataExtension. Also updates their columns in 'dataExtension.columns'

**Kind**: static method of [<code>DataExtension</code>](#DataExtension)  
**Returns**: <code>Promise</code> - Promise  

| Param | Type | Description |
| --- | --- | --- |
| metadata | <code>TYPE.DataExtensionItem</code> | single metadata entry |

<a name="DataExtension.postDeployTasks"></a>

### DataExtension.postDeployTasks(upsertedMetadata) ⇒ <code>void</code>
Gets executed after deployment of metadata type

**Kind**: static method of [<code>DataExtension</code>](#DataExtension)  

| Param | Type | Description |
| --- | --- | --- |
| upsertedMetadata | <code>TYPE.DataExtensionMap</code> | metadata mapped by their keyField |

<a name="DataExtension.retrieve"></a>

### DataExtension.retrieve(retrieveDir, [additionalFields], buObject, [_], [isDeploy]) ⇒ <code>Promise.&lt;{metadata: TYPE.DataExtensionMap, type: string}&gt;</code>
Retrieves dataExtension metadata. Afterwards starts retrieval of dataExtensionColumn metadata retrieval

**Kind**: static method of [<code>DataExtension</code>](#DataExtension)  
**Returns**: <code>Promise.&lt;{metadata: TYPE.DataExtensionMap, type: string}&gt;</code> - Promise of item map  

| Param | Type | Description |
| --- | --- | --- |
| retrieveDir | <code>string</code> | Directory where retrieved metadata directory will be saved |
| [additionalFields] | <code>Array.&lt;string&gt;</code> | Returns specified fields even if their retrieve definition is not set to true |
| buObject | <code>TYPE.BuObject</code> | properties for auth |
| [_] | <code>void</code> | - |
| [isDeploy] | <code>boolean</code> | used to signal that fields shall be retrieve in caching mode |

<a name="DataExtension.retrieveChangelog"></a>

### DataExtension.retrieveChangelog([buObject], [additionalFields]) ⇒ <code>Promise.&lt;{metadata: TYPE.DataExtensionMap, type: string}&gt;</code>
Retrieves dataExtension metadata. Afterwards starts retrieval of dataExtensionColumn metadata retrieval

**Kind**: static method of [<code>DataExtension</code>](#DataExtension)  
**Returns**: <code>Promise.&lt;{metadata: TYPE.DataExtensionMap, type: string}&gt;</code> - Promise of item map  

| Param | Type | Description |
| --- | --- | --- |
| [buObject] | <code>TYPE.BuObject</code> | properties for auth |
| [additionalFields] | <code>Array.&lt;string&gt;</code> | Returns specified fields even if their retrieve definition is not set to true |

<a name="DataExtension.postRetrieveTasks"></a>

### DataExtension.postRetrieveTasks(metadata, [_], [isTemplating]) ⇒ <code>TYPE.DataExtensionItem</code>
manages post retrieve steps

**Kind**: static method of [<code>DataExtension</code>](#DataExtension)  
**Returns**: <code>TYPE.DataExtensionItem</code> - metadata  

| Param | Type | Description |
| --- | --- | --- |
| metadata | <code>TYPE.DataExtensionItem</code> | a single dataExtension |
| [_] | <code>string</code> | unused |
| [isTemplating] | <code>boolean</code> | signals that we are retrieving templates |

<a name="DataExtension.preDeployTasks"></a>

### DataExtension.preDeployTasks(metadata) ⇒ <code>Promise.&lt;TYPE.DataExtensionItem&gt;</code>
prepares a DataExtension for deployment

**Kind**: static method of [<code>DataExtension</code>](#DataExtension)  
**Returns**: <code>Promise.&lt;TYPE.DataExtensionItem&gt;</code> - Promise of updated single DE  

| Param | Type | Description |
| --- | --- | --- |
| metadata | <code>TYPE.DataExtensionItem</code> | a single data Extension |

<a name="DataExtension.document"></a>

### DataExtension.document(buObject, [metadata], [isDeploy]) ⇒ <code>Promise.&lt;void&gt;</code>
Parses metadata into a readable Markdown/HTML format then saves it

**Kind**: static method of [<code>DataExtension</code>](#DataExtension)  
**Returns**: <code>Promise.&lt;void&gt;</code> - -  

| Param | Type | Description |
| --- | --- | --- |
| buObject | <code>TYPE.BuObject</code> | properties for auth |
| [metadata] | <code>TYPE.DataExtensionMap</code> | a list of dataExtension definitions |
| [isDeploy] | <code>boolean</code> | used to skip non-supported message during deploy |

<a name="DataExtension.deleteByKey"></a>

### DataExtension.deleteByKey(buObject, customerKey) ⇒ <code>Promise.&lt;boolean&gt;</code>
Delete a metadata item from the specified business unit

**Kind**: static method of [<code>DataExtension</code>](#DataExtension)  
**Returns**: <code>Promise.&lt;boolean&gt;</code> - deletion success status  

| Param | Type | Description |
| --- | --- | --- |
| buObject | <code>TYPE.BuObject</code> | references credentials |
| customerKey | <code>string</code> | Identifier of data extension |

<a name="DataExtension.postDeleteTasks"></a>

### DataExtension.postDeleteTasks(buObject, customerKey) ⇒ <code>void</code>
clean up after deleting a metadata item

**Kind**: static method of [<code>DataExtension</code>](#DataExtension)  
**Returns**: <code>void</code> - -  

| Param | Type | Description |
| --- | --- | --- |
| buObject | <code>TYPE.BuObject</code> | references credentials |
| customerKey | <code>string</code> | Identifier of metadata item |

<a name="DataExtension.retrieveForCache"></a>

### DataExtension.retrieveForCache(buObject, [_], [isDeploy]) ⇒ <code>Promise.&lt;{metadata: TYPE.DataExtensionMap, type: string}&gt;</code>
Retrieves folder metadata into local filesystem. Also creates a uniquePath attribute for each folder.

**Kind**: static method of [<code>DataExtension</code>](#DataExtension)  
**Returns**: <code>Promise.&lt;{metadata: TYPE.DataExtensionMap, type: string}&gt;</code> - Promise  

| Param | Type | Description |
| --- | --- | --- |
| buObject | <code>object</code> | properties for auth |
| [_] | <code>void</code> | - |
| [isDeploy] | <code>boolean</code> | used to signal that fields shall be retrieve in caching mode |

<a name="DataExtension.retrieveAsTemplate"></a>

### DataExtension.retrieveAsTemplate(templateDir, name, templateVariables) ⇒ <code>Promise.&lt;{metadata: DataExtension, type: string}&gt;</code>
Retrieves dataExtension metadata in template format.

**Kind**: static method of [<code>DataExtension</code>](#DataExtension)  
**Returns**: <code>Promise.&lt;{metadata: DataExtension, type: string}&gt;</code> - Promise of items  

| Param | Type | Description |
| --- | --- | --- |
| templateDir | <code>string</code> | Directory where retrieved metadata directory will be saved |
| name | <code>string</code> | name of the metadata item |
| templateVariables | <code>TYPE.TemplateMap</code> | variables to be replaced in the metadata |

<a name="DataExtensionField"></a>

## DataExtensionField ⇐ [<code>MetadataType</code>](#MetadataType)
DataExtensionField MetadataType

**Kind**: global class  
**Extends**: [<code>MetadataType</code>](#MetadataType)  

* [DataExtensionField](#DataExtensionField) ⇐ [<code>MetadataType</code>](#MetadataType)
    * [.retrieve(retrieveDir, [additionalFields], buObject)](#DataExtensionField.retrieve) ⇒ <code>Promise.&lt;{metadata: TYPE.DataExtensionFieldMap, type: string}&gt;</code>
    * [.retrieveForCache([requestParams], [additionalFields])](#DataExtensionField.retrieveForCache) ⇒ <code>Promise.&lt;{metadata: TYPE.DataExtensionFieldMap, type: string}&gt;</code>
    * [.convertToSortedArray(fieldsObj)](#DataExtensionField.convertToSortedArray) ⇒ <code>Array.&lt;TYPE.DataExtensionFieldItem&gt;</code>
    * [.sortDeFields(a, b)](#DataExtensionField.sortDeFields) ⇒ <code>boolean</code>
    * [.postRetrieveTasks(metadata, forDataExtension)](#DataExtensionField.postRetrieveTasks) ⇒ <code>TYPE.DataExtensionFieldItem</code>
    * [.prepareDeployColumnsOnUpdate(deployColumns, deKey)](#DataExtensionField.prepareDeployColumnsOnUpdate) ⇒ <code>Object.&lt;string, TYPE.DataExtensionFieldItem&gt;</code>
    * [.deleteByKey(buObject, customerKey)](#DataExtensionField.deleteByKey) ⇒ <code>Promise.&lt;boolean&gt;</code>
    * [.deleteByKeySOAP(buObject, customerKey, [handleOutside])](#DataExtensionField.deleteByKeySOAP) ⇒ <code>boolean</code>
    * [.postDeleteTasks(customerKey)](#DataExtensionField.postDeleteTasks) ⇒ <code>void</code>

<a name="DataExtensionField.retrieve"></a>

### DataExtensionField.retrieve(retrieveDir, [additionalFields], buObject) ⇒ <code>Promise.&lt;{metadata: TYPE.DataExtensionFieldMap, type: string}&gt;</code>
Retrieves all records and saves it to disk

**Kind**: static method of [<code>DataExtensionField</code>](#DataExtensionField)  
**Returns**: <code>Promise.&lt;{metadata: TYPE.DataExtensionFieldMap, type: string}&gt;</code> - Promise of items  

| Param | Type | Description |
| --- | --- | --- |
| retrieveDir | <code>string</code> | Directory where retrieved metadata directory will be saved |
| [additionalFields] | <code>Array.&lt;string&gt;</code> | Returns specified fields even if their retrieve definition is not set to true |
| buObject | <code>TYPE.BuObject</code> | properties for auth |

<a name="DataExtensionField.retrieveForCache"></a>

### DataExtensionField.retrieveForCache([requestParams], [additionalFields]) ⇒ <code>Promise.&lt;{metadata: TYPE.DataExtensionFieldMap, type: string}&gt;</code>
Retrieves all records for caching

**Kind**: static method of [<code>DataExtensionField</code>](#DataExtensionField)  
**Returns**: <code>Promise.&lt;{metadata: TYPE.DataExtensionFieldMap, type: string}&gt;</code> - Promise of items  

| Param | Type | Description |
| --- | --- | --- |
| [requestParams] | <code>object</code> | required for the specific request (filter for example) |
| [additionalFields] | <code>Array.&lt;string&gt;</code> | Returns specified fields even if their retrieve definition is not set to true |

<a name="DataExtensionField.convertToSortedArray"></a>

### DataExtensionField.convertToSortedArray(fieldsObj) ⇒ <code>Array.&lt;TYPE.DataExtensionFieldItem&gt;</code>
helper for DataExtension.js that sorts the fields into an array

**Kind**: static method of [<code>DataExtensionField</code>](#DataExtensionField)  
**Returns**: <code>Array.&lt;TYPE.DataExtensionFieldItem&gt;</code> - sorted array of field objects  

| Param | Type | Description |
| --- | --- | --- |
| fieldsObj | <code>TYPE.DataExtensionFieldMap</code> | customerKey-based list of fields for one dataExtension |

<a name="DataExtensionField.sortDeFields"></a>

### DataExtensionField.sortDeFields(a, b) ⇒ <code>boolean</code>
sorting method to ensure `Ordinal` is respected

**Kind**: static method of [<code>DataExtensionField</code>](#DataExtensionField)  
**Returns**: <code>boolean</code> - sorting based on Ordinal  

| Param | Type | Description |
| --- | --- | --- |
| a | <code>TYPE.DataExtensionFieldItem</code> | - |
| b | <code>TYPE.DataExtensionFieldItem</code> | - |

<a name="DataExtensionField.postRetrieveTasks"></a>

### DataExtensionField.postRetrieveTasks(metadata, forDataExtension) ⇒ <code>TYPE.DataExtensionFieldItem</code>
manages post retrieve steps

**Kind**: static method of [<code>DataExtensionField</code>](#DataExtensionField)  
**Returns**: <code>TYPE.DataExtensionFieldItem</code> - metadata  

| Param | Type | Description |
| --- | --- | --- |
| metadata | <code>TYPE.DataExtensionFieldItem</code> | a single item |
| forDataExtension | <code>boolean</code> | when used by DataExtension class we remove more fields |

<a name="DataExtensionField.prepareDeployColumnsOnUpdate"></a>

### DataExtensionField.prepareDeployColumnsOnUpdate(deployColumns, deKey) ⇒ <code>Object.&lt;string, TYPE.DataExtensionFieldItem&gt;</code>
Mofifies passed deployColumns for update by mapping ObjectID to their target column's values.
Removes FieldType field if its the same in deploy and target column, because it results in an error even if its of the same type

**Kind**: static method of [<code>DataExtensionField</code>](#DataExtensionField)  
**Returns**: <code>Object.&lt;string, TYPE.DataExtensionFieldItem&gt;</code> - existing fields by their original name to allow re-adding FieldType after update  

| Param | Type | Description |
| --- | --- | --- |
| deployColumns | <code>Array.&lt;TYPE.DataExtensionFieldItem&gt;</code> | Columns of data extension that will be deployed |
| deKey | <code>string</code> | external/customer key of Data Extension |

<a name="DataExtensionField.deleteByKey"></a>

### DataExtensionField.deleteByKey(buObject, customerKey) ⇒ <code>Promise.&lt;boolean&gt;</code>
Delete a metadata item from the specified business unit

**Kind**: static method of [<code>DataExtensionField</code>](#DataExtensionField)  
**Returns**: <code>Promise.&lt;boolean&gt;</code> - deletion success status  

| Param | Type | Description |
| --- | --- | --- |
| buObject | <code>TYPE.BuObject</code> | references credentials |
| customerKey | <code>string</code> | Identifier of data extension |

<a name="DataExtensionField.deleteByKeySOAP"></a>

### DataExtensionField.deleteByKeySOAP(buObject, customerKey, [handleOutside]) ⇒ <code>boolean</code>
Delete a data extension from the specified business unit

**Kind**: static method of [<code>DataExtensionField</code>](#DataExtensionField)  
**Returns**: <code>boolean</code> - deletion success flag  

| Param | Type | Description |
| --- | --- | --- |
| buObject | <code>TYPE.BuObject</code> | references credentials |
| customerKey | <code>string</code> | Identifier of metadata |
| [handleOutside] | <code>boolean</code> | if the API reponse is irregular this allows you to handle it outside of this generic method |

<a name="DataExtensionField.postDeleteTasks"></a>

### DataExtensionField.postDeleteTasks(customerKey) ⇒ <code>void</code>
clean up after deleting a metadata item

**Kind**: static method of [<code>DataExtensionField</code>](#DataExtensionField)  
**Returns**: <code>void</code> - -  

| Param | Type | Description |
| --- | --- | --- |
| customerKey | <code>string</code> | Identifier of metadata item |

<a name="DataExtensionTemplate"></a>

## DataExtensionTemplate ⇐ [<code>MetadataType</code>](#MetadataType)
DataExtensionTemplate MetadataType

**Kind**: global class  
**Extends**: [<code>MetadataType</code>](#MetadataType)  
<a name="DataExtensionTemplate.retrieve"></a>

### DataExtensionTemplate.retrieve(retrieveDir) ⇒ <code>Promise.&lt;TYPE.MetadataTypeMapObj&gt;</code>
Retrieves SOAP based metadata of metadata type into local filesystem. executes callback with retrieved metadata

**Kind**: static method of [<code>DataExtensionTemplate</code>](#DataExtensionTemplate)  
**Returns**: <code>Promise.&lt;TYPE.MetadataTypeMapObj&gt;</code> - Promise of metadata  

| Param | Type | Description |
| --- | --- | --- |
| retrieveDir | <code>string</code> | Directory where retrieved metadata directory will be saved |

<a name="DataExtract"></a>

## DataExtract ⇐ [<code>MetadataType</code>](#MetadataType)
DataExtract MetadataType

**Kind**: global class  
**Extends**: [<code>MetadataType</code>](#MetadataType)  

* [DataExtract](#DataExtract) ⇐ [<code>MetadataType</code>](#MetadataType)
    * [.retrieve(retrieveDir)](#DataExtract.retrieve) ⇒ <code>Promise.&lt;TYPE.MetadataTypeMapObj&gt;</code>
    * [.retrieveForCache()](#DataExtract.retrieveForCache) ⇒ <code>Promise.&lt;TYPE.MetadataTypeMapObj&gt;</code>
    * [.retrieveAsTemplate(templateDir, name, templateVariables)](#DataExtract.retrieveAsTemplate) ⇒ <code>Promise.&lt;TYPE.MetadataTypeItemObj&gt;</code>
    * [.postRetrieveTasks(fileTransfer)](#DataExtract.postRetrieveTasks) ⇒ <code>TYPE.MetadataTypeItem</code>
    * [.create(dataExtract)](#DataExtract.create) ⇒ <code>Promise</code>
    * [.update(dataExtract)](#DataExtract.update) ⇒ <code>Promise</code>
    * [.preDeployTasks(metadata)](#DataExtract.preDeployTasks) ⇒ <code>TYPE.MetadataTypeItem</code>
    * [.parseMetadata(metadata)](#DataExtract.parseMetadata) ⇒ <code>TYPE.MetadataTypeItem</code>

<a name="DataExtract.retrieve"></a>

### DataExtract.retrieve(retrieveDir) ⇒ <code>Promise.&lt;TYPE.MetadataTypeMapObj&gt;</code>
Retrieves Metadata of Data Extract Activity.
Endpoint /automation/v1/dataextracts/ returns all Data Extracts

**Kind**: static method of [<code>DataExtract</code>](#DataExtract)  
**Returns**: <code>Promise.&lt;TYPE.MetadataTypeMapObj&gt;</code> - Promise of metadata  

| Param | Type | Description |
| --- | --- | --- |
| retrieveDir | <code>string</code> | Directory where retrieved metadata directory will be saved |

<a name="DataExtract.retrieveForCache"></a>

### DataExtract.retrieveForCache() ⇒ <code>Promise.&lt;TYPE.MetadataTypeMapObj&gt;</code>
Retrieves Metadata of  Data Extract Activity for caching

**Kind**: static method of [<code>DataExtract</code>](#DataExtract)  
**Returns**: <code>Promise.&lt;TYPE.MetadataTypeMapObj&gt;</code> - Promise of metadata  
<a name="DataExtract.retrieveAsTemplate"></a>

### DataExtract.retrieveAsTemplate(templateDir, name, templateVariables) ⇒ <code>Promise.&lt;TYPE.MetadataTypeItemObj&gt;</code>
Retrieve a specific dataExtract Definition by Name

**Kind**: static method of [<code>DataExtract</code>](#DataExtract)  
**Returns**: <code>Promise.&lt;TYPE.MetadataTypeItemObj&gt;</code> - Promise of metadata  

| Param | Type | Description |
| --- | --- | --- |
| templateDir | <code>string</code> | Directory where retrieved metadata directory will be saved |
| name | <code>string</code> | name of the metadata file |
| templateVariables | <code>object</code> | variables to be replaced in the metadata |

<a name="DataExtract.postRetrieveTasks"></a>

### DataExtract.postRetrieveTasks(fileTransfer) ⇒ <code>TYPE.MetadataTypeItem</code>
manages post retrieve steps

**Kind**: static method of [<code>DataExtract</code>](#DataExtract)  
**Returns**: <code>TYPE.MetadataTypeItem</code> - metadata  

| Param | Type | Description |
| --- | --- | --- |
| fileTransfer | <code>TYPE.MetadataTypeItem</code> | a single fileTransfer |

<a name="DataExtract.create"></a>

### DataExtract.create(dataExtract) ⇒ <code>Promise</code>
Creates a single Data Extract

**Kind**: static method of [<code>DataExtract</code>](#DataExtract)  
**Returns**: <code>Promise</code> - Promise  

| Param | Type | Description |
| --- | --- | --- |
| dataExtract | <code>TYPE.MetadataTypeItem</code> | a single Data Extract |

<a name="DataExtract.update"></a>

### DataExtract.update(dataExtract) ⇒ <code>Promise</code>
Updates a single Data Extract

**Kind**: static method of [<code>DataExtract</code>](#DataExtract)  
**Returns**: <code>Promise</code> - Promise  

| Param | Type | Description |
| --- | --- | --- |
| dataExtract | <code>TYPE.MetadataTypeItem</code> | a single Data Extract |

<a name="DataExtract.preDeployTasks"></a>

### DataExtract.preDeployTasks(metadata) ⇒ <code>TYPE.MetadataTypeItem</code>
prepares a dataExtract for deployment

**Kind**: static method of [<code>DataExtract</code>](#DataExtract)  
**Returns**: <code>TYPE.MetadataTypeItem</code> - metadata object  

| Param | Type | Description |
| --- | --- | --- |
| metadata | <code>TYPE.MetadataTypeItem</code> | a single dataExtract activity definition |

<a name="DataExtract.parseMetadata"></a>

### DataExtract.parseMetadata(metadata) ⇒ <code>TYPE.MetadataTypeItem</code>
parses retrieved Metadata before saving

**Kind**: static method of [<code>DataExtract</code>](#DataExtract)  
**Returns**: <code>TYPE.MetadataTypeItem</code> - Array with one metadata object and one sql string  

| Param | Type | Description |
| --- | --- | --- |
| metadata | <code>TYPE.MetadataTypeItem</code> | a single dataExtract activity definition |

<a name="DataExtractType"></a>

## DataExtractType ⇐ [<code>MetadataType</code>](#MetadataType)
DataExtractType MetadataType
Only for Caching No retrieve/upsert is required
as this is a configuration in the EID

**Kind**: global class  
**Extends**: [<code>MetadataType</code>](#MetadataType)  

* [DataExtractType](#DataExtractType) ⇐ [<code>MetadataType</code>](#MetadataType)
    * [.retrieve(retrieveDir)](#DataExtractType.retrieve) ⇒ <code>Promise.&lt;TYPE.MetadataTypeMapObj&gt;</code>
    * [.retrieveForCache()](#DataExtractType.retrieveForCache) ⇒ <code>Promise.&lt;TYPE.MetadataTypeMapObj&gt;</code>

<a name="DataExtractType.retrieve"></a>

### DataExtractType.retrieve(retrieveDir) ⇒ <code>Promise.&lt;TYPE.MetadataTypeMapObj&gt;</code>
Retrieves Metadata of  Data Extract Type.

**Kind**: static method of [<code>DataExtractType</code>](#DataExtractType)  
**Returns**: <code>Promise.&lt;TYPE.MetadataTypeMapObj&gt;</code> - Promise of metadata  

| Param | Type | Description |
| --- | --- | --- |
| retrieveDir | <code>string</code> | Directory where retrieved metadata directory will be saved |

<a name="DataExtractType.retrieveForCache"></a>

### DataExtractType.retrieveForCache() ⇒ <code>Promise.&lt;TYPE.MetadataTypeMapObj&gt;</code>
Retrieves Metadata of  Data Extract Type for caching.

**Kind**: static method of [<code>DataExtractType</code>](#DataExtractType)  
**Returns**: <code>Promise.&lt;TYPE.MetadataTypeMapObj&gt;</code> - Promise of metadata  
<a name="Discovery"></a>

## Discovery ⇐ [<code>MetadataType</code>](#MetadataType)
ImportFile MetadataType

**Kind**: global class  
**Extends**: [<code>MetadataType</code>](#MetadataType)  
<a name="Discovery.retrieve"></a>

### Discovery.retrieve(retrieveDir, [_], buObject) ⇒ <code>Promise.&lt;TYPE.MetadataTypeMapObj&gt;</code>
Retrieves API endpoint
documentation: https://developer.salesforce.com/docs/atlas.en-us.noversion.mc-apis.meta/mc-apis/routes.htm

**Kind**: static method of [<code>Discovery</code>](#Discovery)  
**Returns**: <code>Promise.&lt;TYPE.MetadataTypeMapObj&gt;</code> - Promise  

| Param | Type | Description |
| --- | --- | --- |
| retrieveDir | <code>string</code> | Directory where retrieved metadata directory will be saved |
| [_] | <code>Array.&lt;string&gt;</code> | not used |
| buObject | <code>TYPE.BuObject</code> | properties for auth |

<a name="Email"></a>

## Email ⇐ [<code>MetadataType</code>](#MetadataType)
Email MetadataType

**Kind**: global class  
**Extends**: [<code>MetadataType</code>](#MetadataType)  

* [Email](#Email) ⇐ [<code>MetadataType</code>](#MetadataType)
    * [.retrieve(retrieveDir)](#Email.retrieve) ⇒ <code>Promise.&lt;TYPE.MetadataTypeMapObj&gt;</code>
    * [.postRetrieveTasks(metadata)](#Email.postRetrieveTasks) ⇒ <code>TYPE.MetadataTypeItem</code>
    * [.parseMetadata(metadata)](#Email.parseMetadata) ⇒ <code>TYPE.MetadataTypeItem</code>

<a name="Email.retrieve"></a>

### Email.retrieve(retrieveDir) ⇒ <code>Promise.&lt;TYPE.MetadataTypeMapObj&gt;</code>
Retrieves SOAP based metadata of metadata type into local filesystem. executes callback with retrieved metadata

**Kind**: static method of [<code>Email</code>](#Email)  
**Returns**: <code>Promise.&lt;TYPE.MetadataTypeMapObj&gt;</code> - Promise of metadata  

| Param | Type | Description |
| --- | --- | --- |
| retrieveDir | <code>string</code> | Directory where retrieved metadata directory will be saved |

<a name="Email.postRetrieveTasks"></a>

### Email.postRetrieveTasks(metadata) ⇒ <code>TYPE.MetadataTypeItem</code>
manages post retrieve steps

**Kind**: static method of [<code>Email</code>](#Email)  
**Returns**: <code>TYPE.MetadataTypeItem</code> - Array with one metadata object and one query string  

| Param | Type | Description |
| --- | --- | --- |
| metadata | <code>TYPE.MetadataTypeItem</code> | a single query |

<a name="Email.parseMetadata"></a>

### Email.parseMetadata(metadata) ⇒ <code>TYPE.MetadataTypeItem</code>
parses retrieved Metadata before saving

**Kind**: static method of [<code>Email</code>](#Email)  
**Returns**: <code>TYPE.MetadataTypeItem</code> - Array with one metadata object and one sql string  

| Param | Type | Description |
| --- | --- | --- |
| metadata | <code>TYPE.MetadataTypeItem</code> | a single query activity definition |

<a name="EmailSendDefinition"></a>

## EmailSendDefinition ⇐ [<code>MetadataType</code>](#MetadataType)
MessageSendActivity MetadataType

**Kind**: global class  
**Extends**: [<code>MetadataType</code>](#MetadataType)  

* [EmailSendDefinition](#EmailSendDefinition) ⇐ [<code>MetadataType</code>](#MetadataType)
    * [.retrieve(retrieveDir)](#EmailSendDefinition.retrieve) ⇒ <code>Promise.&lt;TYPE.MetadataTypeMapObj&gt;</code>
    * [.update(metadataItem)](#EmailSendDefinition.update) ⇒ <code>Promise</code>
    * [.create(metadataItem)](#EmailSendDefinition.create) ⇒ <code>Promise</code>
    * [.deleteByKey(buObject, customerKey)](#EmailSendDefinition.deleteByKey) ⇒ <code>Promise.&lt;boolean&gt;</code>
    * [.preDeployTasks(metadata)](#EmailSendDefinition.preDeployTasks) ⇒ <code>Promise.&lt;TYPE.MetadataTypeItem&gt;</code>
    * [.postRetrieveTasks(metadata)](#EmailSendDefinition.postRetrieveTasks) ⇒ <code>TYPE.MetadataTypeItem</code>
    * [.parseMetadata(metadata)](#EmailSendDefinition.parseMetadata) ⇒ <code>TYPE.MetadataTypeItem</code>

<a name="EmailSendDefinition.retrieve"></a>

### EmailSendDefinition.retrieve(retrieveDir) ⇒ <code>Promise.&lt;TYPE.MetadataTypeMapObj&gt;</code>
Retrieves SOAP based metadata of metadata type into local filesystem. executes callback with retrieved metadata

**Kind**: static method of [<code>EmailSendDefinition</code>](#EmailSendDefinition)  
**Returns**: <code>Promise.&lt;TYPE.MetadataTypeMapObj&gt;</code> - Promise of metadata  

| Param | Type | Description |
| --- | --- | --- |
| retrieveDir | <code>string</code> | Directory where retrieved metadata directory will be saved |

<a name="EmailSendDefinition.update"></a>

### EmailSendDefinition.update(metadataItem) ⇒ <code>Promise</code>
Updates a single item

**Kind**: static method of [<code>EmailSendDefinition</code>](#EmailSendDefinition)  
**Returns**: <code>Promise</code> - Promise  

| Param | Type | Description |
| --- | --- | --- |
| metadataItem | <code>TYPE.MetadataTypeItem</code> | a single item |

<a name="EmailSendDefinition.create"></a>

### EmailSendDefinition.create(metadataItem) ⇒ <code>Promise</code>
Creates a single item

**Kind**: static method of [<code>EmailSendDefinition</code>](#EmailSendDefinition)  
**Returns**: <code>Promise</code> - Promise  

| Param | Type | Description |
| --- | --- | --- |
| metadataItem | <code>TYPE.MetadataTypeItem</code> | a single item |

<a name="EmailSendDefinition.deleteByKey"></a>

### EmailSendDefinition.deleteByKey(buObject, customerKey) ⇒ <code>Promise.&lt;boolean&gt;</code>
Delete a metadata item from the specified business unit

**Kind**: static method of [<code>EmailSendDefinition</code>](#EmailSendDefinition)  
**Returns**: <code>Promise.&lt;boolean&gt;</code> - deletion success status  

| Param | Type | Description |
| --- | --- | --- |
| buObject | <code>TYPE.BuObject</code> | references credentials |
| customerKey | <code>string</code> | Identifier of data extension |

<a name="EmailSendDefinition.preDeployTasks"></a>

### EmailSendDefinition.preDeployTasks(metadata) ⇒ <code>Promise.&lt;TYPE.MetadataTypeItem&gt;</code>
prepares a single item for deployment

**Kind**: static method of [<code>EmailSendDefinition</code>](#EmailSendDefinition)  
**Returns**: <code>Promise.&lt;TYPE.MetadataTypeItem&gt;</code> - Promise  

| Param | Type | Description |
| --- | --- | --- |
| metadata | <code>TYPE.MetadataTypeItem</code> | a single script activity definition |

<a name="EmailSendDefinition.postRetrieveTasks"></a>

### EmailSendDefinition.postRetrieveTasks(metadata) ⇒ <code>TYPE.MetadataTypeItem</code>
manages post retrieve steps

**Kind**: static method of [<code>EmailSendDefinition</code>](#EmailSendDefinition)  
**Returns**: <code>TYPE.MetadataTypeItem</code> - Array with one metadata object and one query string  

| Param | Type | Description |
| --- | --- | --- |
| metadata | <code>TYPE.MetadataTypeItem</code> | a single query |

<a name="EmailSendDefinition.parseMetadata"></a>

### EmailSendDefinition.parseMetadata(metadata) ⇒ <code>TYPE.MetadataTypeItem</code>
parses retrieved Metadata before saving

**Kind**: static method of [<code>EmailSendDefinition</code>](#EmailSendDefinition)  
**Returns**: <code>TYPE.MetadataTypeItem</code> - Array with one metadata object and one sql string  

| Param | Type | Description |
| --- | --- | --- |
| metadata | <code>TYPE.MetadataTypeItem</code> | a single query activity definition |

<a name="EventDefinition"></a>

## EventDefinition ⇐ [<code>MetadataType</code>](#MetadataType)
EventDefinition MetadataType

**Kind**: global class  
**Extends**: [<code>MetadataType</code>](#MetadataType)  

* [EventDefinition](#EventDefinition) ⇐ [<code>MetadataType</code>](#MetadataType)
    * [.retrieve(retrieveDir)](#EventDefinition.retrieve) ⇒ <code>Promise.&lt;TYPE.MetadataTypeMapObj&gt;</code>
    * [.retrieveForCache()](#EventDefinition.retrieveForCache) ⇒ <code>Promise.&lt;TYPE.MetadataTypeMapObj&gt;</code>
    * [.retrieveAsTemplate(templateDir, name, templateVariables)](#EventDefinition.retrieveAsTemplate) ⇒ <code>Promise.&lt;TYPE.MetadataTypeItemObj&gt;</code>
    * [.postRetrieveTasks(eventDef)](#EventDefinition.postRetrieveTasks) ⇒ <code>Array.&lt;object&gt;</code>
    * [.create(EventDefinition)](#EventDefinition.create) ⇒ <code>Promise</code>
    * [.update(metadataEntry)](#EventDefinition.update) ⇒ <code>Promise</code>
    * [.preDeployTasks(metadata)](#EventDefinition.preDeployTasks) ⇒ <code>Promise</code>
    * [.parseMetadata(metadata)](#EventDefinition.parseMetadata) ⇒ <code>Array</code>

<a name="EventDefinition.retrieve"></a>

### EventDefinition.retrieve(retrieveDir) ⇒ <code>Promise.&lt;TYPE.MetadataTypeMapObj&gt;</code>
Retrieves Metadata of Event Definition.
Endpoint /interaction/v1/EventDefinitions return all Event Definitions with all details.
Currently it is not needed to loop over Imports with endpoint /interaction/v1/EventDefinitions/{id}

**Kind**: static method of [<code>EventDefinition</code>](#EventDefinition)  
**Returns**: <code>Promise.&lt;TYPE.MetadataTypeMapObj&gt;</code> - Promise of metadata  

| Param | Type | Description |
| --- | --- | --- |
| retrieveDir | <code>string</code> | Directory where retrieved metadata directory will be saved |

<a name="EventDefinition.retrieveForCache"></a>

### EventDefinition.retrieveForCache() ⇒ <code>Promise.&lt;TYPE.MetadataTypeMapObj&gt;</code>
Retrieves event definition metadata for caching

**Kind**: static method of [<code>EventDefinition</code>](#EventDefinition)  
**Returns**: <code>Promise.&lt;TYPE.MetadataTypeMapObj&gt;</code> - Promise of metadata  
<a name="EventDefinition.retrieveAsTemplate"></a>

### EventDefinition.retrieveAsTemplate(templateDir, name, templateVariables) ⇒ <code>Promise.&lt;TYPE.MetadataTypeItemObj&gt;</code>
Retrieve a specific Event Definition by Name

**Kind**: static method of [<code>EventDefinition</code>](#EventDefinition)  
**Returns**: <code>Promise.&lt;TYPE.MetadataTypeItemObj&gt;</code> - Promise of metadata  

| Param | Type | Description |
| --- | --- | --- |
| templateDir | <code>string</code> | Directory where retrieved metadata directory will be saved |
| name | <code>string</code> | name of the metadata file |
| templateVariables | <code>object</code> | variables to be replaced in the metadata |

<a name="EventDefinition.postRetrieveTasks"></a>

### EventDefinition.postRetrieveTasks(eventDef) ⇒ <code>Array.&lt;object&gt;</code>
manages post retrieve steps

**Kind**: static method of [<code>EventDefinition</code>](#EventDefinition)  
**Returns**: <code>Array.&lt;object&gt;</code> - metadata  

| Param | Type | Description |
| --- | --- | --- |
| eventDef | <code>object</code> | a single importDef |

<a name="EventDefinition.create"></a>

### EventDefinition.create(EventDefinition) ⇒ <code>Promise</code>
Creates a single Event Definition

**Kind**: static method of [<code>EventDefinition</code>](#EventDefinition)  
**Returns**: <code>Promise</code> - Promise  

| Param | Type | Description |
| --- | --- | --- |
| EventDefinition | <code>TYPE.MetadataTypeItem</code> | a single Event Definition |

<a name="EventDefinition.update"></a>

### EventDefinition.update(metadataEntry) ⇒ <code>Promise</code>
Updates a single Event Definition (using PUT method since PATCH isn't supported)

**Kind**: static method of [<code>EventDefinition</code>](#EventDefinition)  
**Returns**: <code>Promise</code> - Promise  

| Param | Type | Description |
| --- | --- | --- |
| metadataEntry | <code>TYPE.MetadataTypeItem</code> | a single Event Definition |

<a name="EventDefinition.preDeployTasks"></a>

### EventDefinition.preDeployTasks(metadata) ⇒ <code>Promise</code>
prepares an event definition for deployment

**Kind**: static method of [<code>EventDefinition</code>](#EventDefinition)  
**Returns**: <code>Promise</code> - Promise  

| Param | Type | Description |
| --- | --- | --- |
| metadata | <code>object</code> | a single eventDefinition |

<a name="EventDefinition.parseMetadata"></a>

### EventDefinition.parseMetadata(metadata) ⇒ <code>Array</code>
parses retrieved Metadata before saving

**Kind**: static method of [<code>EventDefinition</code>](#EventDefinition)  
**Returns**: <code>Array</code> - Array with one metadata object and one sql string  

| Param | Type | Description |
| --- | --- | --- |
| metadata | <code>object</code> | a single event definition |

<a name="FileTransfer"></a>

## FileTransfer ⇐ [<code>MetadataType</code>](#MetadataType)
FileTransfer MetadataType

**Kind**: global class  
**Extends**: [<code>MetadataType</code>](#MetadataType)  

* [FileTransfer](#FileTransfer) ⇐ [<code>MetadataType</code>](#MetadataType)
    * [.retrieve(retrieveDir)](#FileTransfer.retrieve) ⇒ <code>Promise.&lt;TYPE.MetadataTypeMapObj&gt;</code>
    * [.retrieveForCache()](#FileTransfer.retrieveForCache) ⇒ <code>Promise.&lt;TYPE.MetadataTypeMapObj&gt;</code>
    * [.retrieveAsTemplate(templateDir, name, templateVariables)](#FileTransfer.retrieveAsTemplate) ⇒ <code>Promise.&lt;TYPE.MetadataTypeItemObj&gt;</code>
    * [.postRetrieveTasks(metadata)](#FileTransfer.postRetrieveTasks) ⇒ <code>Array.&lt;object&gt;</code>
    * [.create(fileTransfer)](#FileTransfer.create) ⇒ <code>Promise</code>
    * [.update(fileTransfer)](#FileTransfer.update) ⇒ <code>Promise</code>
    * [.preDeployTasks(metadata)](#FileTransfer.preDeployTasks) ⇒ <code>Promise</code>
    * [.parseMetadata(metadata)](#FileTransfer.parseMetadata) ⇒ <code>Array</code>

<a name="FileTransfer.retrieve"></a>

### FileTransfer.retrieve(retrieveDir) ⇒ <code>Promise.&lt;TYPE.MetadataTypeMapObj&gt;</code>
Retrieves Metadata of FileTransfer Activity.
Endpoint /automation/v1/filetransfers/ returns all File Transfers

**Kind**: static method of [<code>FileTransfer</code>](#FileTransfer)  
**Returns**: <code>Promise.&lt;TYPE.MetadataTypeMapObj&gt;</code> - Promise  

| Param | Type | Description |
| --- | --- | --- |
| retrieveDir | <code>string</code> | Directory where retrieved metadata directory will be saved |

<a name="FileTransfer.retrieveForCache"></a>

### FileTransfer.retrieveForCache() ⇒ <code>Promise.&lt;TYPE.MetadataTypeMapObj&gt;</code>
Retrieves Metadata of  FileTransfer Activity for caching

**Kind**: static method of [<code>FileTransfer</code>](#FileTransfer)  
**Returns**: <code>Promise.&lt;TYPE.MetadataTypeMapObj&gt;</code> - Promise  
<a name="FileTransfer.retrieveAsTemplate"></a>

### FileTransfer.retrieveAsTemplate(templateDir, name, templateVariables) ⇒ <code>Promise.&lt;TYPE.MetadataTypeItemObj&gt;</code>
Retrieve a specific File Transfer Definition by Name

**Kind**: static method of [<code>FileTransfer</code>](#FileTransfer)  
**Returns**: <code>Promise.&lt;TYPE.MetadataTypeItemObj&gt;</code> - Promise  

| Param | Type | Description |
| --- | --- | --- |
| templateDir | <code>string</code> | Directory where retrieved metadata directory will be saved |
| name | <code>string</code> | name of the metadata file |
| templateVariables | <code>object</code> | variables to be replaced in the metadata |

<a name="FileTransfer.postRetrieveTasks"></a>

### FileTransfer.postRetrieveTasks(metadata) ⇒ <code>Array.&lt;object&gt;</code>
manages post retrieve steps

**Kind**: static method of [<code>FileTransfer</code>](#FileTransfer)  
**Returns**: <code>Array.&lt;object&gt;</code> - metadata  

| Param | Type | Description |
| --- | --- | --- |
| metadata | <code>TYPE.MetadataTypeItem</code> | a single fileTransfer activity definition |

<a name="FileTransfer.create"></a>

### FileTransfer.create(fileTransfer) ⇒ <code>Promise</code>
Creates a single File Transfer

**Kind**: static method of [<code>FileTransfer</code>](#FileTransfer)  
**Returns**: <code>Promise</code> - Promise  

| Param | Type | Description |
| --- | --- | --- |
| fileTransfer | <code>TYPE.MetadataTypeItem</code> | a single File Transfer |

<a name="FileTransfer.update"></a>

### FileTransfer.update(fileTransfer) ⇒ <code>Promise</code>
Updates a single File Transfer

**Kind**: static method of [<code>FileTransfer</code>](#FileTransfer)  
**Returns**: <code>Promise</code> - Promise  

| Param | Type | Description |
| --- | --- | --- |
| fileTransfer | <code>TYPE.MetadataTypeItem</code> | a single File Transfer |

<a name="FileTransfer.preDeployTasks"></a>

### FileTransfer.preDeployTasks(metadata) ⇒ <code>Promise</code>
prepares a fileTransfer for deployment

**Kind**: static method of [<code>FileTransfer</code>](#FileTransfer)  
**Returns**: <code>Promise</code> - Promise  

| Param | Type | Description |
| --- | --- | --- |
| metadata | <code>TYPE.MetadataTypeItem</code> | a single fileTransfer activity definition |

<a name="FileTransfer.parseMetadata"></a>

### FileTransfer.parseMetadata(metadata) ⇒ <code>Array</code>
parses retrieved Metadata before saving

**Kind**: static method of [<code>FileTransfer</code>](#FileTransfer)  
**Returns**: <code>Array</code> - Array with one metadata object and one sql string  

| Param | Type | Description |
| --- | --- | --- |
| metadata | <code>TYPE.MetadataTypeItem</code> | a single fileTransfer activity definition |

<a name="Filter"></a>

## Filter ⇐ [<code>MetadataType</code>](#MetadataType)
Filter MetadataType

**Kind**: global class  
**Extends**: [<code>MetadataType</code>](#MetadataType)  

* [Filter](#Filter) ⇐ [<code>MetadataType</code>](#MetadataType)
    * [.retrieve(retrieveDir)](#Filter.retrieve) ⇒ <code>Promise.&lt;{metadata:FilterMap, type:string}&gt;</code>
    * [.postRetrieveTasks(item)](#Filter.postRetrieveTasks) ⇒ <code>FilterItem</code>
    * [.parseMetadata(metadata)](#Filter.parseMetadata) ⇒ <code>FilterItem</code>
    * [.preDeployTasks(metadata)](#Filter.preDeployTasks) ⇒ <code>Promise.&lt;FilterItem&gt;</code>

<a name="Filter.retrieve"></a>

<<<<<<< HEAD
### Filter.retrieve(retrieveDir) ⇒ <code>Promise.&lt;{metadata:FilterMap, type:string}&gt;</code>
=======
### Filter.retrieve(retrieveDir) ⇒ <code>Promise.&lt;TYPE.MetadataTypeMapObj&gt;</code>
>>>>>>> 824c690e
Retrieves Metadata of Filter.
Endpoint /automation/v1/filters/ returns all Filters,
but only with some of the fields. So it is needed to loop over
Filters with the endpoint /automation/v1/filters/{id}

**Kind**: static method of [<code>Filter</code>](#Filter)  
<<<<<<< HEAD
**Returns**: <code>Promise.&lt;{metadata:FilterMap, type:string}&gt;</code> - Promise of items  

| Param | Type | Description |
| --- | --- | --- |
| retrieveDir | <code>string</code> | Directory where retrieved metadata directory will be saved |

<a name="Filter.postRetrieveTasks"></a>

### Filter.postRetrieveTasks(item) ⇒ <code>FilterItem</code>
manages post retrieve steps

**Kind**: static method of [<code>Filter</code>](#Filter)  
**Returns**: <code>FilterItem</code> - parsed metadata definition  

| Param | Type | Description |
| --- | --- | --- |
| item | <code>FilterItem</code> | a single record |

<a name="Filter.parseMetadata"></a>

### Filter.parseMetadata(metadata) ⇒ <code>FilterItem</code>
parses retrieved Metadata before saving

**Kind**: static method of [<code>Filter</code>](#Filter)  
**Returns**: <code>FilterItem</code> - parsed metadata definition  

| Param | Type | Description |
| --- | --- | --- |
| metadata | <code>FilterItem</code> | a single record |

<a name="Filter.preDeployTasks"></a>

### Filter.preDeployTasks(metadata) ⇒ <code>Promise.&lt;FilterItem&gt;</code>
prepares a record for deployment

**Kind**: static method of [<code>Filter</code>](#Filter)  
**Returns**: <code>Promise.&lt;FilterItem&gt;</code> - Promise of updated single record  

| Param | Type | Description |
| --- | --- | --- |
| metadata | <code>FilterItem</code> | a single record |

<a name="FilterDefinition"></a>

## FilterDefinition ⇐ [<code>MetadataType</code>](#MetadataType)
FilterDefinition MetadataType

**Kind**: global class  
**Extends**: [<code>MetadataType</code>](#MetadataType)  

* [FilterDefinition](#FilterDefinition) ⇐ [<code>MetadataType</code>](#MetadataType)
    * [.retrieve(retrieveDir)](#FilterDefinition.retrieve) ⇒ <code>Promise.&lt;{metadata:FilterDefinitionMap, type:string}&gt;</code>
    * [.retrieveForCache()](#FilterDefinition.retrieveForCache) ⇒ <code>Promise.&lt;{metadata:FilterDefinitionMap, type:string}&gt;</code>
    * [.postRetrieveTasks(item)](#FilterDefinition.postRetrieveTasks) ⇒ <code>FilterDefinitionItem</code>
    * [.parseMetadata(metadata)](#FilterDefinition.parseMetadata) ⇒ <code>FilterDefinitionItem</code>
    * [.preDeployTasks(metadata)](#FilterDefinition.preDeployTasks) ⇒ <code>Promise.&lt;FilterDefinitionItem&gt;</code>
    * [.create(metadata)](#FilterDefinition.create) ⇒ <code>Promise.&lt;FilterDefinitionItem&gt;</code>
    * [.update(metadata)](#FilterDefinition.update) ⇒ <code>Promise.&lt;FilterDefinitionItem&gt;</code>

<a name="FilterDefinition.retrieve"></a>

### FilterDefinition.retrieve(retrieveDir) ⇒ <code>Promise.&lt;{metadata:FilterDefinitionMap, type:string}&gt;</code>
Retrieves all records and saves it to disk

**Kind**: static method of [<code>FilterDefinition</code>](#FilterDefinition)  
**Returns**: <code>Promise.&lt;{metadata:FilterDefinitionMap, type:string}&gt;</code> - Promise of items  
=======
**Returns**: <code>Promise.&lt;TYPE.MetadataTypeMapObj&gt;</code> - Promise  
>>>>>>> 824c690e

| Param | Type | Description |
| --- | --- | --- |
| retrieveDir | <code>string</code> | Directory where retrieved metadata directory will be saved |

<a name="FilterDefinition.retrieveForCache"></a>

### FilterDefinition.retrieveForCache() ⇒ <code>Promise.&lt;{metadata:FilterDefinitionMap, type:string}&gt;</code>
Retrieves all records for caching

**Kind**: static method of [<code>FilterDefinition</code>](#FilterDefinition)  
**Returns**: <code>Promise.&lt;{metadata:FilterDefinitionMap, type:string}&gt;</code> - Promise of items  
<a name="FilterDefinition.postRetrieveTasks"></a>

### FilterDefinition.postRetrieveTasks(item) ⇒ <code>FilterDefinitionItem</code>
manages post retrieve steps

**Kind**: static method of [<code>FilterDefinition</code>](#FilterDefinition)  
**Returns**: <code>FilterDefinitionItem</code> - parsed metadata definition  

| Param | Type | Description |
| --- | --- | --- |
| item | <code>FilterDefinitionItem</code> | a single record |

<a name="FilterDefinition.parseMetadata"></a>

### FilterDefinition.parseMetadata(metadata) ⇒ <code>FilterDefinitionItem</code>
parses retrieved Metadata before saving

**Kind**: static method of [<code>FilterDefinition</code>](#FilterDefinition)  
**Returns**: <code>FilterDefinitionItem</code> - parsed metadata definition  

| Param | Type | Description |
| --- | --- | --- |
| metadata | <code>FilterDefinitionItem</code> | a single record |

<a name="FilterDefinition.preDeployTasks"></a>

### FilterDefinition.preDeployTasks(metadata) ⇒ <code>Promise.&lt;FilterDefinitionItem&gt;</code>
prepares a item for deployment

**Kind**: static method of [<code>FilterDefinition</code>](#FilterDefinition)  
**Returns**: <code>Promise.&lt;FilterDefinitionItem&gt;</code> - Promise of updated single item  

| Param | Type | Description |
| --- | --- | --- |
| metadata | <code>FilterDefinitionItem</code> | a single record |

<a name="FilterDefinition.create"></a>

### FilterDefinition.create(metadata) ⇒ <code>Promise.&lt;FilterDefinitionItem&gt;</code>
Creates a single item

**Kind**: static method of [<code>FilterDefinition</code>](#FilterDefinition)  
**Returns**: <code>Promise.&lt;FilterDefinitionItem&gt;</code> - Promise  

| Param | Type | Description |
| --- | --- | --- |
| metadata | <code>FilterDefinitionItem</code> | a single item |

<a name="FilterDefinition.update"></a>

### FilterDefinition.update(metadata) ⇒ <code>Promise.&lt;FilterDefinitionItem&gt;</code>
Updates a single item

**Kind**: static method of [<code>FilterDefinition</code>](#FilterDefinition)  
**Returns**: <code>Promise.&lt;FilterDefinitionItem&gt;</code> - Promise  

| Param | Type | Description |
| --- | --- | --- |
| metadata | <code>FilterDefinitionItem</code> | a single item |

<a name="Folder"></a>

## Folder ⇐ [<code>MetadataType</code>](#MetadataType)
Folder MetadataType

**Kind**: global class  
**Extends**: [<code>MetadataType</code>](#MetadataType)  

* [Folder](#Folder) ⇐ [<code>MetadataType</code>](#MetadataType)
    * [.retrieve(retrieveDir, [additionalFields], buObject)](#Folder.retrieve) ⇒ <code>Promise</code>
    * [.retrieveForCache(buObject)](#Folder.retrieveForCache) ⇒ <code>Promise</code>
    * [.upsert(metadata)](#Folder.upsert) ⇒ <code>Promise.&lt;object&gt;</code>
    * [.create(metadataEntry)](#Folder.create) ⇒ <code>Promise</code>
    * [.update(metadataEntry)](#Folder.update) ⇒ <code>Promise</code>
    * [.preDeployTasks(metadata)](#Folder.preDeployTasks) ⇒ <code>Promise</code>
    * [.getJsonFromFS(dir, [listBadKeys])](#Folder.getJsonFromFS) ⇒ <code>object</code>
    * [.retrieveHelper([additionalFields], [queryAllAccounts])](#Folder.retrieveHelper) ⇒ <code>Promise.&lt;object&gt;</code>
    * [.postRetrieveTasks(metadata)](#Folder.postRetrieveTasks) ⇒ <code>Array.&lt;object&gt;</code>
    * [.saveResults(results, retrieveDir, mid)](#Folder.saveResults) ⇒ <code>Promise.&lt;object&gt;</code>

<a name="Folder.retrieve"></a>

### Folder.retrieve(retrieveDir, [additionalFields], buObject) ⇒ <code>Promise</code>
Retrieves metadata of metadata type into local filesystem. executes callback with retrieved metadata

**Kind**: static method of [<code>Folder</code>](#Folder)  
**Returns**: <code>Promise</code> - Promise  

| Param | Type | Description |
| --- | --- | --- |
| retrieveDir | <code>string</code> | Directory where retrieved metadata directory will be saved |
| [additionalFields] | <code>Array.&lt;string&gt;</code> | Returns specified fields even if their retrieve definition is not set to true |
| buObject | <code>object</code> | properties for auth |

<a name="Folder.retrieveForCache"></a>

### Folder.retrieveForCache(buObject) ⇒ <code>Promise</code>
Retrieves folder metadata for caching

**Kind**: static method of [<code>Folder</code>](#Folder)  
**Returns**: <code>Promise</code> - Promise  

| Param | Type | Description |
| --- | --- | --- |
| buObject | <code>object</code> | properties for auth |

<a name="Folder.upsert"></a>

### Folder.upsert(metadata) ⇒ <code>Promise.&lt;object&gt;</code>
Folder upsert (copied from Metadata Upsert), after retrieving from target
and comparing to check if create or update operation is needed.
Copied due to having a dependency on itself, meaning the created need to be serial

**Kind**: static method of [<code>Folder</code>](#Folder)  
**Returns**: <code>Promise.&lt;object&gt;</code> - Promise of saved metadata  

| Param | Type | Description |
| --- | --- | --- |
| metadata | <code>TYPE.MetadataTypeMap</code> | metadata mapped by their keyField |

<a name="Folder.create"></a>

### Folder.create(metadataEntry) ⇒ <code>Promise</code>
creates a folder based on metatadata

**Kind**: static method of [<code>Folder</code>](#Folder)  
**Returns**: <code>Promise</code> - Promise  

| Param | Type | Description |
| --- | --- | --- |
| metadataEntry | <code>TYPE.MetadataTypeItem</code> | metadata of the folder |

<a name="Folder.update"></a>

### Folder.update(metadataEntry) ⇒ <code>Promise</code>
Updates a single Folder.

**Kind**: static method of [<code>Folder</code>](#Folder)  
**Returns**: <code>Promise</code> - Promise  

| Param | Type | Description |
| --- | --- | --- |
| metadataEntry | <code>TYPE.MetadataTypeItem</code> | single metadata entry |

<a name="Folder.preDeployTasks"></a>

### Folder.preDeployTasks(metadata) ⇒ <code>Promise</code>
prepares a folder for deployment

**Kind**: static method of [<code>Folder</code>](#Folder)  
**Returns**: <code>Promise</code> - Promise  

| Param | Type | Description |
| --- | --- | --- |
| metadata | <code>object</code> | a single folder definition |

<a name="Folder.getJsonFromFS"></a>

### Folder.getJsonFromFS(dir, [listBadKeys]) ⇒ <code>object</code>
Returns file contents mapped to their filename without '.json' ending

**Kind**: static method of [<code>Folder</code>](#Folder)  
**Returns**: <code>object</code> - fileName => fileContent map  

| Param | Type | Default | Description |
| --- | --- | --- | --- |
| dir | <code>string</code> |  | directory that contains '.json' files to be read |
| [listBadKeys] | <code>boolean</code> | <code>false</code> | do not print errors, used for badKeys() |

<a name="Folder.retrieveHelper"></a>

### Folder.retrieveHelper([additionalFields], [queryAllAccounts]) ⇒ <code>Promise.&lt;object&gt;</code>
Helper to retrieve the folders as promise

**Kind**: static method of [<code>Folder</code>](#Folder)  
**Returns**: <code>Promise.&lt;object&gt;</code> - soap object  

| Param | Type | Description |
| --- | --- | --- |
| [additionalFields] | <code>Array.&lt;string&gt;</code> | Returns specified fields even if their retrieve definition is not set to true |
| [queryAllAccounts] | <code>boolean</code> | which queryAllAccounts setting to use |

<a name="Folder.postRetrieveTasks"></a>

### Folder.postRetrieveTasks(metadata) ⇒ <code>Array.&lt;object&gt;</code>
Gets executed after retreive of metadata type

**Kind**: static method of [<code>Folder</code>](#Folder)  
**Returns**: <code>Array.&lt;object&gt;</code> - cloned metadata  

| Param | Type | Description |
| --- | --- | --- |
| metadata | <code>object</code> | metadata mapped by their keyField |

<a name="Folder.saveResults"></a>

### Folder.saveResults(results, retrieveDir, mid) ⇒ <code>Promise.&lt;object&gt;</code>
Helper for writing Metadata to disk, used for Retrieve and deploy

**Kind**: static method of [<code>Folder</code>](#Folder)  
**Returns**: <code>Promise.&lt;object&gt;</code> - Promise of saved metadata  

| Param | Type | Description |
| --- | --- | --- |
| results | <code>object</code> | metadata results from deploy |
| retrieveDir | <code>string</code> | directory where metadata should be stored after deploy/retrieve |
| mid | <code>number</code> | current mid for this credential / business unit |

<a name="FtpLocation"></a>

## FtpLocation ⇐ [<code>MetadataType</code>](#MetadataType)
ImportFile MetadataType

**Kind**: global class  
**Extends**: [<code>MetadataType</code>](#MetadataType)  

* [FtpLocation](#FtpLocation) ⇐ [<code>MetadataType</code>](#MetadataType)
    * [.retrieve(retrieveDir)](#FtpLocation.retrieve) ⇒ <code>Promise.&lt;TYPE.MetadataTypeMapObj&gt;</code>
    * [.retrieveForCache()](#FtpLocation.retrieveForCache) ⇒ <code>Promise.&lt;TYPE.MetadataTypeMapObj&gt;</code>

<a name="FtpLocation.retrieve"></a>

### FtpLocation.retrieve(retrieveDir) ⇒ <code>Promise.&lt;TYPE.MetadataTypeMapObj&gt;</code>
Retrieves Metadata of FtpLocation
Endpoint /automation/v1/ftplocations/ return all FtpLocations

**Kind**: static method of [<code>FtpLocation</code>](#FtpLocation)  
**Returns**: <code>Promise.&lt;TYPE.MetadataTypeMapObj&gt;</code> - Promise  

| Param | Type | Description |
| --- | --- | --- |
| retrieveDir | <code>string</code> | Directory where retrieved metadata directory will be saved |

<a name="FtpLocation.retrieveForCache"></a>

### FtpLocation.retrieveForCache() ⇒ <code>Promise.&lt;TYPE.MetadataTypeMapObj&gt;</code>
Retrieves folder metadata into local filesystem. Also creates a uniquePath attribute for each folder.

**Kind**: static method of [<code>FtpLocation</code>](#FtpLocation)  
**Returns**: <code>Promise.&lt;TYPE.MetadataTypeMapObj&gt;</code> - Promise  
<a name="ImportFile"></a>

## ImportFile ⇐ [<code>MetadataType</code>](#MetadataType)
ImportFile MetadataType

**Kind**: global class  
**Extends**: [<code>MetadataType</code>](#MetadataType)  

* [ImportFile](#ImportFile) ⇐ [<code>MetadataType</code>](#MetadataType)
    * [.retrieve(retrieveDir)](#ImportFile.retrieve) ⇒ <code>Promise.&lt;TYPE.MetadataTypeMapObj&gt;</code>
    * [.retrieveForCache()](#ImportFile.retrieveForCache) ⇒ <code>Promise.&lt;TYPE.MetadataTypeMapObj&gt;</code>
    * [.retrieveAsTemplate(templateDir, name, templateVariables)](#ImportFile.retrieveAsTemplate) ⇒ <code>Promise.&lt;TYPE.MetadataTypeItemObj&gt;</code>
    * [.postRetrieveTasks(importDef)](#ImportFile.postRetrieveTasks) ⇒ <code>Array.&lt;object&gt;</code>
    * [.create(importFile)](#ImportFile.create) ⇒ <code>Promise</code>
    * [.update(importFile)](#ImportFile.update) ⇒ <code>Promise</code>
    * [.preDeployTasks(metadata)](#ImportFile.preDeployTasks) ⇒ <code>Promise</code>
    * [.parseMetadata(metadata)](#ImportFile.parseMetadata) ⇒ <code>TYPE.MetadataTypeItem</code>

<a name="ImportFile.retrieve"></a>

### ImportFile.retrieve(retrieveDir) ⇒ <code>Promise.&lt;TYPE.MetadataTypeMapObj&gt;</code>
Retrieves Metadata of Import File.
Endpoint /automation/v1/imports/ return all Import Files with all details.
Currently it is not needed to loop over Imports with endpoint /automation/v1/imports/{id}

**Kind**: static method of [<code>ImportFile</code>](#ImportFile)  
**Returns**: <code>Promise.&lt;TYPE.MetadataTypeMapObj&gt;</code> - Promise  

| Param | Type | Description |
| --- | --- | --- |
| retrieveDir | <code>string</code> | Directory where retrieved metadata directory will be saved |

<a name="ImportFile.retrieveForCache"></a>

### ImportFile.retrieveForCache() ⇒ <code>Promise.&lt;TYPE.MetadataTypeMapObj&gt;</code>
Retrieves import definition metadata for caching

**Kind**: static method of [<code>ImportFile</code>](#ImportFile)  
**Returns**: <code>Promise.&lt;TYPE.MetadataTypeMapObj&gt;</code> - Promise  
<a name="ImportFile.retrieveAsTemplate"></a>

### ImportFile.retrieveAsTemplate(templateDir, name, templateVariables) ⇒ <code>Promise.&lt;TYPE.MetadataTypeItemObj&gt;</code>
Retrieve a specific Import Definition by Name

**Kind**: static method of [<code>ImportFile</code>](#ImportFile)  
**Returns**: <code>Promise.&lt;TYPE.MetadataTypeItemObj&gt;</code> - Promise  

| Param | Type | Description |
| --- | --- | --- |
| templateDir | <code>string</code> | Directory where retrieved metadata directory will be saved |
| name | <code>string</code> | name of the metadata file |
| templateVariables | <code>object</code> | variables to be replaced in the metadata |

<a name="ImportFile.postRetrieveTasks"></a>

### ImportFile.postRetrieveTasks(importDef) ⇒ <code>Array.&lt;object&gt;</code>
manages post retrieve steps

**Kind**: static method of [<code>ImportFile</code>](#ImportFile)  
**Returns**: <code>Array.&lt;object&gt;</code> - metadata  

| Param | Type | Description |
| --- | --- | --- |
| importDef | <code>object</code> | a single importDef |

<a name="ImportFile.create"></a>

### ImportFile.create(importFile) ⇒ <code>Promise</code>
Creates a single Import File

**Kind**: static method of [<code>ImportFile</code>](#ImportFile)  
**Returns**: <code>Promise</code> - Promise  

| Param | Type | Description |
| --- | --- | --- |
| importFile | <code>object</code> | a single Import File |

<a name="ImportFile.update"></a>

### ImportFile.update(importFile) ⇒ <code>Promise</code>
Updates a single Import File

**Kind**: static method of [<code>ImportFile</code>](#ImportFile)  
**Returns**: <code>Promise</code> - Promise  

| Param | Type | Description |
| --- | --- | --- |
| importFile | <code>object</code> | a single Import File |

<a name="ImportFile.preDeployTasks"></a>

### ImportFile.preDeployTasks(metadata) ⇒ <code>Promise</code>
prepares a import definition for deployment

**Kind**: static method of [<code>ImportFile</code>](#ImportFile)  
**Returns**: <code>Promise</code> - Promise  

| Param | Type | Description |
| --- | --- | --- |
| metadata | <code>TYPE.MetadataTypeItem</code> | a single importDef |

<a name="ImportFile.parseMetadata"></a>

### ImportFile.parseMetadata(metadata) ⇒ <code>TYPE.MetadataTypeItem</code>
parses retrieved Metadata before saving

**Kind**: static method of [<code>ImportFile</code>](#ImportFile)  
**Returns**: <code>TYPE.MetadataTypeItem</code> - parsed metadata definition  

| Param | Type | Description |
| --- | --- | --- |
| metadata | <code>TYPE.MetadataTypeItem</code> | a single import definition |

<a name="Interaction"></a>

## Interaction ⇐ [<code>MetadataType</code>](#MetadataType)
Script MetadataType

**Kind**: global class  
**Extends**: [<code>MetadataType</code>](#MetadataType)  
<a name="Interaction.retrieve"></a>

### Interaction.retrieve(retrieveDir) ⇒ <code>Promise.&lt;TYPE.MetadataTypeMapObj&gt;</code>
Retrieves Metadata of Interaction
Endpoint /interaction/v1/interactions?extras=all&pageSize=50000 return 50000 Scripts with all details.

**Kind**: static method of [<code>Interaction</code>](#Interaction)  
**Returns**: <code>Promise.&lt;TYPE.MetadataTypeMapObj&gt;</code> - Promise  

| Param | Type | Description |
| --- | --- | --- |
| retrieveDir | <code>string</code> | Directory where retrieved metadata directory will be saved |

<a name="List"></a>

## List ⇐ [<code>MetadataType</code>](#MetadataType)
List MetadataType

**Kind**: global class  
**Extends**: [<code>MetadataType</code>](#MetadataType)  

* [List](#List) ⇐ [<code>MetadataType</code>](#MetadataType)
    * [.retrieve(retrieveDir)](#List.retrieve) ⇒ <code>Promise.&lt;TYPE.MetadataTypeMapObj&gt;</code>
    * [.retrieveForCache()](#List.retrieveForCache) ⇒ <code>Promise.&lt;TYPE.MetadataTypeMapObj&gt;</code>
    * [.deleteByKey(buObject, customerKey)](#List.deleteByKey) ⇒ <code>Promise.&lt;boolean&gt;</code>
    * [.postRetrieveTasks(list)](#List.postRetrieveTasks) ⇒ <code>TYPE.MetadataTypeItem</code>
    * [.parseMetadata(metadata, [parseForCache])](#List.parseMetadata) ⇒ <code>TYPE.MetadataTypeItem</code>

<a name="List.retrieve"></a>

### List.retrieve(retrieveDir) ⇒ <code>Promise.&lt;TYPE.MetadataTypeMapObj&gt;</code>
Retrieves Metadata of Lists

**Kind**: static method of [<code>List</code>](#List)  
**Returns**: <code>Promise.&lt;TYPE.MetadataTypeMapObj&gt;</code> - Promise  

| Param | Type | Description |
| --- | --- | --- |
| retrieveDir | <code>string</code> | Directory where retrieved metadata directory will be saved |

<a name="List.retrieveForCache"></a>

### List.retrieveForCache() ⇒ <code>Promise.&lt;TYPE.MetadataTypeMapObj&gt;</code>
Gets metadata cache with limited fields and does not store value to disk

**Kind**: static method of [<code>List</code>](#List)  
**Returns**: <code>Promise.&lt;TYPE.MetadataTypeMapObj&gt;</code> - Promise of metadata  
<a name="List.deleteByKey"></a>

### List.deleteByKey(buObject, customerKey) ⇒ <code>Promise.&lt;boolean&gt;</code>
Delete a metadata item from the specified business unit

**Kind**: static method of [<code>List</code>](#List)  
**Returns**: <code>Promise.&lt;boolean&gt;</code> - deletion success status  

| Param | Type | Description |
| --- | --- | --- |
| buObject | <code>TYPE.BuObject</code> | references credentials |
| customerKey | <code>string</code> | Identifier of data extension |

<a name="List.postRetrieveTasks"></a>

### List.postRetrieveTasks(list) ⇒ <code>TYPE.MetadataTypeItem</code>
manages post retrieve steps

**Kind**: static method of [<code>List</code>](#List)  
**Returns**: <code>TYPE.MetadataTypeItem</code> - metadata  

| Param | Type | Description |
| --- | --- | --- |
| list | <code>TYPE.MetadataTypeItem</code> | a single list |

<a name="List.parseMetadata"></a>

### List.parseMetadata(metadata, [parseForCache]) ⇒ <code>TYPE.MetadataTypeItem</code>
parses retrieved Metadata before saving

**Kind**: static method of [<code>List</code>](#List)  
**Returns**: <code>TYPE.MetadataTypeItem</code> - Array with one metadata object and one sql string  

| Param | Type | Description |
| --- | --- | --- |
| metadata | <code>TYPE.MetadataTypeItem</code> | a single list definition |
| [parseForCache] | <code>boolean</code> | if set to true, the Category ID is kept |

<a name="MetadataType"></a>

## MetadataType
MetadataType class that gets extended by their specific metadata type class.
Provides default functionality that can be overwritten by child metadata type classes

**Kind**: global class  

* [MetadataType](#MetadataType)
    * [.client](#MetadataType.client) : <code>Util.SDK</code>
    * [.properties](#MetadataType.properties) : <code>TYPE.MultiMetadataTypeMap</code>
    * [.subType](#MetadataType.subType) : <code>string</code>
    * [.buObject](#MetadataType.buObject) : <code>object</code>
    * [.getJsonFromFS(dir, [listBadKeys])](#MetadataType.getJsonFromFS) ⇒ <code>object</code>
    * [.getFieldNamesToRetrieve([additionalFields])](#MetadataType.getFieldNamesToRetrieve) ⇒ <code>Array.&lt;string&gt;</code>
    * [.deploy(metadata, deployDir, retrieveDir, buObject)](#MetadataType.deploy) ⇒ <code>Promise.&lt;object&gt;</code>
    * [.postDeployTasks(metadata, originalMetadata)](#MetadataType.postDeployTasks) ⇒ <code>void</code>
    * [.postRetrieveTasks(metadata, targetDir, [isTemplating])](#MetadataType.postRetrieveTasks) ⇒ <code>TYPE.MetadataTypeItem</code>
    * [.overrideKeyWithName(metadata, [warningMsg])](#MetadataType.overrideKeyWithName) ⇒ <code>void</code>
    * [.retrieve(retrieveDir, [additionalFields], buObject, [subType])](#MetadataType.retrieve) ⇒ <code>Promise.&lt;TYPE.MetadataTypeMapObj&gt;</code>
    * [.retrieveChangelog([buObject], [additionalFields], [subType])](#MetadataType.retrieveChangelog) ⇒ <code>Promise.&lt;TYPE.MetadataTypeMapObj&gt;</code>
    * [.retrieveForCache(buObject, [subType])](#MetadataType.retrieveForCache) ⇒ <code>Promise.&lt;TYPE.MetadataTypeMapObj&gt;</code>
    * [.retrieveAsTemplate(templateDir, name, templateVariables, [subType])](#MetadataType.retrieveAsTemplate) ⇒ <code>Promise.&lt;TYPE.MetadataTypeItemObj&gt;</code>
    * [.preDeployTasks(metadata, deployDir)](#MetadataType.preDeployTasks) ⇒ <code>Promise.&lt;TYPE.MetadataTypeItem&gt;</code>
    * [.create(metadata, deployDir)](#MetadataType.create) ⇒ <code>void</code>
    * [.update(metadata, [metadataBefore])](#MetadataType.update) ⇒ <code>void</code>
    * [.upsert(metadata, deployDir, [buObject])](#MetadataType.upsert) ⇒ <code>Promise.&lt;TYPE.MetadataTypeMap&gt;</code>
    * [.createREST(metadataEntry, uri)](#MetadataType.createREST) ⇒ <code>Promise</code>
    * [.createSOAP(metadataEntry, [overrideType], [handleOutside])](#MetadataType.createSOAP) ⇒ <code>Promise</code>
    * [.updateREST(metadataEntry, uri)](#MetadataType.updateREST) ⇒ <code>Promise</code>
    * [.updateSOAP(metadataEntry, [overrideType], [handleOutside])](#MetadataType.updateSOAP) ⇒ <code>Promise</code>
    * [.retrieveSOAP(retrieveDir, buObject, [requestParams], [additionalFields])](#MetadataType.retrieveSOAP) ⇒ <code>Promise.&lt;TYPE.MetadataTypeMapObj&gt;</code>
    * [.retrieveREST(retrieveDir, uri, [overrideType], [templateVariables])](#MetadataType.retrieveREST) ⇒ <code>Promise.&lt;{metadata: (TYPE.MetadataTypeMap\|TYPE.MetadataTypeItem), type: string}&gt;</code>
    * [.parseResponseBody(body)](#MetadataType.parseResponseBody) ⇒ <code>Promise.&lt;TYPE.MetadataTypeMap&gt;</code>
    * [.deleteFieldByDefinition(metadataEntry, fieldPath, definitionProperty, origin)](#MetadataType.deleteFieldByDefinition) ⇒ <code>void</code>
    * [.removeNotCreateableFields(metadataEntry)](#MetadataType.removeNotCreateableFields) ⇒ <code>void</code>
    * [.removeNotUpdateableFields(metadataEntry)](#MetadataType.removeNotUpdateableFields) ⇒ <code>void</code>
    * [.keepTemplateFields(metadataEntry)](#MetadataType.keepTemplateFields) ⇒ <code>void</code>
    * [.keepRetrieveFields(metadataEntry)](#MetadataType.keepRetrieveFields) ⇒ <code>void</code>
    * [.isFiltered(metadataEntry, [include])](#MetadataType.isFiltered) ⇒ <code>boolean</code>
    * [.isFilteredFolder(metadataEntry, [include])](#MetadataType.isFilteredFolder) ⇒ <code>boolean</code>
    * [.saveResults(results, retrieveDir, [overrideType], [templateVariables])](#MetadataType.saveResults) ⇒ <code>Promise.&lt;TYPE.MetadataTypeMap&gt;</code>
    * [.buildDefinitionForExtracts(templateDir, targetDir, metadata, variables, templateName)](#MetadataType.buildDefinitionForExtracts) ⇒ <code>Promise.&lt;void&gt;</code>
    * [.findSubType(templateDir, templateName)](#MetadataType.findSubType) ⇒ <code>string</code>
    * [.readSecondaryFolder(templateDir, typeDirArr, templateName, fileName, ex)](#MetadataType.readSecondaryFolder) ⇒ <code>object</code>
    * [.buildDefinition(templateDir, targetDir, templateName, variables)](#MetadataType.buildDefinition) ⇒ <code>Promise.&lt;TYPE.MetadataTypeMapObj&gt;</code>
    * [.checkForErrors(ex)](#MetadataType.checkForErrors) ⇒ <code>string</code>
    * [.document([buObject], [metadata], [isDeploy])](#MetadataType.document) ⇒ <code>void</code>
    * [.deleteByKey(buObject, customerKey)](#MetadataType.deleteByKey) ⇒ <code>boolean</code>
    * [.postDeleteTasks(buObject, customerKey)](#MetadataType.postDeleteTasks) ⇒ <code>void</code>
    * [.deleteByKeySOAP(buObject, customerKey, [handleOutside])](#MetadataType.deleteByKeySOAP) ⇒ <code>boolean</code>
    * [.readBUMetadataForType(readDir, [listBadKeys], [buMetadata])](#MetadataType.readBUMetadataForType) ⇒ <code>object</code>

<a name="MetadataType.client"></a>

### MetadataType.client : <code>Util.SDK</code>
**Kind**: static property of [<code>MetadataType</code>](#MetadataType)  
<a name="MetadataType.properties"></a>

### MetadataType.properties : <code>TYPE.MultiMetadataTypeMap</code>
**Kind**: static property of [<code>MetadataType</code>](#MetadataType)  
<a name="MetadataType.subType"></a>

### MetadataType.subType : <code>string</code>
**Kind**: static property of [<code>MetadataType</code>](#MetadataType)  
<a name="MetadataType.buObject"></a>

### MetadataType.buObject : <code>object</code>
**Kind**: static property of [<code>MetadataType</code>](#MetadataType)  
<a name="MetadataType.getJsonFromFS"></a>

### MetadataType.getJsonFromFS(dir, [listBadKeys]) ⇒ <code>object</code>
Returns file contents mapped to their filename without '.json' ending

**Kind**: static method of [<code>MetadataType</code>](#MetadataType)  
**Returns**: <code>object</code> - fileName => fileContent map  

| Param | Type | Default | Description |
| --- | --- | --- | --- |
| dir | <code>string</code> |  | directory that contains '.json' files to be read |
| [listBadKeys] | <code>boolean</code> | <code>false</code> | do not print errors, used for badKeys() |

<a name="MetadataType.getFieldNamesToRetrieve"></a>

### MetadataType.getFieldNamesToRetrieve([additionalFields]) ⇒ <code>Array.&lt;string&gt;</code>
Returns fieldnames of Metadata Type. 'this.definition.fields' variable only set in child classes.

**Kind**: static method of [<code>MetadataType</code>](#MetadataType)  
**Returns**: <code>Array.&lt;string&gt;</code> - Fieldnames  

| Param | Type | Description |
| --- | --- | --- |
| [additionalFields] | <code>Array.&lt;string&gt;</code> | Returns specified fields even if their retrieve definition is not set to true |

<a name="MetadataType.deploy"></a>

### MetadataType.deploy(metadata, deployDir, retrieveDir, buObject) ⇒ <code>Promise.&lt;object&gt;</code>
Deploys metadata

**Kind**: static method of [<code>MetadataType</code>](#MetadataType)  
**Returns**: <code>Promise.&lt;object&gt;</code> - Promise of keyField => metadata map  

| Param | Type | Description |
| --- | --- | --- |
| metadata | <code>TYPE.MetadataTypeMap</code> | metadata mapped by their keyField |
| deployDir | <code>string</code> | directory where deploy metadata are saved |
| retrieveDir | <code>string</code> | directory where metadata after deploy should be saved |
| buObject | <code>TYPE.BuObject</code> | properties for auth |

<a name="MetadataType.postDeployTasks"></a>

### MetadataType.postDeployTasks(metadata, originalMetadata) ⇒ <code>void</code>
Gets executed after deployment of metadata type

**Kind**: static method of [<code>MetadataType</code>](#MetadataType)  

| Param | Type | Description |
| --- | --- | --- |
| metadata | <code>TYPE.MetadataTypeMap</code> | metadata mapped by their keyField |
| originalMetadata | <code>TYPE.MetadataTypeMap</code> | metadata to be updated (contains additioanl fields) |

<a name="MetadataType.postRetrieveTasks"></a>

### MetadataType.postRetrieveTasks(metadata, targetDir, [isTemplating]) ⇒ <code>TYPE.MetadataTypeItem</code>
Gets executed after retreive of metadata type

**Kind**: static method of [<code>MetadataType</code>](#MetadataType)  
**Returns**: <code>TYPE.MetadataTypeItem</code> - cloned metadata  

| Param | Type | Description |
| --- | --- | --- |
| metadata | <code>TYPE.MetadataTypeItem</code> | a single item |
| targetDir | <code>string</code> | folder where retrieves should be saved |
| [isTemplating] | <code>boolean</code> | signals that we are retrieving templates |

<a name="MetadataType.overrideKeyWithName"></a>

### MetadataType.overrideKeyWithName(metadata, [warningMsg]) ⇒ <code>void</code>
used to synchronize name and external key during retrieveAsTemplate

**Kind**: static method of [<code>MetadataType</code>](#MetadataType)  

| Param | Type | Description |
| --- | --- | --- |
| metadata | <code>TYPE.MetadataTypeItem</code> | a single item |
| [warningMsg] | <code>string</code> | optional msg to show the user |

<a name="MetadataType.retrieve"></a>

### MetadataType.retrieve(retrieveDir, [additionalFields], buObject, [subType]) ⇒ <code>Promise.&lt;TYPE.MetadataTypeMapObj&gt;</code>
Gets metadata from Marketing Cloud

**Kind**: static method of [<code>MetadataType</code>](#MetadataType)  
**Returns**: <code>Promise.&lt;TYPE.MetadataTypeMapObj&gt;</code> - metadata  

| Param | Type | Description |
| --- | --- | --- |
| retrieveDir | <code>string</code> | Directory where retrieved metadata directory will be saved |
| [additionalFields] | <code>Array.&lt;string&gt;</code> | Returns specified fields even if their retrieve definition is not set to true |
| buObject | <code>TYPE.BuObject</code> | properties for auth |
| [subType] | <code>string</code> | optionally limit to a single subtype |

<a name="MetadataType.retrieveChangelog"></a>

### MetadataType.retrieveChangelog([buObject], [additionalFields], [subType]) ⇒ <code>Promise.&lt;TYPE.MetadataTypeMapObj&gt;</code>
Gets metadata from Marketing Cloud

**Kind**: static method of [<code>MetadataType</code>](#MetadataType)  
**Returns**: <code>Promise.&lt;TYPE.MetadataTypeMapObj&gt;</code> - metadata  

| Param | Type | Description |
| --- | --- | --- |
| [buObject] | <code>TYPE.BuObject</code> | properties for auth |
| [additionalFields] | <code>Array.&lt;string&gt;</code> | Returns specified fields even if their retrieve definition is not set to true |
| [subType] | <code>string</code> | optionally limit to a single subtype |

<a name="MetadataType.retrieveForCache"></a>

### MetadataType.retrieveForCache(buObject, [subType]) ⇒ <code>Promise.&lt;TYPE.MetadataTypeMapObj&gt;</code>
Gets metadata cache with limited fields and does not store value to disk

**Kind**: static method of [<code>MetadataType</code>](#MetadataType)  
**Returns**: <code>Promise.&lt;TYPE.MetadataTypeMapObj&gt;</code> - metadata  

| Param | Type | Description |
| --- | --- | --- |
| buObject | <code>TYPE.BuObject</code> | properties for auth |
| [subType] | <code>string</code> | optionally limit to a single subtype |

<a name="MetadataType.retrieveAsTemplate"></a>

### MetadataType.retrieveAsTemplate(templateDir, name, templateVariables, [subType]) ⇒ <code>Promise.&lt;TYPE.MetadataTypeItemObj&gt;</code>
Gets metadata cache with limited fields and does not store value to disk

**Kind**: static method of [<code>MetadataType</code>](#MetadataType)  
**Returns**: <code>Promise.&lt;TYPE.MetadataTypeItemObj&gt;</code> - metadata  

| Param | Type | Description |
| --- | --- | --- |
| templateDir | <code>string</code> | Directory where retrieved metadata directory will be saved |
| name | <code>string</code> | name of the metadata file |
| templateVariables | <code>TYPE.TemplateMap</code> | variables to be replaced in the metadata |
| [subType] | <code>string</code> | optionally limit to a single subtype |

<a name="MetadataType.preDeployTasks"></a>

### MetadataType.preDeployTasks(metadata, deployDir) ⇒ <code>Promise.&lt;TYPE.MetadataTypeItem&gt;</code>
Gets executed before deploying metadata

**Kind**: static method of [<code>MetadataType</code>](#MetadataType)  
**Returns**: <code>Promise.&lt;TYPE.MetadataTypeItem&gt;</code> - Promise of a single metadata item  

| Param | Type | Description |
| --- | --- | --- |
| metadata | <code>TYPE.MetadataTypeItem</code> | a single metadata item |
| deployDir | <code>string</code> | folder where files for deployment are stored |

<a name="MetadataType.create"></a>

### MetadataType.create(metadata, deployDir) ⇒ <code>void</code>
Abstract create method that needs to be implemented in child metadata type

**Kind**: static method of [<code>MetadataType</code>](#MetadataType)  

| Param | Type | Description |
| --- | --- | --- |
| metadata | <code>TYPE.MetadataTypeItem</code> | single metadata entry |
| deployDir | <code>string</code> | directory where deploy metadata are saved |

<a name="MetadataType.update"></a>

### MetadataType.update(metadata, [metadataBefore]) ⇒ <code>void</code>
Abstract update method that needs to be implemented in child metadata type

**Kind**: static method of [<code>MetadataType</code>](#MetadataType)  

| Param | Type | Description |
| --- | --- | --- |
| metadata | <code>TYPE.MetadataTypeItem</code> | single metadata entry |
| [metadataBefore] | <code>TYPE.MetadataTypeItem</code> | metadata mapped by their keyField |

<a name="MetadataType.upsert"></a>

### MetadataType.upsert(metadata, deployDir, [buObject]) ⇒ <code>Promise.&lt;TYPE.MetadataTypeMap&gt;</code>
MetadataType upsert, after retrieving from target and comparing to check if create or update operation is needed.

**Kind**: static method of [<code>MetadataType</code>](#MetadataType)  
**Returns**: <code>Promise.&lt;TYPE.MetadataTypeMap&gt;</code> - keyField => metadata map  

| Param | Type | Description |
| --- | --- | --- |
| metadata | <code>TYPE.MetadataTypeMap</code> | metadata mapped by their keyField |
| deployDir | <code>string</code> | directory where deploy metadata are saved |
| [buObject] | <code>TYPE.BuObject</code> | properties for auth |

<a name="MetadataType.createREST"></a>

### MetadataType.createREST(metadataEntry, uri) ⇒ <code>Promise</code>
Creates a single metadata entry via REST

**Kind**: static method of [<code>MetadataType</code>](#MetadataType)  
**Returns**: <code>Promise</code> - Promise  

| Param | Type | Description |
| --- | --- | --- |
| metadataEntry | <code>TYPE.MetadataTypeItem</code> | a single metadata Entry |
| uri | <code>string</code> | rest endpoint for POST |

<a name="MetadataType.createSOAP"></a>

### MetadataType.createSOAP(metadataEntry, [overrideType], [handleOutside]) ⇒ <code>Promise</code>
Creates a single metadata entry via fuel-soap (generic lib not wrapper)

**Kind**: static method of [<code>MetadataType</code>](#MetadataType)  
**Returns**: <code>Promise</code> - Promise  

| Param | Type | Description |
| --- | --- | --- |
| metadataEntry | <code>TYPE.MetadataTypeItem</code> | single metadata entry |
| [overrideType] | <code>string</code> | can be used if the API type differs from the otherwise used type identifier |
| [handleOutside] | <code>boolean</code> | if the API reponse is irregular this allows you to handle it outside of this generic method |

<a name="MetadataType.updateREST"></a>

### MetadataType.updateREST(metadataEntry, uri) ⇒ <code>Promise</code>
Updates a single metadata entry via REST

**Kind**: static method of [<code>MetadataType</code>](#MetadataType)  
**Returns**: <code>Promise</code> - Promise  

| Param | Type | Description |
| --- | --- | --- |
| metadataEntry | <code>TYPE.MetadataTypeItem</code> | a single metadata Entry |
| uri | <code>string</code> | rest endpoint for PATCH |

<a name="MetadataType.updateSOAP"></a>

### MetadataType.updateSOAP(metadataEntry, [overrideType], [handleOutside]) ⇒ <code>Promise</code>
Updates a single metadata entry via fuel-soap (generic lib not wrapper)

**Kind**: static method of [<code>MetadataType</code>](#MetadataType)  
**Returns**: <code>Promise</code> - Promise  

| Param | Type | Description |
| --- | --- | --- |
| metadataEntry | <code>TYPE.MetadataTypeItem</code> | single metadata entry |
| [overrideType] | <code>string</code> | can be used if the API type differs from the otherwise used type identifier |
| [handleOutside] | <code>boolean</code> | if the API reponse is irregular this allows you to handle it outside of this generic method |

<a name="MetadataType.retrieveSOAP"></a>

### MetadataType.retrieveSOAP(retrieveDir, buObject, [requestParams], [additionalFields]) ⇒ <code>Promise.&lt;TYPE.MetadataTypeMapObj&gt;</code>
Retrieves SOAP via generic fuel-soap wrapper based metadata of metadata type into local filesystem. executes callback with retrieved metadata

**Kind**: static method of [<code>MetadataType</code>](#MetadataType)  
**Returns**: <code>Promise.&lt;TYPE.MetadataTypeMapObj&gt;</code> - Promise of item map  

| Param | Type | Description |
| --- | --- | --- |
| retrieveDir | <code>string</code> | Directory where retrieved metadata directory will be saved |
| buObject | <code>TYPE.BuObject</code> | properties for auth |
| [requestParams] | <code>object</code> | required for the specific request (filter for example) |
| [additionalFields] | <code>Array.&lt;string&gt;</code> | Returns specified fields even if their retrieve definition is not set to true |

<a name="MetadataType.retrieveREST"></a>

### MetadataType.retrieveREST(retrieveDir, uri, [overrideType], [templateVariables]) ⇒ <code>Promise.&lt;{metadata: (TYPE.MetadataTypeMap\|TYPE.MetadataTypeItem), type: string}&gt;</code>
Retrieves Metadata for Rest Types

**Kind**: static method of [<code>MetadataType</code>](#MetadataType)  
**Returns**: <code>Promise.&lt;{metadata: (TYPE.MetadataTypeMap\|TYPE.MetadataTypeItem), type: string}&gt;</code> - Promise of item map (single item for templated result)  

| Param | Type | Description |
| --- | --- | --- |
| retrieveDir | <code>string</code> | Directory where retrieved metadata directory will be saved |
| uri | <code>string</code> | rest endpoint for GET |
| [overrideType] | <code>string</code> | force a metadata type (mainly used for Folders) |
| [templateVariables] | <code>TYPE.TemplateMap</code> | variables to be replaced in the metadata |

<a name="MetadataType.parseResponseBody"></a>

### MetadataType.parseResponseBody(body) ⇒ <code>Promise.&lt;TYPE.MetadataTypeMap&gt;</code>
Builds map of metadata entries mapped to their keyfields

**Kind**: static method of [<code>MetadataType</code>](#MetadataType)  
**Returns**: <code>Promise.&lt;TYPE.MetadataTypeMap&gt;</code> - keyField => metadata map  

| Param | Type | Description |
| --- | --- | --- |
| body | <code>object</code> | json of response body |

<a name="MetadataType.deleteFieldByDefinition"></a>

### MetadataType.deleteFieldByDefinition(metadataEntry, fieldPath, definitionProperty, origin) ⇒ <code>void</code>
Deletes a field in a metadata entry if the selected definition property equals false.

**Kind**: static method of [<code>MetadataType</code>](#MetadataType)  

| Param | Type | Description |
| --- | --- | --- |
| metadataEntry | <code>TYPE.MetadataTypeItem</code> | One entry of a metadataType |
| fieldPath | <code>string</code> | field path to be checked if it conforms to the definition (dot seperated if nested): 'fuu.bar' |
| definitionProperty | <code>&#x27;isCreateable&#x27;</code> \| <code>&#x27;isUpdateable&#x27;</code> \| <code>&#x27;retrieving&#x27;</code> \| <code>&#x27;templating&#x27;</code> | delete field if definitionProperty equals false for specified field. Options: [isCreateable | isUpdateable] |
| origin | <code>string</code> | string of parent object, required when using arrays as these are parsed slightly differently. |

**Example**  
```js
Removes field (or nested fields childs) that are not updateable
deleteFieldByDefinition(metadataEntry, 'CustomerKey', 'isUpdateable');
```
<a name="MetadataType.removeNotCreateableFields"></a>

### MetadataType.removeNotCreateableFields(metadataEntry) ⇒ <code>void</code>
Remove fields from metadata entry that are not createable

**Kind**: static method of [<code>MetadataType</code>](#MetadataType)  

| Param | Type | Description |
| --- | --- | --- |
| metadataEntry | <code>TYPE.MetadataTypeItem</code> | metadata entry |

<a name="MetadataType.removeNotUpdateableFields"></a>

### MetadataType.removeNotUpdateableFields(metadataEntry) ⇒ <code>void</code>
Remove fields from metadata entry that are not updateable

**Kind**: static method of [<code>MetadataType</code>](#MetadataType)  

| Param | Type | Description |
| --- | --- | --- |
| metadataEntry | <code>TYPE.MetadataTypeItem</code> | metadata entry |

<a name="MetadataType.keepTemplateFields"></a>

### MetadataType.keepTemplateFields(metadataEntry) ⇒ <code>void</code>
Remove fields from metadata entry that are not needed in the template

**Kind**: static method of [<code>MetadataType</code>](#MetadataType)  

| Param | Type | Description |
| --- | --- | --- |
| metadataEntry | <code>TYPE.MetadataTypeItem</code> | metadata entry |

<a name="MetadataType.keepRetrieveFields"></a>

### MetadataType.keepRetrieveFields(metadataEntry) ⇒ <code>void</code>
Remove fields from metadata entry that are not needed in the stored metadata

**Kind**: static method of [<code>MetadataType</code>](#MetadataType)  

| Param | Type | Description |
| --- | --- | --- |
| metadataEntry | <code>TYPE.MetadataTypeItem</code> | metadata entry |

<a name="MetadataType.isFiltered"></a>

### MetadataType.isFiltered(metadataEntry, [include]) ⇒ <code>boolean</code>
checks if the current metadata entry should be saved on retrieve or not

**Kind**: static method of [<code>MetadataType</code>](#MetadataType)  
**Returns**: <code>boolean</code> - true: skip saving == filtered; false: continue with saving  

| Param | Type | Default | Description |
| --- | --- | --- | --- |
| metadataEntry | <code>TYPE.MetadataTypeItem</code> |  | metadata entry |
| [include] | <code>boolean</code> | <code>false</code> | true: use definition.include / options.include; false=exclude: use definition.filter / options.exclude |

<a name="MetadataType.isFilteredFolder"></a>

### MetadataType.isFilteredFolder(metadataEntry, [include]) ⇒ <code>boolean</code>
optionally filter by what folder something is in

**Kind**: static method of [<code>MetadataType</code>](#MetadataType)  
**Returns**: <code>boolean</code> - true: filtered == do NOT save; false: not filtered == do save  

| Param | Type | Default | Description |
| --- | --- | --- | --- |
| metadataEntry | <code>object</code> |  | metadata entry |
| [include] | <code>boolean</code> | <code>false</code> | true: use definition.include / options.include; false=exclude: use definition.filter / options.exclude |

<a name="MetadataType.saveResults"></a>

### MetadataType.saveResults(results, retrieveDir, [overrideType], [templateVariables]) ⇒ <code>Promise.&lt;TYPE.MetadataTypeMap&gt;</code>
Helper for writing Metadata to disk, used for Retrieve and deploy

**Kind**: static method of [<code>MetadataType</code>](#MetadataType)  
**Returns**: <code>Promise.&lt;TYPE.MetadataTypeMap&gt;</code> - Promise of saved metadata  

| Param | Type | Description |
| --- | --- | --- |
| results | <code>TYPE.MetadataTypeMap</code> | metadata results from deploy |
| retrieveDir | <code>string</code> | directory where metadata should be stored after deploy/retrieve |
| [overrideType] | <code>string</code> | for use when there is a subtype (such as folder-queries) |
| [templateVariables] | <code>TYPE.TemplateMap</code> | variables to be replaced in the metadata |

<a name="MetadataType.buildDefinitionForExtracts"></a>

### MetadataType.buildDefinitionForExtracts(templateDir, targetDir, metadata, variables, templateName) ⇒ <code>Promise.&lt;void&gt;</code>
helper for buildDefinition
handles extracted code if any are found for complex types (e.g script, asset, query)

**Kind**: static method of [<code>MetadataType</code>](#MetadataType)  
**Returns**: <code>Promise.&lt;void&gt;</code> - Promise  

| Param | Type | Description |
| --- | --- | --- |
| templateDir | <code>string</code> | Directory where metadata templates are stored |
| targetDir | <code>string</code> | Directory where built definitions will be saved |
| metadata | <code>TYPE.MetadataTypeItem</code> | main JSON file that was read from file system |
| variables | <code>TYPE.TemplateMap</code> | variables to be replaced in the metadata |
| templateName | <code>string</code> | name of the template to be built |

<a name="MetadataType.findSubType"></a>

### MetadataType.findSubType(templateDir, templateName) ⇒ <code>string</code>
check template directory for complex types that open subfolders for their subtypes

**Kind**: static method of [<code>MetadataType</code>](#MetadataType)  
**Returns**: <code>string</code> - subtype name  

| Param | Type | Description |
| --- | --- | --- |
| templateDir | <code>string</code> | Directory where metadata templates are stored |
| templateName | <code>string</code> | name of the metadata file |

<a name="MetadataType.readSecondaryFolder"></a>

### MetadataType.readSecondaryFolder(templateDir, typeDirArr, templateName, fileName, ex) ⇒ <code>object</code>
optional method used for some types to try a different folder structure

**Kind**: static method of [<code>MetadataType</code>](#MetadataType)  
**Returns**: <code>object</code> - metadata  

| Param | Type | Description |
| --- | --- | --- |
| templateDir | <code>string</code> | Directory where metadata templates are stored |
| typeDirArr | <code>Array.&lt;string&gt;</code> | current subdir for this type |
| templateName | <code>string</code> | name of the metadata template |
| fileName | <code>string</code> | name of the metadata template file w/o extension |
| ex | <code>Error</code> | error from first attempt |

<a name="MetadataType.buildDefinition"></a>

### MetadataType.buildDefinition(templateDir, targetDir, templateName, variables) ⇒ <code>Promise.&lt;TYPE.MetadataTypeMapObj&gt;</code>
Builds definition based on template
NOTE: Most metadata files should use this generic method, unless custom
parsing is required (for example scripts & queries)

**Kind**: static method of [<code>MetadataType</code>](#MetadataType)  
**Returns**: <code>Promise.&lt;TYPE.MetadataTypeMapObj&gt;</code> - Promise of item map  

| Param | Type | Description |
| --- | --- | --- |
| templateDir | <code>string</code> | Directory where metadata templates are stored |
| targetDir | <code>string</code> \| <code>Array.&lt;string&gt;</code> | (List of) Directory where built definitions will be saved |
| templateName | <code>string</code> | name of the metadata file |
| variables | <code>TYPE.TemplateMap</code> | variables to be replaced in the metadata |

<a name="MetadataType.checkForErrors"></a>

### MetadataType.checkForErrors(ex) ⇒ <code>string</code>
Standardizes a check for multiple messages

**Kind**: static method of [<code>MetadataType</code>](#MetadataType)  
**Returns**: <code>string</code> - formatted Error Message  

| Param | Type | Description |
| --- | --- | --- |
| ex | <code>object</code> | response payload from REST API |

<a name="MetadataType.document"></a>

### MetadataType.document([buObject], [metadata], [isDeploy]) ⇒ <code>void</code>
Gets metadata cache with limited fields and does not store value to disk

**Kind**: static method of [<code>MetadataType</code>](#MetadataType)  

| Param | Type | Description |
| --- | --- | --- |
| [buObject] | <code>TYPE.BuObject</code> | properties for auth |
| [metadata] | <code>TYPE.MetadataTypeMap</code> | a list of type definitions |
| [isDeploy] | <code>boolean</code> | used to skip non-supported message during deploy |

<a name="MetadataType.deleteByKey"></a>

### MetadataType.deleteByKey(buObject, customerKey) ⇒ <code>boolean</code>
Delete a metadata item from the specified business unit

**Kind**: static method of [<code>MetadataType</code>](#MetadataType)  
**Returns**: <code>boolean</code> - deletion success status  

| Param | Type | Description |
| --- | --- | --- |
| buObject | <code>TYPE.BuObject</code> | references credentials |
| customerKey | <code>string</code> | Identifier of data extension |

<a name="MetadataType.postDeleteTasks"></a>

### MetadataType.postDeleteTasks(buObject, customerKey) ⇒ <code>void</code>
clean up after deleting a metadata item

**Kind**: static method of [<code>MetadataType</code>](#MetadataType)  
**Returns**: <code>void</code> - -  

| Param | Type | Description |
| --- | --- | --- |
| buObject | <code>TYPE.BuObject</code> | references credentials |
| customerKey | <code>string</code> | Identifier of metadata item |

<a name="MetadataType.deleteByKeySOAP"></a>

### MetadataType.deleteByKeySOAP(buObject, customerKey, [handleOutside]) ⇒ <code>boolean</code>
Delete a data extension from the specified business unit

**Kind**: static method of [<code>MetadataType</code>](#MetadataType)  
**Returns**: <code>boolean</code> - deletion success flag  

| Param | Type | Description |
| --- | --- | --- |
| buObject | <code>TYPE.BuObject</code> | references credentials |
| customerKey | <code>string</code> | Identifier of metadata |
| [handleOutside] | <code>boolean</code> | if the API reponse is irregular this allows you to handle it outside of this generic method |

<a name="MetadataType.readBUMetadataForType"></a>

### MetadataType.readBUMetadataForType(readDir, [listBadKeys], [buMetadata]) ⇒ <code>object</code>
Returns metadata of a business unit that is saved locally

**Kind**: static method of [<code>MetadataType</code>](#MetadataType)  
**Returns**: <code>object</code> - Metadata of BU in local directory  

| Param | Type | Default | Description |
| --- | --- | --- | --- |
| readDir | <code>string</code> |  | root directory of metadata. |
| [listBadKeys] | <code>boolean</code> | <code>false</code> | do not print errors, used for badKeys() |
| [buMetadata] | <code>object</code> |  | Metadata of BU in local directory |

<a name="MobileCode"></a>

## MobileCode ⇐ [<code>MetadataType</code>](#MetadataType)
MobileCode MetadataType

**Kind**: global class  
**Extends**: [<code>MetadataType</code>](#MetadataType)  

* [MobileCode](#MobileCode) ⇐ [<code>MetadataType</code>](#MetadataType)
    * [.retrieve(retrieveDir)](#MobileCode.retrieve) ⇒ <code>Promise.&lt;TYPE.MetadataTypeMapObj&gt;</code>
    * [.retrieveForCache()](#MobileCode.retrieveForCache) ⇒ <code>Promise.&lt;TYPE.MetadataTypeMapObj&gt;</code>

<a name="MobileCode.retrieve"></a>

### MobileCode.retrieve(retrieveDir) ⇒ <code>Promise.&lt;TYPE.MetadataTypeMapObj&gt;</code>
Retrieves Metadata of Mobile Keywords
Endpoint /legacy/v1/beta/mobile/code/ return all Mobile Codes with all details.

**Kind**: static method of [<code>MobileCode</code>](#MobileCode)  
**Returns**: <code>Promise.&lt;TYPE.MetadataTypeMapObj&gt;</code> - Promise of metadata  

| Param | Type | Description |
| --- | --- | --- |
| retrieveDir | <code>string</code> | Directory where retrieved metadata directory will be saved |

<a name="MobileCode.retrieveForCache"></a>

### MobileCode.retrieveForCache() ⇒ <code>Promise.&lt;TYPE.MetadataTypeMapObj&gt;</code>
Retrieves event definition metadata for caching

**Kind**: static method of [<code>MobileCode</code>](#MobileCode)  
**Returns**: <code>Promise.&lt;TYPE.MetadataTypeMapObj&gt;</code> - Promise of metadata  
<a name="MobileKeyword"></a>

## MobileKeyword ⇐ [<code>MetadataType</code>](#MetadataType)
MobileKeyword MetadataType

**Kind**: global class  
**Extends**: [<code>MetadataType</code>](#MetadataType)  

* [MobileKeyword](#MobileKeyword) ⇐ [<code>MetadataType</code>](#MetadataType)
    * [.retrieve(retrieveDir)](#MobileKeyword.retrieve) ⇒ <code>Promise.&lt;TYPE.MetadataTypeMapObj&gt;</code>
    * [.retrieveForCache()](#MobileKeyword.retrieveForCache) ⇒ <code>Promise.&lt;TYPE.MetadataTypeMapObj&gt;</code>
    * [.retrieveAsTemplate(templateDir, name, templateVariables)](#MobileKeyword.retrieveAsTemplate) ⇒ <code>Promise.&lt;TYPE.MetadataTypeItemObj&gt;</code>
    * [.create(MobileKeyword)](#MobileKeyword.create) ⇒ <code>Promise</code>
    * [.preDeployTasks(metadata)](#MobileKeyword.preDeployTasks) ⇒ <code>TYPE.MetadataTypeItem</code>

<a name="MobileKeyword.retrieve"></a>

### MobileKeyword.retrieve(retrieveDir) ⇒ <code>Promise.&lt;TYPE.MetadataTypeMapObj&gt;</code>
Retrieves Metadata of Mobile Keywords
Endpoint /legacy/v1/beta/mobile/keyword/ return all Mobile Keywords with all details.

**Kind**: static method of [<code>MobileKeyword</code>](#MobileKeyword)  
**Returns**: <code>Promise.&lt;TYPE.MetadataTypeMapObj&gt;</code> - Promise of metadata  

| Param | Type | Description |
| --- | --- | --- |
| retrieveDir | <code>string</code> | Directory where retrieved metadata directory will be saved |

<a name="MobileKeyword.retrieveForCache"></a>

### MobileKeyword.retrieveForCache() ⇒ <code>Promise.&lt;TYPE.MetadataTypeMapObj&gt;</code>
Retrieves event definition metadata for caching

**Kind**: static method of [<code>MobileKeyword</code>](#MobileKeyword)  
**Returns**: <code>Promise.&lt;TYPE.MetadataTypeMapObj&gt;</code> - Promise of metadata  
<a name="MobileKeyword.retrieveAsTemplate"></a>

### MobileKeyword.retrieveAsTemplate(templateDir, name, templateVariables) ⇒ <code>Promise.&lt;TYPE.MetadataTypeItemObj&gt;</code>
Retrieve a specific keyword

**Kind**: static method of [<code>MobileKeyword</code>](#MobileKeyword)  
**Returns**: <code>Promise.&lt;TYPE.MetadataTypeItemObj&gt;</code> - Promise of metadata  

| Param | Type | Description |
| --- | --- | --- |
| templateDir | <code>string</code> | Directory where retrieved metadata directory will be saved |
| name | <code>string</code> | name of the metadata file |
| templateVariables | <code>TYPE.TemplateMap</code> | variables to be replaced in the metadata |

<a name="MobileKeyword.create"></a>

### MobileKeyword.create(MobileKeyword) ⇒ <code>Promise</code>
Creates a single Event Definition

**Kind**: static method of [<code>MobileKeyword</code>](#MobileKeyword)  
**Returns**: <code>Promise</code> - Promise  

| Param | Type | Description |
| --- | --- | --- |
| MobileKeyword | <code>TYPE.MetadataTypeItem</code> | a single Event Definition |

<a name="MobileKeyword.preDeployTasks"></a>

### MobileKeyword.preDeployTasks(metadata) ⇒ <code>TYPE.MetadataTypeItem</code>
prepares an event definition for deployment

**Kind**: static method of [<code>MobileKeyword</code>](#MobileKeyword)  
**Returns**: <code>TYPE.MetadataTypeItem</code> - Promise  

| Param | Type | Description |
| --- | --- | --- |
| metadata | <code>TYPE.MetadataTypeItem</code> | a single MobileKeyword |

<a name="Query"></a>

## Query ⇐ [<code>MetadataType</code>](#MetadataType)
Query MetadataType

**Kind**: global class  
**Extends**: [<code>MetadataType</code>](#MetadataType)  

* [Query](#Query) ⇐ [<code>MetadataType</code>](#MetadataType)
    * [.retrieve(retrieveDir)](#Query.retrieve) ⇒ <code>Promise.&lt;{metadata: TYPE.QueryMap, type: string}&gt;</code>
    * [.retrieveForCache()](#Query.retrieveForCache) ⇒ <code>Promise.&lt;{metadata: TYPE.QueryMap, type: string}&gt;</code>
    * [.retrieveAsTemplate(templateDir, name, templateVariables)](#Query.retrieveAsTemplate) ⇒ <code>Promise.&lt;{metadata: Query, type: string}&gt;</code>
    * [.postRetrieveTasks(metadata, _, isTemplating)](#Query.postRetrieveTasks) ⇒ <code>TYPE.CodeExtractItem</code>
    * [.create(query)](#Query.create) ⇒ <code>Promise</code>
    * [.update(query)](#Query.update) ⇒ <code>Promise</code>
    * [.preDeployTasks(metadata, deployDir)](#Query.preDeployTasks) ⇒ <code>Promise.&lt;TYPE.QueryItem&gt;</code>
    * [.buildDefinitionForExtracts(templateDir, targetDir, metadata, variables, templateName)](#Query.buildDefinitionForExtracts) ⇒ <code>Promise.&lt;void&gt;</code>
    * [.parseMetadata(metadata)](#Query.parseMetadata) ⇒ <code>TYPE.CodeExtractItem</code>

<a name="Query.retrieve"></a>

### Query.retrieve(retrieveDir) ⇒ <code>Promise.&lt;{metadata: TYPE.QueryMap, type: string}&gt;</code>
Retrieves Metadata of queries

**Kind**: static method of [<code>Query</code>](#Query)  
**Returns**: <code>Promise.&lt;{metadata: TYPE.QueryMap, type: string}&gt;</code> - Promise of metadata  

| Param | Type | Description |
| --- | --- | --- |
| retrieveDir | <code>string</code> | Directory where retrieved metadata directory will be saved |

<a name="Query.retrieveForCache"></a>

### Query.retrieveForCache() ⇒ <code>Promise.&lt;{metadata: TYPE.QueryMap, type: string}&gt;</code>
Retrieves query metadata for caching

**Kind**: static method of [<code>Query</code>](#Query)  
**Returns**: <code>Promise.&lt;{metadata: TYPE.QueryMap, type: string}&gt;</code> - Promise of metadata  
<a name="Query.retrieveAsTemplate"></a>

### Query.retrieveAsTemplate(templateDir, name, templateVariables) ⇒ <code>Promise.&lt;{metadata: Query, type: string}&gt;</code>
Retrieve a specific Query by Name

**Kind**: static method of [<code>Query</code>](#Query)  
**Returns**: <code>Promise.&lt;{metadata: Query, type: string}&gt;</code> - Promise of metadata  

| Param | Type | Description |
| --- | --- | --- |
| templateDir | <code>string</code> | Directory where retrieved metadata directory will be saved |
| name | <code>string</code> | name of the metadata file |
| templateVariables | <code>TYPE.TemplateMap</code> | variables to be replaced in the metadata |

<a name="Query.postRetrieveTasks"></a>

### Query.postRetrieveTasks(metadata, _, isTemplating) ⇒ <code>TYPE.CodeExtractItem</code>
manages post retrieve steps

**Kind**: static method of [<code>Query</code>](#Query)  
**Returns**: <code>TYPE.CodeExtractItem</code> - Array with one metadata object and one query string  

| Param | Type | Description |
| --- | --- | --- |
| metadata | <code>TYPE.QueryItem</code> | a single query |
| _ | <code>string</code> | unused |
| isTemplating | <code>boolean</code> | signals that we are retrieving templates |

<a name="Query.create"></a>

### Query.create(query) ⇒ <code>Promise</code>
Creates a single query

**Kind**: static method of [<code>Query</code>](#Query)  
**Returns**: <code>Promise</code> - Promise  

| Param | Type | Description |
| --- | --- | --- |
| query | <code>TYPE.QueryItem</code> | a single query |

<a name="Query.update"></a>

### Query.update(query) ⇒ <code>Promise</code>
Updates a single query

**Kind**: static method of [<code>Query</code>](#Query)  
**Returns**: <code>Promise</code> - Promise  

| Param | Type | Description |
| --- | --- | --- |
| query | <code>TYPE.QueryItem</code> | a single query |

<a name="Query.preDeployTasks"></a>

### Query.preDeployTasks(metadata, deployDir) ⇒ <code>Promise.&lt;TYPE.QueryItem&gt;</code>
prepares a Query for deployment

**Kind**: static method of [<code>Query</code>](#Query)  
**Returns**: <code>Promise.&lt;TYPE.QueryItem&gt;</code> - Promise  

| Param | Type | Description |
| --- | --- | --- |
| metadata | <code>TYPE.QueryItem</code> | a single query activity |
| deployDir | <code>string</code> | directory of deploy files |

<a name="Query.buildDefinitionForExtracts"></a>

### Query.buildDefinitionForExtracts(templateDir, targetDir, metadata, variables, templateName) ⇒ <code>Promise.&lt;void&gt;</code>
helper for buildDefinition
handles extracted code if any are found for complex types

**Kind**: static method of [<code>Query</code>](#Query)  
**Returns**: <code>Promise.&lt;void&gt;</code> - Promise  

| Param | Type | Description |
| --- | --- | --- |
| templateDir | <code>string</code> | Directory where metadata templates are stored |
| targetDir | <code>string</code> \| <code>Array.&lt;string&gt;</code> | (List of) Directory where built definitions will be saved |
| metadata | <code>TYPE.MetadataTypeItem</code> | main JSON file that was read from file system |
| variables | <code>object</code> | variables to be replaced in the metadata |
| templateName | <code>string</code> | name of the template to be built |

<a name="Query.parseMetadata"></a>

### Query.parseMetadata(metadata) ⇒ <code>TYPE.CodeExtractItem</code>
parses retrieved Metadata before saving

**Kind**: static method of [<code>Query</code>](#Query)  
**Returns**: <code>TYPE.CodeExtractItem</code> - a single item with code parts extracted  

| Param | Type | Description |
| --- | --- | --- |
| metadata | <code>TYPE.QueryItem</code> | a single query activity definition |

<a name="Role"></a>

## Role ⇐ [<code>MetadataType</code>](#MetadataType)
ImportFile MetadataType

**Kind**: global class  
**Extends**: [<code>MetadataType</code>](#MetadataType)  

* [Role](#Role) ⇐ [<code>MetadataType</code>](#MetadataType)
    * [.retrieve(retrieveDir, _, buObject)](#Role.retrieve) ⇒ <code>Promise.&lt;TYPE.MetadataTypeMapObj&gt;</code>
    * [.preDeployTasks(metadata)](#Role.preDeployTasks) ⇒ <code>TYPE.MetadataTypeItem</code>
    * [.create(metadata)](#Role.create) ⇒ <code>Promise</code>
    * [.update(metadata)](#Role.update) ⇒ <code>Promise</code>
    * [.document(buObject, [metadata])](#Role.document) ⇒ <code>Promise.&lt;void&gt;</code>
    * [._traverseRoles(role, element, [permission], [isAllowed])](#Role._traverseRoles) ⇒ <code>void</code>

<a name="Role.retrieve"></a>

### Role.retrieve(retrieveDir, _, buObject) ⇒ <code>Promise.&lt;TYPE.MetadataTypeMapObj&gt;</code>
Gets metadata from Marketing Cloud

**Kind**: static method of [<code>Role</code>](#Role)  
**Returns**: <code>Promise.&lt;TYPE.MetadataTypeMapObj&gt;</code> - Metadata store object  

| Param | Type | Description |
| --- | --- | --- |
| retrieveDir | <code>string</code> | Directory where retrieved metadata directory will be saved |
| _ | <code>Array.&lt;string&gt;</code> | Returns specified fields even if their retrieve definition is not set to true |
| buObject | <code>TYPE.BuObject</code> | properties for auth |

<a name="Role.preDeployTasks"></a>

### Role.preDeployTasks(metadata) ⇒ <code>TYPE.MetadataTypeItem</code>
Gets executed before deploying metadata

**Kind**: static method of [<code>Role</code>](#Role)  
**Returns**: <code>TYPE.MetadataTypeItem</code> - Promise of a single metadata item  

| Param | Type | Description |
| --- | --- | --- |
| metadata | <code>TYPE.MetadataTypeItem</code> | a single metadata item |

<a name="Role.create"></a>

### Role.create(metadata) ⇒ <code>Promise</code>
Create a single Role.

**Kind**: static method of [<code>Role</code>](#Role)  
**Returns**: <code>Promise</code> - Promise  

| Param | Type | Description |
| --- | --- | --- |
| metadata | <code>TYPE.MetadataTypeItem</code> | single metadata entry |

<a name="Role.update"></a>

### Role.update(metadata) ⇒ <code>Promise</code>
Updates a single Role.

**Kind**: static method of [<code>Role</code>](#Role)  
**Returns**: <code>Promise</code> - Promise  

| Param | Type | Description |
| --- | --- | --- |
| metadata | <code>TYPE.MetadataTypeItem</code> | single metadata entry |

<a name="Role.document"></a>

### Role.document(buObject, [metadata]) ⇒ <code>Promise.&lt;void&gt;</code>
Creates markdown documentation of all roles

**Kind**: static method of [<code>Role</code>](#Role)  
**Returns**: <code>Promise.&lt;void&gt;</code> - -  

| Param | Type | Description |
| --- | --- | --- |
| buObject | <code>TYPE.BuObject</code> | properties for auth |
| [metadata] | <code>object</code> | role definitions |

<a name="Role._traverseRoles"></a>

### Role.\_traverseRoles(role, element, [permission], [isAllowed]) ⇒ <code>void</code>
iterates through permissions to output proper row-names for nested permissionss

**Kind**: static method of [<code>Role</code>](#Role)  

| Param | Type | Description |
| --- | --- | --- |
| role | <code>string</code> | name of the user role |
| element | <code>object</code> | data of the permission |
| [permission] | <code>string</code> | name of the permission |
| [isAllowed] | <code>string</code> | "true" / "false" from the |

<a name="Script"></a>

## Script ⇐ [<code>MetadataType</code>](#MetadataType)
Script MetadataType

**Kind**: global class  
**Extends**: [<code>MetadataType</code>](#MetadataType)  

* [Script](#Script) ⇐ [<code>MetadataType</code>](#MetadataType)
    * [.retrieve(retrieveDir)](#Script.retrieve) ⇒ <code>Promise.&lt;{metadata: TYPE.ScriptMap, type: string}&gt;</code>
    * [.retrieveForCache()](#Script.retrieveForCache) ⇒ <code>Promise.&lt;{metadata: TYPE.ScriptMap, type: string}&gt;</code>
    * [.retrieveAsTemplate(templateDir, name, templateVariables)](#Script.retrieveAsTemplate) ⇒ <code>Promise.&lt;{metadata: TYPE.Script, type: string}&gt;</code>
    * [.postRetrieveTasks(metadata, [_], [isTemplating])](#Script.postRetrieveTasks) ⇒ <code>TYPE.CodeExtractItem</code>
    * [.update(script)](#Script.update) ⇒ <code>Promise</code>
    * [.create(script)](#Script.create) ⇒ <code>Promise</code>
    * [._mergeCode(metadata, deployDir, [templateName])](#Script._mergeCode) ⇒ <code>Promise.&lt;string&gt;</code>
    * [.preDeployTasks(metadata, dir)](#Script.preDeployTasks) ⇒ <code>TYPE.ScriptItem</code>
    * [.buildDefinitionForExtracts(templateDir, targetDir, metadata, variables, templateName)](#Script.buildDefinitionForExtracts) ⇒ <code>Promise</code>
    * [.parseMetadata(metadata)](#Script.parseMetadata) ⇒ <code>TYPE.CodeExtractItem</code>

<a name="Script.retrieve"></a>

### Script.retrieve(retrieveDir) ⇒ <code>Promise.&lt;{metadata: TYPE.ScriptMap, type: string}&gt;</code>
Retrieves Metadata of Script
Endpoint /automation/v1/scripts/ return all Scripts with all details.

**Kind**: static method of [<code>Script</code>](#Script)  
**Returns**: <code>Promise.&lt;{metadata: TYPE.ScriptMap, type: string}&gt;</code> - Promise  

| Param | Type | Description |
| --- | --- | --- |
| retrieveDir | <code>string</code> | Directory where retrieved metadata directory will be saved |

<a name="Script.retrieveForCache"></a>

### Script.retrieveForCache() ⇒ <code>Promise.&lt;{metadata: TYPE.ScriptMap, type: string}&gt;</code>
Retrieves script metadata for caching

**Kind**: static method of [<code>Script</code>](#Script)  
**Returns**: <code>Promise.&lt;{metadata: TYPE.ScriptMap, type: string}&gt;</code> - Promise  
<a name="Script.retrieveAsTemplate"></a>

### Script.retrieveAsTemplate(templateDir, name, templateVariables) ⇒ <code>Promise.&lt;{metadata: TYPE.Script, type: string}&gt;</code>
Retrieve a specific Script by Name

**Kind**: static method of [<code>Script</code>](#Script)  
**Returns**: <code>Promise.&lt;{metadata: TYPE.Script, type: string}&gt;</code> - Promise  

| Param | Type | Description |
| --- | --- | --- |
| templateDir | <code>string</code> | Directory where retrieved metadata directory will be saved |
| name | <code>string</code> | name of the metadata file |
| templateVariables | <code>TYPE.TemplateMap</code> | variables to be replaced in the metadata |

<a name="Script.postRetrieveTasks"></a>

### Script.postRetrieveTasks(metadata, [_], [isTemplating]) ⇒ <code>TYPE.CodeExtractItem</code>
manages post retrieve steps

**Kind**: static method of [<code>Script</code>](#Script)  
**Returns**: <code>TYPE.CodeExtractItem</code> - Array with one metadata object and one ssjs string  

| Param | Type | Description |
| --- | --- | --- |
| metadata | <code>TYPE.ScriptItem</code> | a single script |
| [_] | <code>string</code> | unused |
| [isTemplating] | <code>boolean</code> | signals that we are retrieving templates |

<a name="Script.update"></a>

### Script.update(script) ⇒ <code>Promise</code>
Updates a single Script

**Kind**: static method of [<code>Script</code>](#Script)  
**Returns**: <code>Promise</code> - Promise  

| Param | Type | Description |
| --- | --- | --- |
| script | <code>object</code> | a single Script |

<a name="Script.create"></a>

### Script.create(script) ⇒ <code>Promise</code>
Creates a single Script

**Kind**: static method of [<code>Script</code>](#Script)  
**Returns**: <code>Promise</code> - Promise  

| Param | Type | Description |
| --- | --- | --- |
| script | <code>object</code> | a single Script |

<a name="Script._mergeCode"></a>

### Script.\_mergeCode(metadata, deployDir, [templateName]) ⇒ <code>Promise.&lt;string&gt;</code>
helper for this.preDeployTasks() that loads extracted code content back into JSON

**Kind**: static method of [<code>Script</code>](#Script)  
**Returns**: <code>Promise.&lt;string&gt;</code> - content for metadata.script  

| Param | Type | Description |
| --- | --- | --- |
| metadata | <code>TYPE.ScriptItem</code> | a single asset definition |
| deployDir | <code>string</code> | directory of deploy files |
| [templateName] | <code>string</code> | name of the template used to built defintion (prior applying templating) |

<a name="Script.preDeployTasks"></a>

### Script.preDeployTasks(metadata, dir) ⇒ <code>TYPE.ScriptItem</code>
prepares a Script for deployment

**Kind**: static method of [<code>Script</code>](#Script)  
**Returns**: <code>TYPE.ScriptItem</code> - Promise  

| Param | Type | Description |
| --- | --- | --- |
| metadata | <code>TYPE.ScriptItem</code> | a single script activity definition |
| dir | <code>string</code> | directory of deploy files |

<a name="Script.buildDefinitionForExtracts"></a>

### Script.buildDefinitionForExtracts(templateDir, targetDir, metadata, variables, templateName) ⇒ <code>Promise</code>
helper for buildDefinition
handles extracted code if any are found for complex types

**Kind**: static method of [<code>Script</code>](#Script)  
**Returns**: <code>Promise</code> - Promise  

| Param | Type | Description |
| --- | --- | --- |
| templateDir | <code>string</code> | Directory where metadata templates are stored |
| targetDir | <code>string</code> \| <code>Array.&lt;string&gt;</code> | (List of) Directory where built definitions will be saved |
| metadata | <code>TYPE.ScriptItem</code> | main JSON file that was read from file system |
| variables | <code>TYPE.TemplateMap</code> | variables to be replaced in the metadata |
| templateName | <code>string</code> | name of the template to be built |

<a name="Script.parseMetadata"></a>

### Script.parseMetadata(metadata) ⇒ <code>TYPE.CodeExtractItem</code>
Splits the script metadata into two parts and parses in a standard manner

**Kind**: static method of [<code>Script</code>](#Script)  
**Returns**: <code>TYPE.CodeExtractItem</code> - a single item with code parts extracted  

| Param | Type | Description |
| --- | --- | --- |
| metadata | <code>TYPE.ScriptItem</code> | a single script activity definition |

<a name="SetDefinition"></a>

## SetDefinition ⇐ [<code>MetadataType</code>](#MetadataType)
SetDefinition MetadataType

**Kind**: global class  
**Extends**: [<code>MetadataType</code>](#MetadataType)  

* [SetDefinition](#SetDefinition) ⇐ [<code>MetadataType</code>](#MetadataType)
    * [.retrieve(retrieveDir)](#SetDefinition.retrieve) ⇒ <code>Promise.&lt;TYPE.MetadataTypeMapObj&gt;</code>
    * [.retrieveForCache()](#SetDefinition.retrieveForCache) ⇒ <code>Promise.&lt;TYPE.MetadataTypeMapObj&gt;</code>

<a name="SetDefinition.retrieve"></a>

### SetDefinition.retrieve(retrieveDir) ⇒ <code>Promise.&lt;TYPE.MetadataTypeMapObj&gt;</code>
Retrieves Metadata of schema set Definitions.

**Kind**: static method of [<code>SetDefinition</code>](#SetDefinition)  
**Returns**: <code>Promise.&lt;TYPE.MetadataTypeMapObj&gt;</code> - Promise  

| Param | Type | Description |
| --- | --- | --- |
| retrieveDir | <code>string</code> | Directory where retrieved metadata directory will be saved |

<a name="SetDefinition.retrieveForCache"></a>

### SetDefinition.retrieveForCache() ⇒ <code>Promise.&lt;TYPE.MetadataTypeMapObj&gt;</code>
Retrieves Metadata of schema set definitions for caching.

**Kind**: static method of [<code>SetDefinition</code>](#SetDefinition)  
**Returns**: <code>Promise.&lt;TYPE.MetadataTypeMapObj&gt;</code> - Promise  
<a name="TriggeredSendDefinition"></a>

## TriggeredSendDefinition ⇐ [<code>MetadataType</code>](#MetadataType)
MessageSendActivity MetadataType

**Kind**: global class  
**Extends**: [<code>MetadataType</code>](#MetadataType)  

* [TriggeredSendDefinition](#TriggeredSendDefinition) ⇐ [<code>MetadataType</code>](#MetadataType)
    * [.retrieve(retrieveDir)](#TriggeredSendDefinition.retrieve) ⇒ <code>Promise.&lt;TYPE.MetadataTypeMapObj&gt;</code>
    * [.create(metadata)](#TriggeredSendDefinition.create) ⇒ <code>Promise</code>
    * [.update(metadata)](#TriggeredSendDefinition.update) ⇒ <code>Promise</code>
    * [.deleteByKey(buObject, customerKey)](#TriggeredSendDefinition.deleteByKey) ⇒ <code>Promise.&lt;boolean&gt;</code>
    * [.postRetrieveTasks(metadata)](#TriggeredSendDefinition.postRetrieveTasks) ⇒ <code>TYPE.MetadataTypeItem</code>
    * [.parseMetadata(metadata)](#TriggeredSendDefinition.parseMetadata) ⇒ <code>TYPE.MetadataTypeItem</code>
    * [.preDeployTasks(metadata)](#TriggeredSendDefinition.preDeployTasks) ⇒ <code>TYPE.MetadataTypeItem</code>

<a name="TriggeredSendDefinition.retrieve"></a>

### TriggeredSendDefinition.retrieve(retrieveDir) ⇒ <code>Promise.&lt;TYPE.MetadataTypeMapObj&gt;</code>
Retrieves SOAP based metadata of metadata type into local filesystem. executes callback with retrieved metadata

**Kind**: static method of [<code>TriggeredSendDefinition</code>](#TriggeredSendDefinition)  
**Returns**: <code>Promise.&lt;TYPE.MetadataTypeMapObj&gt;</code> - Promise of metadata  

| Param | Type | Description |
| --- | --- | --- |
| retrieveDir | <code>string</code> | Directory where retrieved metadata directory will be saved |

<a name="TriggeredSendDefinition.create"></a>

### TriggeredSendDefinition.create(metadata) ⇒ <code>Promise</code>
Create a single TSD.

**Kind**: static method of [<code>TriggeredSendDefinition</code>](#TriggeredSendDefinition)  
**Returns**: <code>Promise</code> - Promise  

| Param | Type | Description |
| --- | --- | --- |
| metadata | <code>TYPE.MetadataTypeItem</code> | single metadata entry |

<a name="TriggeredSendDefinition.update"></a>

### TriggeredSendDefinition.update(metadata) ⇒ <code>Promise</code>
Updates a single TSD.

**Kind**: static method of [<code>TriggeredSendDefinition</code>](#TriggeredSendDefinition)  
**Returns**: <code>Promise</code> - Promise  

| Param | Type | Description |
| --- | --- | --- |
| metadata | <code>TYPE.MetadataTypeItem</code> | single metadata entry |

<a name="TriggeredSendDefinition.deleteByKey"></a>

### TriggeredSendDefinition.deleteByKey(buObject, customerKey) ⇒ <code>Promise.&lt;boolean&gt;</code>
Delete a metadata item from the specified business unit

**Kind**: static method of [<code>TriggeredSendDefinition</code>](#TriggeredSendDefinition)  
**Returns**: <code>Promise.&lt;boolean&gt;</code> - deletion success status  

| Param | Type | Description |
| --- | --- | --- |
| buObject | <code>TYPE.BuObject</code> | references credentials |
| customerKey | <code>string</code> | Identifier of data extension |

<a name="TriggeredSendDefinition.postRetrieveTasks"></a>

### TriggeredSendDefinition.postRetrieveTasks(metadata) ⇒ <code>TYPE.MetadataTypeItem</code>
manages post retrieve steps

**Kind**: static method of [<code>TriggeredSendDefinition</code>](#TriggeredSendDefinition)  
**Returns**: <code>TYPE.MetadataTypeItem</code> - Array with one metadata object and one query string  

| Param | Type | Description |
| --- | --- | --- |
| metadata | <code>TYPE.MetadataTypeItem</code> | a single query |

<a name="TriggeredSendDefinition.parseMetadata"></a>

### TriggeredSendDefinition.parseMetadata(metadata) ⇒ <code>TYPE.MetadataTypeItem</code>
parses retrieved Metadata before saving

**Kind**: static method of [<code>TriggeredSendDefinition</code>](#TriggeredSendDefinition)  
**Returns**: <code>TYPE.MetadataTypeItem</code> - Array with one metadata object and one sql string  

| Param | Type | Description |
| --- | --- | --- |
| metadata | <code>TYPE.MetadataTypeItem</code> | a single query activity definition |

<a name="TriggeredSendDefinition.preDeployTasks"></a>

### TriggeredSendDefinition.preDeployTasks(metadata) ⇒ <code>TYPE.MetadataTypeItem</code>
prepares a TSD for deployment

**Kind**: static method of [<code>TriggeredSendDefinition</code>](#TriggeredSendDefinition)  
**Returns**: <code>TYPE.MetadataTypeItem</code> - metadata object  

| Param | Type | Description |
| --- | --- | --- |
| metadata | <code>TYPE.MetadataTypeItem</code> | of a single TSD |

<a name="Retriever"></a>

## Retriever
Retrieves metadata from a business unit and saves it to the local filesystem.

**Kind**: global class  

* [Retriever](#Retriever)
    * [new Retriever(properties, buObject, client)](#new_Retriever_new)
    * [.retrieve(metadataTypes, [name], [templateVariables], [changelogOnly])](#Retriever+retrieve) ⇒ <code>Promise.&lt;TYPE.MultiMetadataTypeList&gt;</code>

<a name="new_Retriever_new"></a>

### new Retriever(properties, buObject, client)
Creates a Retriever, uses v2 auth if v2AuthOptions are passed.


| Param | Type | Description |
| --- | --- | --- |
| properties | <code>object</code> | General configuration to be used in retrieve |
| properties.directories | <code>object</code> | Directories to be used when interacting with FS |
| buObject | <code>TYPE.BuObject</code> | properties for auth |
| client | <code>Util.SDK</code> | fuel client |

<a name="Retriever+retrieve"></a>

### retriever.retrieve(metadataTypes, [name], [templateVariables], [changelogOnly]) ⇒ <code>Promise.&lt;TYPE.MultiMetadataTypeList&gt;</code>
Retrieve metadata of specified types into local file system and Retriever.metadata

**Kind**: instance method of [<code>Retriever</code>](#Retriever)  
**Returns**: <code>Promise.&lt;TYPE.MultiMetadataTypeList&gt;</code> - Promise of a list of retrieved items grouped by type {automation:[...], query:[...]}  

| Param | Type | Description |
| --- | --- | --- |
| metadataTypes | <code>Array.&lt;string&gt;</code> | String list of metadata types to retrieve |
| [name] | <code>string</code> | name of Metadata to retrieve (in case of templating) |
| [templateVariables] | <code>TYPE.TemplateMap</code> | Object of values which can be replaced (in case of templating) |
| [changelogOnly] | <code>boolean</code> | skip saving, only create json in memory |

<a name="Util"></a>

## Util
CLI entry for SFMC DevTools

**Kind**: global constant  

* [Util](#Util)
    * [.logger](#Util.logger)
    * [.signalFatalError()](#Util.signalFatalError) ⇒ <code>void</code>
    * [.isTrue(attrValue)](#Util.isTrue) ⇒ <code>boolean</code>
    * [.isFalse(attrValue)](#Util.isFalse) ⇒ <code>boolean</code>
    * [.isNumeric(val)](#Util.isNumeric) ⇒ <code>boolean</code>
    * [._isValidType(selectedType)](#Util._isValidType) ⇒ <code>boolean</code>
    * [.getDefaultProperties()](#Util.getDefaultProperties) ⇒ <code>object</code>
    * [.getRetrieveTypeChoices()](#Util.getRetrieveTypeChoices) ⇒ <code>Array.&lt;string&gt;</code>
    * [.checkProperties(properties, [silent])](#Util.checkProperties) ⇒ <code>Promise.&lt;(boolean\|Array.&lt;string&gt;)&gt;</code>
    * [.metadataLogger(level, type, method, payload, [source])](#Util.metadataLogger) ⇒ <code>void</code>
    * [.replaceByObject(str, obj)](#Util.replaceByObject) ⇒ <code>string</code> \| <code>object</code>
    * [.inverseGet(objs, val)](#Util.inverseGet) ⇒ <code>string</code>
    * [.getMetadataHierachy(metadataTypes)](#Util.getMetadataHierachy) ⇒ <code>Array.&lt;string&gt;</code>
    * [.getETClient(buObject)](#Util.getETClient) ⇒ <code>Promise.&lt;SDK&gt;</code>
    * [.resolveObjPath(path, obj)](#Util.resolveObjPath) ⇒ <code>any</code>
    * [.execSync(cmd, [args])](#Util.execSync) ⇒ <code>undefined</code>
    * [.templateSearchResult(results, keyToSearch, searchValue)](#Util.templateSearchResult) ⇒ <code>TYPE.MetadataTypeItem</code>
    * [.setLoggingLevel(argv)](#Util.setLoggingLevel) ⇒ <code>void</code>

<a name="Util.logger"></a>

### Util.logger
Logger that creates timestamped log file in 'logs/' directory

**Kind**: static property of [<code>Util</code>](#Util)  
<a name="Util.signalFatalError"></a>

### Util.signalFatalError() ⇒ <code>void</code>
used to ensure the program tells surrounding software that an unrecoverable error occured

**Kind**: static method of [<code>Util</code>](#Util)  
<a name="Util.isTrue"></a>

### Util.isTrue(attrValue) ⇒ <code>boolean</code>
SFMC accepts multiple true values for Boolean attributes for which we are checking here

**Kind**: static method of [<code>Util</code>](#Util)  
**Returns**: <code>boolean</code> - attribute value == true ? true : false  

| Param | Type | Description |
| --- | --- | --- |
| attrValue | <code>\*</code> | value |

<a name="Util.isFalse"></a>

### Util.isFalse(attrValue) ⇒ <code>boolean</code>
SFMC accepts multiple false values for Boolean attributes for which we are checking here

**Kind**: static method of [<code>Util</code>](#Util)  
**Returns**: <code>boolean</code> - attribute value == false ? true : false  

| Param | Type | Description |
| --- | --- | --- |
| attrValue | <code>\*</code> | value |

<a name="Util.isNumeric"></a>

### Util.isNumeric(val) ⇒ <code>boolean</code>
helper to check if given value is a number

**Kind**: static method of [<code>Util</code>](#Util)  
**Returns**: <code>boolean</code> - true: number found, false: not a number  

| Param | Type | Description |
| --- | --- | --- |
| val | <code>\*</code> | test value thats test |

<a name="Util._isValidType"></a>

### Util.\_isValidType(selectedType) ⇒ <code>boolean</code>
helper for retrieve, retrieveAsTemplate and deploy

**Kind**: static method of [<code>Util</code>](#Util)  
**Returns**: <code>boolean</code> - type ok or not  

| Param | Type | Description |
| --- | --- | --- |
| selectedType | <code>string</code> | type or type-subtype |

<a name="Util.getDefaultProperties"></a>

### Util.getDefaultProperties() ⇒ <code>object</code>
defines how the properties.json should look like
used for creating a template and for checking if variables are set

**Kind**: static method of [<code>Util</code>](#Util)  
**Returns**: <code>object</code> - default properties  
<a name="Util.getRetrieveTypeChoices"></a>

### Util.getRetrieveTypeChoices() ⇒ <code>Array.&lt;string&gt;</code>
helper for getDefaultProperties()

**Kind**: static method of [<code>Util</code>](#Util)  
**Returns**: <code>Array.&lt;string&gt;</code> - type choices  
<a name="Util.checkProperties"></a>

### Util.checkProperties(properties, [silent]) ⇒ <code>Promise.&lt;(boolean\|Array.&lt;string&gt;)&gt;</code>
check if the config file is correctly formatted and has values

**Kind**: static method of [<code>Util</code>](#Util)  
**Returns**: <code>Promise.&lt;(boolean\|Array.&lt;string&gt;)&gt;</code> - file structure ok OR list of fields to be fixed  

| Param | Type | Description |
| --- | --- | --- |
| properties | <code>object</code> | javascript object in .mcdevrc.json |
| [silent] | <code>boolean</code> | set to true for internal use w/o cli output |

<a name="Util.metadataLogger"></a>

### Util.metadataLogger(level, type, method, payload, [source]) ⇒ <code>void</code>
Logger helper for Metadata functions

**Kind**: static method of [<code>Util</code>](#Util)  

| Param | Type | Description |
| --- | --- | --- |
| level | <code>string</code> | of log (error, info, warn) |
| type | <code>string</code> | of metadata being referenced |
| method | <code>string</code> | name which log was called from |
| payload | <code>\*</code> | generic object which details the error |
| [source] | <code>string</code> | key/id of metadata which relates to error |

<a name="Util.replaceByObject"></a>

### Util.replaceByObject(str, obj) ⇒ <code>string</code> \| <code>object</code>
replaces values in a JSON object string, based on a series of
key-value pairs (obj)

**Kind**: static method of [<code>Util</code>](#Util)  
**Returns**: <code>string</code> \| <code>object</code> - replaced version of str  

| Param | Type | Description |
| --- | --- | --- |
| str | <code>string</code> \| <code>object</code> | JSON object or its stringified version, which has values to be replaced |
| obj | <code>TYPE.TemplateMap</code> | key value object which contains keys to be replaced and values to be replaced with |

<a name="Util.inverseGet"></a>

### Util.inverseGet(objs, val) ⇒ <code>string</code>
get key of an object based on the first matching value

**Kind**: static method of [<code>Util</code>](#Util)  
**Returns**: <code>string</code> - key  

| Param | Type | Description |
| --- | --- | --- |
| objs | <code>object</code> | object of objects to be searched |
| val | <code>string</code> | value to be searched for |

<a name="Util.getMetadataHierachy"></a>

### Util.getMetadataHierachy(metadataTypes) ⇒ <code>Array.&lt;string&gt;</code>
Returns Order in which metadata needs to be retrieved/deployed

**Kind**: static method of [<code>Util</code>](#Util)  
**Returns**: <code>Array.&lt;string&gt;</code> - retrieve/deploy order as array  

| Param | Type | Description |
| --- | --- | --- |
| metadataTypes | <code>Array.&lt;string&gt;</code> | which should be retrieved/deployed |

<a name="Util.getETClient"></a>

### Util.getETClient(buObject) ⇒ <code>Promise.&lt;SDK&gt;</code>
signs in with SFMC

**Kind**: static method of [<code>Util</code>](#Util)  
**Returns**: <code>Promise.&lt;SDK&gt;</code> - auth object  

| Param | Type | Description |
| --- | --- | --- |
| buObject | <code>TYPE.BuObject</code> | properties for auth |

<a name="Util.resolveObjPath"></a>

### Util.resolveObjPath(path, obj) ⇒ <code>any</code>
let's you dynamically walk down an object and get a value

**Kind**: static method of [<code>Util</code>](#Util)  
**Returns**: <code>any</code> - value of obj.path  

| Param | Type | Description |
| --- | --- | --- |
| path | <code>string</code> | 'fieldA.fieldB.fieldC' |
| obj | <code>object</code> | some parent object |

<a name="Util.execSync"></a>

### Util.execSync(cmd, [args]) ⇒ <code>undefined</code>
helper to run other commands as if run manually by user

**Kind**: static method of [<code>Util</code>](#Util)  

| Param | Type | Description |
| --- | --- | --- |
| cmd | <code>string</code> | to be executed command |
| [args] | <code>Array.&lt;string&gt;</code> | list of arguments |

<a name="Util.templateSearchResult"></a>

### Util.templateSearchResult(results, keyToSearch, searchValue) ⇒ <code>TYPE.MetadataTypeItem</code>
standardize check to ensure only one result is returned from template search

**Kind**: static method of [<code>Util</code>](#Util)  
**Returns**: <code>TYPE.MetadataTypeItem</code> - metadata to be used in building template  

| Param | Type | Description |
| --- | --- | --- |
| results | <code>Array.&lt;TYPE.MetadataTypeItem&gt;</code> | array of metadata |
| keyToSearch | <code>string</code> | the field which contains the searched value |
| searchValue | <code>string</code> | the value which is being looked for |

<a name="Util.setLoggingLevel"></a>

### Util.setLoggingLevel(argv) ⇒ <code>void</code>
configures what is displayed in the console

**Kind**: static method of [<code>Util</code>](#Util)  

| Param | Type | Description |
| --- | --- | --- |
| argv | <code>object</code> | list of command line parameters given by user |
| [argv.silent] | <code>boolean</code> | only errors printed to CLI |
| [argv.verbose] | <code>boolean</code> | chatty user CLI output |
| [argv.debug] | <code>boolean</code> | enables developer output & features |

<a name="MetadataTypeDefinitions"></a>

## MetadataTypeDefinitions
Provides access to all metadataType classes

**Kind**: global constant  
<a name="MetadataTypeInfo"></a>

## MetadataTypeInfo
Provides access to all metadataType classes

**Kind**: global constant  
<a name="mcdev"></a>

## mcdev
sample file on how to retrieve a simple changelog to use in GUIs or automated processing of any kind

**Kind**: global constant  
**Example**  
```js
[{
    name: 'deName',
    key: 'deKey',
    t: 'dataExtension',
    cd: '2020-05-06T00:16:00.737',
    cb: 'name of creator',
    ld: '2020-05-06T00:16:00.737',
    lb: 'name of lastmodified'
  }]
```
<a name="BusinessUnit"></a>

## BusinessUnit
Helper that handles retrieval of BU info

**Kind**: global constant  
<a name="BusinessUnit.refreshBUProperties"></a>

### BusinessUnit.refreshBUProperties(properties, credentialsName) ⇒ <code>Promise.&lt;boolean&gt;</code>
Refreshes BU names and ID's from MC instance

**Kind**: static method of [<code>BusinessUnit</code>](#BusinessUnit)  
**Returns**: <code>Promise.&lt;boolean&gt;</code> - success of refresh  

| Param | Type | Description |
| --- | --- | --- |
| properties | <code>object</code> | current properties that have to be refreshed |
| credentialsName | <code>string</code> | identifying name of the installed package / project |

<a name="Cli"></a>

## Cli
CLI helper class

**Kind**: global constant  

* [Cli](#Cli)
    * [.initMcdevConfig([skipInteraction])](#Cli.initMcdevConfig) ⇒ <code>Promise.&lt;boolean&gt;</code>
    * [.addExtraCredential(properties, [skipInteraction])](#Cli.addExtraCredential) ⇒ <code>Promise.&lt;void&gt;</code>
    * [.updateCredential(properties, credName, [skipInteraction])](#Cli.updateCredential) ⇒ <code>Promise.&lt;boolean&gt;</code>
    * [.getCredentialObject(properties, target, [isCredentialOnly], [allowAll])](#Cli.getCredentialObject) ⇒ <code>Promise.&lt;TYPE.BuObject&gt;</code>
    * [._selectBU(properties, [credential], [isCredentialOnly], [allowAll])](#Cli._selectBU) ⇒ <code>Promise.&lt;Array&gt;</code>
    * [._setCredential(properties, [credName], [skipInteraction])](#Cli._setCredential) ⇒ <code>Promise.&lt;(boolean\|string)&gt;</code>
    * [._askCredentials(properties, [credName])](#Cli._askCredentials) ⇒ <code>Promise.&lt;object&gt;</code>
    * [.selectTypes(properties, [setTypesArr])](#Cli.selectTypes) ⇒ <code>Promise.&lt;void&gt;</code>
    * [._summarizeSubtypes(responses, type)](#Cli._summarizeSubtypes) ⇒ <code>void</code>
    * [.explainTypes()](#Cli.explainTypes) ⇒ <code>void</code>

<a name="Cli.initMcdevConfig"></a>

### Cli.initMcdevConfig([skipInteraction]) ⇒ <code>Promise.&lt;boolean&gt;</code>
used when initially setting up a project.
loads default config and adds first credential

**Kind**: static method of [<code>Cli</code>](#Cli)  
**Returns**: <code>Promise.&lt;boolean&gt;</code> - success of init  

| Param | Type | Description |
| --- | --- | --- |
| [skipInteraction] | <code>object</code> | signals what to insert automatically for things usually asked via wizard |
| skipInteraction.clientId | <code>string</code> | client id of installed package |
| skipInteraction.clientSecret | <code>string</code> | client secret of installed package |
| skipInteraction.tenant | <code>string</code> | tenant of installed package |
| skipInteraction.eid | <code>string</code> | MID of the Parent Business Unit |
| skipInteraction.credentialsName | <code>string</code> | how you would like the credential to be named |

<a name="Cli.addExtraCredential"></a>

### Cli.addExtraCredential(properties, [skipInteraction]) ⇒ <code>Promise.&lt;void&gt;</code>
Extends template file for properties.json

**Kind**: static method of [<code>Cli</code>](#Cli)  
**Returns**: <code>Promise.&lt;void&gt;</code> - -  

| Param | Type | Description |
| --- | --- | --- |
| properties | <code>object</code> | config file's json |
| properties.credentials | <code>object</code> | list of existing credentials |
| [skipInteraction] | <code>object</code> | signals what to insert automatically for things usually asked via wizard |
| skipInteraction.clientId | <code>string</code> | client id of installed package |
| skipInteraction.clientSecret | <code>string</code> | client secret of installed package |
| skipInteraction.tenant | <code>string</code> | tenant of installed package |
| skipInteraction.eid | <code>string</code> | MID of the Parent Business Unit |
| skipInteraction.credentialsName | <code>string</code> | how you would like the credential to be named |

<a name="Cli.updateCredential"></a>

### Cli.updateCredential(properties, credName, [skipInteraction]) ⇒ <code>Promise.&lt;boolean&gt;</code>
Extends template file for properties.json
update credentials

**Kind**: static method of [<code>Cli</code>](#Cli)  
**Returns**: <code>Promise.&lt;boolean&gt;</code> - success of update  

| Param | Type | Description |
| --- | --- | --- |
| properties | <code>object</code> | config file's json |
| credName | <code>string</code> | name of credential that needs updating |
| [skipInteraction] | <code>object</code> | signals what to insert automatically for things usually asked via wizard |
| skipInteraction.clientId | <code>string</code> | client id of installed package |
| skipInteraction.clientSecret | <code>string</code> | client secret of installed package |
| skipInteraction.tenant | <code>string</code> | tenant of installed package |
| skipInteraction.eid | <code>string</code> | MID of the Parent Business Unit |
| skipInteraction.credentialsName | <code>string</code> | how you would like the credential to be named |

<a name="Cli.getCredentialObject"></a>

### Cli.getCredentialObject(properties, target, [isCredentialOnly], [allowAll]) ⇒ <code>Promise.&lt;TYPE.BuObject&gt;</code>
Returns Object with parameters required for accessing API

**Kind**: static method of [<code>Cli</code>](#Cli)  
**Returns**: <code>Promise.&lt;TYPE.BuObject&gt;</code> - credential to be used for Business Unit  

| Param | Type | Description |
| --- | --- | --- |
| properties | <code>object</code> | object of all configuration including credentials |
| target | <code>string</code> | code of BU to use |
| [isCredentialOnly] | <code>boolean</code> \| <code>string</code> | true:don't ask for BU | string: name of BU |
| [allowAll] | <code>boolean</code> | Offer ALL as option in BU selection |

<a name="Cli._selectBU"></a>

### Cli.\_selectBU(properties, [credential], [isCredentialOnly], [allowAll]) ⇒ <code>Promise.&lt;Array&gt;</code>
helps select the right credential in case of bad initial input

**Kind**: static method of [<code>Cli</code>](#Cli)  
**Returns**: <code>Promise.&lt;Array&gt;</code> - selected credential/BU combo  

| Param | Type | Description |
| --- | --- | --- |
| properties | <code>object</code> | config file's json |
| [credential] | <code>string</code> | name of valid credential |
| [isCredentialOnly] | <code>boolean</code> | don't ask for BU if true |
| [allowAll] | <code>boolean</code> | Offer ALL as option in BU selection |

<a name="Cli._setCredential"></a>

### Cli.\_setCredential(properties, [credName], [skipInteraction]) ⇒ <code>Promise.&lt;(boolean\|string)&gt;</code>
helper around _askCredentials

**Kind**: static method of [<code>Cli</code>](#Cli)  
**Returns**: <code>Promise.&lt;(boolean\|string)&gt;</code> - success of refresh or credential name  

| Param | Type | Description |
| --- | --- | --- |
| properties | <code>object</code> | from config file |
| [credName] | <code>string</code> | name of credential that needs updating |
| [skipInteraction] | <code>object</code> | signals what to insert automatically for things usually asked via wizard |
| skipInteraction.clientId | <code>string</code> | client id of installed package |
| skipInteraction.clientSecret | <code>string</code> | client id of installed package |
| skipInteraction.tenant | <code>string</code> | client id of installed package |
| skipInteraction.credentialsName | <code>string</code> | how you would like the credential to be named |

<a name="Cli._askCredentials"></a>

### Cli.\_askCredentials(properties, [credName]) ⇒ <code>Promise.&lt;object&gt;</code>
helper for addExtraCredential()

**Kind**: static method of [<code>Cli</code>](#Cli)  
**Returns**: <code>Promise.&lt;object&gt;</code> - credential info  

| Param | Type | Description |
| --- | --- | --- |
| properties | <code>object</code> | from config file |
| [credName] | <code>string</code> | name of credential that needs updating |

<a name="Cli.selectTypes"></a>

### Cli.selectTypes(properties, [setTypesArr]) ⇒ <code>Promise.&lt;void&gt;</code>
allows updating the metadata types that shall be retrieved

**Kind**: static method of [<code>Cli</code>](#Cli)  
**Returns**: <code>Promise.&lt;void&gt;</code> - -  

| Param | Type | Description |
| --- | --- | --- |
| properties | <code>object</code> | config file's json |
| properties.metaDataTypes | <code>object</code> | - |
| properties.metaDataTypes.retrieve | <code>Array.&lt;string&gt;</code> | list of currently retrieved types |
| [setTypesArr] | <code>Array.&lt;string&gt;</code> | skip user prompt and overwrite with this list if given |

<a name="Cli._summarizeSubtypes"></a>

### Cli.\_summarizeSubtypes(responses, type) ⇒ <code>void</code>
helper for this.selectTypes() that converts subtypes back to main type if all and only defaults were selected
this keeps the config automatically upgradable when we add new subtypes or change what is selected by default

**Kind**: static method of [<code>Cli</code>](#Cli)  

| Param | Type | Description |
| --- | --- | --- |
| responses | <code>object</code> | wrapper object for respones |
| responses.selectedTypes | <code>Array.&lt;string&gt;</code> | what types the user selected |
| type | <code>string</code> | metadata type |

<a name="Cli.explainTypes"></a>

### Cli.explainTypes() ⇒ <code>void</code>
shows metadata type descriptions

**Kind**: static method of [<code>Cli</code>](#Cli)  
**Returns**: <code>void</code> - -  
<a name="DevOps"></a>

## DevOps
DevOps helper class

**Kind**: global constant  

* [DevOps](#DevOps)
    * [.createDeltaPkg(properties, [range], [saveToDeployDir], [filterPaths])](#DevOps.createDeltaPkg) ⇒ <code>Promise.&lt;Array.&lt;object&gt;&gt;</code>
    * [.document(directory, jsonReport)](#DevOps.document) ⇒ <code>void</code>

<a name="DevOps.createDeltaPkg"></a>

### DevOps.createDeltaPkg(properties, [range], [saveToDeployDir], [filterPaths]) ⇒ <code>Promise.&lt;Array.&lt;object&gt;&gt;</code>
Extracts the delta between a commit and the current state for deployment.
Interactive commit selection if no commits are passed.

**Kind**: static method of [<code>DevOps</code>](#DevOps)  
**Returns**: <code>Promise.&lt;Array.&lt;object&gt;&gt;</code> - -  

| Param | Type | Description |
| --- | --- | --- |
| properties | <code>object</code> | central properties object |
| [range] | <code>string</code> | git commit range |
| [saveToDeployDir] | <code>boolean</code> | if true, copy metadata changes into deploy directory |
| [filterPaths] | <code>string</code> | filter file paths that start with any specified path (comma separated) |

<a name="DevOps.document"></a>

### DevOps.document(directory, jsonReport) ⇒ <code>void</code>
create markdown file for deployment listing

**Kind**: static method of [<code>DevOps</code>](#DevOps)  

| Param | Type | Description |
| --- | --- | --- |
| directory | <code>string</code> | - |
| jsonReport | <code>object</code> | - |

<a name="File"></a>

## File
File extends fs-extra. It adds logger and util methods for file handling

**Kind**: global constant  

* [File](#File)
    * [.copyFile(from, to)](#File.copyFile) ⇒ <code>object</code>
    * [.filterIllegalPathChars(path)](#File.filterIllegalPathChars) ⇒ <code>string</code>
    * [.filterIllegalFilenames(filename)](#File.filterIllegalFilenames) ⇒ <code>string</code>
    * [.reverseFilterIllegalFilenames(filename)](#File.reverseFilterIllegalFilenames) ⇒ <code>string</code>
    * [.normalizePath(denormalizedPath)](#File.normalizePath) ⇒ <code>string</code>
    * [.writeJSONToFile(directory, filename, content)](#File.writeJSONToFile) ⇒ <code>Promise</code>
    * [.writePrettyToFile(directory, filename, filetype, content, [templateVariables])](#File.writePrettyToFile) ⇒ <code>Promise.&lt;boolean&gt;</code>
    * [._beautify_prettier(directory, filename, filetype, content)](#File._beautify_prettier) ⇒ <code>string</code>
    * [.writeToFile(directory, filename, filetype, content, [encoding])](#File.writeToFile) ⇒ <code>Promise.&lt;boolean&gt;</code>
    * [.readJSONFile(directory, filename, sync, cleanPath)](#File.readJSONFile) ⇒ <code>Promise</code> \| <code>object</code>
    * [.readFile(directory, filename, filetype, [encoding])](#File.readFile) ⇒ <code>Promise.&lt;string&gt;</code>
    * [.readDirectories(directory, depth, [includeStem], [_stemLength])](#File.readDirectories) ⇒ <code>Promise.&lt;Array.&lt;string&gt;&gt;</code>
    * [.readDirectoriesSync(directory, [depth], [includeStem], [_stemLength])](#File.readDirectoriesSync) ⇒ <code>Array.&lt;string&gt;</code>
    * [.loadConfigFile([silent])](#File.loadConfigFile) ⇒ <code>object</code>
    * [.saveConfigFile(properties)](#File.saveConfigFile) ⇒ <code>Promise.&lt;void&gt;</code>
    * [.initPrettier([filetype])](#File.initPrettier) ⇒ <code>Promise.&lt;boolean&gt;</code>

<a name="File.copyFile"></a>

### File.copyFile(from, to) ⇒ <code>object</code>
copies a file from one path to another

**Kind**: static method of [<code>File</code>](#File)  
**Returns**: <code>object</code> - - results object  

| Param | Type | Description |
| --- | --- | --- |
| from | <code>string</code> | full filepath including name of existing file |
| to | <code>string</code> | full filepath including name where file should go |

<a name="File.filterIllegalPathChars"></a>

### File.filterIllegalPathChars(path) ⇒ <code>string</code>
makes sure Windows accepts path names

**Kind**: static method of [<code>File</code>](#File)  
**Returns**: <code>string</code> - - corrected string  

| Param | Type | Description |
| --- | --- | --- |
| path | <code>string</code> | filename or path |

<a name="File.filterIllegalFilenames"></a>

### File.filterIllegalFilenames(filename) ⇒ <code>string</code>
makes sure Windows accepts file names

**Kind**: static method of [<code>File</code>](#File)  
**Returns**: <code>string</code> - - corrected string  

| Param | Type | Description |
| --- | --- | --- |
| filename | <code>string</code> | filename or path |

<a name="File.reverseFilterIllegalFilenames"></a>

### File.reverseFilterIllegalFilenames(filename) ⇒ <code>string</code>
makes sure Windows accepts file names

**Kind**: static method of [<code>File</code>](#File)  
**Returns**: <code>string</code> - - corrected string  

| Param | Type | Description |
| --- | --- | --- |
| filename | <code>string</code> | filename or path |

<a name="File.normalizePath"></a>

### File.normalizePath(denormalizedPath) ⇒ <code>string</code>
Takes various types of path strings and formats into a platform specific path

**Kind**: static method of [<code>File</code>](#File)  
**Returns**: <code>string</code> - Path strings  

| Param | Type | Description |
| --- | --- | --- |
| denormalizedPath | <code>string</code> \| <code>Array.&lt;string&gt;</code> | directory the file will be written to |

<a name="File.writeJSONToFile"></a>

### File.writeJSONToFile(directory, filename, content) ⇒ <code>Promise</code>
Saves json content to a file in the local file system. Will create the parent directory if it does not exist

**Kind**: static method of [<code>File</code>](#File)  
**Returns**: <code>Promise</code> - Promise  

| Param | Type | Description |
| --- | --- | --- |
| directory | <code>string</code> \| <code>Array.&lt;string&gt;</code> | directory the file will be written to |
| filename | <code>string</code> | name of the file without '.json' ending |
| content | <code>object</code> | filecontent |

<a name="File.writePrettyToFile"></a>

### File.writePrettyToFile(directory, filename, filetype, content, [templateVariables]) ⇒ <code>Promise.&lt;boolean&gt;</code>
Saves beautified files in the local file system. Will create the parent directory if it does not exist
! Important: run 'await File.initPrettier()' in your MetadataType.retrieve() once before hitting this

**Kind**: static method of [<code>File</code>](#File)  
**Returns**: <code>Promise.&lt;boolean&gt;</code> - Promise  

| Param | Type | Description |
| --- | --- | --- |
| directory | <code>string</code> \| <code>Array.&lt;string&gt;</code> | directory the file will be written to |
| filename | <code>string</code> | name of the file without suffix |
| filetype | <code>string</code> | filetype ie. JSON or SSJS |
| content | <code>string</code> | filecontent |
| [templateVariables] | <code>object</code> | templating variables to be replaced in the metadata |

<a name="File._beautify_prettier"></a>

### File.\_beautify\_prettier(directory, filename, filetype, content) ⇒ <code>string</code>
helper for writePrettyToFile, applying prettier onto given stringified content
! Important: run 'await File.initPrettier()' in your MetadataType.retrieve() once before hitting this

**Kind**: static method of [<code>File</code>](#File)  
**Returns**: <code>string</code> - original string on error; formatted string on success  

| Param | Type | Description |
| --- | --- | --- |
| directory | <code>string</code> \| <code>Array.&lt;string&gt;</code> | directory the file will be written to |
| filename | <code>string</code> | name of the file without suffix |
| filetype | <code>string</code> | filetype ie. JSON or SSJS |
| content | <code>string</code> | filecontent |

<a name="File.writeToFile"></a>

### File.writeToFile(directory, filename, filetype, content, [encoding]) ⇒ <code>Promise.&lt;boolean&gt;</code>
Saves text content to a file in the local file system. Will create the parent directory if it does not exist

**Kind**: static method of [<code>File</code>](#File)  
**Returns**: <code>Promise.&lt;boolean&gt;</code> - Promise  

| Param | Type | Description |
| --- | --- | --- |
| directory | <code>string</code> \| <code>Array.&lt;string&gt;</code> | directory the file will be written to |
| filename | <code>string</code> | name of the file without '.json' ending |
| filetype | <code>string</code> | filetype suffix |
| content | <code>string</code> | filecontent |
| [encoding] | <code>object</code> | added for certain file types (like images) |

<a name="File.readJSONFile"></a>

### File.readJSONFile(directory, filename, sync, cleanPath) ⇒ <code>Promise</code> \| <code>object</code>
Saves json content to a file in the local file system. Will create the parent directory if it does not exist

**Kind**: static method of [<code>File</code>](#File)  
**Returns**: <code>Promise</code> \| <code>object</code> - Promise or JSON object depending on if async or not  

| Param | Type | Description |
| --- | --- | --- |
| directory | <code>string</code> \| <code>Array.&lt;string&gt;</code> | directory where the file is stored |
| filename | <code>string</code> | name of the file without '.json' ending |
| sync | <code>boolean</code> | should execute sync (default is async) |
| cleanPath | <code>boolean</code> | should execute sync (default is true) |

<a name="File.readFile"></a>

### File.readFile(directory, filename, filetype, [encoding]) ⇒ <code>Promise.&lt;string&gt;</code>
reads file from local file system.

**Kind**: static method of [<code>File</code>](#File)  
**Returns**: <code>Promise.&lt;string&gt;</code> - file contents  

| Param | Type | Default | Description |
| --- | --- | --- | --- |
| directory | <code>string</code> \| <code>Array.&lt;string&gt;</code> |  | directory where the file is stored |
| filename | <code>string</code> |  | name of the file without '.json' ending |
| filetype | <code>string</code> |  | filetype suffix |
| [encoding] | <code>string</code> | <code>&quot;&#x27;utf8&#x27;&quot;</code> | read file with encoding (defaults to utf-8) |

<a name="File.readDirectories"></a>

### File.readDirectories(directory, depth, [includeStem], [_stemLength]) ⇒ <code>Promise.&lt;Array.&lt;string&gt;&gt;</code>
reads directories to a specific depth returning an array
of file paths to be iterated over

**Kind**: static method of [<code>File</code>](#File)  
**Returns**: <code>Promise.&lt;Array.&lt;string&gt;&gt;</code> - array of fully defined file paths  

| Param | Type | Description |
| --- | --- | --- |
| directory | <code>string</code> | directory to checkin |
| depth | <code>number</code> | how many levels to check (1 base) |
| [includeStem] | <code>boolean</code> | include the parent directory in the response |
| [_stemLength] | <code>number</code> | set recursively for subfolders. do not set manually! |

**Example**  
```js
['deploy/mcdev/bu1']
```
<a name="File.readDirectoriesSync"></a>

### File.readDirectoriesSync(directory, [depth], [includeStem], [_stemLength]) ⇒ <code>Array.&lt;string&gt;</code>
reads directories to a specific depth returning an array
of file paths to be iterated over using sync api (required in constructors)

**Kind**: static method of [<code>File</code>](#File)  
**Returns**: <code>Array.&lt;string&gt;</code> - array of fully defined file paths  

| Param | Type | Description |
| --- | --- | --- |
| directory | <code>string</code> | directory to checkin |
| [depth] | <code>number</code> | how many levels to check (1 base) |
| [includeStem] | <code>boolean</code> | include the parent directory in the response |
| [_stemLength] | <code>number</code> | set recursively for subfolders. do not set manually! |

**Example**  
```js
['deploy/mcdev/bu1']
```
<a name="File.loadConfigFile"></a>

### File.loadConfigFile([silent]) ⇒ <code>object</code>
loads central properties from config file

**Kind**: static method of [<code>File</code>](#File)  
**Returns**: <code>object</code> - central properties object  

| Param | Type | Description |
| --- | --- | --- |
| [silent] | <code>boolean</code> | omit throwing errors and print messages; assuming not silent if not set |

<a name="File.saveConfigFile"></a>

### File.saveConfigFile(properties) ⇒ <code>Promise.&lt;void&gt;</code>
helper that splits the config back into auth & config parts to save them separately

**Kind**: static method of [<code>File</code>](#File)  
**Returns**: <code>Promise.&lt;void&gt;</code> - -  

| Param | Type | Description |
| --- | --- | --- |
| properties | <code>object</code> | central properties object |

<a name="File.initPrettier"></a>

### File.initPrettier([filetype]) ⇒ <code>Promise.&lt;boolean&gt;</code>
Initalises Prettier formatting lib async.

**Kind**: static method of [<code>File</code>](#File)  
**Returns**: <code>Promise.&lt;boolean&gt;</code> - success of config load  

| Param | Type | Default | Description |
| --- | --- | --- | --- |
| [filetype] | <code>string</code> | <code>&quot;&#x27;html&#x27;&quot;</code> | filetype ie. JSON or SSJS |

<a name="Init"></a>

## Init
CLI helper class

**Kind**: global constant  

* [Init](#Init)
    * [.fixMcdevConfig(properties)](#Init.fixMcdevConfig) ⇒ <code>Promise.&lt;boolean&gt;</code>
    * [.createIdeConfigFiles(versionBeforeUpgrade)](#Init.createIdeConfigFiles) ⇒ <code>Promise.&lt;boolean&gt;</code>
    * [._updateLeaf(propertiersCur, defaultPropsCur, fieldName)](#Init._updateLeaf) ⇒ <code>void</code>
    * [._getForcedUpdateList(projectVersion)](#Init._getForcedUpdateList) ⇒ <code>Array.&lt;string&gt;</code>
    * [._createIdeConfigFile(fileNameArr, relevantForcedUpdates, [boilerplateFileContent])](#Init._createIdeConfigFile) ⇒ <code>Promise.&lt;boolean&gt;</code>
    * [.initGitRepo([skipInteraction])](#Init.initGitRepo) ⇒ <code>Promise.&lt;{status: string, repoName: string}&gt;</code>
    * [.gitPush([skipInteraction])](#Init.gitPush) ⇒ <code>void</code>
    * [._addGitRemote([skipInteraction])](#Init._addGitRemote) ⇒ <code>string</code>
    * [._updateGitConfigUser([skipInteraction])](#Init._updateGitConfigUser) ⇒ <code>void</code>
    * [._getGitConfigUser()](#Init._getGitConfigUser) ⇒ <code>Promise.&lt;{&#x27;user.name&#x27;: string, &#x27;user.email&#x27;: string}&gt;</code>
    * [.initProject(properties, credentialsName, [skipInteraction])](#Init.initProject) ⇒ <code>Promise.&lt;void&gt;</code>
    * [._downloadAllBUs(bu, gitStatus, [skipInteraction])](#Init._downloadAllBUs) ⇒ <code>Promise.&lt;void&gt;</code>
    * [.upgradeProject(properties, [initial], [repoName])](#Init.upgradeProject) ⇒ <code>Promise.&lt;boolean&gt;</code>
    * [._getMissingCredentials(properties)](#Init._getMissingCredentials) ⇒ <code>Array.&lt;string&gt;</code>
    * [.installDependencies([repoName])](#Init.installDependencies) ⇒ <code>Promise.&lt;boolean&gt;</code>
    * [._getDefaultPackageJson([currentContent])](#Init._getDefaultPackageJson) ⇒ <code>Promise.&lt;{script: object, author: string, license: string}&gt;</code>

<a name="Init.fixMcdevConfig"></a>

### Init.fixMcdevConfig(properties) ⇒ <code>Promise.&lt;boolean&gt;</code>
helper method for this.upgradeProject that upgrades project config if needed

**Kind**: static method of [<code>Init</code>](#Init)  
**Returns**: <code>Promise.&lt;boolean&gt;</code> - returns true if worked without errors  

| Param | Type | Description |
| --- | --- | --- |
| properties | <code>object</code> | config file's json |

<a name="Init.createIdeConfigFiles"></a>

### Init.createIdeConfigFiles(versionBeforeUpgrade) ⇒ <code>Promise.&lt;boolean&gt;</code>
handles creation/update of all config file from the boilerplate

**Kind**: static method of [<code>Init</code>](#Init)  
**Returns**: <code>Promise.&lt;boolean&gt;</code> - status of config file creation  

| Param | Type | Description |
| --- | --- | --- |
| versionBeforeUpgrade | <code>string</code> | 'x.y.z' |

<a name="Init._updateLeaf"></a>

### Init.\_updateLeaf(propertiersCur, defaultPropsCur, fieldName) ⇒ <code>void</code>
recursive helper for _fixMcdevConfig that adds missing settings

**Kind**: static method of [<code>Init</code>](#Init)  

| Param | Type | Description |
| --- | --- | --- |
| propertiersCur | <code>object</code> | current sub-object of project settings |
| defaultPropsCur | <code>object</code> | current sub-object of default settings |
| fieldName | <code>string</code> | dot-concatenated object-path that needs adding |

<a name="Init._getForcedUpdateList"></a>

### Init.\_getForcedUpdateList(projectVersion) ⇒ <code>Array.&lt;string&gt;</code>
returns list of files that need to be updated

**Kind**: static method of [<code>Init</code>](#Init)  
**Returns**: <code>Array.&lt;string&gt;</code> - relevant files with path that need to be updated  

| Param | Type | Description |
| --- | --- | --- |
| projectVersion | <code>string</code> | version found in config file of the current project |

<a name="Init._createIdeConfigFile"></a>

### Init.\_createIdeConfigFile(fileNameArr, relevantForcedUpdates, [boilerplateFileContent]) ⇒ <code>Promise.&lt;boolean&gt;</code>
handles creation/update of one config file from the boilerplate at a time

**Kind**: static method of [<code>Init</code>](#Init)  
**Returns**: <code>Promise.&lt;boolean&gt;</code> - install successful or error occured  

| Param | Type | Description |
| --- | --- | --- |
| fileNameArr | <code>Array.&lt;string&gt;</code> | 0: path, 1: filename, 2: extension with dot |
| relevantForcedUpdates | <code>Array.&lt;string&gt;</code> | if fileNameArr is in this list we require an override |
| [boilerplateFileContent] | <code>string</code> | in case we cannot copy files 1:1 this can be used to pass in content |

<a name="Init.initGitRepo"></a>

### Init.initGitRepo([skipInteraction]) ⇒ <code>Promise.&lt;{status: string, repoName: string}&gt;</code>
check if git repo exists and otherwise create one

**Kind**: static method of [<code>Init</code>](#Init)  
**Returns**: <code>Promise.&lt;{status: string, repoName: string}&gt;</code> - success flag  

| Param | Type | Description |
| --- | --- | --- |
| [skipInteraction] | <code>object</code> | signals what to insert automatically for things usually asked via wizard |
| skipInteraction.gitRemoteUrl | <code>string</code> | URL of Git remote server |

<a name="Init.gitPush"></a>

### Init.gitPush([skipInteraction]) ⇒ <code>void</code>
offer to push the new repo straight to the server

**Kind**: static method of [<code>Init</code>](#Init)  

| Param | Type | Description |
| --- | --- | --- |
| [skipInteraction] | <code>boolean</code> \| <code>object</code> | signals what to insert automatically for things usually asked via wizard |

<a name="Init._addGitRemote"></a>

### Init.\_addGitRemote([skipInteraction]) ⇒ <code>string</code>
offers to add the git remote origin

**Kind**: static method of [<code>Init</code>](#Init)  
**Returns**: <code>string</code> - repo name (optionally)  

| Param | Type | Description |
| --- | --- | --- |
| [skipInteraction] | <code>object</code> | signals what to insert automatically for things usually asked via wizard |
| skipInteraction.gitRemoteUrl | <code>string</code> | URL of Git remote server |

<a name="Init._updateGitConfigUser"></a>

### Init.\_updateGitConfigUser([skipInteraction]) ⇒ <code>void</code>
checks global config and ask to config the user info and then store it locally

**Kind**: static method of [<code>Init</code>](#Init)  

| Param | Type | Description |
| --- | --- | --- |
| [skipInteraction] | <code>object</code> \| <code>boolean</code> | signals what to insert automatically for things usually asked via wizard |

<a name="Init._getGitConfigUser"></a>

### Init.\_getGitConfigUser() ⇒ <code>Promise.&lt;{&#x27;user.name&#x27;: string, &#x27;user.email&#x27;: string}&gt;</code>
retrieves the global user.name and user.email values

**Kind**: static method of [<code>Init</code>](#Init)  
**Returns**: <code>Promise.&lt;{&#x27;user.name&#x27;: string, &#x27;user.email&#x27;: string}&gt;</code> - user.name and user.email  
<a name="Init.initProject"></a>

### Init.initProject(properties, credentialsName, [skipInteraction]) ⇒ <code>Promise.&lt;void&gt;</code>
Creates template file for properties.json

**Kind**: static method of [<code>Init</code>](#Init)  
**Returns**: <code>Promise.&lt;void&gt;</code> - -  

| Param | Type | Description |
| --- | --- | --- |
| properties | <code>object</code> | config file's json |
| credentialsName | <code>string</code> | identifying name of the installed package / project |
| [skipInteraction] | <code>object</code> | signals what to insert automatically for things usually asked via wizard |
| skipInteraction.clientId | <code>string</code> | client id of installed package |
| skipInteraction.clientSecret | <code>string</code> | client secret of installed package |
| skipInteraction.tenant | <code>string</code> | tenant of installed package |
| skipInteraction.eid | <code>string</code> | MID of the Parent Business Unit |
| skipInteraction.credentialsName | <code>string</code> | how you would like the credential to be named |
| skipInteraction.gitRemoteUrl | <code>string</code> | URL of Git remote server |

<a name="Init._downloadAllBUs"></a>

### Init.\_downloadAllBUs(bu, gitStatus, [skipInteraction]) ⇒ <code>Promise.&lt;void&gt;</code>
helper for this.initProject()

**Kind**: static method of [<code>Init</code>](#Init)  
**Returns**: <code>Promise.&lt;void&gt;</code> - -  

| Param | Type | Description |
| --- | --- | --- |
| bu | <code>string</code> | cred/bu or cred/* or * |
| gitStatus | <code>string</code> | signals what state the git repo is in |
| [skipInteraction] | <code>boolean</code> \| <code>object</code> | signals what to insert automatically for things usually asked via wizard |

<a name="Init.upgradeProject"></a>

### Init.upgradeProject(properties, [initial], [repoName]) ⇒ <code>Promise.&lt;boolean&gt;</code>
wrapper around npm dependency & configuration file setup

**Kind**: static method of [<code>Init</code>](#Init)  
**Returns**: <code>Promise.&lt;boolean&gt;</code> - success flag  

| Param | Type | Description |
| --- | --- | --- |
| properties | <code>object</code> | config file's json |
| [initial] | <code>boolean</code> | print message if not part of initial setup |
| [repoName] | <code>string</code> | if git URL was provided earlier, the repo name was extracted to use it for npm init |

<a name="Init._getMissingCredentials"></a>

### Init.\_getMissingCredentials(properties) ⇒ <code>Array.&lt;string&gt;</code>
finds credentials that are set up in config but not in auth file

**Kind**: static method of [<code>Init</code>](#Init)  
**Returns**: <code>Array.&lt;string&gt;</code> - list of credential names  

| Param | Type | Description |
| --- | --- | --- |
| properties | <code>object</code> | javascript object in .mcdevrc.json |

<a name="Init.installDependencies"></a>

### Init.installDependencies([repoName]) ⇒ <code>Promise.&lt;boolean&gt;</code>
initiates npm project and then
takes care of loading the pre-configured dependency list
from the boilerplate directory to them as dev-dependencies

**Kind**: static method of [<code>Init</code>](#Init)  
**Returns**: <code>Promise.&lt;boolean&gt;</code> - install successful or error occured  

| Param | Type | Description |
| --- | --- | --- |
| [repoName] | <code>string</code> | if git URL was provided earlier, the repo name was extracted to use it for npm init |

<a name="Init._getDefaultPackageJson"></a>

### Init.\_getDefaultPackageJson([currentContent]) ⇒ <code>Promise.&lt;{script: object, author: string, license: string}&gt;</code>
ensure we have certain default values in our config

**Kind**: static method of [<code>Init</code>](#Init)  
**Returns**: <code>Promise.&lt;{script: object, author: string, license: string}&gt;</code> - extended currentContent  

| Param | Type | Description |
| --- | --- | --- |
| [currentContent] | <code>object</code> | what was read from existing package.json file |

<a name="Init"></a>

## Init
CLI helper class

**Kind**: global constant  

* [Init](#Init)
    * [.fixMcdevConfig(properties)](#Init.fixMcdevConfig) ⇒ <code>Promise.&lt;boolean&gt;</code>
    * [.createIdeConfigFiles(versionBeforeUpgrade)](#Init.createIdeConfigFiles) ⇒ <code>Promise.&lt;boolean&gt;</code>
    * [._updateLeaf(propertiersCur, defaultPropsCur, fieldName)](#Init._updateLeaf) ⇒ <code>void</code>
    * [._getForcedUpdateList(projectVersion)](#Init._getForcedUpdateList) ⇒ <code>Array.&lt;string&gt;</code>
    * [._createIdeConfigFile(fileNameArr, relevantForcedUpdates, [boilerplateFileContent])](#Init._createIdeConfigFile) ⇒ <code>Promise.&lt;boolean&gt;</code>
    * [.initGitRepo([skipInteraction])](#Init.initGitRepo) ⇒ <code>Promise.&lt;{status: string, repoName: string}&gt;</code>
    * [.gitPush([skipInteraction])](#Init.gitPush) ⇒ <code>void</code>
    * [._addGitRemote([skipInteraction])](#Init._addGitRemote) ⇒ <code>string</code>
    * [._updateGitConfigUser([skipInteraction])](#Init._updateGitConfigUser) ⇒ <code>void</code>
    * [._getGitConfigUser()](#Init._getGitConfigUser) ⇒ <code>Promise.&lt;{&#x27;user.name&#x27;: string, &#x27;user.email&#x27;: string}&gt;</code>
    * [.initProject(properties, credentialsName, [skipInteraction])](#Init.initProject) ⇒ <code>Promise.&lt;void&gt;</code>
    * [._downloadAllBUs(bu, gitStatus, [skipInteraction])](#Init._downloadAllBUs) ⇒ <code>Promise.&lt;void&gt;</code>
    * [.upgradeProject(properties, [initial], [repoName])](#Init.upgradeProject) ⇒ <code>Promise.&lt;boolean&gt;</code>
    * [._getMissingCredentials(properties)](#Init._getMissingCredentials) ⇒ <code>Array.&lt;string&gt;</code>
    * [.installDependencies([repoName])](#Init.installDependencies) ⇒ <code>Promise.&lt;boolean&gt;</code>
    * [._getDefaultPackageJson([currentContent])](#Init._getDefaultPackageJson) ⇒ <code>Promise.&lt;{script: object, author: string, license: string}&gt;</code>

<a name="Init.fixMcdevConfig"></a>

### Init.fixMcdevConfig(properties) ⇒ <code>Promise.&lt;boolean&gt;</code>
helper method for this.upgradeProject that upgrades project config if needed

**Kind**: static method of [<code>Init</code>](#Init)  
**Returns**: <code>Promise.&lt;boolean&gt;</code> - returns true if worked without errors  

| Param | Type | Description |
| --- | --- | --- |
| properties | <code>object</code> | config file's json |

<a name="Init.createIdeConfigFiles"></a>

### Init.createIdeConfigFiles(versionBeforeUpgrade) ⇒ <code>Promise.&lt;boolean&gt;</code>
handles creation/update of all config file from the boilerplate

**Kind**: static method of [<code>Init</code>](#Init)  
**Returns**: <code>Promise.&lt;boolean&gt;</code> - status of config file creation  

| Param | Type | Description |
| --- | --- | --- |
| versionBeforeUpgrade | <code>string</code> | 'x.y.z' |

<a name="Init._updateLeaf"></a>

### Init.\_updateLeaf(propertiersCur, defaultPropsCur, fieldName) ⇒ <code>void</code>
recursive helper for _fixMcdevConfig that adds missing settings

**Kind**: static method of [<code>Init</code>](#Init)  

| Param | Type | Description |
| --- | --- | --- |
| propertiersCur | <code>object</code> | current sub-object of project settings |
| defaultPropsCur | <code>object</code> | current sub-object of default settings |
| fieldName | <code>string</code> | dot-concatenated object-path that needs adding |

<a name="Init._getForcedUpdateList"></a>

### Init.\_getForcedUpdateList(projectVersion) ⇒ <code>Array.&lt;string&gt;</code>
returns list of files that need to be updated

**Kind**: static method of [<code>Init</code>](#Init)  
**Returns**: <code>Array.&lt;string&gt;</code> - relevant files with path that need to be updated  

| Param | Type | Description |
| --- | --- | --- |
| projectVersion | <code>string</code> | version found in config file of the current project |

<a name="Init._createIdeConfigFile"></a>

### Init.\_createIdeConfigFile(fileNameArr, relevantForcedUpdates, [boilerplateFileContent]) ⇒ <code>Promise.&lt;boolean&gt;</code>
handles creation/update of one config file from the boilerplate at a time

**Kind**: static method of [<code>Init</code>](#Init)  
**Returns**: <code>Promise.&lt;boolean&gt;</code> - install successful or error occured  

| Param | Type | Description |
| --- | --- | --- |
| fileNameArr | <code>Array.&lt;string&gt;</code> | 0: path, 1: filename, 2: extension with dot |
| relevantForcedUpdates | <code>Array.&lt;string&gt;</code> | if fileNameArr is in this list we require an override |
| [boilerplateFileContent] | <code>string</code> | in case we cannot copy files 1:1 this can be used to pass in content |

<a name="Init.initGitRepo"></a>

### Init.initGitRepo([skipInteraction]) ⇒ <code>Promise.&lt;{status: string, repoName: string}&gt;</code>
check if git repo exists and otherwise create one

**Kind**: static method of [<code>Init</code>](#Init)  
**Returns**: <code>Promise.&lt;{status: string, repoName: string}&gt;</code> - success flag  

| Param | Type | Description |
| --- | --- | --- |
| [skipInteraction] | <code>object</code> | signals what to insert automatically for things usually asked via wizard |
| skipInteraction.gitRemoteUrl | <code>string</code> | URL of Git remote server |

<a name="Init.gitPush"></a>

### Init.gitPush([skipInteraction]) ⇒ <code>void</code>
offer to push the new repo straight to the server

**Kind**: static method of [<code>Init</code>](#Init)  

| Param | Type | Description |
| --- | --- | --- |
| [skipInteraction] | <code>boolean</code> \| <code>object</code> | signals what to insert automatically for things usually asked via wizard |

<a name="Init._addGitRemote"></a>

### Init.\_addGitRemote([skipInteraction]) ⇒ <code>string</code>
offers to add the git remote origin

**Kind**: static method of [<code>Init</code>](#Init)  
**Returns**: <code>string</code> - repo name (optionally)  

| Param | Type | Description |
| --- | --- | --- |
| [skipInteraction] | <code>object</code> | signals what to insert automatically for things usually asked via wizard |
| skipInteraction.gitRemoteUrl | <code>string</code> | URL of Git remote server |

<a name="Init._updateGitConfigUser"></a>

### Init.\_updateGitConfigUser([skipInteraction]) ⇒ <code>void</code>
checks global config and ask to config the user info and then store it locally

**Kind**: static method of [<code>Init</code>](#Init)  

| Param | Type | Description |
| --- | --- | --- |
| [skipInteraction] | <code>object</code> \| <code>boolean</code> | signals what to insert automatically for things usually asked via wizard |

<a name="Init._getGitConfigUser"></a>

### Init.\_getGitConfigUser() ⇒ <code>Promise.&lt;{&#x27;user.name&#x27;: string, &#x27;user.email&#x27;: string}&gt;</code>
retrieves the global user.name and user.email values

**Kind**: static method of [<code>Init</code>](#Init)  
**Returns**: <code>Promise.&lt;{&#x27;user.name&#x27;: string, &#x27;user.email&#x27;: string}&gt;</code> - user.name and user.email  
<a name="Init.initProject"></a>

### Init.initProject(properties, credentialsName, [skipInteraction]) ⇒ <code>Promise.&lt;void&gt;</code>
Creates template file for properties.json

**Kind**: static method of [<code>Init</code>](#Init)  
**Returns**: <code>Promise.&lt;void&gt;</code> - -  

| Param | Type | Description |
| --- | --- | --- |
| properties | <code>object</code> | config file's json |
| credentialsName | <code>string</code> | identifying name of the installed package / project |
| [skipInteraction] | <code>object</code> | signals what to insert automatically for things usually asked via wizard |
| skipInteraction.clientId | <code>string</code> | client id of installed package |
| skipInteraction.clientSecret | <code>string</code> | client secret of installed package |
| skipInteraction.tenant | <code>string</code> | tenant of installed package |
| skipInteraction.eid | <code>string</code> | MID of the Parent Business Unit |
| skipInteraction.credentialsName | <code>string</code> | how you would like the credential to be named |
| skipInteraction.gitRemoteUrl | <code>string</code> | URL of Git remote server |

<a name="Init._downloadAllBUs"></a>

### Init.\_downloadAllBUs(bu, gitStatus, [skipInteraction]) ⇒ <code>Promise.&lt;void&gt;</code>
helper for this.initProject()

**Kind**: static method of [<code>Init</code>](#Init)  
**Returns**: <code>Promise.&lt;void&gt;</code> - -  

| Param | Type | Description |
| --- | --- | --- |
| bu | <code>string</code> | cred/bu or cred/* or * |
| gitStatus | <code>string</code> | signals what state the git repo is in |
| [skipInteraction] | <code>boolean</code> \| <code>object</code> | signals what to insert automatically for things usually asked via wizard |

<a name="Init.upgradeProject"></a>

### Init.upgradeProject(properties, [initial], [repoName]) ⇒ <code>Promise.&lt;boolean&gt;</code>
wrapper around npm dependency & configuration file setup

**Kind**: static method of [<code>Init</code>](#Init)  
**Returns**: <code>Promise.&lt;boolean&gt;</code> - success flag  

| Param | Type | Description |
| --- | --- | --- |
| properties | <code>object</code> | config file's json |
| [initial] | <code>boolean</code> | print message if not part of initial setup |
| [repoName] | <code>string</code> | if git URL was provided earlier, the repo name was extracted to use it for npm init |

<a name="Init._getMissingCredentials"></a>

### Init.\_getMissingCredentials(properties) ⇒ <code>Array.&lt;string&gt;</code>
finds credentials that are set up in config but not in auth file

**Kind**: static method of [<code>Init</code>](#Init)  
**Returns**: <code>Array.&lt;string&gt;</code> - list of credential names  

| Param | Type | Description |
| --- | --- | --- |
| properties | <code>object</code> | javascript object in .mcdevrc.json |

<a name="Init.installDependencies"></a>

### Init.installDependencies([repoName]) ⇒ <code>Promise.&lt;boolean&gt;</code>
initiates npm project and then
takes care of loading the pre-configured dependency list
from the boilerplate directory to them as dev-dependencies

**Kind**: static method of [<code>Init</code>](#Init)  
**Returns**: <code>Promise.&lt;boolean&gt;</code> - install successful or error occured  

| Param | Type | Description |
| --- | --- | --- |
| [repoName] | <code>string</code> | if git URL was provided earlier, the repo name was extracted to use it for npm init |

<a name="Init._getDefaultPackageJson"></a>

### Init.\_getDefaultPackageJson([currentContent]) ⇒ <code>Promise.&lt;{script: object, author: string, license: string}&gt;</code>
ensure we have certain default values in our config

**Kind**: static method of [<code>Init</code>](#Init)  
**Returns**: <code>Promise.&lt;{script: object, author: string, license: string}&gt;</code> - extended currentContent  

| Param | Type | Description |
| --- | --- | --- |
| [currentContent] | <code>object</code> | what was read from existing package.json file |

<a name="Init"></a>

## Init
CLI helper class

**Kind**: global constant  

* [Init](#Init)
    * [.fixMcdevConfig(properties)](#Init.fixMcdevConfig) ⇒ <code>Promise.&lt;boolean&gt;</code>
    * [.createIdeConfigFiles(versionBeforeUpgrade)](#Init.createIdeConfigFiles) ⇒ <code>Promise.&lt;boolean&gt;</code>
    * [._updateLeaf(propertiersCur, defaultPropsCur, fieldName)](#Init._updateLeaf) ⇒ <code>void</code>
    * [._getForcedUpdateList(projectVersion)](#Init._getForcedUpdateList) ⇒ <code>Array.&lt;string&gt;</code>
    * [._createIdeConfigFile(fileNameArr, relevantForcedUpdates, [boilerplateFileContent])](#Init._createIdeConfigFile) ⇒ <code>Promise.&lt;boolean&gt;</code>
    * [.initGitRepo([skipInteraction])](#Init.initGitRepo) ⇒ <code>Promise.&lt;{status: string, repoName: string}&gt;</code>
    * [.gitPush([skipInteraction])](#Init.gitPush) ⇒ <code>void</code>
    * [._addGitRemote([skipInteraction])](#Init._addGitRemote) ⇒ <code>string</code>
    * [._updateGitConfigUser([skipInteraction])](#Init._updateGitConfigUser) ⇒ <code>void</code>
    * [._getGitConfigUser()](#Init._getGitConfigUser) ⇒ <code>Promise.&lt;{&#x27;user.name&#x27;: string, &#x27;user.email&#x27;: string}&gt;</code>
    * [.initProject(properties, credentialsName, [skipInteraction])](#Init.initProject) ⇒ <code>Promise.&lt;void&gt;</code>
    * [._downloadAllBUs(bu, gitStatus, [skipInteraction])](#Init._downloadAllBUs) ⇒ <code>Promise.&lt;void&gt;</code>
    * [.upgradeProject(properties, [initial], [repoName])](#Init.upgradeProject) ⇒ <code>Promise.&lt;boolean&gt;</code>
    * [._getMissingCredentials(properties)](#Init._getMissingCredentials) ⇒ <code>Array.&lt;string&gt;</code>
    * [.installDependencies([repoName])](#Init.installDependencies) ⇒ <code>Promise.&lt;boolean&gt;</code>
    * [._getDefaultPackageJson([currentContent])](#Init._getDefaultPackageJson) ⇒ <code>Promise.&lt;{script: object, author: string, license: string}&gt;</code>

<a name="Init.fixMcdevConfig"></a>

### Init.fixMcdevConfig(properties) ⇒ <code>Promise.&lt;boolean&gt;</code>
helper method for this.upgradeProject that upgrades project config if needed

**Kind**: static method of [<code>Init</code>](#Init)  
**Returns**: <code>Promise.&lt;boolean&gt;</code> - returns true if worked without errors  

| Param | Type | Description |
| --- | --- | --- |
| properties | <code>object</code> | config file's json |

<a name="Init.createIdeConfigFiles"></a>

### Init.createIdeConfigFiles(versionBeforeUpgrade) ⇒ <code>Promise.&lt;boolean&gt;</code>
handles creation/update of all config file from the boilerplate

**Kind**: static method of [<code>Init</code>](#Init)  
**Returns**: <code>Promise.&lt;boolean&gt;</code> - status of config file creation  

| Param | Type | Description |
| --- | --- | --- |
| versionBeforeUpgrade | <code>string</code> | 'x.y.z' |

<a name="Init._updateLeaf"></a>

### Init.\_updateLeaf(propertiersCur, defaultPropsCur, fieldName) ⇒ <code>void</code>
recursive helper for _fixMcdevConfig that adds missing settings

**Kind**: static method of [<code>Init</code>](#Init)  

| Param | Type | Description |
| --- | --- | --- |
| propertiersCur | <code>object</code> | current sub-object of project settings |
| defaultPropsCur | <code>object</code> | current sub-object of default settings |
| fieldName | <code>string</code> | dot-concatenated object-path that needs adding |

<a name="Init._getForcedUpdateList"></a>

### Init.\_getForcedUpdateList(projectVersion) ⇒ <code>Array.&lt;string&gt;</code>
returns list of files that need to be updated

**Kind**: static method of [<code>Init</code>](#Init)  
**Returns**: <code>Array.&lt;string&gt;</code> - relevant files with path that need to be updated  

| Param | Type | Description |
| --- | --- | --- |
| projectVersion | <code>string</code> | version found in config file of the current project |

<a name="Init._createIdeConfigFile"></a>

### Init.\_createIdeConfigFile(fileNameArr, relevantForcedUpdates, [boilerplateFileContent]) ⇒ <code>Promise.&lt;boolean&gt;</code>
handles creation/update of one config file from the boilerplate at a time

**Kind**: static method of [<code>Init</code>](#Init)  
**Returns**: <code>Promise.&lt;boolean&gt;</code> - install successful or error occured  

| Param | Type | Description |
| --- | --- | --- |
| fileNameArr | <code>Array.&lt;string&gt;</code> | 0: path, 1: filename, 2: extension with dot |
| relevantForcedUpdates | <code>Array.&lt;string&gt;</code> | if fileNameArr is in this list we require an override |
| [boilerplateFileContent] | <code>string</code> | in case we cannot copy files 1:1 this can be used to pass in content |

<a name="Init.initGitRepo"></a>

### Init.initGitRepo([skipInteraction]) ⇒ <code>Promise.&lt;{status: string, repoName: string}&gt;</code>
check if git repo exists and otherwise create one

**Kind**: static method of [<code>Init</code>](#Init)  
**Returns**: <code>Promise.&lt;{status: string, repoName: string}&gt;</code> - success flag  

| Param | Type | Description |
| --- | --- | --- |
| [skipInteraction] | <code>object</code> | signals what to insert automatically for things usually asked via wizard |
| skipInteraction.gitRemoteUrl | <code>string</code> | URL of Git remote server |

<a name="Init.gitPush"></a>

### Init.gitPush([skipInteraction]) ⇒ <code>void</code>
offer to push the new repo straight to the server

**Kind**: static method of [<code>Init</code>](#Init)  

| Param | Type | Description |
| --- | --- | --- |
| [skipInteraction] | <code>boolean</code> \| <code>object</code> | signals what to insert automatically for things usually asked via wizard |

<a name="Init._addGitRemote"></a>

### Init.\_addGitRemote([skipInteraction]) ⇒ <code>string</code>
offers to add the git remote origin

**Kind**: static method of [<code>Init</code>](#Init)  
**Returns**: <code>string</code> - repo name (optionally)  

| Param | Type | Description |
| --- | --- | --- |
| [skipInteraction] | <code>object</code> | signals what to insert automatically for things usually asked via wizard |
| skipInteraction.gitRemoteUrl | <code>string</code> | URL of Git remote server |

<a name="Init._updateGitConfigUser"></a>

### Init.\_updateGitConfigUser([skipInteraction]) ⇒ <code>void</code>
checks global config and ask to config the user info and then store it locally

**Kind**: static method of [<code>Init</code>](#Init)  

| Param | Type | Description |
| --- | --- | --- |
| [skipInteraction] | <code>object</code> \| <code>boolean</code> | signals what to insert automatically for things usually asked via wizard |

<a name="Init._getGitConfigUser"></a>

### Init.\_getGitConfigUser() ⇒ <code>Promise.&lt;{&#x27;user.name&#x27;: string, &#x27;user.email&#x27;: string}&gt;</code>
retrieves the global user.name and user.email values

**Kind**: static method of [<code>Init</code>](#Init)  
**Returns**: <code>Promise.&lt;{&#x27;user.name&#x27;: string, &#x27;user.email&#x27;: string}&gt;</code> - user.name and user.email  
<a name="Init.initProject"></a>

### Init.initProject(properties, credentialsName, [skipInteraction]) ⇒ <code>Promise.&lt;void&gt;</code>
Creates template file for properties.json

**Kind**: static method of [<code>Init</code>](#Init)  
**Returns**: <code>Promise.&lt;void&gt;</code> - -  

| Param | Type | Description |
| --- | --- | --- |
| properties | <code>object</code> | config file's json |
| credentialsName | <code>string</code> | identifying name of the installed package / project |
| [skipInteraction] | <code>object</code> | signals what to insert automatically for things usually asked via wizard |
| skipInteraction.clientId | <code>string</code> | client id of installed package |
| skipInteraction.clientSecret | <code>string</code> | client secret of installed package |
| skipInteraction.tenant | <code>string</code> | tenant of installed package |
| skipInteraction.eid | <code>string</code> | MID of the Parent Business Unit |
| skipInteraction.credentialsName | <code>string</code> | how you would like the credential to be named |
| skipInteraction.gitRemoteUrl | <code>string</code> | URL of Git remote server |

<a name="Init._downloadAllBUs"></a>

### Init.\_downloadAllBUs(bu, gitStatus, [skipInteraction]) ⇒ <code>Promise.&lt;void&gt;</code>
helper for this.initProject()

**Kind**: static method of [<code>Init</code>](#Init)  
**Returns**: <code>Promise.&lt;void&gt;</code> - -  

| Param | Type | Description |
| --- | --- | --- |
| bu | <code>string</code> | cred/bu or cred/* or * |
| gitStatus | <code>string</code> | signals what state the git repo is in |
| [skipInteraction] | <code>boolean</code> \| <code>object</code> | signals what to insert automatically for things usually asked via wizard |

<a name="Init.upgradeProject"></a>

### Init.upgradeProject(properties, [initial], [repoName]) ⇒ <code>Promise.&lt;boolean&gt;</code>
wrapper around npm dependency & configuration file setup

**Kind**: static method of [<code>Init</code>](#Init)  
**Returns**: <code>Promise.&lt;boolean&gt;</code> - success flag  

| Param | Type | Description |
| --- | --- | --- |
| properties | <code>object</code> | config file's json |
| [initial] | <code>boolean</code> | print message if not part of initial setup |
| [repoName] | <code>string</code> | if git URL was provided earlier, the repo name was extracted to use it for npm init |

<a name="Init._getMissingCredentials"></a>

### Init.\_getMissingCredentials(properties) ⇒ <code>Array.&lt;string&gt;</code>
finds credentials that are set up in config but not in auth file

**Kind**: static method of [<code>Init</code>](#Init)  
**Returns**: <code>Array.&lt;string&gt;</code> - list of credential names  

| Param | Type | Description |
| --- | --- | --- |
| properties | <code>object</code> | javascript object in .mcdevrc.json |

<a name="Init.installDependencies"></a>

### Init.installDependencies([repoName]) ⇒ <code>Promise.&lt;boolean&gt;</code>
initiates npm project and then
takes care of loading the pre-configured dependency list
from the boilerplate directory to them as dev-dependencies

**Kind**: static method of [<code>Init</code>](#Init)  
**Returns**: <code>Promise.&lt;boolean&gt;</code> - install successful or error occured  

| Param | Type | Description |
| --- | --- | --- |
| [repoName] | <code>string</code> | if git URL was provided earlier, the repo name was extracted to use it for npm init |

<a name="Init._getDefaultPackageJson"></a>

### Init.\_getDefaultPackageJson([currentContent]) ⇒ <code>Promise.&lt;{script: object, author: string, license: string}&gt;</code>
ensure we have certain default values in our config

**Kind**: static method of [<code>Init</code>](#Init)  
**Returns**: <code>Promise.&lt;{script: object, author: string, license: string}&gt;</code> - extended currentContent  

| Param | Type | Description |
| --- | --- | --- |
| [currentContent] | <code>object</code> | what was read from existing package.json file |

<a name="Init"></a>

## Init
CLI helper class

**Kind**: global constant  

* [Init](#Init)
    * [.fixMcdevConfig(properties)](#Init.fixMcdevConfig) ⇒ <code>Promise.&lt;boolean&gt;</code>
    * [.createIdeConfigFiles(versionBeforeUpgrade)](#Init.createIdeConfigFiles) ⇒ <code>Promise.&lt;boolean&gt;</code>
    * [._updateLeaf(propertiersCur, defaultPropsCur, fieldName)](#Init._updateLeaf) ⇒ <code>void</code>
    * [._getForcedUpdateList(projectVersion)](#Init._getForcedUpdateList) ⇒ <code>Array.&lt;string&gt;</code>
    * [._createIdeConfigFile(fileNameArr, relevantForcedUpdates, [boilerplateFileContent])](#Init._createIdeConfigFile) ⇒ <code>Promise.&lt;boolean&gt;</code>
    * [.initGitRepo([skipInteraction])](#Init.initGitRepo) ⇒ <code>Promise.&lt;{status: string, repoName: string}&gt;</code>
    * [.gitPush([skipInteraction])](#Init.gitPush) ⇒ <code>void</code>
    * [._addGitRemote([skipInteraction])](#Init._addGitRemote) ⇒ <code>string</code>
    * [._updateGitConfigUser([skipInteraction])](#Init._updateGitConfigUser) ⇒ <code>void</code>
    * [._getGitConfigUser()](#Init._getGitConfigUser) ⇒ <code>Promise.&lt;{&#x27;user.name&#x27;: string, &#x27;user.email&#x27;: string}&gt;</code>
    * [.initProject(properties, credentialsName, [skipInteraction])](#Init.initProject) ⇒ <code>Promise.&lt;void&gt;</code>
    * [._downloadAllBUs(bu, gitStatus, [skipInteraction])](#Init._downloadAllBUs) ⇒ <code>Promise.&lt;void&gt;</code>
    * [.upgradeProject(properties, [initial], [repoName])](#Init.upgradeProject) ⇒ <code>Promise.&lt;boolean&gt;</code>
    * [._getMissingCredentials(properties)](#Init._getMissingCredentials) ⇒ <code>Array.&lt;string&gt;</code>
    * [.installDependencies([repoName])](#Init.installDependencies) ⇒ <code>Promise.&lt;boolean&gt;</code>
    * [._getDefaultPackageJson([currentContent])](#Init._getDefaultPackageJson) ⇒ <code>Promise.&lt;{script: object, author: string, license: string}&gt;</code>

<a name="Init.fixMcdevConfig"></a>

### Init.fixMcdevConfig(properties) ⇒ <code>Promise.&lt;boolean&gt;</code>
helper method for this.upgradeProject that upgrades project config if needed

**Kind**: static method of [<code>Init</code>](#Init)  
**Returns**: <code>Promise.&lt;boolean&gt;</code> - returns true if worked without errors  

| Param | Type | Description |
| --- | --- | --- |
| properties | <code>object</code> | config file's json |

<a name="Init.createIdeConfigFiles"></a>

### Init.createIdeConfigFiles(versionBeforeUpgrade) ⇒ <code>Promise.&lt;boolean&gt;</code>
handles creation/update of all config file from the boilerplate

**Kind**: static method of [<code>Init</code>](#Init)  
**Returns**: <code>Promise.&lt;boolean&gt;</code> - status of config file creation  

| Param | Type | Description |
| --- | --- | --- |
| versionBeforeUpgrade | <code>string</code> | 'x.y.z' |

<a name="Init._updateLeaf"></a>

### Init.\_updateLeaf(propertiersCur, defaultPropsCur, fieldName) ⇒ <code>void</code>
recursive helper for _fixMcdevConfig that adds missing settings

**Kind**: static method of [<code>Init</code>](#Init)  

| Param | Type | Description |
| --- | --- | --- |
| propertiersCur | <code>object</code> | current sub-object of project settings |
| defaultPropsCur | <code>object</code> | current sub-object of default settings |
| fieldName | <code>string</code> | dot-concatenated object-path that needs adding |

<a name="Init._getForcedUpdateList"></a>

### Init.\_getForcedUpdateList(projectVersion) ⇒ <code>Array.&lt;string&gt;</code>
returns list of files that need to be updated

**Kind**: static method of [<code>Init</code>](#Init)  
**Returns**: <code>Array.&lt;string&gt;</code> - relevant files with path that need to be updated  

| Param | Type | Description |
| --- | --- | --- |
| projectVersion | <code>string</code> | version found in config file of the current project |

<a name="Init._createIdeConfigFile"></a>

### Init.\_createIdeConfigFile(fileNameArr, relevantForcedUpdates, [boilerplateFileContent]) ⇒ <code>Promise.&lt;boolean&gt;</code>
handles creation/update of one config file from the boilerplate at a time

**Kind**: static method of [<code>Init</code>](#Init)  
**Returns**: <code>Promise.&lt;boolean&gt;</code> - install successful or error occured  

| Param | Type | Description |
| --- | --- | --- |
| fileNameArr | <code>Array.&lt;string&gt;</code> | 0: path, 1: filename, 2: extension with dot |
| relevantForcedUpdates | <code>Array.&lt;string&gt;</code> | if fileNameArr is in this list we require an override |
| [boilerplateFileContent] | <code>string</code> | in case we cannot copy files 1:1 this can be used to pass in content |

<a name="Init.initGitRepo"></a>

### Init.initGitRepo([skipInteraction]) ⇒ <code>Promise.&lt;{status: string, repoName: string}&gt;</code>
check if git repo exists and otherwise create one

**Kind**: static method of [<code>Init</code>](#Init)  
**Returns**: <code>Promise.&lt;{status: string, repoName: string}&gt;</code> - success flag  

| Param | Type | Description |
| --- | --- | --- |
| [skipInteraction] | <code>object</code> | signals what to insert automatically for things usually asked via wizard |
| skipInteraction.gitRemoteUrl | <code>string</code> | URL of Git remote server |

<a name="Init.gitPush"></a>

### Init.gitPush([skipInteraction]) ⇒ <code>void</code>
offer to push the new repo straight to the server

**Kind**: static method of [<code>Init</code>](#Init)  

| Param | Type | Description |
| --- | --- | --- |
| [skipInteraction] | <code>boolean</code> \| <code>object</code> | signals what to insert automatically for things usually asked via wizard |

<a name="Init._addGitRemote"></a>

### Init.\_addGitRemote([skipInteraction]) ⇒ <code>string</code>
offers to add the git remote origin

**Kind**: static method of [<code>Init</code>](#Init)  
**Returns**: <code>string</code> - repo name (optionally)  

| Param | Type | Description |
| --- | --- | --- |
| [skipInteraction] | <code>object</code> | signals what to insert automatically for things usually asked via wizard |
| skipInteraction.gitRemoteUrl | <code>string</code> | URL of Git remote server |

<a name="Init._updateGitConfigUser"></a>

### Init.\_updateGitConfigUser([skipInteraction]) ⇒ <code>void</code>
checks global config and ask to config the user info and then store it locally

**Kind**: static method of [<code>Init</code>](#Init)  

| Param | Type | Description |
| --- | --- | --- |
| [skipInteraction] | <code>object</code> \| <code>boolean</code> | signals what to insert automatically for things usually asked via wizard |

<a name="Init._getGitConfigUser"></a>

### Init.\_getGitConfigUser() ⇒ <code>Promise.&lt;{&#x27;user.name&#x27;: string, &#x27;user.email&#x27;: string}&gt;</code>
retrieves the global user.name and user.email values

**Kind**: static method of [<code>Init</code>](#Init)  
**Returns**: <code>Promise.&lt;{&#x27;user.name&#x27;: string, &#x27;user.email&#x27;: string}&gt;</code> - user.name and user.email  
<a name="Init.initProject"></a>

### Init.initProject(properties, credentialsName, [skipInteraction]) ⇒ <code>Promise.&lt;void&gt;</code>
Creates template file for properties.json

**Kind**: static method of [<code>Init</code>](#Init)  
**Returns**: <code>Promise.&lt;void&gt;</code> - -  

| Param | Type | Description |
| --- | --- | --- |
| properties | <code>object</code> | config file's json |
| credentialsName | <code>string</code> | identifying name of the installed package / project |
| [skipInteraction] | <code>object</code> | signals what to insert automatically for things usually asked via wizard |
| skipInteraction.clientId | <code>string</code> | client id of installed package |
| skipInteraction.clientSecret | <code>string</code> | client secret of installed package |
| skipInteraction.tenant | <code>string</code> | tenant of installed package |
| skipInteraction.eid | <code>string</code> | MID of the Parent Business Unit |
| skipInteraction.credentialsName | <code>string</code> | how you would like the credential to be named |
| skipInteraction.gitRemoteUrl | <code>string</code> | URL of Git remote server |

<a name="Init._downloadAllBUs"></a>

### Init.\_downloadAllBUs(bu, gitStatus, [skipInteraction]) ⇒ <code>Promise.&lt;void&gt;</code>
helper for this.initProject()

**Kind**: static method of [<code>Init</code>](#Init)  
**Returns**: <code>Promise.&lt;void&gt;</code> - -  

| Param | Type | Description |
| --- | --- | --- |
| bu | <code>string</code> | cred/bu or cred/* or * |
| gitStatus | <code>string</code> | signals what state the git repo is in |
| [skipInteraction] | <code>boolean</code> \| <code>object</code> | signals what to insert automatically for things usually asked via wizard |

<a name="Init.upgradeProject"></a>

### Init.upgradeProject(properties, [initial], [repoName]) ⇒ <code>Promise.&lt;boolean&gt;</code>
wrapper around npm dependency & configuration file setup

**Kind**: static method of [<code>Init</code>](#Init)  
**Returns**: <code>Promise.&lt;boolean&gt;</code> - success flag  

| Param | Type | Description |
| --- | --- | --- |
| properties | <code>object</code> | config file's json |
| [initial] | <code>boolean</code> | print message if not part of initial setup |
| [repoName] | <code>string</code> | if git URL was provided earlier, the repo name was extracted to use it for npm init |

<a name="Init._getMissingCredentials"></a>

### Init.\_getMissingCredentials(properties) ⇒ <code>Array.&lt;string&gt;</code>
finds credentials that are set up in config but not in auth file

**Kind**: static method of [<code>Init</code>](#Init)  
**Returns**: <code>Array.&lt;string&gt;</code> - list of credential names  

| Param | Type | Description |
| --- | --- | --- |
| properties | <code>object</code> | javascript object in .mcdevrc.json |

<a name="Init.installDependencies"></a>

### Init.installDependencies([repoName]) ⇒ <code>Promise.&lt;boolean&gt;</code>
initiates npm project and then
takes care of loading the pre-configured dependency list
from the boilerplate directory to them as dev-dependencies

**Kind**: static method of [<code>Init</code>](#Init)  
**Returns**: <code>Promise.&lt;boolean&gt;</code> - install successful or error occured  

| Param | Type | Description |
| --- | --- | --- |
| [repoName] | <code>string</code> | if git URL was provided earlier, the repo name was extracted to use it for npm init |

<a name="Init._getDefaultPackageJson"></a>

### Init.\_getDefaultPackageJson([currentContent]) ⇒ <code>Promise.&lt;{script: object, author: string, license: string}&gt;</code>
ensure we have certain default values in our config

**Kind**: static method of [<code>Init</code>](#Init)  
**Returns**: <code>Promise.&lt;{script: object, author: string, license: string}&gt;</code> - extended currentContent  

| Param | Type | Description |
| --- | --- | --- |
| [currentContent] | <code>object</code> | what was read from existing package.json file |

<a name="Util"></a>

## Util
Util that contains logger and simple util methods

**Kind**: global constant  

* [Util](#Util)
    * [.logger](#Util.logger)
    * [.signalFatalError()](#Util.signalFatalError) ⇒ <code>void</code>
    * [.isTrue(attrValue)](#Util.isTrue) ⇒ <code>boolean</code>
    * [.isFalse(attrValue)](#Util.isFalse) ⇒ <code>boolean</code>
    * [.isNumeric(val)](#Util.isNumeric) ⇒ <code>boolean</code>
    * [._isValidType(selectedType)](#Util._isValidType) ⇒ <code>boolean</code>
    * [.getDefaultProperties()](#Util.getDefaultProperties) ⇒ <code>object</code>
    * [.getRetrieveTypeChoices()](#Util.getRetrieveTypeChoices) ⇒ <code>Array.&lt;string&gt;</code>
    * [.checkProperties(properties, [silent])](#Util.checkProperties) ⇒ <code>Promise.&lt;(boolean\|Array.&lt;string&gt;)&gt;</code>
    * [.metadataLogger(level, type, method, payload, [source])](#Util.metadataLogger) ⇒ <code>void</code>
    * [.replaceByObject(str, obj)](#Util.replaceByObject) ⇒ <code>string</code> \| <code>object</code>
    * [.inverseGet(objs, val)](#Util.inverseGet) ⇒ <code>string</code>
    * [.getMetadataHierachy(metadataTypes)](#Util.getMetadataHierachy) ⇒ <code>Array.&lt;string&gt;</code>
    * [.getETClient(buObject)](#Util.getETClient) ⇒ <code>Promise.&lt;SDK&gt;</code>
    * [.resolveObjPath(path, obj)](#Util.resolveObjPath) ⇒ <code>any</code>
    * [.execSync(cmd, [args])](#Util.execSync) ⇒ <code>undefined</code>
    * [.templateSearchResult(results, keyToSearch, searchValue)](#Util.templateSearchResult) ⇒ <code>TYPE.MetadataTypeItem</code>
    * [.setLoggingLevel(argv)](#Util.setLoggingLevel) ⇒ <code>void</code>

<a name="Util.logger"></a>

### Util.logger
Logger that creates timestamped log file in 'logs/' directory

**Kind**: static property of [<code>Util</code>](#Util)  
<a name="Util.signalFatalError"></a>

### Util.signalFatalError() ⇒ <code>void</code>
used to ensure the program tells surrounding software that an unrecoverable error occured

**Kind**: static method of [<code>Util</code>](#Util)  
<a name="Util.isTrue"></a>

### Util.isTrue(attrValue) ⇒ <code>boolean</code>
SFMC accepts multiple true values for Boolean attributes for which we are checking here

**Kind**: static method of [<code>Util</code>](#Util)  
**Returns**: <code>boolean</code> - attribute value == true ? true : false  

| Param | Type | Description |
| --- | --- | --- |
| attrValue | <code>\*</code> | value |

<a name="Util.isFalse"></a>

### Util.isFalse(attrValue) ⇒ <code>boolean</code>
SFMC accepts multiple false values for Boolean attributes for which we are checking here

**Kind**: static method of [<code>Util</code>](#Util)  
**Returns**: <code>boolean</code> - attribute value == false ? true : false  

| Param | Type | Description |
| --- | --- | --- |
| attrValue | <code>\*</code> | value |

<a name="Util.isNumeric"></a>

### Util.isNumeric(val) ⇒ <code>boolean</code>
helper to check if given value is a number

**Kind**: static method of [<code>Util</code>](#Util)  
**Returns**: <code>boolean</code> - true: number found, false: not a number  

| Param | Type | Description |
| --- | --- | --- |
| val | <code>\*</code> | test value thats test |

<a name="Util._isValidType"></a>

### Util.\_isValidType(selectedType) ⇒ <code>boolean</code>
helper for retrieve, retrieveAsTemplate and deploy

**Kind**: static method of [<code>Util</code>](#Util)  
**Returns**: <code>boolean</code> - type ok or not  

| Param | Type | Description |
| --- | --- | --- |
| selectedType | <code>string</code> | type or type-subtype |

<a name="Util.getDefaultProperties"></a>

### Util.getDefaultProperties() ⇒ <code>object</code>
defines how the properties.json should look like
used for creating a template and for checking if variables are set

**Kind**: static method of [<code>Util</code>](#Util)  
**Returns**: <code>object</code> - default properties  
<a name="Util.getRetrieveTypeChoices"></a>

### Util.getRetrieveTypeChoices() ⇒ <code>Array.&lt;string&gt;</code>
helper for getDefaultProperties()

**Kind**: static method of [<code>Util</code>](#Util)  
**Returns**: <code>Array.&lt;string&gt;</code> - type choices  
<a name="Util.checkProperties"></a>

### Util.checkProperties(properties, [silent]) ⇒ <code>Promise.&lt;(boolean\|Array.&lt;string&gt;)&gt;</code>
check if the config file is correctly formatted and has values

**Kind**: static method of [<code>Util</code>](#Util)  
**Returns**: <code>Promise.&lt;(boolean\|Array.&lt;string&gt;)&gt;</code> - file structure ok OR list of fields to be fixed  

| Param | Type | Description |
| --- | --- | --- |
| properties | <code>object</code> | javascript object in .mcdevrc.json |
| [silent] | <code>boolean</code> | set to true for internal use w/o cli output |

<a name="Util.metadataLogger"></a>

### Util.metadataLogger(level, type, method, payload, [source]) ⇒ <code>void</code>
Logger helper for Metadata functions

**Kind**: static method of [<code>Util</code>](#Util)  

| Param | Type | Description |
| --- | --- | --- |
| level | <code>string</code> | of log (error, info, warn) |
| type | <code>string</code> | of metadata being referenced |
| method | <code>string</code> | name which log was called from |
| payload | <code>\*</code> | generic object which details the error |
| [source] | <code>string</code> | key/id of metadata which relates to error |

<a name="Util.replaceByObject"></a>

### Util.replaceByObject(str, obj) ⇒ <code>string</code> \| <code>object</code>
replaces values in a JSON object string, based on a series of
key-value pairs (obj)

**Kind**: static method of [<code>Util</code>](#Util)  
**Returns**: <code>string</code> \| <code>object</code> - replaced version of str  

| Param | Type | Description |
| --- | --- | --- |
| str | <code>string</code> \| <code>object</code> | JSON object or its stringified version, which has values to be replaced |
| obj | <code>TYPE.TemplateMap</code> | key value object which contains keys to be replaced and values to be replaced with |

<a name="Util.inverseGet"></a>

### Util.inverseGet(objs, val) ⇒ <code>string</code>
get key of an object based on the first matching value

**Kind**: static method of [<code>Util</code>](#Util)  
**Returns**: <code>string</code> - key  

| Param | Type | Description |
| --- | --- | --- |
| objs | <code>object</code> | object of objects to be searched |
| val | <code>string</code> | value to be searched for |

<a name="Util.getMetadataHierachy"></a>

### Util.getMetadataHierachy(metadataTypes) ⇒ <code>Array.&lt;string&gt;</code>
Returns Order in which metadata needs to be retrieved/deployed

**Kind**: static method of [<code>Util</code>](#Util)  
**Returns**: <code>Array.&lt;string&gt;</code> - retrieve/deploy order as array  

| Param | Type | Description |
| --- | --- | --- |
| metadataTypes | <code>Array.&lt;string&gt;</code> | which should be retrieved/deployed |

<a name="Util.getETClient"></a>

### Util.getETClient(buObject) ⇒ <code>Promise.&lt;SDK&gt;</code>
signs in with SFMC

**Kind**: static method of [<code>Util</code>](#Util)  
**Returns**: <code>Promise.&lt;SDK&gt;</code> - auth object  

| Param | Type | Description |
| --- | --- | --- |
| buObject | <code>TYPE.BuObject</code> | properties for auth |

<a name="Util.resolveObjPath"></a>

### Util.resolveObjPath(path, obj) ⇒ <code>any</code>
let's you dynamically walk down an object and get a value

**Kind**: static method of [<code>Util</code>](#Util)  
**Returns**: <code>any</code> - value of obj.path  

| Param | Type | Description |
| --- | --- | --- |
| path | <code>string</code> | 'fieldA.fieldB.fieldC' |
| obj | <code>object</code> | some parent object |

<a name="Util.execSync"></a>

### Util.execSync(cmd, [args]) ⇒ <code>undefined</code>
helper to run other commands as if run manually by user

**Kind**: static method of [<code>Util</code>](#Util)  

| Param | Type | Description |
| --- | --- | --- |
| cmd | <code>string</code> | to be executed command |
| [args] | <code>Array.&lt;string&gt;</code> | list of arguments |

<a name="Util.templateSearchResult"></a>

### Util.templateSearchResult(results, keyToSearch, searchValue) ⇒ <code>TYPE.MetadataTypeItem</code>
standardize check to ensure only one result is returned from template search

**Kind**: static method of [<code>Util</code>](#Util)  
**Returns**: <code>TYPE.MetadataTypeItem</code> - metadata to be used in building template  

| Param | Type | Description |
| --- | --- | --- |
| results | <code>Array.&lt;TYPE.MetadataTypeItem&gt;</code> | array of metadata |
| keyToSearch | <code>string</code> | the field which contains the searched value |
| searchValue | <code>string</code> | the value which is being looked for |

<a name="Util.setLoggingLevel"></a>

### Util.setLoggingLevel(argv) ⇒ <code>void</code>
configures what is displayed in the console

**Kind**: static method of [<code>Util</code>](#Util)  

| Param | Type | Description |
| --- | --- | --- |
| argv | <code>object</code> | list of command line parameters given by user |
| [argv.silent] | <code>boolean</code> | only errors printed to CLI |
| [argv.verbose] | <code>boolean</code> | chatty user CLI output |
| [argv.debug] | <code>boolean</code> | enables developer output & features |

<a name="getUserName"></a>

## getUserName(userList, item, fieldname) ⇒ <code>string</code>
**Kind**: global function  
**Returns**: <code>string</code> - username or user id or 'n/a'  

| Param | Type | Description |
| --- | --- | --- |
| userList | <code>Object.&lt;string, string&gt;</code> | user-id > user-name map |
| item | <code>Object.&lt;string, string&gt;</code> | single metadata item |
| fieldname | <code>string</code> | name of field containing the info |

<a name="createNewLoggerTransport"></a>

## createNewLoggerTransport() ⇒ <code>object</code>
wrapper around our standard winston logging to console and logfile

**Kind**: global function  
**Returns**: <code>object</code> - initiated logger for console and file  
<a name="startLogger"></a>

## startLogger() ⇒ <code>void</code>
initiate winston logger

**Kind**: global function  
<a name="TemplateMap"></a>

## TemplateMap : <code>Object.&lt;string, string&gt;</code>
**Kind**: global typedef  
<a name="MetadataTypeItemObj"></a>

## MetadataTypeItemObj : <code>Object.&lt;string, any&gt;</code>
**Kind**: global typedef  
<a name="CodeExtractItem"></a>

## CodeExtractItem : <code>object</code>
**Kind**: global typedef  
**Properties**

| Name | Type | Description |
| --- | --- | --- |
| json | <code>MetadataTypeItem</code> | metadata of one item w/o code |
| codeArr | [<code>Array.&lt;CodeExtract&gt;</code>](#CodeExtract) | list of code snippets in this item |
| subFolder | <code>Array.&lt;string&gt;</code> | mostly set to null, otherwise list of subfolders |

<a name="CodeExtract"></a>

## CodeExtract : <code>object</code>
**Kind**: global typedef  
**Properties**

| Name | Type | Description |
| --- | --- | --- |
| subFolder | <code>Array.&lt;string&gt;</code> | mostly set to null, otherwise subfolders path split into elements |
| fileName | <code>string</code> | name of file w/o extension |
| fileExt | <code>string</code> | file extension |
| content | <code>string</code> | file content |
| [encoding] | <code>&#x27;base64&#x27;</code> | optional for binary files |

<a name="CodeExtractItem"></a>

## CodeExtractItem : <code>object</code>
**Kind**: global typedef  
**Properties**

| Name | Type | Description |
| --- | --- | --- |
| name | <code>string</code> | name |
| key | <code>string</code> | key |
| description | <code>string</code> | - |
| targetKey | <code>string</code> | key of target data extension |
| createdDate | <code>string</code> | e.g. "2020-09-14T01:42:03.017" |
| modifiedDate | <code>string</code> | e.g. "2020-09-14T01:42:03.017" |
| targetUpdateTypeName | <code>&#x27;Overwrite&#x27;</code> \| <code>&#x27;Update&#x27;</code> \| <code>&#x27;Append&#x27;</code> | defines how the query writes into the target data extension |
| [targetUpdateTypeId] | <code>0</code> \| <code>1</code> \| <code>2</code> | mapped to targetUpdateTypeName via this.definition.targetUpdateTypeMapping |
| [targetId] | <code>string</code> | Object ID of DE (removed before save) |
| [targetDescription] | <code>string</code> | Description DE (removed before save) |
| isFrozen | <code>boolean</code> | looks like this is always set to false |
| [queryText] | <code>string</code> | contains SQL query with line breaks converted to '\n'. The content is extracted during retrieval and written into a separate *.sql file |
| [categoryId] | <code>string</code> | holds folder ID, replaced with r__folder_Path during retrieve |
| r__folder_Path | <code>string</code> | folder path in which this DE is saved |
| json | <code>QueryItem</code> | metadata of one item w/o code |
| codeArr | [<code>Array.&lt;CodeExtract&gt;</code>](#CodeExtract) | list of code snippets in this item |
| subFolder | <code>Array.&lt;string&gt;</code> | mostly set to null, otherwise list of subfolders |

<a name="ScriptMap"></a>

## ScriptMap : <code>object</code>
**Kind**: global typedef  
**Properties**

| Name | Type | Description |
| --- | --- | --- |
| name | <code>string</code> | name |
| key | <code>string</code> | key |
| description | <code>string</code> | - |
| createdDate | <code>string</code> | e.g. "2020-09-14T01:42:03.017" |
| modifiedDate | <code>string</code> | e.g. "2020-09-14T01:42:03.017" |
| [script] | <code>string</code> | contains script with line breaks converted to '\n'. The content is extracted during retrieval and written into a separate *.ssjs file |
| [categoryId] | <code>string</code> | holds folder ID, replaced with r__folder_Path during retrieve |
| r__folder_Path | <code>string</code> | folder path in which this DE is saved |

<a name="AssetSubType"></a>

## AssetSubType : <code>Object.&lt;string, any&gt;</code>
**Kind**: global typedef  
<a name="DataExtensionFieldMap"></a>

## DataExtensionFieldMap : <code>object</code>
**Kind**: global typedef  
**Properties**

| Name | Type | Description |
| --- | --- | --- |
| [ObjectID] | <code>string</code> | id |
| [CustomerKey] | <code>string</code> | key in format [DEkey].[FieldName] |
| [DataExtension] | <code>object</code> | - |
| DataExtension.CustomerKey | <code>string</code> | key of DE |
| Name | <code>string</code> | name of field |
| [Name_new] | <code>string</code> | custom attribute that is only used when trying to rename a field from Name to Name_new |
| DefaultValue | <code>string</code> | empty string for not set |
| IsRequired | <code>true</code> \| <code>false</code> | - |
| IsPrimaryKey | <code>true</code> \| <code>false</code> | - |
| Ordinal | <code>string</code> | 1, 2, 3, ... |
| FieldType | <code>&#x27;Text&#x27;</code> \| <code>&#x27;Number&#x27;</code> \| <code>&#x27;Date&#x27;</code> \| <code>&#x27;Boolean&#x27;</code> \| <code>&#x27;Decimal&#x27;</code> \| <code>&#x27;EmailAddress&#x27;</code> \| <code>&#x27;Phone&#x27;</code> \| <code>&#x27;Locale&#x27;</code> | can only be set on create |
| Scale | <code>string</code> | the number of places after the decimal that the field can hold; example: "0","1", ... |

<a name="DataExtensionMap"></a>

## DataExtensionMap : <code>object</code>
**Kind**: global typedef  
**Properties**

| Name | Type | Description |
| --- | --- | --- |
| CustomerKey | <code>string</code> | key |
| Name | <code>string</code> | name |
| Description | <code>string</code> | - |
| IsSendable | <code>true</code> \| <code>false</code> | - |
| IsTestable | <code>true</code> \| <code>false</code> | - |
| SendableDataExtensionField | <code>object</code> | - |
| SendableDataExtensionField.Name | <code>string</code> | - |
| SendableSubscriberField | <code>object</code> | - |
| SendableSubscriberField.Name | <code>string</code> | - |
| Fields | <code>Array.&lt;DataExtensionFieldItem&gt;</code> | list of DE fields |
| r__folder_ContentType | <code>&#x27;dataextension&#x27;</code> \| <code>&#x27;salesforcedataextension&#x27;</code> \| <code>&#x27;synchronizeddataextension&#x27;</code> \| <code>&#x27;shared\_dataextension&#x27;</code> \| <code>&#x27;shared\_salesforcedataextension&#x27;</code> | retrieved from associated folder |
| r__folder_Path | <code>string</code> | folder path in which this DE is saved |
| [CategoryID] | <code>string</code> | holds folder ID, replaced with r__folder_Path during retrieve |
| [r__dataExtensionTemplate_Name] | <code>string</code> | name of optionally associated DE template |
| [Template] | <code>object</code> | - |
| [Template.CustomerKey] | <code>string</code> | key of optionally associated DE teplate |

<a name="AccountUserDocument"></a>

## AccountUserDocument : <code>object</code>
**Kind**: global typedef  
**Properties**

| Name | Type | Description |
| --- | --- | --- |
| TYPE | <code>string</code> | user.type__c |
| UserID | <code>string</code> | user.UserID |
| AccountUserID | <code>string</code> | user.AccountUserID |
| CustomerKey | <code>string</code> | user.CustomerKey |
| Name | <code>string</code> | user.Name |
| Email | <code>string</code> | user.Email |
| NotificationEmailAddress | <code>string</code> | user.NotificationEmailAddress |
| ActiveFlag | <code>string</code> | user.ActiveFlag === true ? '✓' : '-' |
| IsAPIUser | <code>string</code> | user.IsAPIUser === true ? '✓' : '-' |
| MustChangePassword | <code>string</code> | user.MustChangePassword === true ? '✓' : '-' |
| DefaultBusinessUnit | <code>string</code> | defaultBUName |
| AssociatedBusinessUnits__c | <code>string</code> | associatedBus |
| Roles | <code>string</code> | roles |
| UserPermissions | <code>string</code> | userPermissions |
| LastSuccessfulLogin | <code>string</code> | this.timeSinceDate(user.LastSuccessfulLogin) |
| CreatedDate | <code>string</code> | user.CreatedDate |
| ModifiedDate | <code>string</code> | user.ModifiedDate |

<a name="AutomationActivity"></a>

## AutomationActivity : <code>object</code>
**Kind**: global typedef  
**Properties**

| Name | Type | Description |
| --- | --- | --- |
| name | <code>string</code> | name (not key) of activity |
| [objectTypeId] | <code>string</code> | Id of assoicated activity type; see this.definition.activityTypeMapping |
| [activityObjectId] | <code>string</code> | Object Id of assoicated metadata item |
| displayOrder | <code>number</code> | order within step; starts with 1 or higher number |
| r__type | <code>string</code> | see this.definition.activityTypeMapping |

<a name="AutomationStep"></a>

## AutomationStep : <code>object</code>
**Kind**: global typedef  
**Properties**

| Name | Type | Description |
| --- | --- | --- |
| name | <code>string</code> | description |
| [annotation] | <code>string</code> | equals AutomationStep.name |
| step | <code>number</code> | step iterator |
| [stepNumber] | <code>number</code> | step iterator, automatically set during deployment |
| activities | [<code>Array.&lt;AutomationActivity&gt;</code>](#AutomationActivity) | - |

<a name="AutomationSchedule"></a>

## AutomationSchedule : <code>object</code>
REST format

**Kind**: global typedef  
**Properties**

| Name | Type | Description |
| --- | --- | --- |
| typeId | <code>number</code> | ? |
| startDate | <code>string</code> | example: '2021-05-07T09:00:00' |
| endDate | <code>string</code> | example: '2021-05-07T09:00:00' |
| icalRecur | <code>string</code> | example: 'FREQ=DAILY;UNTIL=20790606T160000;INTERVAL=1' |
| timezoneName | <code>string</code> | example: 'W. Europe Standard Time'; see this.definition.timeZoneMapping |
| [timezoneId] | <code>number</code> | see this.definition.timeZoneMapping |

<a name="AutomationScheduleSoap"></a>

## AutomationScheduleSoap : <code>object</code>
SOAP format

**Kind**: global typedef  
**Properties**

| Name | Type | Description |
| --- | --- | --- |
| Recurrence | <code>object</code> | - |
| Recurrence.$ | <code>object</code> | {'xsi:type': keyStem + 'lyRecurrence'} |
| [Recurrence.YearlyRecurrencePatternType] | <code>&#x27;ByYear&#x27;</code> | * currently not supported by tool * |
| [Recurrence.MonthlyRecurrencePatternType] | <code>&#x27;ByMonth&#x27;</code> | * currently not supported by tool * |
| [Recurrence.WeeklyRecurrencePatternType] | <code>&#x27;ByWeek&#x27;</code> | * currently not supported by tool * |
| [Recurrence.DailyRecurrencePatternType] | <code>&#x27;ByDay&#x27;</code> | - |
| [Recurrence.MinutelyRecurrencePatternType] | <code>&#x27;Interval&#x27;</code> | - |
| [Recurrence.HourlyRecurrencePatternType] | <code>&#x27;Interval&#x27;</code> | - |
| [Recurrence.YearInterval] | <code>number</code> | 1..n * currently not supported by tool * |
| [Recurrence.MonthInterval] | <code>number</code> | 1..n * currently not supported by tool * |
| [Recurrence.WeekInterval] | <code>number</code> | 1..n * currently not supported by tool * |
| [Recurrence.DayInterval] | <code>number</code> | 1..n |
| [Recurrence.HourInterval] | <code>number</code> | 1..n |
| [Recurrence.MinuteInterval] | <code>number</code> | 1..n |
| _interval | <code>number</code> | internal variable for CLI output only |
| TimeZone | <code>object</code> | - |
| TimeZone.ID | <code>number</code> | AutomationSchedule.timezoneId |
| _timezoneString | <code>string</code> | internal variable for CLI output only |
| StartDateTime | <code>string</code> | AutomationSchedule.startDate |
| EndDateTime | <code>string</code> | AutomationSchedule.endDate |
| _StartDateTime | <code>string</code> | AutomationSchedule.startDate; internal variable for CLI output only |
| RecurrenceRangeType | <code>&#x27;EndOn&#x27;</code> \| <code>&#x27;EndAfter&#x27;</code> | set to 'EndOn' if AutomationSchedule.icalRecur contains 'UNTIL'; otherwise to 'EndAfter' |
| Occurrences | <code>number</code> | only exists if RecurrenceRangeType=='EndAfter' |

<a name="AutomationItem"></a>

## AutomationItem : <code>object</code>
**Kind**: global typedef  
**Properties**

| Name | Type | Description |
| --- | --- | --- |
| [id] | <code>string</code> | Object Id |
| key | <code>string</code> | key |
| name | <code>string</code> | name |
| description | <code>string</code> | - |
| type | <code>&#x27;scheduled&#x27;</code> \| <code>&#x27;triggered&#x27;</code> | Starting Source = Schedule / File Drop |
| status | <code>&#x27;Scheduled&#x27;</code> \| <code>&#x27;Running&#x27;</code> | - |
| [schedule] | [<code>AutomationSchedule</code>](#AutomationSchedule) | only existing if type=scheduled |
| [fileTrigger] | <code>object</code> | only existing if type=triggered |
| fileTrigger.fileNamingPattern | <code>string</code> | - |
| fileTrigger.fileNamePatternTypeId | <code>string</code> | - |
| fileTrigger.folderLocationText | <code>string</code> | - |
| fileTrigger.queueFiles | <code>string</code> | - |
| [startSource] | <code>object</code> | - |
| [startSource.schedule] | [<code>AutomationSchedule</code>](#AutomationSchedule) | rewritten to AutomationItem.schedule |
| [startSource.fileDrop] | <code>object</code> | rewritten to AutomationItem.fileTrigger |
| startSource.fileDrop.fileNamingPattern | <code>string</code> | - |
| startSource.fileDrop.fileNamePatternTypeId | <code>string</code> | - |
| startSource.fileDrop.folderLocation | <code>string</code> | - |
| startSource.fileDrop.queueFiles | <code>string</code> | - |
| startSource.typeId | <code>number</code> | - |
| steps | [<code>Array.&lt;AutomationStep&gt;</code>](#AutomationStep) | - |
| r__folder_Path | <code>string</code> | folder path |
| [categoryId] | <code>string</code> | holds folder ID, replaced with r__folder_Path during retrieve |

<<<<<<< HEAD
<a name="AutomationMap"></a>

## AutomationMap : <code>object.&lt;string, AutomationItem&gt;</code>
**Kind**: global typedef  
<a name="DataExtensionMap"></a>

## DataExtensionMap : <code>object</code>
**Kind**: global typedef  
**Properties**

| Name | Type | Description |
| --- | --- | --- |
| CustomerKey | <code>string</code> | key |
| Name | <code>string</code> | name |
| Description | <code>string</code> | - |
| IsSendable | <code>&#x27;true&#x27;</code> \| <code>&#x27;false&#x27;</code> | - |
| IsTestable | <code>&#x27;true&#x27;</code> \| <code>&#x27;false&#x27;</code> | - |
| SendableDataExtensionField | <code>object</code> | - |
| SendableDataExtensionField.Name | <code>string</code> | - |
| SendableSubscriberField | <code>object</code> | - |
| SendableSubscriberField.Name | <code>string</code> | - |
| Fields | <code>Array.&lt;DataExtensionField.DataExtensionFieldItem&gt;</code> | list of DE fields |
| r__folder_ContentType | <code>&#x27;dataextension&#x27;</code> \| <code>&#x27;salesforcedataextension&#x27;</code> \| <code>&#x27;synchronizeddataextension&#x27;</code> \| <code>&#x27;shared\_dataextension&#x27;</code> \| <code>&#x27;shared\_salesforcedataextension&#x27;</code> | retrieved from associated folder |
| r__folder_Path | <code>string</code> | folder path in which this DE is saved |
| [CategoryID] | <code>string</code> | holds folder ID, replaced with r__folder_Path during retrieve |
| [r__dataExtensionTemplate_Name] | <code>string</code> | name of optionally associated DE template |
| [Template] | <code>object</code> | - |
| [Template.CustomerKey] | <code>string</code> | key of optionally associated DE teplate |

<a name="DataExtensionFieldMap"></a>

## DataExtensionFieldMap : <code>object</code>
**Kind**: global typedef  
**Properties**

| Name | Type | Description |
| --- | --- | --- |
| [ObjectID] | <code>string</code> | id |
| [CustomerKey] | <code>string</code> | key in format [DEkey].[FieldName] |
| [DataExtension] | <code>object</code> | - |
| DataExtension.CustomerKey | <code>string</code> | key of DE |
| Name | <code>string</code> | name of field |
| [Name_new] | <code>string</code> | custom attribute that is only used when trying to rename a field from Name to Name_new |
| DefaultValue | <code>string</code> | empty string for not set |
| IsRequired | <code>&#x27;true&#x27;</code> \| <code>&#x27;false&#x27;</code> | - |
| IsPrimaryKey | <code>&#x27;true&#x27;</code> \| <code>&#x27;false&#x27;</code> | - |
| Ordinal | <code>string</code> | 1, 2, 3, ... |
| FieldType | <code>&#x27;Text&#x27;</code> \| <code>&#x27;Number&#x27;</code> \| <code>&#x27;Date&#x27;</code> \| <code>&#x27;Boolean&#x27;</code> \| <code>&#x27;Decimal&#x27;</code> \| <code>&#x27;EmailAddress&#x27;</code> \| <code>&#x27;Phone&#x27;</code> \| <code>&#x27;Locale&#x27;</code> | can only be set on create |
| Scale | <code>string</code> | the number of places after the decimal that the field can hold; example: "0","1", ... |

<a name="FilterMap"></a>

## FilterMap : <code>object</code>
**Kind**: global typedef  
**Properties**

| Name | Type | Description |
| --- | --- | --- |
| categoryId | <code>number</code> | folder id |
| [createdDate] | <code>string</code> | - |
| customerKey | <code>string</code> | key |
| destinationObjectId | <code>string</code> | DE/List ID |
| destinationTypeId | <code>1</code> \| <code>2</code> \| <code>3</code> \| <code>4</code> | 1:SubscriberList, 2:DataExtension, 3:GroupWizard, 4:BehavioralData |
| filterActivityId | <code>string</code> | ? |
| filterDefinitionId | <code>string</code> | ObjectID of filterDefinition |
| modifiedDate | <code>string</code> | - |
| name | <code>string</code> | name |
| sourceObjectId | <code>string</code> | DE/List ID |
| sourceTypeId | <code>1</code> \| <code>2</code> \| <code>3</code> \| <code>4</code> | 1:SubscriberList, 2:DataExtension, 3:GroupWizard, 4:BehavioralData |
| statusId | <code>number</code> | ? |

<a name="FilterDefinitionSOAPItemMap"></a>

## FilterDefinitionSOAPItemMap : <code>object</code>
**Kind**: global typedef  
**Properties**

| Name | Type | Description |
| --- | --- | --- |
| ObjectID | <code>string</code> | id |
| CustomerKey | <code>string</code> | key |
| [DataFilter] | <code>object</code> | most relevant part that defines the filter |
| DataFilter.LeftOperand | <code>object</code> | - |
| DataFilter.LeftOperand.Property | <code>string</code> | - |
| DataFilter.LeftOperand.SimpleOperator | <code>string</code> | - |
| DataFilter.LeftOperand.Value | <code>string</code> | - |
| DataFilter.LogicalOperator | <code>string</code> | - |
| [DataFilter.RightOperand] | <code>object</code> | - |
| DataFilter.RightOperand.Property | <code>string</code> | - |
| DataFilter.RightOperand.SimpleOperator | <code>string</code> | - |
| DataFilter.RightOperand.Value | <code>string</code> | - |
| Name | <code>string</code> | name |
| Description | <code>string</code> | - |
| [ObjectState] | <code>string</code> | returned from SOAP API; used to return error messages |

<a name="AutomationFilterDefinitionItem"></a>

## AutomationFilterDefinitionItem : <code>object</code>
/automation/v1/filterdefinitions/<id> (not used)

**Kind**: global typedef  
**Properties**

| Name | Type | Description |
| --- | --- | --- |
| id | <code>string</code> | object id |
| key | <code>string</code> | external key |
| createdDate | <code>string</code> | - |
| createdBy | <code>number</code> | user id |
| createdName | <code>string</code> | - |
| [description] | <code>string</code> | (omitted by API if empty) |
| modifiedDate | <code>string</code> | - |
| modifiedBy | <code>number</code> | user id |
| modifiedName | <code>string</code> | - |
| name | <code>string</code> | name |
| categoryId | <code>string</code> | folder id |
| filterDefinitionXml | <code>string</code> | from REST API defines the filter in XML form |
| derivedFromType | <code>1</code> \| <code>2</code> | 1:list/profile attributes/measures, 2: dataExtension |
| isSendable | <code>boolean</code> | ? |
| [soap__DataFilter] | <code>object</code> | copied from SOAP API, defines the filter in readable form |
| soap__DataFilter.LeftOperand | <code>object</code> | - |
| soap__DataFilter.LeftOperand.Property | <code>string</code> | - |
| soap__DataFilter.LeftOperand.SimpleOperator | <code>string</code> | - |
| soap__DataFilter.LeftOperand.Value | <code>string</code> | - |
| soap__DataFilter.LogicalOperator | <code>string</code> | - |
| [soap__DataFilter.RightOperand] | <code>object</code> | - |
| soap__DataFilter.RightOperand.Property | <code>string</code> | - |
| soap__DataFilter.RightOperand.SimpleOperator | <code>string</code> | - |
| soap__DataFilter.RightOperand.Value | <code>string</code> | - |

<a name="FilterDefinitionMap"></a>

## FilterDefinitionMap : <code>object</code>
/email/v1/filters/filterdefinition/<id>

**Kind**: global typedef  
**Properties**

| Name | Type | Description |
| --- | --- | --- |
| id | <code>string</code> | object id |
| key | <code>string</code> | external key |
| createdDate | <code>string</code> | date |
| createdBy | <code>number</code> | user id |
| createdName | <code>string</code> | name |
| [description] | <code>string</code> | (omitted by API if empty) |
| lastUpdated | <code>string</code> | date |
| lastUpdatedBy | <code>number</code> | user id |
| lastUpdatedName | <code>string</code> | name |
| name | <code>string</code> | name |
| categoryId | <code>string</code> | folder id |
| filterDefinitionXml | <code>string</code> | from REST API defines the filter in XML form |
| derivedFromType | <code>1</code> \| <code>2</code> | 1:list/profile attributes/measures, 2: dataExtension |
| derivedFromObjectId | <code>string</code> | Id of DataExtension - present if derivedFromType=2 |
| derivedFromObjectTypeName | <code>&#x27;DataExtension&#x27;</code> \| <code>&#x27;SubscriberAttributes&#x27;</code> | - |
| [derivedFromObjectName] | <code>string</code> | name of DataExtension |
| isSendable | <code>boolean</code> | ? |
| [soap__DataFilter] | <code>object</code> | copied from SOAP API, defines the filter in readable form |
| soap__DataFilter.LeftOperand | <code>object</code> | - |
| soap__DataFilter.LeftOperand.Property | <code>string</code> | - |
| soap__DataFilter.LeftOperand.SimpleOperator | <code>string</code> | - |
| soap__DataFilter.LeftOperand.Value | <code>string</code> | - |
| soap__DataFilter.LogicalOperator | <code>string</code> | - |
| [soap__DataFilter.RightOperand] | <code>object</code> | - |
| soap__DataFilter.RightOperand.Property | <code>string</code> | - |
| soap__DataFilter.RightOperand.SimpleOperator | <code>string</code> | - |
| soap__DataFilter.RightOperand.Value | <code>string</code> | - |

<a name="CodeExtractItem"></a>

## CodeExtractItem : <code>object</code>
**Kind**: global typedef  
**Properties**

| Name | Type | Description |
| --- | --- | --- |
| json | <code>Util.MetadataTypeItem</code> | metadata of one item w/o code |
| codeArr | [<code>Array.&lt;CodeExtract&gt;</code>](#CodeExtract) | list of code snippets in this item |
| subFolder | <code>Array.&lt;string&gt;</code> | mostly set to null, otherwise list of subfolders |

<a name="CodeExtract"></a>

## CodeExtract : <code>object</code>
**Kind**: global typedef  
**Properties**

| Name | Type | Description |
| --- | --- | --- |
| subFolder | <code>Array.&lt;string&gt;</code> | mostly set to null, otherwise subfolders path split into elements |
| fileName | <code>string</code> | name of file w/o extension |
| fileExt | <code>string</code> | file extension |
| content | <code>string</code> | file content |
| [encoding] | <code>&#x27;base64&#x27;</code> | optional for binary files |

<a name="CodeExtractItem"></a>

## CodeExtractItem : <code>object</code>
**Kind**: global typedef  
**Properties**

| Name | Type | Description |
| --- | --- | --- |
| name | <code>string</code> | name |
| key | <code>string</code> | key |
| description | <code>string</code> | - |
| targetKey | <code>string</code> | key of target data extension |
| createdDate | <code>string</code> | e.g. "2020-09-14T01:42:03.017" |
| modifiedDate | <code>string</code> | e.g. "2020-09-14T01:42:03.017" |
| targetUpdateTypeName | <code>&#x27;Overwrite&#x27;</code> \| <code>&#x27;Update&#x27;</code> \| <code>&#x27;Append&#x27;</code> | defines how the query writes into the target data extension |
| [targetUpdateTypeId] | <code>0</code> \| <code>1</code> \| <code>2</code> | mapped to targetUpdateTypeName via this.definition.targetUpdateTypeMapping |
| [targetId] | <code>string</code> | Object ID of DE (removed before save) |
| [targetDescription] | <code>string</code> | Description DE (removed before save) |
| isFrozen | <code>boolean</code> | looks like this is always set to false |
| [queryText] | <code>string</code> | contains SQL query with line breaks converted to '\n'. The content is extracted during retrieval and written into a separate *.sql file |
| [categoryId] | <code>string</code> | holds folder ID, replaced with r__folder_Path during retrieve |
| r__folder_Path | <code>string</code> | folder path in which this DE is saved |
| json | <code>QueryItem</code> | metadata of one item w/o code |
| codeArr | <code>Array.&lt;MetadataType.CodeExtract&gt;</code> | list of code snippets in this item |
| subFolder | <code>Array.&lt;string&gt;</code> | mostly set to null, otherwise list of subfolders |

<a name="CodeExtractItem"></a>

## CodeExtractItem : <code>object</code>
**Kind**: global typedef  
**Properties**

| Name | Type | Description |
| --- | --- | --- |
| name | <code>string</code> | name |
| key | <code>string</code> | key |
| description | <code>string</code> | - |
| createdDate | <code>string</code> | e.g. "2020-09-14T01:42:03.017" |
| modifiedDate | <code>string</code> | e.g. "2020-09-14T01:42:03.017" |
| [script] | <code>string</code> | contains script with line breaks converted to '\n'. The content is extracted during retrieval and written into a separate *.ssjs file |
| [categoryId] | <code>string</code> | holds folder ID, replaced with r__folder_Path during retrieve |
| r__folder_Path | <code>string</code> | folder path in which this DE is saved |
| json | <code>ScriptItem</code> | metadata of one item w/o code |
| codeArr | <code>Array.&lt;MetadataType.CodeExtract&gt;</code> | list of code snippets in this item |
| subFolder | <code>Array.&lt;string&gt;</code> | mostly set to null, otherwise list of subfolders |

<a name="MultiMetadataTypeList"></a>
=======
<a name="AutomationItemObj"></a>
>>>>>>> 824c690e

## AutomationItemObj : <code>Object.&lt;string, AutomationItem&gt;</code>
**Kind**: global typedef  <|MERGE_RESOLUTION|>--- conflicted
+++ resolved
@@ -172,6 +172,14 @@
 ## Typedefs
 
 <dl>
+<dt><a href="#FilterDefinitionSOAPItemMap">FilterDefinitionSOAPItemMap</a> : <code>object</code></dt>
+<dd></dd>
+<dt><a href="#AutomationFilterDefinitionItem">AutomationFilterDefinitionItem</a> : <code>object</code></dt>
+<dd><p>/automation/v1/filterdefinitions/<id> (not used)</p>
+</dd>
+<dt><a href="#FilterDefinitionMap">FilterDefinitionMap</a> : <code>object</code></dt>
+<dd><p>/email/v1/filters/filterdefinition/<id></p>
+</dd>
 <dt><a href="#TemplateMap">TemplateMap</a> : <code>Object.&lt;string, string&gt;</code></dt>
 <dd></dd>
 <dt><a href="#MetadataTypeItemObj">MetadataTypeItemObj</a> : <code>Object.&lt;string, any&gt;</code></dt>
@@ -204,35 +212,9 @@
 </dd>
 <dt><a href="#AutomationItem">AutomationItem</a> : <code>object</code></dt>
 <dd></dd>
-<<<<<<< HEAD
-<dt><a href="#AutomationMap">AutomationMap</a> : <code>object.&lt;string, AutomationItem&gt;</code></dt>
-<dd></dd>
-<dt><a href="#DataExtensionMap">DataExtensionMap</a> : <code>object</code></dt>
-<dd></dd>
-<dt><a href="#DataExtensionFieldMap">DataExtensionFieldMap</a> : <code>object</code></dt>
+<dt><a href="#AutomationItemObj">AutomationItemObj</a> : <code>Object.&lt;string, AutomationItem&gt;</code></dt>
 <dd></dd>
 <dt><a href="#FilterMap">FilterMap</a> : <code>object</code></dt>
-<dd></dd>
-<dt><a href="#FilterDefinitionSOAPItemMap">FilterDefinitionSOAPItemMap</a> : <code>object</code></dt>
-<dd></dd>
-<dt><a href="#AutomationFilterDefinitionItem">AutomationFilterDefinitionItem</a> : <code>object</code></dt>
-<dd><p>/automation/v1/filterdefinitions/<id> (not used)</p>
-</dd>
-<dt><a href="#FilterDefinitionMap">FilterDefinitionMap</a> : <code>object</code></dt>
-<dd><p>/email/v1/filters/filterdefinition/<id></p>
-</dd>
-<dt><a href="#CodeExtractItem">CodeExtractItem</a> : <code>object</code></dt>
-<dd></dd>
-<dt><a href="#CodeExtract">CodeExtract</a> : <code>object</code></dt>
-<dd></dd>
-<dt><a href="#CodeExtractItem">CodeExtractItem</a> : <code>object</code></dt>
-<dd></dd>
-<dt><a href="#CodeExtractItem">CodeExtractItem</a> : <code>object</code></dt>
-<dd></dd>
-<dt><a href="#MultiMetadataTypeList">MultiMetadataTypeList</a> : <code>object.&lt;string, string&gt;</code></dt>
-=======
-<dt><a href="#AutomationItemObj">AutomationItemObj</a> : <code>Object.&lt;string, AutomationItem&gt;</code></dt>
->>>>>>> 824c690e
 <dd></dd>
 </dl>
 
@@ -2286,26 +2268,21 @@
 **Extends**: [<code>MetadataType</code>](#MetadataType)  
 
 * [Filter](#Filter) ⇐ [<code>MetadataType</code>](#MetadataType)
-    * [.retrieve(retrieveDir)](#Filter.retrieve) ⇒ <code>Promise.&lt;{metadata:FilterMap, type:string}&gt;</code>
-    * [.postRetrieveTasks(item)](#Filter.postRetrieveTasks) ⇒ <code>FilterItem</code>
-    * [.parseMetadata(metadata)](#Filter.parseMetadata) ⇒ <code>FilterItem</code>
-    * [.preDeployTasks(metadata)](#Filter.preDeployTasks) ⇒ <code>Promise.&lt;FilterItem&gt;</code>
+    * [.retrieve(retrieveDir)](#Filter.retrieve) ⇒ <code>Promise.&lt;{metadata: TYPE.FilterMap, type: string}&gt;</code>
+    * [.postRetrieveTasks(item)](#Filter.postRetrieveTasks) ⇒ <code>TYPE.FilterItem</code>
+    * [.parseMetadata(metadata)](#Filter.parseMetadata) ⇒ <code>TYPE.FilterItem</code>
+    * [.preDeployTasks(metadata)](#Filter.preDeployTasks) ⇒ <code>Promise.&lt;TYPE.FilterItem&gt;</code>
 
 <a name="Filter.retrieve"></a>
 
-<<<<<<< HEAD
-### Filter.retrieve(retrieveDir) ⇒ <code>Promise.&lt;{metadata:FilterMap, type:string}&gt;</code>
-=======
-### Filter.retrieve(retrieveDir) ⇒ <code>Promise.&lt;TYPE.MetadataTypeMapObj&gt;</code>
->>>>>>> 824c690e
+### Filter.retrieve(retrieveDir) ⇒ <code>Promise.&lt;{metadata: TYPE.FilterMap, type: string}&gt;</code>
 Retrieves Metadata of Filter.
 Endpoint /automation/v1/filters/ returns all Filters,
 but only with some of the fields. So it is needed to loop over
 Filters with the endpoint /automation/v1/filters/{id}
 
 **Kind**: static method of [<code>Filter</code>](#Filter)  
-<<<<<<< HEAD
-**Returns**: <code>Promise.&lt;{metadata:FilterMap, type:string}&gt;</code> - Promise of items  
+**Returns**: <code>Promise.&lt;{metadata: TYPE.FilterMap, type: string}&gt;</code> - Promise of items  
 
 | Param | Type | Description |
 | --- | --- | --- |
@@ -2313,39 +2290,39 @@
 
 <a name="Filter.postRetrieveTasks"></a>
 
-### Filter.postRetrieveTasks(item) ⇒ <code>FilterItem</code>
+### Filter.postRetrieveTasks(item) ⇒ <code>TYPE.FilterItem</code>
 manages post retrieve steps
 
 **Kind**: static method of [<code>Filter</code>](#Filter)  
-**Returns**: <code>FilterItem</code> - parsed metadata definition  
-
-| Param | Type | Description |
-| --- | --- | --- |
-| item | <code>FilterItem</code> | a single record |
+**Returns**: <code>TYPE.FilterItem</code> - parsed metadata definition  
+
+| Param | Type | Description |
+| --- | --- | --- |
+| item | <code>TYPE.FilterItem</code> | a single record |
 
 <a name="Filter.parseMetadata"></a>
 
-### Filter.parseMetadata(metadata) ⇒ <code>FilterItem</code>
+### Filter.parseMetadata(metadata) ⇒ <code>TYPE.FilterItem</code>
 parses retrieved Metadata before saving
 
 **Kind**: static method of [<code>Filter</code>](#Filter)  
-**Returns**: <code>FilterItem</code> - parsed metadata definition  
-
-| Param | Type | Description |
-| --- | --- | --- |
-| metadata | <code>FilterItem</code> | a single record |
+**Returns**: <code>TYPE.FilterItem</code> - parsed metadata definition  
+
+| Param | Type | Description |
+| --- | --- | --- |
+| metadata | <code>TYPE.FilterItem</code> | a single record |
 
 <a name="Filter.preDeployTasks"></a>
 
-### Filter.preDeployTasks(metadata) ⇒ <code>Promise.&lt;FilterItem&gt;</code>
+### Filter.preDeployTasks(metadata) ⇒ <code>Promise.&lt;TYPE.FilterItem&gt;</code>
 prepares a record for deployment
 
 **Kind**: static method of [<code>Filter</code>](#Filter)  
-**Returns**: <code>Promise.&lt;FilterItem&gt;</code> - Promise of updated single record  
-
-| Param | Type | Description |
-| --- | --- | --- |
-| metadata | <code>FilterItem</code> | a single record |
+**Returns**: <code>Promise.&lt;TYPE.FilterItem&gt;</code> - Promise of updated single record  
+
+| Param | Type | Description |
+| --- | --- | --- |
+| metadata | <code>TYPE.FilterItem</code> | a single record |
 
 <a name="FilterDefinition"></a>
 
@@ -2371,9 +2348,6 @@
 
 **Kind**: static method of [<code>FilterDefinition</code>](#FilterDefinition)  
 **Returns**: <code>Promise.&lt;{metadata:FilterDefinitionMap, type:string}&gt;</code> - Promise of items  
-=======
-**Returns**: <code>Promise.&lt;TYPE.MetadataTypeMapObj&gt;</code> - Promise  
->>>>>>> 824c690e
 
 | Param | Type | Description |
 | --- | --- | --- |
@@ -6003,342 +5977,6 @@
 initiate winston logger
 
 **Kind**: global function  
-<a name="TemplateMap"></a>
-
-## TemplateMap : <code>Object.&lt;string, string&gt;</code>
-**Kind**: global typedef  
-<a name="MetadataTypeItemObj"></a>
-
-## MetadataTypeItemObj : <code>Object.&lt;string, any&gt;</code>
-**Kind**: global typedef  
-<a name="CodeExtractItem"></a>
-
-## CodeExtractItem : <code>object</code>
-**Kind**: global typedef  
-**Properties**
-
-| Name | Type | Description |
-| --- | --- | --- |
-| json | <code>MetadataTypeItem</code> | metadata of one item w/o code |
-| codeArr | [<code>Array.&lt;CodeExtract&gt;</code>](#CodeExtract) | list of code snippets in this item |
-| subFolder | <code>Array.&lt;string&gt;</code> | mostly set to null, otherwise list of subfolders |
-
-<a name="CodeExtract"></a>
-
-## CodeExtract : <code>object</code>
-**Kind**: global typedef  
-**Properties**
-
-| Name | Type | Description |
-| --- | --- | --- |
-| subFolder | <code>Array.&lt;string&gt;</code> | mostly set to null, otherwise subfolders path split into elements |
-| fileName | <code>string</code> | name of file w/o extension |
-| fileExt | <code>string</code> | file extension |
-| content | <code>string</code> | file content |
-| [encoding] | <code>&#x27;base64&#x27;</code> | optional for binary files |
-
-<a name="CodeExtractItem"></a>
-
-## CodeExtractItem : <code>object</code>
-**Kind**: global typedef  
-**Properties**
-
-| Name | Type | Description |
-| --- | --- | --- |
-| name | <code>string</code> | name |
-| key | <code>string</code> | key |
-| description | <code>string</code> | - |
-| targetKey | <code>string</code> | key of target data extension |
-| createdDate | <code>string</code> | e.g. "2020-09-14T01:42:03.017" |
-| modifiedDate | <code>string</code> | e.g. "2020-09-14T01:42:03.017" |
-| targetUpdateTypeName | <code>&#x27;Overwrite&#x27;</code> \| <code>&#x27;Update&#x27;</code> \| <code>&#x27;Append&#x27;</code> | defines how the query writes into the target data extension |
-| [targetUpdateTypeId] | <code>0</code> \| <code>1</code> \| <code>2</code> | mapped to targetUpdateTypeName via this.definition.targetUpdateTypeMapping |
-| [targetId] | <code>string</code> | Object ID of DE (removed before save) |
-| [targetDescription] | <code>string</code> | Description DE (removed before save) |
-| isFrozen | <code>boolean</code> | looks like this is always set to false |
-| [queryText] | <code>string</code> | contains SQL query with line breaks converted to '\n'. The content is extracted during retrieval and written into a separate *.sql file |
-| [categoryId] | <code>string</code> | holds folder ID, replaced with r__folder_Path during retrieve |
-| r__folder_Path | <code>string</code> | folder path in which this DE is saved |
-| json | <code>QueryItem</code> | metadata of one item w/o code |
-| codeArr | [<code>Array.&lt;CodeExtract&gt;</code>](#CodeExtract) | list of code snippets in this item |
-| subFolder | <code>Array.&lt;string&gt;</code> | mostly set to null, otherwise list of subfolders |
-
-<a name="ScriptMap"></a>
-
-## ScriptMap : <code>object</code>
-**Kind**: global typedef  
-**Properties**
-
-| Name | Type | Description |
-| --- | --- | --- |
-| name | <code>string</code> | name |
-| key | <code>string</code> | key |
-| description | <code>string</code> | - |
-| createdDate | <code>string</code> | e.g. "2020-09-14T01:42:03.017" |
-| modifiedDate | <code>string</code> | e.g. "2020-09-14T01:42:03.017" |
-| [script] | <code>string</code> | contains script with line breaks converted to '\n'. The content is extracted during retrieval and written into a separate *.ssjs file |
-| [categoryId] | <code>string</code> | holds folder ID, replaced with r__folder_Path during retrieve |
-| r__folder_Path | <code>string</code> | folder path in which this DE is saved |
-
-<a name="AssetSubType"></a>
-
-## AssetSubType : <code>Object.&lt;string, any&gt;</code>
-**Kind**: global typedef  
-<a name="DataExtensionFieldMap"></a>
-
-## DataExtensionFieldMap : <code>object</code>
-**Kind**: global typedef  
-**Properties**
-
-| Name | Type | Description |
-| --- | --- | --- |
-| [ObjectID] | <code>string</code> | id |
-| [CustomerKey] | <code>string</code> | key in format [DEkey].[FieldName] |
-| [DataExtension] | <code>object</code> | - |
-| DataExtension.CustomerKey | <code>string</code> | key of DE |
-| Name | <code>string</code> | name of field |
-| [Name_new] | <code>string</code> | custom attribute that is only used when trying to rename a field from Name to Name_new |
-| DefaultValue | <code>string</code> | empty string for not set |
-| IsRequired | <code>true</code> \| <code>false</code> | - |
-| IsPrimaryKey | <code>true</code> \| <code>false</code> | - |
-| Ordinal | <code>string</code> | 1, 2, 3, ... |
-| FieldType | <code>&#x27;Text&#x27;</code> \| <code>&#x27;Number&#x27;</code> \| <code>&#x27;Date&#x27;</code> \| <code>&#x27;Boolean&#x27;</code> \| <code>&#x27;Decimal&#x27;</code> \| <code>&#x27;EmailAddress&#x27;</code> \| <code>&#x27;Phone&#x27;</code> \| <code>&#x27;Locale&#x27;</code> | can only be set on create |
-| Scale | <code>string</code> | the number of places after the decimal that the field can hold; example: "0","1", ... |
-
-<a name="DataExtensionMap"></a>
-
-## DataExtensionMap : <code>object</code>
-**Kind**: global typedef  
-**Properties**
-
-| Name | Type | Description |
-| --- | --- | --- |
-| CustomerKey | <code>string</code> | key |
-| Name | <code>string</code> | name |
-| Description | <code>string</code> | - |
-| IsSendable | <code>true</code> \| <code>false</code> | - |
-| IsTestable | <code>true</code> \| <code>false</code> | - |
-| SendableDataExtensionField | <code>object</code> | - |
-| SendableDataExtensionField.Name | <code>string</code> | - |
-| SendableSubscriberField | <code>object</code> | - |
-| SendableSubscriberField.Name | <code>string</code> | - |
-| Fields | <code>Array.&lt;DataExtensionFieldItem&gt;</code> | list of DE fields |
-| r__folder_ContentType | <code>&#x27;dataextension&#x27;</code> \| <code>&#x27;salesforcedataextension&#x27;</code> \| <code>&#x27;synchronizeddataextension&#x27;</code> \| <code>&#x27;shared\_dataextension&#x27;</code> \| <code>&#x27;shared\_salesforcedataextension&#x27;</code> | retrieved from associated folder |
-| r__folder_Path | <code>string</code> | folder path in which this DE is saved |
-| [CategoryID] | <code>string</code> | holds folder ID, replaced with r__folder_Path during retrieve |
-| [r__dataExtensionTemplate_Name] | <code>string</code> | name of optionally associated DE template |
-| [Template] | <code>object</code> | - |
-| [Template.CustomerKey] | <code>string</code> | key of optionally associated DE teplate |
-
-<a name="AccountUserDocument"></a>
-
-## AccountUserDocument : <code>object</code>
-**Kind**: global typedef  
-**Properties**
-
-| Name | Type | Description |
-| --- | --- | --- |
-| TYPE | <code>string</code> | user.type__c |
-| UserID | <code>string</code> | user.UserID |
-| AccountUserID | <code>string</code> | user.AccountUserID |
-| CustomerKey | <code>string</code> | user.CustomerKey |
-| Name | <code>string</code> | user.Name |
-| Email | <code>string</code> | user.Email |
-| NotificationEmailAddress | <code>string</code> | user.NotificationEmailAddress |
-| ActiveFlag | <code>string</code> | user.ActiveFlag === true ? '✓' : '-' |
-| IsAPIUser | <code>string</code> | user.IsAPIUser === true ? '✓' : '-' |
-| MustChangePassword | <code>string</code> | user.MustChangePassword === true ? '✓' : '-' |
-| DefaultBusinessUnit | <code>string</code> | defaultBUName |
-| AssociatedBusinessUnits__c | <code>string</code> | associatedBus |
-| Roles | <code>string</code> | roles |
-| UserPermissions | <code>string</code> | userPermissions |
-| LastSuccessfulLogin | <code>string</code> | this.timeSinceDate(user.LastSuccessfulLogin) |
-| CreatedDate | <code>string</code> | user.CreatedDate |
-| ModifiedDate | <code>string</code> | user.ModifiedDate |
-
-<a name="AutomationActivity"></a>
-
-## AutomationActivity : <code>object</code>
-**Kind**: global typedef  
-**Properties**
-
-| Name | Type | Description |
-| --- | --- | --- |
-| name | <code>string</code> | name (not key) of activity |
-| [objectTypeId] | <code>string</code> | Id of assoicated activity type; see this.definition.activityTypeMapping |
-| [activityObjectId] | <code>string</code> | Object Id of assoicated metadata item |
-| displayOrder | <code>number</code> | order within step; starts with 1 or higher number |
-| r__type | <code>string</code> | see this.definition.activityTypeMapping |
-
-<a name="AutomationStep"></a>
-
-## AutomationStep : <code>object</code>
-**Kind**: global typedef  
-**Properties**
-
-| Name | Type | Description |
-| --- | --- | --- |
-| name | <code>string</code> | description |
-| [annotation] | <code>string</code> | equals AutomationStep.name |
-| step | <code>number</code> | step iterator |
-| [stepNumber] | <code>number</code> | step iterator, automatically set during deployment |
-| activities | [<code>Array.&lt;AutomationActivity&gt;</code>](#AutomationActivity) | - |
-
-<a name="AutomationSchedule"></a>
-
-## AutomationSchedule : <code>object</code>
-REST format
-
-**Kind**: global typedef  
-**Properties**
-
-| Name | Type | Description |
-| --- | --- | --- |
-| typeId | <code>number</code> | ? |
-| startDate | <code>string</code> | example: '2021-05-07T09:00:00' |
-| endDate | <code>string</code> | example: '2021-05-07T09:00:00' |
-| icalRecur | <code>string</code> | example: 'FREQ=DAILY;UNTIL=20790606T160000;INTERVAL=1' |
-| timezoneName | <code>string</code> | example: 'W. Europe Standard Time'; see this.definition.timeZoneMapping |
-| [timezoneId] | <code>number</code> | see this.definition.timeZoneMapping |
-
-<a name="AutomationScheduleSoap"></a>
-
-## AutomationScheduleSoap : <code>object</code>
-SOAP format
-
-**Kind**: global typedef  
-**Properties**
-
-| Name | Type | Description |
-| --- | --- | --- |
-| Recurrence | <code>object</code> | - |
-| Recurrence.$ | <code>object</code> | {'xsi:type': keyStem + 'lyRecurrence'} |
-| [Recurrence.YearlyRecurrencePatternType] | <code>&#x27;ByYear&#x27;</code> | * currently not supported by tool * |
-| [Recurrence.MonthlyRecurrencePatternType] | <code>&#x27;ByMonth&#x27;</code> | * currently not supported by tool * |
-| [Recurrence.WeeklyRecurrencePatternType] | <code>&#x27;ByWeek&#x27;</code> | * currently not supported by tool * |
-| [Recurrence.DailyRecurrencePatternType] | <code>&#x27;ByDay&#x27;</code> | - |
-| [Recurrence.MinutelyRecurrencePatternType] | <code>&#x27;Interval&#x27;</code> | - |
-| [Recurrence.HourlyRecurrencePatternType] | <code>&#x27;Interval&#x27;</code> | - |
-| [Recurrence.YearInterval] | <code>number</code> | 1..n * currently not supported by tool * |
-| [Recurrence.MonthInterval] | <code>number</code> | 1..n * currently not supported by tool * |
-| [Recurrence.WeekInterval] | <code>number</code> | 1..n * currently not supported by tool * |
-| [Recurrence.DayInterval] | <code>number</code> | 1..n |
-| [Recurrence.HourInterval] | <code>number</code> | 1..n |
-| [Recurrence.MinuteInterval] | <code>number</code> | 1..n |
-| _interval | <code>number</code> | internal variable for CLI output only |
-| TimeZone | <code>object</code> | - |
-| TimeZone.ID | <code>number</code> | AutomationSchedule.timezoneId |
-| _timezoneString | <code>string</code> | internal variable for CLI output only |
-| StartDateTime | <code>string</code> | AutomationSchedule.startDate |
-| EndDateTime | <code>string</code> | AutomationSchedule.endDate |
-| _StartDateTime | <code>string</code> | AutomationSchedule.startDate; internal variable for CLI output only |
-| RecurrenceRangeType | <code>&#x27;EndOn&#x27;</code> \| <code>&#x27;EndAfter&#x27;</code> | set to 'EndOn' if AutomationSchedule.icalRecur contains 'UNTIL'; otherwise to 'EndAfter' |
-| Occurrences | <code>number</code> | only exists if RecurrenceRangeType=='EndAfter' |
-
-<a name="AutomationItem"></a>
-
-## AutomationItem : <code>object</code>
-**Kind**: global typedef  
-**Properties**
-
-| Name | Type | Description |
-| --- | --- | --- |
-| [id] | <code>string</code> | Object Id |
-| key | <code>string</code> | key |
-| name | <code>string</code> | name |
-| description | <code>string</code> | - |
-| type | <code>&#x27;scheduled&#x27;</code> \| <code>&#x27;triggered&#x27;</code> | Starting Source = Schedule / File Drop |
-| status | <code>&#x27;Scheduled&#x27;</code> \| <code>&#x27;Running&#x27;</code> | - |
-| [schedule] | [<code>AutomationSchedule</code>](#AutomationSchedule) | only existing if type=scheduled |
-| [fileTrigger] | <code>object</code> | only existing if type=triggered |
-| fileTrigger.fileNamingPattern | <code>string</code> | - |
-| fileTrigger.fileNamePatternTypeId | <code>string</code> | - |
-| fileTrigger.folderLocationText | <code>string</code> | - |
-| fileTrigger.queueFiles | <code>string</code> | - |
-| [startSource] | <code>object</code> | - |
-| [startSource.schedule] | [<code>AutomationSchedule</code>](#AutomationSchedule) | rewritten to AutomationItem.schedule |
-| [startSource.fileDrop] | <code>object</code> | rewritten to AutomationItem.fileTrigger |
-| startSource.fileDrop.fileNamingPattern | <code>string</code> | - |
-| startSource.fileDrop.fileNamePatternTypeId | <code>string</code> | - |
-| startSource.fileDrop.folderLocation | <code>string</code> | - |
-| startSource.fileDrop.queueFiles | <code>string</code> | - |
-| startSource.typeId | <code>number</code> | - |
-| steps | [<code>Array.&lt;AutomationStep&gt;</code>](#AutomationStep) | - |
-| r__folder_Path | <code>string</code> | folder path |
-| [categoryId] | <code>string</code> | holds folder ID, replaced with r__folder_Path during retrieve |
-
-<<<<<<< HEAD
-<a name="AutomationMap"></a>
-
-## AutomationMap : <code>object.&lt;string, AutomationItem&gt;</code>
-**Kind**: global typedef  
-<a name="DataExtensionMap"></a>
-
-## DataExtensionMap : <code>object</code>
-**Kind**: global typedef  
-**Properties**
-
-| Name | Type | Description |
-| --- | --- | --- |
-| CustomerKey | <code>string</code> | key |
-| Name | <code>string</code> | name |
-| Description | <code>string</code> | - |
-| IsSendable | <code>&#x27;true&#x27;</code> \| <code>&#x27;false&#x27;</code> | - |
-| IsTestable | <code>&#x27;true&#x27;</code> \| <code>&#x27;false&#x27;</code> | - |
-| SendableDataExtensionField | <code>object</code> | - |
-| SendableDataExtensionField.Name | <code>string</code> | - |
-| SendableSubscriberField | <code>object</code> | - |
-| SendableSubscriberField.Name | <code>string</code> | - |
-| Fields | <code>Array.&lt;DataExtensionField.DataExtensionFieldItem&gt;</code> | list of DE fields |
-| r__folder_ContentType | <code>&#x27;dataextension&#x27;</code> \| <code>&#x27;salesforcedataextension&#x27;</code> \| <code>&#x27;synchronizeddataextension&#x27;</code> \| <code>&#x27;shared\_dataextension&#x27;</code> \| <code>&#x27;shared\_salesforcedataextension&#x27;</code> | retrieved from associated folder |
-| r__folder_Path | <code>string</code> | folder path in which this DE is saved |
-| [CategoryID] | <code>string</code> | holds folder ID, replaced with r__folder_Path during retrieve |
-| [r__dataExtensionTemplate_Name] | <code>string</code> | name of optionally associated DE template |
-| [Template] | <code>object</code> | - |
-| [Template.CustomerKey] | <code>string</code> | key of optionally associated DE teplate |
-
-<a name="DataExtensionFieldMap"></a>
-
-## DataExtensionFieldMap : <code>object</code>
-**Kind**: global typedef  
-**Properties**
-
-| Name | Type | Description |
-| --- | --- | --- |
-| [ObjectID] | <code>string</code> | id |
-| [CustomerKey] | <code>string</code> | key in format [DEkey].[FieldName] |
-| [DataExtension] | <code>object</code> | - |
-| DataExtension.CustomerKey | <code>string</code> | key of DE |
-| Name | <code>string</code> | name of field |
-| [Name_new] | <code>string</code> | custom attribute that is only used when trying to rename a field from Name to Name_new |
-| DefaultValue | <code>string</code> | empty string for not set |
-| IsRequired | <code>&#x27;true&#x27;</code> \| <code>&#x27;false&#x27;</code> | - |
-| IsPrimaryKey | <code>&#x27;true&#x27;</code> \| <code>&#x27;false&#x27;</code> | - |
-| Ordinal | <code>string</code> | 1, 2, 3, ... |
-| FieldType | <code>&#x27;Text&#x27;</code> \| <code>&#x27;Number&#x27;</code> \| <code>&#x27;Date&#x27;</code> \| <code>&#x27;Boolean&#x27;</code> \| <code>&#x27;Decimal&#x27;</code> \| <code>&#x27;EmailAddress&#x27;</code> \| <code>&#x27;Phone&#x27;</code> \| <code>&#x27;Locale&#x27;</code> | can only be set on create |
-| Scale | <code>string</code> | the number of places after the decimal that the field can hold; example: "0","1", ... |
-
-<a name="FilterMap"></a>
-
-## FilterMap : <code>object</code>
-**Kind**: global typedef  
-**Properties**
-
-| Name | Type | Description |
-| --- | --- | --- |
-| categoryId | <code>number</code> | folder id |
-| [createdDate] | <code>string</code> | - |
-| customerKey | <code>string</code> | key |
-| destinationObjectId | <code>string</code> | DE/List ID |
-| destinationTypeId | <code>1</code> \| <code>2</code> \| <code>3</code> \| <code>4</code> | 1:SubscriberList, 2:DataExtension, 3:GroupWizard, 4:BehavioralData |
-| filterActivityId | <code>string</code> | ? |
-| filterDefinitionId | <code>string</code> | ObjectID of filterDefinition |
-| modifiedDate | <code>string</code> | - |
-| name | <code>string</code> | name |
-| sourceObjectId | <code>string</code> | DE/List ID |
-| sourceTypeId | <code>1</code> \| <code>2</code> \| <code>3</code> \| <code>4</code> | 1:SubscriberList, 2:DataExtension, 3:GroupWizard, 4:BehavioralData |
-| statusId | <code>number</code> | ? |
-
 <a name="FilterDefinitionSOAPItemMap"></a>
 
 ## FilterDefinitionSOAPItemMap : <code>object</code>
@@ -6436,6 +6074,14 @@
 | soap__DataFilter.RightOperand.SimpleOperator | <code>string</code> | - |
 | soap__DataFilter.RightOperand.Value | <code>string</code> | - |
 
+<a name="TemplateMap"></a>
+
+## TemplateMap : <code>Object.&lt;string, string&gt;</code>
+**Kind**: global typedef  
+<a name="MetadataTypeItemObj"></a>
+
+## MetadataTypeItemObj : <code>Object.&lt;string, any&gt;</code>
+**Kind**: global typedef  
 <a name="CodeExtractItem"></a>
 
 ## CodeExtractItem : <code>object</code>
@@ -6444,7 +6090,7 @@
 
 | Name | Type | Description |
 | --- | --- | --- |
-| json | <code>Util.MetadataTypeItem</code> | metadata of one item w/o code |
+| json | <code>MetadataTypeItem</code> | metadata of one item w/o code |
 | codeArr | [<code>Array.&lt;CodeExtract&gt;</code>](#CodeExtract) | list of code snippets in this item |
 | subFolder | <code>Array.&lt;string&gt;</code> | mostly set to null, otherwise list of subfolders |
 
@@ -6485,12 +6131,12 @@
 | [categoryId] | <code>string</code> | holds folder ID, replaced with r__folder_Path during retrieve |
 | r__folder_Path | <code>string</code> | folder path in which this DE is saved |
 | json | <code>QueryItem</code> | metadata of one item w/o code |
-| codeArr | <code>Array.&lt;MetadataType.CodeExtract&gt;</code> | list of code snippets in this item |
+| codeArr | [<code>Array.&lt;CodeExtract&gt;</code>](#CodeExtract) | list of code snippets in this item |
 | subFolder | <code>Array.&lt;string&gt;</code> | mostly set to null, otherwise list of subfolders |
 
-<a name="CodeExtractItem"></a>
-
-## CodeExtractItem : <code>object</code>
+<a name="ScriptMap"></a>
+
+## ScriptMap : <code>object</code>
 **Kind**: global typedef  
 **Properties**
 
@@ -6504,14 +6150,215 @@
 | [script] | <code>string</code> | contains script with line breaks converted to '\n'. The content is extracted during retrieval and written into a separate *.ssjs file |
 | [categoryId] | <code>string</code> | holds folder ID, replaced with r__folder_Path during retrieve |
 | r__folder_Path | <code>string</code> | folder path in which this DE is saved |
-| json | <code>ScriptItem</code> | metadata of one item w/o code |
-| codeArr | <code>Array.&lt;MetadataType.CodeExtract&gt;</code> | list of code snippets in this item |
-| subFolder | <code>Array.&lt;string&gt;</code> | mostly set to null, otherwise list of subfolders |
-
-<a name="MultiMetadataTypeList"></a>
-=======
+
+<a name="AssetSubType"></a>
+
+## AssetSubType : <code>Object.&lt;string, any&gt;</code>
+**Kind**: global typedef  
+<a name="DataExtensionFieldMap"></a>
+
+## DataExtensionFieldMap : <code>object</code>
+**Kind**: global typedef  
+**Properties**
+
+| Name | Type | Description |
+| --- | --- | --- |
+| [ObjectID] | <code>string</code> | id |
+| [CustomerKey] | <code>string</code> | key in format [DEkey].[FieldName] |
+| [DataExtension] | <code>object</code> | - |
+| DataExtension.CustomerKey | <code>string</code> | key of DE |
+| Name | <code>string</code> | name of field |
+| [Name_new] | <code>string</code> | custom attribute that is only used when trying to rename a field from Name to Name_new |
+| DefaultValue | <code>string</code> | empty string for not set |
+| IsRequired | <code>true</code> \| <code>false</code> | - |
+| IsPrimaryKey | <code>true</code> \| <code>false</code> | - |
+| Ordinal | <code>string</code> | 1, 2, 3, ... |
+| FieldType | <code>&#x27;Text&#x27;</code> \| <code>&#x27;Number&#x27;</code> \| <code>&#x27;Date&#x27;</code> \| <code>&#x27;Boolean&#x27;</code> \| <code>&#x27;Decimal&#x27;</code> \| <code>&#x27;EmailAddress&#x27;</code> \| <code>&#x27;Phone&#x27;</code> \| <code>&#x27;Locale&#x27;</code> | can only be set on create |
+| Scale | <code>string</code> | the number of places after the decimal that the field can hold; example: "0","1", ... |
+
+<a name="DataExtensionMap"></a>
+
+## DataExtensionMap : <code>object</code>
+**Kind**: global typedef  
+**Properties**
+
+| Name | Type | Description |
+| --- | --- | --- |
+| CustomerKey | <code>string</code> | key |
+| Name | <code>string</code> | name |
+| Description | <code>string</code> | - |
+| IsSendable | <code>true</code> \| <code>false</code> | - |
+| IsTestable | <code>true</code> \| <code>false</code> | - |
+| SendableDataExtensionField | <code>object</code> | - |
+| SendableDataExtensionField.Name | <code>string</code> | - |
+| SendableSubscriberField | <code>object</code> | - |
+| SendableSubscriberField.Name | <code>string</code> | - |
+| Fields | <code>Array.&lt;DataExtensionFieldItem&gt;</code> | list of DE fields |
+| r__folder_ContentType | <code>&#x27;dataextension&#x27;</code> \| <code>&#x27;salesforcedataextension&#x27;</code> \| <code>&#x27;synchronizeddataextension&#x27;</code> \| <code>&#x27;shared\_dataextension&#x27;</code> \| <code>&#x27;shared\_salesforcedataextension&#x27;</code> | retrieved from associated folder |
+| r__folder_Path | <code>string</code> | folder path in which this DE is saved |
+| [CategoryID] | <code>string</code> | holds folder ID, replaced with r__folder_Path during retrieve |
+| [r__dataExtensionTemplate_Name] | <code>string</code> | name of optionally associated DE template |
+| [Template] | <code>object</code> | - |
+| [Template.CustomerKey] | <code>string</code> | key of optionally associated DE teplate |
+
+<a name="AccountUserDocument"></a>
+
+## AccountUserDocument : <code>object</code>
+**Kind**: global typedef  
+**Properties**
+
+| Name | Type | Description |
+| --- | --- | --- |
+| TYPE | <code>string</code> | user.type__c |
+| UserID | <code>string</code> | user.UserID |
+| AccountUserID | <code>string</code> | user.AccountUserID |
+| CustomerKey | <code>string</code> | user.CustomerKey |
+| Name | <code>string</code> | user.Name |
+| Email | <code>string</code> | user.Email |
+| NotificationEmailAddress | <code>string</code> | user.NotificationEmailAddress |
+| ActiveFlag | <code>string</code> | user.ActiveFlag === true ? '✓' : '-' |
+| IsAPIUser | <code>string</code> | user.IsAPIUser === true ? '✓' : '-' |
+| MustChangePassword | <code>string</code> | user.MustChangePassword === true ? '✓' : '-' |
+| DefaultBusinessUnit | <code>string</code> | defaultBUName |
+| AssociatedBusinessUnits__c | <code>string</code> | associatedBus |
+| Roles | <code>string</code> | roles |
+| UserPermissions | <code>string</code> | userPermissions |
+| LastSuccessfulLogin | <code>string</code> | this.timeSinceDate(user.LastSuccessfulLogin) |
+| CreatedDate | <code>string</code> | user.CreatedDate |
+| ModifiedDate | <code>string</code> | user.ModifiedDate |
+
+<a name="AutomationActivity"></a>
+
+## AutomationActivity : <code>object</code>
+**Kind**: global typedef  
+**Properties**
+
+| Name | Type | Description |
+| --- | --- | --- |
+| name | <code>string</code> | name (not key) of activity |
+| [objectTypeId] | <code>string</code> | Id of assoicated activity type; see this.definition.activityTypeMapping |
+| [activityObjectId] | <code>string</code> | Object Id of assoicated metadata item |
+| displayOrder | <code>number</code> | order within step; starts with 1 or higher number |
+| r__type | <code>string</code> | see this.definition.activityTypeMapping |
+
+<a name="AutomationStep"></a>
+
+## AutomationStep : <code>object</code>
+**Kind**: global typedef  
+**Properties**
+
+| Name | Type | Description |
+| --- | --- | --- |
+| name | <code>string</code> | description |
+| [annotation] | <code>string</code> | equals AutomationStep.name |
+| step | <code>number</code> | step iterator |
+| [stepNumber] | <code>number</code> | step iterator, automatically set during deployment |
+| activities | [<code>Array.&lt;AutomationActivity&gt;</code>](#AutomationActivity) | - |
+
+<a name="AutomationSchedule"></a>
+
+## AutomationSchedule : <code>object</code>
+REST format
+
+**Kind**: global typedef  
+**Properties**
+
+| Name | Type | Description |
+| --- | --- | --- |
+| typeId | <code>number</code> | ? |
+| startDate | <code>string</code> | example: '2021-05-07T09:00:00' |
+| endDate | <code>string</code> | example: '2021-05-07T09:00:00' |
+| icalRecur | <code>string</code> | example: 'FREQ=DAILY;UNTIL=20790606T160000;INTERVAL=1' |
+| timezoneName | <code>string</code> | example: 'W. Europe Standard Time'; see this.definition.timeZoneMapping |
+| [timezoneId] | <code>number</code> | see this.definition.timeZoneMapping |
+
+<a name="AutomationScheduleSoap"></a>
+
+## AutomationScheduleSoap : <code>object</code>
+SOAP format
+
+**Kind**: global typedef  
+**Properties**
+
+| Name | Type | Description |
+| --- | --- | --- |
+| Recurrence | <code>object</code> | - |
+| Recurrence.$ | <code>object</code> | {'xsi:type': keyStem + 'lyRecurrence'} |
+| [Recurrence.YearlyRecurrencePatternType] | <code>&#x27;ByYear&#x27;</code> | * currently not supported by tool * |
+| [Recurrence.MonthlyRecurrencePatternType] | <code>&#x27;ByMonth&#x27;</code> | * currently not supported by tool * |
+| [Recurrence.WeeklyRecurrencePatternType] | <code>&#x27;ByWeek&#x27;</code> | * currently not supported by tool * |
+| [Recurrence.DailyRecurrencePatternType] | <code>&#x27;ByDay&#x27;</code> | - |
+| [Recurrence.MinutelyRecurrencePatternType] | <code>&#x27;Interval&#x27;</code> | - |
+| [Recurrence.HourlyRecurrencePatternType] | <code>&#x27;Interval&#x27;</code> | - |
+| [Recurrence.YearInterval] | <code>number</code> | 1..n * currently not supported by tool * |
+| [Recurrence.MonthInterval] | <code>number</code> | 1..n * currently not supported by tool * |
+| [Recurrence.WeekInterval] | <code>number</code> | 1..n * currently not supported by tool * |
+| [Recurrence.DayInterval] | <code>number</code> | 1..n |
+| [Recurrence.HourInterval] | <code>number</code> | 1..n |
+| [Recurrence.MinuteInterval] | <code>number</code> | 1..n |
+| _interval | <code>number</code> | internal variable for CLI output only |
+| TimeZone | <code>object</code> | - |
+| TimeZone.ID | <code>number</code> | AutomationSchedule.timezoneId |
+| _timezoneString | <code>string</code> | internal variable for CLI output only |
+| StartDateTime | <code>string</code> | AutomationSchedule.startDate |
+| EndDateTime | <code>string</code> | AutomationSchedule.endDate |
+| _StartDateTime | <code>string</code> | AutomationSchedule.startDate; internal variable for CLI output only |
+| RecurrenceRangeType | <code>&#x27;EndOn&#x27;</code> \| <code>&#x27;EndAfter&#x27;</code> | set to 'EndOn' if AutomationSchedule.icalRecur contains 'UNTIL'; otherwise to 'EndAfter' |
+| Occurrences | <code>number</code> | only exists if RecurrenceRangeType=='EndAfter' |
+
+<a name="AutomationItem"></a>
+
+## AutomationItem : <code>object</code>
+**Kind**: global typedef  
+**Properties**
+
+| Name | Type | Description |
+| --- | --- | --- |
+| [id] | <code>string</code> | Object Id |
+| key | <code>string</code> | key |
+| name | <code>string</code> | name |
+| description | <code>string</code> | - |
+| type | <code>&#x27;scheduled&#x27;</code> \| <code>&#x27;triggered&#x27;</code> | Starting Source = Schedule / File Drop |
+| status | <code>&#x27;Scheduled&#x27;</code> \| <code>&#x27;Running&#x27;</code> | - |
+| [schedule] | [<code>AutomationSchedule</code>](#AutomationSchedule) | only existing if type=scheduled |
+| [fileTrigger] | <code>object</code> | only existing if type=triggered |
+| fileTrigger.fileNamingPattern | <code>string</code> | - |
+| fileTrigger.fileNamePatternTypeId | <code>string</code> | - |
+| fileTrigger.folderLocationText | <code>string</code> | - |
+| fileTrigger.queueFiles | <code>string</code> | - |
+| [startSource] | <code>object</code> | - |
+| [startSource.schedule] | [<code>AutomationSchedule</code>](#AutomationSchedule) | rewritten to AutomationItem.schedule |
+| [startSource.fileDrop] | <code>object</code> | rewritten to AutomationItem.fileTrigger |
+| startSource.fileDrop.fileNamingPattern | <code>string</code> | - |
+| startSource.fileDrop.fileNamePatternTypeId | <code>string</code> | - |
+| startSource.fileDrop.folderLocation | <code>string</code> | - |
+| startSource.fileDrop.queueFiles | <code>string</code> | - |
+| startSource.typeId | <code>number</code> | - |
+| steps | [<code>Array.&lt;AutomationStep&gt;</code>](#AutomationStep) | - |
+| r__folder_Path | <code>string</code> | folder path |
+| [categoryId] | <code>string</code> | holds folder ID, replaced with r__folder_Path during retrieve |
+
 <a name="AutomationItemObj"></a>
->>>>>>> 824c690e
 
 ## AutomationItemObj : <code>Object.&lt;string, AutomationItem&gt;</code>
-**Kind**: global typedef  +**Kind**: global typedef  
+<a name="FilterMap"></a>
+
+## FilterMap : <code>object</code>
+**Kind**: global typedef  
+**Properties**
+
+| Name | Type | Description |
+| --- | --- | --- |
+| categoryId | <code>number</code> | folder id |
+| [createdDate] | <code>string</code> | - |
+| customerKey | <code>string</code> | key |
+| destinationObjectId | <code>string</code> | DE/List ID |
+| destinationTypeId | <code>1</code> \| <code>2</code> \| <code>3</code> \| <code>4</code> | 1:SubscriberList, 2:DataExtension, 3:GroupWizard, 4:BehavioralData |
+| filterActivityId | <code>string</code> | ? |
+| filterDefinitionId | <code>string</code> | ObjectID of filterDefinition |
+| modifiedDate | <code>string</code> | - |
+| name | <code>string</code> | name |
+| sourceObjectId | <code>string</code> | DE/List ID |
+| sourceTypeId | <code>1</code> \| <code>2</code> \| <code>3</code> \| <code>4</code> | 1:SubscriberList, 2:DataExtension, 3:GroupWizard, 4:BehavioralData |
+| statusId | <code>number</code> | ? |
