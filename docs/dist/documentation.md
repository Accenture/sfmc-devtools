--- conflicted
+++ resolved
@@ -188,19 +188,20 @@
 <dd></dd>
 <dt><a href="#AutomationMap">AutomationMap</a> : <code>object.&lt;string, AutomationItem&gt;</code></dt>
 <dd></dd>
-<<<<<<< HEAD
-<dt><a href="#FilterMap">FilterMap</a> : <code>Object</code></dt>
-<dd></dd>
-<dt><a href="#FilterDefinitionMap">FilterDefinitionMap</a> : <code>Object</code></dt>
-<dd><p>/automation/v1/filterdefinitions/<id> (not used)</p>
-</dd>
-<dt><a href="#CodeExtract">CodeExtract</a> : <code>Object</code></dt>
-=======
 <dt><a href="#DataExtensionMap">DataExtensionMap</a> : <code>object</code></dt>
->>>>>>> 174913e6
 <dd></dd>
 <dt><a href="#DataExtensionFieldMap">DataExtensionFieldMap</a> : <code>object</code></dt>
 <dd></dd>
+<dt><a href="#FilterMap">FilterMap</a> : <code>object</code></dt>
+<dd></dd>
+<dt><a href="#FilterDefinitionSOAPItemMap">FilterDefinitionSOAPItemMap</a> : <code>object</code></dt>
+<dd></dd>
+<dt><a href="#AutomationFilterDefinitionItem">AutomationFilterDefinitionItem</a> : <code>object</code></dt>
+<dd><p>/automation/v1/filterdefinitions/<id> (not used)</p>
+</dd>
+<dt><a href="#FilterDefinitionMap">FilterDefinitionMap</a> : <code>object</code></dt>
+<dd><p>/email/v1/filters/filterdefinition/<id></p>
+</dd>
 <dt><a href="#CodeExtractItem">CodeExtractItem</a> : <code>object</code></dt>
 <dd></dd>
 <dt><a href="#CodeExtract">CodeExtract</a> : <code>object</code></dt>
@@ -6112,10 +6113,9 @@
 | FieldType | <code>&#x27;Text&#x27;</code> \| <code>&#x27;Number&#x27;</code> \| <code>&#x27;Date&#x27;</code> \| <code>&#x27;Boolean&#x27;</code> \| <code>&#x27;Decimal&#x27;</code> \| <code>&#x27;EmailAddress&#x27;</code> \| <code>&#x27;Phone&#x27;</code> \| <code>&#x27;Locale&#x27;</code> | can only be set on create |
 | Scale | <code>string</code> | the number of places after the decimal that the field can hold; example: "0","1", ... |
 
-<<<<<<< HEAD
 <a name="FilterMap"></a>
 
-## FilterMap : <code>Object</code>
+## FilterMap : <code>object</code>
 **Kind**: global typedef  
 **Properties**
 
@@ -6134,11 +6134,9 @@
 | sourceTypeId | <code>1</code> \| <code>2</code> \| <code>3</code> \| <code>4</code> | 1:SubscriberList, 2:DataExtension, 3:GroupWizard, 4:BehavioralData |
 | statusId | <code>number</code> | ? |
 
-<a name="FilterDefinitionMap"></a>
-
-## FilterDefinitionMap : <code>Object</code>
-/automation/v1/filterdefinitions/<id> (not used)
-
+<a name="FilterDefinitionSOAPItemMap"></a>
+
+## FilterDefinitionSOAPItemMap : <code>object</code>
 **Kind**: global typedef  
 **Properties**
 
@@ -6146,19 +6144,30 @@
 | --- | --- | --- |
 | ObjectID | <code>string</code> | id |
 | CustomerKey | <code>string</code> | key |
-| [DataFilter] | <code>Object</code> | most relevant part that defines the filter |
-| DataFilter.LeftOperand | <code>Object</code> | - |
+| [DataFilter] | <code>object</code> | most relevant part that defines the filter |
+| DataFilter.LeftOperand | <code>object</code> | - |
 | DataFilter.LeftOperand.Property | <code>string</code> | - |
 | DataFilter.LeftOperand.SimpleOperator | <code>string</code> | - |
 | DataFilter.LeftOperand.Value | <code>string</code> | - |
 | DataFilter.LogicalOperator | <code>string</code> | - |
-| [DataFilter.RightOperand] | <code>Object</code> | - |
+| [DataFilter.RightOperand] | <code>object</code> | - |
 | DataFilter.RightOperand.Property | <code>string</code> | - |
 | DataFilter.RightOperand.SimpleOperator | <code>string</code> | - |
 | DataFilter.RightOperand.Value | <code>string</code> | - |
 | Name | <code>string</code> | name |
 | Description | <code>string</code> | - |
 | [ObjectState] | <code>string</code> | returned from SOAP API; used to return error messages |
+
+<a name="AutomationFilterDefinitionItem"></a>
+
+## AutomationFilterDefinitionItem : <code>object</code>
+/automation/v1/filterdefinitions/<id> (not used)
+
+**Kind**: global typedef  
+**Properties**
+
+| Name | Type | Description |
+| --- | --- | --- |
 | id | <code>string</code> | object id |
 | key | <code>string</code> | external key |
 | createdDate | <code>string</code> | - |
@@ -6173,16 +6182,27 @@
 | filterDefinitionXml | <code>string</code> | from REST API defines the filter in XML form |
 | derivedFromType | <code>1</code> \| <code>2</code> | 1:list/profile attributes/measures, 2: dataExtension |
 | isSendable | <code>boolean</code> | ? |
-| [soap__DataFilter] | <code>Object</code> | copied from SOAP API, defines the filter in readable form |
-| soap__DataFilter.LeftOperand | <code>Object</code> | - |
+| [soap__DataFilter] | <code>object</code> | copied from SOAP API, defines the filter in readable form |
+| soap__DataFilter.LeftOperand | <code>object</code> | - |
 | soap__DataFilter.LeftOperand.Property | <code>string</code> | - |
 | soap__DataFilter.LeftOperand.SimpleOperator | <code>string</code> | - |
 | soap__DataFilter.LeftOperand.Value | <code>string</code> | - |
 | soap__DataFilter.LogicalOperator | <code>string</code> | - |
-| [soap__DataFilter.RightOperand] | <code>Object</code> | - |
+| [soap__DataFilter.RightOperand] | <code>object</code> | - |
 | soap__DataFilter.RightOperand.Property | <code>string</code> | - |
 | soap__DataFilter.RightOperand.SimpleOperator | <code>string</code> | - |
-| soap__DataFilter.RightOperand.Value | <code>string</code> | /email/v1/filters/filterdefinition/<id> |
+| soap__DataFilter.RightOperand.Value | <code>string</code> | - |
+
+<a name="FilterDefinitionMap"></a>
+
+## FilterDefinitionMap : <code>object</code>
+/email/v1/filters/filterdefinition/<id>
+
+**Kind**: global typedef  
+**Properties**
+
+| Name | Type | Description |
+| --- | --- | --- |
 | id | <code>string</code> | object id |
 | key | <code>string</code> | external key |
 | createdDate | <code>string</code> | date |
@@ -6200,21 +6220,18 @@
 | derivedFromObjectTypeName | <code>&#x27;DataExtension&#x27;</code> \| <code>&#x27;SubscriberAttributes&#x27;</code> | - |
 | [derivedFromObjectName] | <code>string</code> | name of DataExtension |
 | isSendable | <code>boolean</code> | ? |
-| [soap__DataFilter] | <code>Object</code> | copied from SOAP API, defines the filter in readable form |
-| soap__DataFilter.LeftOperand | <code>Object</code> | - |
+| [soap__DataFilter] | <code>object</code> | copied from SOAP API, defines the filter in readable form |
+| soap__DataFilter.LeftOperand | <code>object</code> | - |
 | soap__DataFilter.LeftOperand.Property | <code>string</code> | - |
 | soap__DataFilter.LeftOperand.SimpleOperator | <code>string</code> | - |
 | soap__DataFilter.LeftOperand.Value | <code>string</code> | - |
 | soap__DataFilter.LogicalOperator | <code>string</code> | - |
-| [soap__DataFilter.RightOperand] | <code>Object</code> | - |
+| [soap__DataFilter.RightOperand] | <code>object</code> | - |
 | soap__DataFilter.RightOperand.Property | <code>string</code> | - |
 | soap__DataFilter.RightOperand.SimpleOperator | <code>string</code> | - |
 | soap__DataFilter.RightOperand.Value | <code>string</code> | - |
 
-<a name="CodeExtract"></a>
-=======
 <a name="CodeExtractItem"></a>
->>>>>>> 174913e6
 
 ## CodeExtractItem : <code>object</code>
 **Kind**: global typedef  
