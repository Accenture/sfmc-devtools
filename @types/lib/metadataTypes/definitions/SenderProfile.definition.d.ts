declare namespace _default {
    let bodyIteratorField: string;
    let dependencies: string[];
    let dependencyGraph: any;
    let filter: {};
    let hasExtended: boolean;
    let idField: string;
    let keyField: string;
    let keyIsFixed: boolean;
    let maxKeyLength: number;
    let nameField: string;
    let createdDateField: string;
    let createdNameField: string;
    let lastmodDateField: string;
    let lastmodNameField: string;
    let restPagination: boolean;
    let type: string;
    let typeDescription: string;
    let typeRetrieveByDefault: boolean;
    let typeName: string;
    let fields: {
        'Client.ID': {
            isCreateable: boolean;
            isUpdateable: boolean;
            retrieving: boolean;
            template: boolean;
        };
        'Client.CreatedBy': {
            isCreateable: boolean;
            isUpdateable: boolean;
            retrieving: boolean;
            template: boolean;
        };
        'Client.ModifiedBy': {
            isCreateable: boolean;
            isUpdateable: boolean;
            retrieving: boolean;
            template: boolean;
        };
<<<<<<< HEAD
=======
        createdBy: {
            isCreateable: boolean;
            isUpdateable: boolean;
            retrieving: any;
            template: boolean;
        };
        modifiedBy: {
            isCreateable: boolean;
            isUpdateable: boolean;
            retrieving: any;
            template: boolean;
        };
>>>>>>> af57ce17
        CreatedDate: {
            isCreateable: boolean;
            isUpdateable: boolean;
            retrieving: boolean;
            template: boolean;
        };
        ModifiedDate: {
            isCreateable: boolean;
            isUpdateable: boolean;
            retrieving: boolean;
            template: boolean;
        };
        CustomerKey: {
            isCreateable: boolean;
            isUpdateable: boolean;
            retrieving: boolean;
            template: boolean;
        };
        ObjectID: {
            isCreateable: boolean;
            isUpdateable: boolean;
            retrieving: boolean;
            template: boolean;
        };
        Name: {
            isCreateable: boolean;
            isUpdateable: boolean;
            retrieving: boolean;
            template: boolean;
        };
        Description: {
            isCreateable: boolean;
            isUpdateable: boolean;
            retrieving: boolean;
            template: boolean;
        };
        PartnerKey: {
            isCreateable: boolean;
            isUpdateable: boolean;
            retrieving: boolean;
            template: boolean;
        };
        PartnerProperties: {
            isCreateable: boolean;
            isUpdateable: boolean;
            retrieving: boolean;
            template: boolean;
        };
        AutoForwardToEmailAddress: {
            isCreateable: boolean;
            isUpdateable: boolean;
            retrieving: boolean;
            template: boolean;
        };
        AutoForwardToName: {
            isCreateable: boolean;
            isUpdateable: boolean;
            retrieving: boolean;
            template: boolean;
        };
        'AutoForwardTriggeredSend.ObjectID': {
            isCreateable: boolean;
            isUpdateable: boolean;
            retrieving: boolean;
            template: boolean;
        };
        AutoReply: {
            isCreateable: boolean;
            isUpdateable: boolean;
            retrieving: boolean;
            template: boolean;
        };
        'AutoReplyTriggeredSend.ObjectID': {
            isCreateable: boolean;
            isUpdateable: boolean;
            retrieving: boolean;
            template: boolean;
        };
        DataRetentionPeriodLength: {
            isCreateable: boolean;
            isUpdateable: boolean;
            retrieving: boolean;
            template: boolean;
        };
        DataRetentionPeriodUnitOfMeasure: {
            isCreateable: boolean;
            isUpdateable: boolean;
            retrieving: boolean;
            template: boolean;
        };
        DirectForward: {
            isCreateable: boolean;
            isUpdateable: boolean;
            retrieving: boolean;
            template: boolean;
        };
        FallbackFromAddress: {
            isCreateable: boolean;
            isUpdateable: boolean;
            retrieving: boolean;
            template: boolean;
        };
        FromAddress: {
            isCreateable: boolean;
            isUpdateable: boolean;
            retrieving: boolean;
            template: boolean;
        };
        FromName: {
            isCreateable: boolean;
            isUpdateable: boolean;
            retrieving: boolean;
            template: boolean;
        };
        ID: {
            isCreateable: boolean;
            isUpdateable: boolean;
            retrieving: boolean;
            template: boolean;
        };
        'ReplyManagementRuleSet.ObjectID': {
            isCreateable: boolean;
            isUpdateable: boolean;
            retrieving: boolean;
            template: boolean;
        };
        'RMMRuleCollection.ObjectID': {
            isCreateable: boolean;
            isUpdateable: boolean;
            retrieving: boolean;
            template: boolean;
        };
        ReplyToAddress: {
            isCreateable: boolean;
            isUpdateable: boolean;
            retrieving: boolean;
            template: boolean;
        };
        ReplyToDisplayName: {
            isCreateable: boolean;
            isUpdateable: boolean;
            retrieving: boolean;
            template: boolean;
        };
        SenderHeaderEmailAddress: {
            isCreateable: boolean;
            isUpdateable: boolean;
            retrieving: boolean;
            template: boolean;
        };
        SenderHeaderName: {
            isCreateable: boolean;
            isUpdateable: boolean;
            retrieving: boolean;
            template: boolean;
        };
        UseDefaultRMMRules: {
            isCreateable: boolean;
            isUpdateable: boolean;
            retrieving: boolean;
            template: boolean;
        };
    };
}
export default _default;
//# sourceMappingURL=SenderProfile.definition.d.ts.map<|MERGE_RESOLUTION|>--- conflicted
+++ resolved
@@ -37,8 +37,6 @@
             retrieving: boolean;
             template: boolean;
         };
-<<<<<<< HEAD
-=======
         createdBy: {
             isCreateable: boolean;
             isUpdateable: boolean;
@@ -51,7 +49,6 @@
             retrieving: any;
             template: boolean;
         };
->>>>>>> af57ce17
         CreatedDate: {
             isCreateable: boolean;
             isUpdateable: boolean;
