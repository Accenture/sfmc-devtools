const assert = require('chai').assert;
const cache = require('../lib/util/cache');
const testUtils = require('./utils');
const handler = require('../lib/index');

describe('query', () => {
    beforeEach(() => {
        testUtils.mockSetup();
    });
    afterEach(() => {
        testUtils.mockReset();
    });

<<<<<<< HEAD
    describe('Retrieve ================', () => {
        it('Should retrieve a query', async () => {
            // WHEN
            await handler.retrieve('testInstance/testBU', ['query']);
            // THEN
            // get results from cache
            const result = cache.getCache();
            assert.equal(Object.keys(result.query).length, 1, 'only one query expected');
            assert.deepEqual(
                await testUtils.getExpectedFile('9999999', 'query', 'get'),
                await testUtils.getActualFile('testExistingQuery', 'query'),
                'returned metadata was not equal expected'
            );
            assert.equal(
                Object.values(testUtils.getAPIHistory()).flat().length,
                8,
                'Unexpected number of requests made'
            );
            return;
        });
    });
    describe('Deploy ================', () => {
        it('Should create & upsert a query', async () => {
            // WHEN
            await handler.deploy('testInstance/testBU', ['query']);
            // THEN
            // get results from cache
            const result = cache.getCache();
            assert.equal(Object.keys(result.query).length, 2, 'two querys expected');
            assert.deepEqual(
                await testUtils.getExpectedFile('9999999', 'query', 'post'),
                await testUtils.getActualFile('testQuery', 'query'),
                'returned metadata was not equal expected for insert query'
            );
            assert.deepEqual(
                await testUtils.getExpectedFile('9999999', 'query', 'patch'),
                await testUtils.getActualFile('testExistingQuery', 'query'),
                'returned metadata was not equal expected for insert query'
            );
            assert.equal(
                Object.values(testUtils.getAPIHistory()).flat().length,
                10,
                'Unexpected number of requests made'
            );
            return;
        });
    });
    describe('Templating ================', () => {
        it('Should create a query template via retrieveAsTemplate and build it', async () => {
            // GIVEN there is a template
            const result = await handler.retrieveAsTemplate(
                'testInstance/testBU',
                'query',
                'testExistingQuery',
                'testMarket'
            );
            // WHEN
            assert.equal(Object.keys(result.query).length, 1, 'only one query expected');
            assert.deepEqual(
                await testUtils.getExpectedFile('9999999', 'query', 'template'),
                await testUtils.getActualTemplate('testExistingQuery', 'query'),
                'returned template was not equal expected'
            );
            // THEN
            await handler.buildDefinition(
                'testInstance/testBU',
                'query',
                'testExistingQuery',
                'testMarket'
            );
            assert.deepEqual(
                await testUtils.getExpectedFile('9999999', 'query', 'build'),
                await testUtils.getActualDeployFile('testExistingQuery', 'query'),
                'returned deployment file was not equal expected'
            );
            assert.equal(
                Object.values(testUtils.getAPIHistory()).flat().length,
                8,
                'Unexpected number of requests made'
            );
            return;
        });
        it('Should create a query template via buildTemplate and build it', async () => {
            // download first before we test buildTemplate
            await handler.retrieve('testInstance/testBU', ['query']);
            // GIVEN there is a template
            const result = await handler.buildTemplate(
                'testInstance/testBU',
                'query',
                ['testExistingQuery'],
                'testMarket'
            );
            // WHEN
            assert.equal(Object.keys(result.query).length, 1, 'only one query expected');
            assert.deepEqual(
                await testUtils.getExpectedFile('9999999', 'query', 'template'),
                await testUtils.getActualTemplate('testExistingQuery', 'query'),
                'returned template was not equal expected'
            );
            // THEN
            await handler.buildDefinition(
                'testInstance/testBU',
                'query',
                'testExistingQuery',
                'testMarket'
            );
            assert.deepEqual(
                await testUtils.getExpectedFile('9999999', 'query', 'build'),
                await testUtils.getActualDeployFile('testExistingQuery', 'query'),
                'returned deployment file was not equal expected'
            );
            assert.equal(
                Object.values(testUtils.getAPIHistory()).flat().length,
                8,
                'Unexpected number of requests made'
            );
            return;
        });
=======
    it('Should retrieve a query', async () => {
        // WHEN
        await handler.retrieve('testInstance/testBU', ['query']);
        // THEN
        // get results from cache
        const result = cache.getCache();
        assert.equal(Object.keys(result.query).length, 1, 'only one query expected');
        assert.deepEqual(
            await testUtils.getExpectedFile('9999999', 'query', 'get'),
            await testUtils.getActualFile('testExistingQuery', 'query'),
            'returned metadata was not equal expected'
        );
        assert.equal(
            Object.values(testUtils.getAPIHistory()).flat().length,
            6,
            'Unexpected number of requests made'
        );
        return;
    });
    it('Should create & upsert a query', async () => {
        // WHEN
        await handler.deploy('testInstance/testBU', ['query']);
        // THEN
        // get results from cache
        const result = cache.getCache();
        assert.equal(Object.keys(result.query).length, 2, 'two querys expected');
        assert.deepEqual(
            await testUtils.getExpectedFile('9999999', 'query', 'post'),
            await testUtils.getActualFile('testQuery', 'query'),
            'returned metadata was not equal expected for insert query'
        );
        assert.deepEqual(
            await testUtils.getExpectedFile('9999999', 'query', 'patch'),
            await testUtils.getActualFile('testExistingQuery', 'query'),
            'returned metadata was not equal expected for insert query'
        );
        assert.equal(
            Object.values(testUtils.getAPIHistory()).flat().length,
            8,
            'Unexpected number of requests made'
        );
        return;
    });
    it('Should build a query template and build it', async () => {
        // GIVEN there is a template
        const result = await handler.retrieveAsTemplate(
            'testInstance/testBU',
            'query',
            'testExistingQuery',
            'testMarket'
        );
        // WHEN
        assert.equal(Object.keys(result.query).length, 1, 'only one query expected');
        assert.deepEqual(
            await testUtils.getExpectedFile('9999999', 'query', 'template'),
            await testUtils.getActualTemplate('testExistingQuery', 'query'),
            'returned template was not equal expected'
        );
        // THEN
        await handler.buildDefinition(
            'testInstance/testBU',
            'query',
            'testExistingQuery',
            'testMarket'
        );
        assert.deepEqual(
            await testUtils.getExpectedFile('9999999', 'query', 'build'),
            await testUtils.getActualDeployFile('testExistingQuery', 'query'),
            'returned deployment file was not equal expected'
        );
        assert.equal(
            Object.values(testUtils.getAPIHistory()).flat().length,
            6,
            'Unexpected number of requests made'
        );
        return;
>>>>>>> b333e4dd
    });
});<|MERGE_RESOLUTION|>--- conflicted
+++ resolved
@@ -11,7 +11,6 @@
         testUtils.mockReset();
     });
 
-<<<<<<< HEAD
     describe('Retrieve ================', () => {
         it('Should retrieve a query', async () => {
             // WHEN
@@ -27,7 +26,7 @@
             );
             assert.equal(
                 Object.values(testUtils.getAPIHistory()).flat().length,
-                8,
+                6,
                 'Unexpected number of requests made'
             );
             return;
@@ -53,7 +52,7 @@
             );
             assert.equal(
                 Object.values(testUtils.getAPIHistory()).flat().length,
-                10,
+                8,
                 'Unexpected number of requests made'
             );
             return;
@@ -89,7 +88,7 @@
             );
             assert.equal(
                 Object.values(testUtils.getAPIHistory()).flat().length,
-                8,
+                6,
                 'Unexpected number of requests made'
             );
             return;
@@ -125,88 +124,10 @@
             );
             assert.equal(
                 Object.values(testUtils.getAPIHistory()).flat().length,
-                8,
+                6,
                 'Unexpected number of requests made'
             );
             return;
         });
-=======
-    it('Should retrieve a query', async () => {
-        // WHEN
-        await handler.retrieve('testInstance/testBU', ['query']);
-        // THEN
-        // get results from cache
-        const result = cache.getCache();
-        assert.equal(Object.keys(result.query).length, 1, 'only one query expected');
-        assert.deepEqual(
-            await testUtils.getExpectedFile('9999999', 'query', 'get'),
-            await testUtils.getActualFile('testExistingQuery', 'query'),
-            'returned metadata was not equal expected'
-        );
-        assert.equal(
-            Object.values(testUtils.getAPIHistory()).flat().length,
-            6,
-            'Unexpected number of requests made'
-        );
-        return;
-    });
-    it('Should create & upsert a query', async () => {
-        // WHEN
-        await handler.deploy('testInstance/testBU', ['query']);
-        // THEN
-        // get results from cache
-        const result = cache.getCache();
-        assert.equal(Object.keys(result.query).length, 2, 'two querys expected');
-        assert.deepEqual(
-            await testUtils.getExpectedFile('9999999', 'query', 'post'),
-            await testUtils.getActualFile('testQuery', 'query'),
-            'returned metadata was not equal expected for insert query'
-        );
-        assert.deepEqual(
-            await testUtils.getExpectedFile('9999999', 'query', 'patch'),
-            await testUtils.getActualFile('testExistingQuery', 'query'),
-            'returned metadata was not equal expected for insert query'
-        );
-        assert.equal(
-            Object.values(testUtils.getAPIHistory()).flat().length,
-            8,
-            'Unexpected number of requests made'
-        );
-        return;
-    });
-    it('Should build a query template and build it', async () => {
-        // GIVEN there is a template
-        const result = await handler.retrieveAsTemplate(
-            'testInstance/testBU',
-            'query',
-            'testExistingQuery',
-            'testMarket'
-        );
-        // WHEN
-        assert.equal(Object.keys(result.query).length, 1, 'only one query expected');
-        assert.deepEqual(
-            await testUtils.getExpectedFile('9999999', 'query', 'template'),
-            await testUtils.getActualTemplate('testExistingQuery', 'query'),
-            'returned template was not equal expected'
-        );
-        // THEN
-        await handler.buildDefinition(
-            'testInstance/testBU',
-            'query',
-            'testExistingQuery',
-            'testMarket'
-        );
-        assert.deepEqual(
-            await testUtils.getExpectedFile('9999999', 'query', 'build'),
-            await testUtils.getActualDeployFile('testExistingQuery', 'query'),
-            'returned deployment file was not equal expected'
-        );
-        assert.equal(
-            Object.values(testUtils.getAPIHistory()).flat().length,
-            6,
-            'Unexpected number of requests made'
-        );
-        return;
->>>>>>> b333e4dd
     });
 });