--- conflicted
+++ resolved
@@ -14,11 +14,7 @@
  * @param {object} filter likely for customer key
  * @returns {string} relevant metadata stringified
  */
-<<<<<<< HEAD
-async function loadSOAPRecords(mcdevAction, type, mid) {
-=======
-exports.loadSOAPRecords = async (mcdevAction, type, mid, filter) => {
->>>>>>> 97c7fb3f
+async function loadSOAPRecords(mcdevAction, type, mid, filter) {
     type = type[0].toLowerCase() + type.slice(1);
     const testPath = path.join('test', 'resources', mid.toString(), type, mcdevAction);
     const filterPath = this.filterToPath(filter);
@@ -57,18 +53,13 @@
     return fs.readFile(path.join('test', 'resources', mcdevAction + '-response.xml'), {
         encoding: 'utf8',
     });
-<<<<<<< HEAD
-}
-
-=======
-};
-exports.filterToPath = (filter) => {
+};
+export function filterToPath (filter) {
     if (filter && filter.Property && filter.SimpleOperator && filter.Value) {
         return `-${filter.Property}${filter.SimpleOperator.replace('equals', '=')}${filter.Value}`;
     }
     return '';
 };
->>>>>>> 97c7fb3f
 /**
  * based on request, respond with different soap data
  *
