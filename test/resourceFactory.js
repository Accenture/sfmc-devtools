--- conflicted
+++ resolved
@@ -1,16 +1,7 @@
-<<<<<<< HEAD
 import fs from 'fs-extra';
 import path from 'node:path';
 import { XMLParser } from 'fast-xml-parser';
 import { Util } from '../lib/util/util.js';
-const parser = new XMLParser();
-const attributeParser = new XMLParser({ ignoreAttributes: false });
-const color = Util.color;
-=======
-const fs = require('fs-extra');
-const path = require('node:path');
-const { XMLParser } = require('fast-xml-parser');
-const Util = require('../lib/util/util');
 const parser = new XMLParser();
 const attributeParser = new XMLParser({ ignoreAttributes: false });
 let color;
@@ -40,7 +31,6 @@
 }
 /* eslint-enable unicorn/prefer-ternary */
 
->>>>>>> 6eb4373e
 /**
  * gets mock SOAP metadata for responding
  *
@@ -53,12 +43,7 @@
 async function loadSOAPRecords(mcdevAction, type, mid, filter) {
     type = type[0].toLowerCase() + type.slice(1);
     const testPath = path.join('test', 'resources', mid.toString(), type, mcdevAction);
-<<<<<<< HEAD
-    const filterPath = filterToPath(filter);
-=======
-    const filterPath =
-        typeof filter === 'string' && filter ? '-' + filter : this.filterToPath(filter);
->>>>>>> 6eb4373e
+    const filterPath = typeof filter === 'string' && filter ? '-' + filter : filterToPath(filter);
     if (await fs.pathExists(testPath + filterPath + '-response.xml')) {
         return fs.readFile(testPath + filterPath + '-response.xml', {
             encoding: 'utf8',
@@ -94,37 +79,52 @@
     return fs.readFile(path.join('test', 'resources', mcdevAction + '-response.xml'), {
         encoding: 'utf8',
     });
-};
-<<<<<<< HEAD
-export function filterToPath (filter) {
-    if (filter && filter.Property && filter.SimpleOperator && filter.Value) {
-        return `-${filter.Property}${filter.SimpleOperator.replace('equals', '=')}${filter.Value}`;
+}
+/**
+ * main filter to path function
+ *
+ * @param {object} filter main filter object
+ * @param {string} filter.Property field name
+ * @param {string} filter.SimpleOperator string representation of the comparison method
+ * @param {string} filter.Value field value to check for
+ * @param {object} filter.LeftOperand contains a filter object itself
+ * @param {'AND'|'OR'} filter.LogicalOperator string representation of the comparison method
+ * @param {object} filter.RightOperand field value to check for
+ * @returns {string} string represenation of the entire filter
+ */
+export function filterToPath(filter) {
+    if (filter) {
+        return '-' + _filterToPath(filter);
     }
     return '';
 }
-=======
-exports.filterToPath = (filter) => {
-    if (filter) {
-        return '-' + this._filterToPath(filter);
-    }
-    return '';
-};
-exports._filterToPath = (filter) => {
+/**
+ * helper for filterToPath
+ *
+ * @param {object} filter main filter object
+ * @param {string} filter.Property field name
+ * @param {string} filter.SimpleOperator string representation of the comparison method
+ * @param {string} filter.Value field value to check for
+ * @param {object} filter.LeftOperand contains a filter object itself
+ * @param {'AND'|'OR'} filter.LogicalOperator string representation of the comparison method
+ * @param {object} filter.RightOperand field value to check for
+ * @returns {string} string represenation of the entire filter
+ */
+function _filterToPath(filter) {
     if (filter.Property && filter.SimpleOperator) {
         return `${filter.Property}${filter.SimpleOperator.replace('equals', '=')}${
             filter.Value === undefined ? '' : filter.Value
         }`;
     } else if (filter.LeftOperand && filter.LogicalOperator && filter.RightOperand) {
         return (
-            this._filterToPath(filter.LeftOperand) +
+            _filterToPath(filter.LeftOperand) +
             filter.LogicalOperator +
-            this._filterToPath(filter.RightOperand)
+            _filterToPath(filter.RightOperand)
         );
     } else {
         throw new Error('unknown filter type');
     }
-};
->>>>>>> 6eb4373e
+}
 /**
  * based on request, respond with different soap data
  *
@@ -190,7 +190,7 @@
             break;
         }
         case 'Schedule': {
-            responseXML = await this.loadSOAPRecords(
+            responseXML = await loadSOAPRecords(
                 config.headers.SOAPAction.toLocaleLowerCase(),
                 fullObj.Envelope.Body.ScheduleRequestMsg.Interactions.Interaction['@_xsi:type'],
                 jObj.Envelope.Header.fueloauth,
@@ -200,7 +200,7 @@
             break;
         }
         case 'Perform': {
-            responseXML = await this.loadSOAPRecords(
+            responseXML = await loadSOAPRecords(
                 config.headers.SOAPAction.toLocaleLowerCase(),
                 fullObj.Envelope.Body.PerformRequestMsg.Definitions.Definition['@_xsi:type'],
                 jObj.Envelope.Header.fueloauth,
