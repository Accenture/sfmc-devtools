const chai = require('chai');
const chaiFiles = require('chai-files');
const assert = chai.assert;
chai.use(chaiFiles);
const expect = chai.expect;
const file = chaiFiles.file;
// const dir = chaiFiles.dir;
const cache = require('../lib/util/cache');
const testUtils = require('./utils');
const handler = require('../lib/index');

describe('type: query', () => {
    beforeEach(() => {
        testUtils.mockSetup();
    });
    afterEach(() => {
        testUtils.mockReset();
    });

    describe('Retrieve ================', () => {
        it('Should retrieve all queries', async () => {
            // WHEN
            await handler.retrieve('testInstance/testBU', ['query']);
            // THEN
            assert.equal(process.exitCode, false, 'retrieve should not have thrown an error');
            // get results from cache
            const result = cache.getCache();
            assert.equal(
                result.query ? Object.keys(result.query).length : 0,
                3,
                'only three queries expected'
            );
            // normal test
            assert.deepEqual(
                await testUtils.getActualJson('testExisting_query', 'query'),
                await testUtils.getExpectedJson('9999999', 'query', 'get'),
                'returned metadata with correct key was not equal expected'
            );
            expect(file(testUtils.getActualFile('testExisting_query', 'query', 'sql'))).to.equal(
                file(testUtils.getExpectedFile('9999999', 'query', 'get', 'sql'))
            );
            // check if targetKey was overwritten
            assert.deepEqual(
                await testUtils.getActualJson('testExisting_query2', 'query'),
                await testUtils.getExpectedJson('9999999', 'query', 'get2'),
                'returned metadata with wrong key was not equal expected'
            );

            assert.equal(
                testUtils.getAPIHistoryLength(),
                6,
                'Unexpected number of requests made. Run testUtils.logAPIHistoryDebug() to see the requests'
            );
            return;
        });
        it('Should retrieve one specific query by key', async () => {
            // WHEN
            await handler.retrieve('testInstance/testBU', ['query'], ['testExisting_query']);
            // THEN
            assert.equal(process.exitCode, false, 'retrieve should not have thrown an error');
            // get results from cache
            const result = cache.getCache();
            assert.equal(
                result.query ? Object.keys(result.query).length : 0,
                1,
                'only one query expected'
            );
            assert.deepEqual(
                await testUtils.getActualJson('testExisting_query', 'query'),
                await testUtils.getExpectedJson('9999999', 'query', 'get'),
                'returned metadata was not equal expected'
            );
            expect(file(testUtils.getActualFile('testExisting_query', 'query', 'sql'))).to.equal(
                file(testUtils.getExpectedFile('9999999', 'query', 'get', 'sql'))
            );
            assert.equal(
                testUtils.getAPIHistoryLength(),
                7,
                'Unexpected number of requests made. Run testUtils.logAPIHistoryDebug() to see the requests'
            );
            return;
        });
        it('Should retrieve one specific query via --like', async () => {
            // WHEN
            handler.setOptions({ like: { key: '%Existing_query' } });
            await handler.retrieve('testInstance/testBU', ['query']);
            // THEN
            assert.equal(process.exitCode, false, 'retrieve should not have thrown an error');
            // get results from cache
            const result = cache.getCache();
            assert.equal(
                result.query ? Object.keys(result.query).length : 0,
                3,
                'three queries in cache expected'
            );
            assert.deepEqual(
                await testUtils.getActualJson('testExisting_query', 'query'),
                await testUtils.getExpectedJson('9999999', 'query', 'get'),
                'returned metadata was not equal expected'
            );
            expect(file(testUtils.getActualFile('testExisting_query', 'query', 'sql'))).to.equal(
                file(testUtils.getExpectedFile('9999999', 'query', 'get', 'sql'))
            );
            expect(file(testUtils.getActualFile('testExisting_query2', 'query', 'sql'))).to.not
                .exist;
            assert.equal(
                testUtils.getAPIHistoryLength(),
                6,
                'Unexpected number of requests made. Run testUtils.logAPIHistoryDebug() to see the requests'
            );
            return;
        });
        it('Should not retrieve any query via --like and key due to a mismatching filter', async () => {
            // WHEN
            handler.setOptions({ like: { key: 'NotExisting_query' } });
            await handler.retrieve('testInstance/testBU', ['query']);
            // THEN
            assert.equal(process.exitCode, false, 'retrieve should not have thrown an error');
            // get results from cache
            const result = cache.getCache();
            assert.equal(
                result.query ? Object.keys(result.query).length : 0,
                3,
                'three queries in cache expected'
            );

            expect(file(testUtils.getActualFile('testExisting_query', 'query', 'sql'))).to.not
                .exist;
            expect(file(testUtils.getActualFile('testExisting_query2', 'query', 'sql'))).to.not
                .exist;
            assert.equal(
                testUtils.getAPIHistoryLength(),
                6,
                'Unexpected number of requests made. Run testUtils.logAPIHistoryDebug() to see the requests'
            );
            return;
        });
    });
    describe('Deploy ================', () => {
        beforeEach(() => {
            testUtils.mockSetup(true);
        });
        it('Should create & upsert a query', async () => {
            // WHEN
            const resultDeploy = await handler.deploy(
                'testInstance/testBU',
                ['query'],
                ['testNew_query', 'testExisting_query']
            );
            // THEN
            assert.equal(process.exitCode, false, 'deploy should not have thrown an error');
            assert.equal(
                resultDeploy['testInstance/testBU']?.query
                    ? Object.keys(resultDeploy['testInstance/testBU']?.query).length
                    : 0,
                2,
                'two queries to be deployed'
            );
            // get results from cache
            const result = cache.getCache();
            assert.equal(
                result.query ? Object.keys(result.query).length : 0,
                4,
                'four queries expected in cache'
            );
            // confirm created item
            assert.deepEqual(
                await testUtils.getActualJson('testNew_query', 'query'),
                await testUtils.getExpectedJson('9999999', 'query', 'post'),
                'returned metadata was not equal expected for insert query'
            );
            expect(file(testUtils.getActualFile('testNew_query', 'query', 'sql'))).to.equal(
                file(testUtils.getExpectedFile('9999999', 'query', 'post', 'sql'))
            );
            // confirm updated item
            assert.deepEqual(
                await testUtils.getActualJson('testExisting_query', 'query'),
                await testUtils.getExpectedJson('9999999', 'query', 'patch'),
                'returned metadata was not equal expected for insert query'
            );
            expect(file(testUtils.getActualFile('testExisting_query', 'query', 'sql'))).to.equal(
                file(testUtils.getExpectedFile('9999999', 'query', 'patch', 'sql'))
            );
            // check number of API calls
            assert.equal(
                testUtils.getAPIHistoryLength(),
                8,
                'Unexpected number of requests made. Run testUtils.logAPIHistoryDebug() to see the requests'
            );
            return;
        });
        it('Should deploy and execute with --execute', async () => {
            handler.setOptions({ execute: true });
            // WHEN
            await handler.deploy(
                'testInstance/testBU',
                ['query'],
                ['testExisting_query', 'testNew_query']
            );
            // THEN
            assert.equal(
                process.exitCode,
                false,
                'deploy with --execute should not have thrown an error'
            );
            // confirm updated item
            assert.deepEqual(
                await testUtils.getActualJson('testExisting_query', 'query'),
                await testUtils.getExpectedJson('9999999', 'query', 'patch'),
                'returned metadata was not equal expected for insert query'
            );
            expect(file(testUtils.getActualFile('testExisting_query', 'query', 'sql'))).to.equal(
                file(testUtils.getExpectedFile('9999999', 'query', 'patch', 'sql'))
            );
            // check number of API calls
            assert.equal(
                testUtils.getAPIHistoryLength(),
                12,
                'Unexpected number of requests made. Run testUtils.logAPIHistoryDebug() to see the requests'
            );
            return;
        });
    });
    describe('FixKeys ================', () => {
        beforeEach(() => {
            testUtils.mockSetup(true);
        });
        it('Should change the key during update with --changeKeyValue', async () => {
            // WHEN
            await handler.retrieve(
                'testInstance/testBU',
                ['query'],
                ['testExisting_query_fixKeys']
            );
            handler.setOptions({
                changeKeyValue: 'testExisting_query_fixedKeys',
                fromRetrieve: true,
            });
            const deployed = await handler.deploy(
                'testInstance/testBU',
                ['query'],
                ['testExisting_query_fixKeys']
            );
            // THEN
            assert.equal(
                process.exitCode,
                false,
                'deploy --changeKeyValue should not have thrown an error'
            );
            assert.equal(
                Object.keys(deployed['testInstance/testBU'].query).length,
                1,
                'returned number of keys does not correspond to number of expected fixed keys'
            );
            assert.equal(
                Object.keys(deployed['testInstance/testBU'].query)[0],
                'testExisting_query_fixedKeys',
                'returned keys do not correspond to expected fixed keys'
            );

            // confirm updated item
            assert.deepEqual(
                await testUtils.getActualJson('testExisting_query_fixedKeys', 'query'),
                await testUtils.getExpectedJson('9999999', 'query', 'patch_fixKeys'),
                'returned metadata was not equal expected for update query'
            );
            expect(
                file(testUtils.getActualFile('testExisting_query_fixedKeys', 'query', 'sql'))
            ).to.equal(file(testUtils.getExpectedFile('9999999', 'query', 'patch_fixKeys', 'sql')));
            // check number of API calls
            assert.equal(
                testUtils.getAPIHistoryLength(),
                14,
                'Unexpected number of requests made. Run testUtils.logAPIHistoryDebug() to see the requests'
            );
            return;
        });
        it('Should change the key during update with --changeKeyField', async () => {
            // WHEN
            await handler.retrieve(
                'testInstance/testBU',
                ['query'],
                ['testExisting_query_fixKeys']
            );
            handler.setOptions({ changeKeyField: 'name', fromRetrieve: true });
            const deployed = await handler.deploy(
                'testInstance/testBU',
                ['query'],
                ['testExisting_query_fixKeys']
            );
            // THEN
            assert.equal(
                process.exitCode,
                false,
                'deploy --changeKeyValue should not have thrown an error'
            );
            assert.equal(
                Object.keys(deployed['testInstance/testBU'].query).length,
                1,
                'returned number of keys does not correspond to number of expected fixed keys'
            );
            assert.equal(
                Object.keys(deployed['testInstance/testBU'].query)[0],
                'testExisting_query_fixedKeys',
                'returned keys do not correspond to expected fixed keys'
            );
            // confirm updated item
            assert.deepEqual(
                await testUtils.getActualJson('testExisting_query_fixedKeys', 'query'),
                await testUtils.getExpectedJson('9999999', 'query', 'patch_fixKeys'),
                'returned metadata was not equal expected for update query'
            );
            expect(
                file(testUtils.getActualFile('testExisting_query_fixedKeys', 'query', 'sql'))
            ).to.equal(file(testUtils.getExpectedFile('9999999', 'query', 'patch_fixKeys', 'sql')));
            // check number of API calls
            assert.equal(
                testUtils.getAPIHistoryLength(),
                14,
                'Unexpected number of requests made. Run testUtils.logAPIHistoryDebug() to see the requests'
            );
            return;
        });
        it('Should run fixKeys but not find fixable keys and hence stop', async () => {
            // WHEN
            handler.setOptions({ skipInteraction: { fixKeysReretrieve: false } });
            const resultFixKeys = await handler.fixKeys('testInstance/testBU', 'query', [
                'testExisting_query',
            ]);
            // THEN
            assert.equal(process.exitCode, false, 'fixKeys should not have thrown an error');
            // check which keys were fixed
            assert.equal(
                resultFixKeys['testInstance/testBU'].length,
                0,
                'expected to find no keys to be fixed'
            );

            // get results from cache
            const result = cache.getCache();
            assert.equal(
                result.query ? Object.keys(result.query).length : 0,
                1,
                'one query expected'
            );
            // check number of API calls
            assert.equal(
                testUtils.getAPIHistoryLength(),
                7,
                'Unexpected number of requests made. Run testUtils.logAPIHistoryDebug() to see the requests'
            );
            return;
        });
        it('Should fixKeys by key WITHOUT re-retrieving dependent types', async () => {
            // WHEN
            handler.setOptions({ skipInteraction: { fixKeysReretrieve: false } });
            const resultFixKeys = await handler.fixKeys('testInstance/testBU', 'query', [
                'testExisting_query_fixKeys',
                'testExisting_query',
            ]);
            assert.equal(
                resultFixKeys['testInstance/testBU'].length,
                1,
                'returned number of keys does not correspond to number of expected fixed keys'
            );
            assert.equal(
                resultFixKeys['testInstance/testBU'][0],
                'testExisting_query_fixedKeys',
                'returned keys do not correspond to expected fixed keys'
            );
            // THEN
            assert.equal(process.exitCode, false, 'fixKeys should not have thrown an error');
            // confirm updated item
            assert.deepEqual(
                await testUtils.getActualJson('testExisting_query_fixedKeys', 'query'),
                await testUtils.getExpectedJson('9999999', 'query', 'patch_fixKeys'),
                'returned metadata was not equal expected for update query'
            );
            expect(
                file(testUtils.getActualFile('testExisting_query_fixedKeys', 'query', 'sql'))
            ).to.equal(file(testUtils.getExpectedFile('9999999', 'query', 'patch_fixKeys', 'sql')));
            // check number of API calls
            assert.equal(
                testUtils.getAPIHistoryLength(),
                16,
                'Unexpected number of requests made. Run testUtils.logAPIHistoryDebug() to see the requests'
            );
            return;
        });
        it('Should fixKeys by key WITHOUT re-retrieving dependent types and then --execute', async () => {
            // WHEN
            handler.setOptions({ skipInteraction: { fixKeysReretrieve: false }, execute: true });
            const resultFixKeys = await handler.fixKeys('testInstance/testBU', 'query', [
                'testExisting_query_fixKeys',
                'testExisting_query',
            ]);
            assert.equal(
                resultFixKeys['testInstance/testBU'].length,
                1,
                'returned number of keys does not correspond to number of expected fixed keys'
            );
            assert.equal(
                resultFixKeys['testInstance/testBU'][0],
                'testExisting_query_fixedKeys',
                'returned keys do not correspond to expected fixed keys'
            );
            // THEN
            assert.equal(
                process.exitCode,
                false,
                'fixKeys with --execute should not have thrown an error'
            );
            // confirm updated item
            assert.deepEqual(
                await testUtils.getActualJson('testExisting_query_fixedKeys', 'query'),
                await testUtils.getExpectedJson('9999999', 'query', 'patch_fixKeys'),
                'returned metadata was not equal expected for update query'
            );
            expect(
                file(testUtils.getActualFile('testExisting_query_fixedKeys', 'query', 'sql'))
            ).to.equal(file(testUtils.getExpectedFile('9999999', 'query', 'patch_fixKeys', 'sql')));
            // check number of API calls
            assert.equal(
                testUtils.getAPIHistoryLength(),
                18,
                'Unexpected number of requests made. Run testUtils.logAPIHistoryDebug() to see the requests'
            );
            return;
        });
        it('Should fixKeys by key AND re-retrieve dependent types', async () => {
            // WHEN
            handler.setOptions({ skipInteraction: { fixKeysReretrieve: true } });
            const resultFixKeys = await handler.fixKeys('testInstance/testBU', 'query', [
                'testExisting_query_fixKeys',
                'testExisting_query',
            ]);
            assert.equal(
                resultFixKeys['testInstance/testBU'].length,
                1,
                'returned number of keys does not correspond to number of expected fixed keys'
            );
            assert.equal(
                resultFixKeys['testInstance/testBU'][0],
                'testExisting_query_fixedKeys',
                'returned keys do not correspond to expected fixed keys'
            );
            // THEN
            assert.equal(process.exitCode, false, 'fixKeys should not have thrown an error');
            // confirm updated item
            assert.deepEqual(
                await testUtils.getActualJson('testExisting_query_fixedKeys', 'query'),
                await testUtils.getExpectedJson('9999999', 'query', 'patch_fixKeys'),
                'returned metadata was not equal expected for update query'
            );
            expect(
                file(testUtils.getActualFile('testExisting_query_fixedKeys', 'query', 'sql'))
            ).to.equal(file(testUtils.getExpectedFile('9999999', 'query', 'patch_fixKeys', 'sql')));
            // check number of API calls
            assert.equal(
                testUtils.getAPIHistoryLength(),
<<<<<<< HEAD
                63,
=======
                34,
>>>>>>> ea43bc46
                'Unexpected number of requests made. Run testUtils.logAPIHistoryDebug() to see the requests'
            );
            return;
        });
        it('Should fixKeys by key AND re-retrieve dependent types and then --execute', async () => {
            // WHEN
            handler.setOptions({ skipInteraction: { fixKeysReretrieve: true }, execute: true });
            const resultFixKeys = await handler.fixKeys('testInstance/testBU', 'query', [
                'testExisting_query_fixKeys',
                'testExisting_query',
            ]);
            assert.equal(
                resultFixKeys['testInstance/testBU'].length,
                1,
                'returned number of keys does not correspond to number of expected fixed keys'
            );
            assert.equal(
                resultFixKeys['testInstance/testBU'][0],
                'testExisting_query_fixedKeys',
                'returned keys do not correspond to expected fixed keys'
            );
            // THEN
            assert.equal(
                process.exitCode,
                false,
                'fixKeys with --execute should not have thrown an error'
            );
            // confirm updated item
            assert.deepEqual(
                await testUtils.getActualJson('testExisting_query_fixedKeys', 'query'),
                await testUtils.getExpectedJson('9999999', 'query', 'patch_fixKeys'),
                'returned metadata was not equal expected for update query'
            );
            expect(
                file(testUtils.getActualFile('testExisting_query_fixedKeys', 'query', 'sql'))
            ).to.equal(file(testUtils.getExpectedFile('9999999', 'query', 'patch_fixKeys', 'sql')));
            // check number of API calls
            assert.equal(
                testUtils.getAPIHistoryLength(),
<<<<<<< HEAD
                65,
=======
                36,
>>>>>>> ea43bc46
                'Unexpected number of requests made. Run testUtils.logAPIHistoryDebug() to see the requests'
            );
            return;
        });
        it('Should fixKeys via --like WITHOUT re-retrieving dependent types', async () => {
            // WHEN
            handler.setOptions({
                like: { key: 'testExisting_query_f%' },
                skipInteraction: { fixKeysReretrieve: false },
            });
            const resultFixKeys = await handler.fixKeys('testInstance/testBU', 'query');
            assert.equal(
                resultFixKeys['testInstance/testBU'].length,
                1,
                'returned number of keys does not correspond to number of expected fixed keys'
            );
            assert.equal(
                resultFixKeys['testInstance/testBU'][0],
                'testExisting_query_fixedKeys',
                'returned keys do not correspond to expected fixed keys'
            );
            // THEN
            assert.equal(process.exitCode, false, 'fixKeys should not have thrown an error');
            // confirm updated item
            assert.deepEqual(
                await testUtils.getActualJson('testExisting_query_fixedKeys', 'query'),
                await testUtils.getExpectedJson('9999999', 'query', 'patch_fixKeys'),
                'returned metadata was not equal expected for update query'
            );
            expect(
                file(testUtils.getActualFile('testExisting_query_fixedKeys', 'query', 'sql'))
            ).to.equal(file(testUtils.getExpectedFile('9999999', 'query', 'patch_fixKeys', 'sql')));
            // check number of API calls
            assert.equal(
                testUtils.getAPIHistoryLength(),
                13,
                'Unexpected number of requests made. Run testUtils.logAPIHistoryDebug() to see the requests'
            );
            return;
        });
    });
    describe('Templating ================', () => {
        it('Should create a query template via retrieveAsTemplate and build it', async () => {
            // GIVEN there is a template
            const result = await handler.retrieveAsTemplate(
                'testInstance/testBU',
                'query',
                ['testExisting_query'],
                'testSourceMarket'
            );
            // WHEN
            assert.equal(
                process.exitCode,
                false,
                'retrieveAsTemplate should not have thrown an error'
            );
            assert.equal(
                result.query ? Object.keys(result.query).length : 0,
                1,
                'only one query expected'
            );
            assert.deepEqual(
                await testUtils.getActualTemplateJson('testExisting_query', 'query'),
                await testUtils.getExpectedJson('9999999', 'query', 'template'),
                'returned template JSON of retrieveAsTemplate was not equal expected'
            );
            expect(
                file(testUtils.getActualTemplateFile('testExisting_query', 'query', 'sql'))
            ).to.equal(file(testUtils.getExpectedFile('9999999', 'query', 'template', 'sql')));
            // THEN
            await handler.buildDefinition(
                'testInstance/testBU',
                'query',
                'testExisting_query',
                'testTargetMarket'
            );
            assert.equal(
                process.exitCode,
                false,
                'buildDefinition should not have thrown an error'
            );

            assert.deepEqual(
                await testUtils.getActualDeployJson('testTemplated_query', 'query'),
                await testUtils.getExpectedJson('9999999', 'query', 'build'),
                'returned deployment JSON was not equal expected'
            );
            expect(
                file(testUtils.getActualDeployFile('testTemplated_query', 'query', 'sql'))
            ).to.equal(file(testUtils.getExpectedFile('9999999', 'query', 'build', 'sql')));

            assert.equal(
                testUtils.getAPIHistoryLength(),
                6,
                'Unexpected number of requests made. Run testUtils.logAPIHistoryDebug() to see the requests'
            );
            return;
        });
        it('Should create a query template via buildTemplate and build it', async () => {
            // download first before we test buildTemplate
            await handler.retrieve('testInstance/testBU', ['query']);
            // GIVEN there is a template
            const result = await handler.buildTemplate(
                'testInstance/testBU',
                'query',
                ['testExisting_query'],
                'testSourceMarket'
            );
            // WHEN
            assert.equal(process.exitCode, false, 'buildTemplate should not have thrown an error');

            assert.equal(
                result.query ? Object.keys(result.query).length : 0,
                1,
                'only one query expected'
            );
            assert.deepEqual(
                await testUtils.getActualTemplateJson('testExisting_query', 'query'),
                await testUtils.getExpectedJson('9999999', 'query', 'template'),
                'returned template JSON of buildTemplate was not equal expected'
            );
            expect(
                file(testUtils.getActualTemplateFile('testExisting_query', 'query', 'sql'))
            ).to.equal(file(testUtils.getExpectedFile('9999999', 'query', 'template', 'sql')));
            // THEN
            await handler.buildDefinition(
                'testInstance/testBU',
                'query',
                'testExisting_query',
                'testTargetMarket'
            );
            assert.equal(
                process.exitCode,
                false,
                'buildDefinition should not have thrown an error'
            );

            assert.deepEqual(
                await testUtils.getActualDeployJson('testTemplated_query', 'query'),
                await testUtils.getExpectedJson('9999999', 'query', 'build'),
                'returned deployment JSON was not equal expected'
            );
            expect(
                file(testUtils.getActualDeployFile('testTemplated_query', 'query', 'sql'))
            ).to.equal(file(testUtils.getExpectedFile('9999999', 'query', 'build', 'sql')));

            assert.equal(
                testUtils.getAPIHistoryLength(),
                6,
                'Unexpected number of requests made. Run testUtils.logAPIHistoryDebug() to see the requests'
            );
            return;
        });
    });
    describe('Delete ================', () => {
        it('Should delete the item', async () => {
            // WHEN
            const isDeleted = await handler.deleteByKey(
                'testInstance/testBU',
                'query',
                'testExisting_query'
            );
            // THEN
            assert.equal(process.exitCode, false, 'delete should not have thrown an error');

            assert.equal(isDeleted, true, 'should have deleted the item');
            return;
        });
    });
    describe('CI/CD ================', () => {
        it('Should return a list of files based on their type and key', async () => {
            // WHEN
            const fileList = await handler.getFilesToCommit('testInstance/testBU', 'query', [
                'testExisting_query',
            ]);
            // THEN
            assert.equal(
                process.exitCode,
                false,
                'getFilesToCommit should not have thrown an error'
            );
            assert.equal(fileList.length, 2, 'expected only 2 file paths');

            assert.equal(
                fileList[0].split('\\').join('/'),
                'retrieve/testInstance/testBU/query/testExisting_query.query-meta.json',
                'wrong JSON path'
            );
            assert.equal(
                fileList[1].split('\\').join('/'),
                'retrieve/testInstance/testBU/query/testExisting_query.query-meta.sql',
                'wrong JSON path'
            );
            return;
        });
    });
    describe('Execute ================', () => {
        it('Should start a query by key', async () => {
            const executedKeys = await handler.execute('testInstance/testBU', 'query', [
                'testExisting_query',
            ]);
            assert.equal(process.exitCode, false, 'execute should not have thrown an error');
            assert.equal(
                executedKeys['testInstance/testBU']?.length,
                1,
                'returned number of keys does not correspond to number of expected fixed keys'
            );
            assert.equal(
                executedKeys['testInstance/testBU'][0],
                'testExisting_query',
                'returned keys do not correspond to expected fixed keys'
            );
            return;
        });
        it('Should start a query selected via --like', async () => {
            handler.setOptions({ like: { key: 'testExist%query' } });
            const executedKeys = await handler.execute('testInstance/testBU', 'query');
            assert.equal(process.exitCode, false, 'execute should not have thrown an error');
            assert.equal(
                executedKeys['testInstance/testBU']?.length,
                1,
                'returned number of keys does not correspond to number of expected fixed keys'
            );
            assert.equal(
                executedKeys['testInstance/testBU'][0],
                'testExisting_query',
                'returned keys do not correspond to expected fixed keys'
            );
            return;
        });
        it('Should not start executing a query because key and --like was specified', async () => {
            handler.setOptions({ like: { key: 'testExisting%' } });
            const executedKeys = await handler.execute('testInstance/testBU', 'query', [
                'testExisting_query',
            ]);
            assert.equal(process.exitCode, true, 'execute should have thrown an error');
            assert.equal(
                Object.keys(executedKeys).length,
                0,
                'query was not supposed to be executed'
            );
            return;
        });
    });
});<|MERGE_RESOLUTION|>--- conflicted
+++ resolved
@@ -458,11 +458,7 @@
             // check number of API calls
             assert.equal(
                 testUtils.getAPIHistoryLength(),
-<<<<<<< HEAD
                 63,
-=======
-                34,
->>>>>>> ea43bc46
                 'Unexpected number of requests made. Run testUtils.logAPIHistoryDebug() to see the requests'
             );
             return;
@@ -502,11 +498,7 @@
             // check number of API calls
             assert.equal(
                 testUtils.getAPIHistoryLength(),
-<<<<<<< HEAD
                 65,
-=======
-                36,
->>>>>>> ea43bc46
                 'Unexpected number of requests made. Run testUtils.logAPIHistoryDebug() to see the requests'
             );
             return;
