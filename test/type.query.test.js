--- conflicted
+++ resolved
@@ -472,11 +472,7 @@
             // check number of API calls
             assert.equal(
                 testUtils.getAPIHistoryLength(),
-<<<<<<< HEAD
                 64,
-=======
-                38,
->>>>>>> b6016f65
                 'Unexpected number of requests made. Run testUtils.logAPIHistoryDebug() to see the requests'
             );
             return;
@@ -517,11 +513,7 @@
             // check number of API calls
             assert.equal(
                 testUtils.getAPIHistoryLength(),
-<<<<<<< HEAD
                 66,
-=======
-                40,
->>>>>>> b6016f65
                 'Unexpected number of requests made. Run testUtils.logAPIHistoryDebug() to see the requests'
             );
             return;
