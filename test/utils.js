--- conflicted
+++ resolved
@@ -1,21 +1,12 @@
-<<<<<<< HEAD
 import File from '../lib/util/file.js';
 import path from 'node:path';
 import MockAdapter from 'axios-mock-adapter';
 import { axiosInstance } from '../node_modules/sfmc-sdk/lib/util.js';
+import handler from '../lib/index.js';
 import auth from '../lib/util/auth.js';
 import { Util } from '../lib/util/util.js';
 import { fileURLToPath } from 'node:url';
 const __dirname = path.dirname(fileURLToPath(import.meta.url));
-=======
-const File = require('../lib/util/file');
-const path = require('node:path');
-const axios = require('axios');
-const MockAdapter = require('axios-mock-adapter');
-const auth = require('../lib/util/auth');
-const Util = require('../lib/util/util');
-const handler = require('../lib/index');
->>>>>>> 6eb4373e
 
 // for some reason doesnt realize below reference
 // eslint-disable-next-line no-unused-vars
@@ -135,19 +126,12 @@
  * @param {boolean} [isDeploy] if true, will mock deploy folder
  * @returns {void}
  */
-<<<<<<< HEAD
 export function mockSetup(isDeploy) {
-    Util.setLoggingLevel({ debug: true });
-    apimock = new MockAdapter(axiosInstance, { onNoMatch: 'throwException' });
-=======
-
-exports.mockSetup = (isDeploy) => {
     if (!isDeploy) {
         // no need to execute this again - already done in standard setup
         handler.setOptions({ debug: true, noLogFile: true });
     }
-    apimock = new MockAdapter(axios, { onNoMatch: 'throwException' });
->>>>>>> 6eb4373e
+    apimock = new MockAdapter(axiosInstance, { onNoMatch: 'throwException' });
     // set access_token to mid to allow for autorouting of mock to correct resources
     apimock.onPost(authResources.success.url).reply((config) => {
         authResources.success.response.access_token = JSON.parse(config.data).account_id;
