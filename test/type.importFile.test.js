--- conflicted
+++ resolved
@@ -19,11 +19,7 @@
     describe('Retrieve ================', () => {
         it('Should retrieve a importFile', async () => {
             // WHEN
-            await handler.retrieve(
-                'testInstance/testBU',
-                ['importFile'],
-                ['testExisting_importFile']
-            );
+            await handler.retrieve('testInstance/testBU', ['importFile']);
             // THEN
             assert.equal(process.exitCode, false, 'retrieve should not have thrown an error');
             // get results from cache
@@ -97,11 +93,7 @@
             assert.equal(
                 result.importFile ? Object.keys(result.importFile).length : 0,
                 3,
-<<<<<<< HEAD
-                'three importFiles expected'
-=======
                 '3 importFiles expected'
->>>>>>> b6016f65
             );
             // confirm created item
             assert.deepEqual(
@@ -118,11 +110,7 @@
             // check number of API calls
             assert.equal(
                 testUtils.getAPIHistoryLength(),
-<<<<<<< HEAD
-                13,
-=======
                 16,
->>>>>>> b6016f65
                 'Unexpected number of requests made. Run testUtils.logAPIHistoryDebug() to see the requests'
             );
             return;
@@ -235,10 +223,12 @@
             return;
         });
     });
+
     describe('Update notifications ================', () => {
         beforeEach(() => {
             testUtils.mockSetup(true);
         });
+
         it('Should set email notification address and activate it', async () => {
             handler.setOptions({ completionEmail: 'test@test.com' });
             // WHEN
