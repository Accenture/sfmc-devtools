const assert = require('chai').assert;
const cache = require('../lib/util/cache');
const testUtils = require('./utils');
const handler = require('../lib/index');

describe('dataExtension', () => {
    beforeEach(() => {
        testUtils.mockSetup();
    });
    afterEach(() => {
        testUtils.mockReset();
    });

    describe('Retrieve ================', () => {
        it('Should retrieve a data extension', async () => {
            // WHEN
            await handler.retrieve('testInstance/testBU', ['dataExtension']);
            // THEN
            // get results from cache
            const result = cache.getCache();
            assert.equal(
                Object.keys(result.dataExtension).length,
                1,
                'only one data extension expected'
            );
            assert.deepEqual(
                await testUtils.getExpectedFile('9999999', 'dataExtension', 'retrieve'),
                await testUtils.getActualFile('childBU_dataextension_test', 'dataExtension'),
                'returned metadata was not equal expected'
            );
            assert.equal(
                Object.values(testUtils.getAPIHistory()).flat().length,
                6,
                'Unexpected number of requests made'
            );
            return;
        });
    });
    describe('Deploy ================', () => {
        it('Should create & upsert a data extension', async () => {
            // WHEN
            await handler.deploy('testInstance/testBU', ['dataExtension']);
            // THEN

<<<<<<< HEAD
            // get results from cache
            const result = cache.getCache();
            assert.equal(
                Object.keys(result.dataExtension).length,
                2,
                'two data extensions expected'
            );
            assert.deepEqual(
                await testUtils.getExpectedFile('9999999', 'dataExtension', 'create'),
                await testUtils.getActualFile('testDataExtension', 'dataExtension'),
                'returned metadata was not equal expected for create'
            );
            assert.deepEqual(
                await testUtils.getExpectedFile('9999999', 'dataExtension', 'update'),
                await testUtils.getActualFile('childBU_dataextension_test', 'dataExtension'),
                'returned metadata was not equal expected for update'
            );
            assert.equal(
                Object.values(testUtils.getAPIHistory()).flat().length,
                16,
                'Unexpected number of requests made'
            );
            return;
        });
=======
        // get results from cache
        const result = cache.getCache();
        assert.equal(Object.keys(result.dataExtension).length, 2, 'two data extensions expected');
        assert.deepEqual(
            await testUtils.getExpectedFile('9999999', 'dataExtension', 'create'),
            await testUtils.getActualFile('testDataExtension', 'dataExtension'),
            'returned metadata was not equal expected for create'
        );
        assert.deepEqual(
            await testUtils.getExpectedFile('9999999', 'dataExtension', 'update'),
            await testUtils.getActualFile('childBU_dataextension_test', 'dataExtension'),
            'returned metadata was not equal expected for update'
        );
        assert.equal(
            Object.values(testUtils.getAPIHistory()).flat().length,
            15,
            'Unexpected number of requests made'
        );
        return;
>>>>>>> b333e4dd
    });
    describe('Templating ================', () => {
        it('Should create a dataExtension template via retrieveAsTemplate and build it', async () => {
            // GIVEN there is a template
            const result = await handler.retrieveAsTemplate(
                'testInstance/testBU',
                'dataExtension',
                'childBU_dataextension_test',
                'testMarket'
            );
            // WHEN
            assert.equal(
                Object.keys(result.dataExtension).length,
                1,
                'only one dataExtension expected'
            );
            assert.deepEqual(
                await testUtils.getExpectedFile('9999999', 'dataExtension', 'template'),
                await testUtils.getActualTemplate('childBU_dataextension_test', 'dataExtension'),
                'returned template was not equal expected'
            );
            // THEN
            await handler.buildDefinition(
                'testInstance/testBU',
                'dataExtension',
                'childBU_dataextension_test',
                'testMarket'
            );

<<<<<<< HEAD
            assert.deepEqual(
                await testUtils.getExpectedFile('9999999', 'dataExtension', 'build'),
                await testUtils.getActualDeployFile('childBU_dataextension_test', 'dataExtension'),
                'returned deployment file was not equal expected'
            );
            assert.equal(
                Object.values(testUtils.getAPIHistory()).flat().length,
                6,
                'Unexpected number of requests made'
            );
            return;
        });
        it('Should create a dataExtension template via buildTemplate and build it', async () => {
            // download first before we test buildTemplate
            await handler.retrieve('testInstance/testBU', ['dataExtension']);
            // GIVEN there is a template
            const result = await handler.buildTemplate(
                'testInstance/testBU',
                'dataExtension',
                ['childBU_dataextension_test'],
                'testMarket'
            );
            // WHEN
            assert.equal(
                Object.keys(result.dataExtension).length,
                1,
                'only one dataExtension expected'
            );
            assert.deepEqual(
                await testUtils.getExpectedFile('9999999', 'dataExtension', 'template'),
                await testUtils.getActualTemplate('childBU_dataextension_test', 'dataExtension'),
                'returned template was not equal expected'
            );
            // THEN
            await handler.buildDefinition(
                'testInstance/testBU',
                'dataExtension',
                'childBU_dataextension_test',
                'testMarket'
            );

            assert.deepEqual(
                await testUtils.getExpectedFile('9999999', 'dataExtension', 'build'),
                await testUtils.getActualDeployFile('childBU_dataextension_test', 'dataExtension'),
                'returned deployment file was not equal expected'
            );
            assert.equal(
                Object.values(testUtils.getAPIHistory()).flat().length,
                6,
                'Unexpected number of requests made'
            );
            return;
        });
=======
        assert.deepEqual(
            await testUtils.getExpectedFile('9999999', 'dataExtension', 'build'),
            await testUtils.getActualDeployFile('childBU_dataextension_test', 'dataExtension'),
            'returned deployment file was not equal expected'
        );
        assert.equal(
            Object.values(testUtils.getAPIHistory()).flat().length,
            5,
            'Unexpected number of requests made'
        );
        return;
>>>>>>> b333e4dd
    });
});<|MERGE_RESOLUTION|>--- conflicted
+++ resolved
@@ -42,7 +42,6 @@
             await handler.deploy('testInstance/testBU', ['dataExtension']);
             // THEN
 
-<<<<<<< HEAD
             // get results from cache
             const result = cache.getCache();
             assert.equal(
@@ -62,32 +61,11 @@
             );
             assert.equal(
                 Object.values(testUtils.getAPIHistory()).flat().length,
-                16,
+                15,
                 'Unexpected number of requests made'
             );
             return;
         });
-=======
-        // get results from cache
-        const result = cache.getCache();
-        assert.equal(Object.keys(result.dataExtension).length, 2, 'two data extensions expected');
-        assert.deepEqual(
-            await testUtils.getExpectedFile('9999999', 'dataExtension', 'create'),
-            await testUtils.getActualFile('testDataExtension', 'dataExtension'),
-            'returned metadata was not equal expected for create'
-        );
-        assert.deepEqual(
-            await testUtils.getExpectedFile('9999999', 'dataExtension', 'update'),
-            await testUtils.getActualFile('childBU_dataextension_test', 'dataExtension'),
-            'returned metadata was not equal expected for update'
-        );
-        assert.equal(
-            Object.values(testUtils.getAPIHistory()).flat().length,
-            15,
-            'Unexpected number of requests made'
-        );
-        return;
->>>>>>> b333e4dd
     });
     describe('Templating ================', () => {
         it('Should create a dataExtension template via retrieveAsTemplate and build it', async () => {
@@ -117,7 +95,6 @@
                 'testMarket'
             );
 
-<<<<<<< HEAD
             assert.deepEqual(
                 await testUtils.getExpectedFile('9999999', 'dataExtension', 'build'),
                 await testUtils.getActualDeployFile('childBU_dataextension_test', 'dataExtension'),
@@ -125,7 +102,7 @@
             );
             assert.equal(
                 Object.values(testUtils.getAPIHistory()).flat().length,
-                6,
+                5,
                 'Unexpected number of requests made'
             );
             return;
@@ -166,23 +143,10 @@
             );
             assert.equal(
                 Object.values(testUtils.getAPIHistory()).flat().length,
-                6,
+                5,
                 'Unexpected number of requests made'
             );
             return;
         });
-=======
-        assert.deepEqual(
-            await testUtils.getExpectedFile('9999999', 'dataExtension', 'build'),
-            await testUtils.getActualDeployFile('childBU_dataextension_test', 'dataExtension'),
-            'returned deployment file was not equal expected'
-        );
-        assert.equal(
-            Object.values(testUtils.getAPIHistory()).flat().length,
-            5,
-            'Unexpected number of requests made'
-        );
-        return;
->>>>>>> b333e4dd
     });
 });