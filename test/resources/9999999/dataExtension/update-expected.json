--- conflicted
+++ resolved
@@ -10,9 +10,6 @@
     "RetainUntil": "",
     "Fields": [
         {
-<<<<<<< HEAD
-            "Name": "testField",
-=======
             "Name": "FirstName",
             "DefaultValue": "",
             "MaxLength": 50,
@@ -30,7 +27,6 @@
         },
         {
             "Name": "EmailAddress",
->>>>>>> 6eacdbcf
             "DefaultValue": "",
             "MaxLength": 254,
             "IsRequired": true,
