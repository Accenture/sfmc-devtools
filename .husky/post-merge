#!/bin/sh
# ### run npm install ###
. "$(dirname "$0")/_/husky.sh"

IFS=$'\n'
<<<<<<< HEAD
# regex supports mono-repos with a package.json at root-level and at package-level
PACKAGE_LOCK_REGEX="(^packages\/.*\/package-lock\.json)|(^package-lock\.json)"
=======
>>>>>>> 16a290c7
# extract all paths to package-lock.json files 
PACKAGES=`git diff --name-only HEAD^1 HEAD | grep -E '(^package-lock\.json)'`
echo "[POST-MERGE-4]"

if [[ ${PACKAGES[@]} ]]; then
  for package in $PACKAGES; do
    echo "[POST-MERGE]"
    echo "📦 $package was changed. Running npm install to update your dependencies..."
    npm install
  done
<<<<<<< HEAD
  echo "[POST-MERGE] Running npm install to update your dependencies..."
  npm install
=======
>>>>>>> 16a290c7
else
  echo "📦 All packages up-to-date. No need to run npm install."
fi<|MERGE_RESOLUTION|>--- conflicted
+++ resolved
@@ -3,11 +3,6 @@
 . "$(dirname "$0")/_/husky.sh"
 
 IFS=$'\n'
-<<<<<<< HEAD
-# regex supports mono-repos with a package.json at root-level and at package-level
-PACKAGE_LOCK_REGEX="(^packages\/.*\/package-lock\.json)|(^package-lock\.json)"
-=======
->>>>>>> 16a290c7
 # extract all paths to package-lock.json files 
 PACKAGES=`git diff --name-only HEAD^1 HEAD | grep -E '(^package-lock\.json)'`
 echo "[POST-MERGE-4]"
@@ -18,11 +13,6 @@
     echo "📦 $package was changed. Running npm install to update your dependencies..."
     npm install
   done
-<<<<<<< HEAD
-  echo "[POST-MERGE] Running npm install to update your dependencies..."
-  npm install
-=======
->>>>>>> 16a290c7
 else
   echo "📦 All packages up-to-date. No need to run npm install."
 fi