const SDK = require('sfmc-sdk');
/**
 * @ignore
 * @typedef {object} BuObject
 * @property {string} clientId installed package client id
 * @property {string} clientSecret installed package client secret
 * @property {string} tenant subdomain part of Authentication Base Uri
 * @property {string} [eid] Enterprise ID = MID of the parent BU
 * @property {string} [mid] MID of the BU to work with
 * @property {string} [businessUnit] name of the BU to interact with
 * @property {string} [credential] name of the credential to interact with
 */
/**
 * @typedef {Object.<string, string>} TemplateMap
 * @typedef {'accountUser'|'asset'|'attributeGroup'|'automation'|'campaign'|'contentArea'|'dataExtension'|'dataExtensionField'|'dataExtensionTemplate'|'dataExtract'|'dataExtractType'|'discovery'|'email'|'emailSendDefinition'|'eventDefinition'|'fileTransfer'|'filter'|'folder'|'ftpLocation'|'importFile'|'interaction'|'list'|'mobileCode'|'mobileKeyword'|'query'|'role'|'script'|'setDefinition'|'triggeredSendDefinition'} SupportedMetadataTypes
 */

/**
 * @typedef {Object.<string, any>} MetadataTypeItem
 * @typedef {Object.<string, MetadataTypeItem>} MetadataTypeMap key=customer key
 * @typedef {Object.<string, MetadataTypeMap>} MultiMetadataTypeMap key=Supported MetadataType
 * @typedef {Object.<string, MetadataTypeItem[]>} MultiMetadataTypeList key=Supported MetadataType
 * @typedef {{metadata:MetadataTypeMap,type:SupportedMetadataTypes}} MetadataTypeMapObj
 * @typedef {{metadata:MetadataTypeItem,type:SupportedMetadataTypes}} MetadataTypeItemObj
 */

/**
 * @typedef {object} CodeExtractItem
 * @property {MetadataTypeItem} json metadata of one item w/o code
 * @property {CodeExtract[]} codeArr list of code snippets in this item
 * @property {string[]} subFolder mostly set to null, otherwise list of subfolders
 */
/**
 * @typedef {object} CodeExtract
 * @property {string[]} subFolder mostly set to null, otherwise subfolders path split into elements
 * @property {string} fileName name of file w/o extension
 * @property {string} fileExt file extension
 * @property {string} content file content
 * @property {'base64'} [encoding] optional for binary files
 */
/**
 * @typedef {object} QueryItem
 * @property {string} name name
 * @property {string} key key
 * @property {string} description -
 * @property {string} targetKey key of target data extension
 * @property {string} createdDate e.g. "2020-09-14T01:42:03.017"
 * @property {string} modifiedDate e.g. "2020-09-14T01:42:03.017"
 * @property {'Overwrite'|'Update'|'Append'} targetUpdateTypeName defines how the query writes into the target data extension
 * @property {0|1|2} [targetUpdateTypeId] mapped to targetUpdateTypeName via this.definition.targetUpdateTypeMapping
 * @property {string} [targetId] Object ID of DE (removed before save)
 * @property {string} [targetDescription] Description DE (removed before save)
 * @property {boolean} isFrozen looks like this is always set to false
 * @property {string} [queryText] contains SQL query with line breaks converted to '\n'. The content is extracted during retrieval and written into a separate *.sql file
 * @property {string} [categoryId] holds folder ID, replaced with r__folder_Path during retrieve
 * @property {string} r__folder_Path folder path in which this DE is saved
 * @typedef {Object.<string, QueryItem>} QueryMap
 * @typedef {object} CodeExtractItem
 * @property {QueryItem} json metadata of one item w/o code
 * @property {CodeExtract[]} codeArr list of code snippets in this item
 * @property {string[]} subFolder mostly set to null, otherwise list of subfolders
 */
/**
 * @typedef {object} ScriptItem
 * @property {string} name name
 * @property {string} key key
 * @property {string} description -
 * @property {string} createdDate e.g. "2020-09-14T01:42:03.017"
 * @property {string} modifiedDate e.g. "2020-09-14T01:42:03.017"
 * @property {string} [script] contains script with line breaks converted to '\n'. The content is extracted during retrieval and written into a separate *.ssjs file
 * @property {string} [categoryId] holds folder ID, replaced with r__folder_Path during retrieve
 * @property {string} r__folder_Path folder path in which this DE is saved
 * @typedef {Object.<string, ScriptItem>} ScriptMap
 */
/**
 * @typedef {Object.<string, any>} AssetItem
 * @typedef {Object.<string, AssetItem>} AssetMap
 * @typedef {'archive'|'asset'|'audio'|'block'|'code'|'document'|'image'|'message'|'other'|'rawimage'|'template'|'textfile'|'video'} AssetSubType
 */
/**
 * @typedef {object} DataExtensionFieldItem
 * @property {string} [ObjectID] id
 * @property {string} [CustomerKey] key in format [DEkey].[FieldName]
 * @property {object} [DataExtension] -
 * @property {string} DataExtension.CustomerKey key of DE
 * @property {string} Name name of field
 * @property {string} [Name_new] custom attribute that is only used when trying to rename a field from Name to Name_new
 * @property {string} DefaultValue empty string for not set
 * @property {true|false} IsRequired -
 * @property {true|false} IsPrimaryKey -
 * @property {string} Ordinal 1, 2, 3, ...
 * @property {'Text'|'Number'|'Date'|'Boolean'|'Decimal'|'EmailAddress'|'Phone'|'Locale'} FieldType can only be set on create
 * @property {string} Scale the number of places after the decimal that the field can hold; example: "0","1", ...
 * @typedef {Object.<string, DataExtensionFieldItem>} DataExtensionFieldMap
 */
/**
 * @typedef {object} DataExtensionItem
 * @property {string} CustomerKey key
 * @property {string} Name name
 * @property {string} Description -
 * @property {true|false} IsSendable -
 * @property {true|false} IsTestable -
 * @property {object} SendableDataExtensionField -
 * @property {string} SendableDataExtensionField.Name -
 * @property {object} SendableSubscriberField -
 * @property {string} SendableSubscriberField.Name -
 * @property {DataExtensionFieldItem[]} Fields list of DE fields
 * @property {'dataextension'|'salesforcedataextension'|'synchronizeddataextension'|'shared_dataextension'|'shared_salesforcedataextension'} r__folder_ContentType retrieved from associated folder
 * @property {string} r__folder_Path folder path in which this DE is saved
 * @property {string} [CategoryID] holds folder ID, replaced with r__folder_Path during retrieve
 * @property {string} [r__dataExtensionTemplate_Name] name of optionally associated DE template
 * @property {object} [Template] -
 * @property {string} [Template.CustomerKey] key of optionally associated DE teplate
 * @typedef {Object.<string, DataExtensionItem>} DataExtensionMap
 */
/**
 * @typedef {object} AccountUserDocument
 * @property {string} TYPE user.type__c
 * @property {string} UserID user.UserID
 * @property {string} AccountUserID user.AccountUserID
 * @property {string} CustomerKey user.CustomerKey
 * @property {string} Name user.Name
 * @property {string} Email user.Email
 * @property {string} NotificationEmailAddress user.NotificationEmailAddress
 * @property {string} ActiveFlag user.ActiveFlag === true ? '✓' : '-'
 * @property {string} IsAPIUser user.IsAPIUser === true ? '✓' : '-'
 * @property {string} MustChangePassword user.MustChangePassword === true ? '✓' : '-'
 * @property {string} DefaultBusinessUnit defaultBUName
 * @property {string} AssociatedBusinessUnits__c associatedBus
 * @property {string} Roles roles
 * @property {string} UserPermissions userPermissions
 * @property {string} LastSuccessfulLogin this.timeSinceDate(user.LastSuccessfulLogin)
 * @property {string} CreatedDate user.CreatedDate
 * @property {string} ModifiedDate user.ModifiedDate
 */

/**
 * @typedef {object} AutomationActivity
 * @property {string} name name (not key) of activity
 * @property {string} [objectTypeId] Id of assoicated activity type; see this.definition.activityTypeMapping
 * @property {string} [activityObjectId] Object Id of assoicated metadata item
 * @property {number} [displayOrder] order within step; starts with 1 or higher number
 * @property {string} r__type see this.definition.activityTypeMapping
 */
/**
 * @typedef {object}  AutomationStep
 * @property {string} name description
 * @property {string} [annotation] equals AutomationStep.name
 * @property {number} [step] step iterator; starts with 1
 * @property {number} [stepNumber] step iterator, automatically set during deployment
 * @property {AutomationActivity[]} activities -
 */
/**
 * @typedef {object} AutomationSchedule REST format
 * @property {number} typeId ?
 * @property {string} startDate example: '2021-05-07T09:00:00'
 * @property {string} endDate example: '2021-05-07T09:00:00'
 * @property {string} icalRecur example: 'FREQ=DAILY;UNTIL=20790606T160000;INTERVAL=1'
 * @property {string} timezoneName example: 'W. Europe Standard Time'; see this.definition.timeZoneMapping
 * @property {number} [timezoneId] see this.definition.timeZoneMapping
 */
/**
 * @typedef {object} AutomationScheduleSoap SOAP format
 * @property {object} Recurrence -
 * @property {object} Recurrence.$ {'xsi:type': keyStem + 'lyRecurrence'}
 * @property {'ByYear'} [Recurrence.YearlyRecurrencePatternType] * currently not supported by tool *
 * @property {'ByMonth'} [Recurrence.MonthlyRecurrencePatternType] * currently not supported by tool *
 * @property {'ByWeek'} [Recurrence.WeeklyRecurrencePatternType] * currently not supported by tool *
 * @property {'ByDay'} [Recurrence.DailyRecurrencePatternType] -
 * @property {'Interval'} [Recurrence.MinutelyRecurrencePatternType] -
 * @property {'Interval'} [Recurrence.HourlyRecurrencePatternType] -
 * @property {number} [Recurrence.YearInterval] 1..n * currently not supported by tool *
 * @property {number} [Recurrence.MonthInterval] 1..n * currently not supported by tool *
 * @property {number} [Recurrence.WeekInterval] 1..n * currently not supported by tool *
 * @property {number} [Recurrence.DayInterval] 1..n
 * @property {number} [Recurrence.HourInterval] 1..n
 * @property {number} [Recurrence.MinuteInterval] 1..n
 * @property {number} _interval internal variable for CLI output only
 * @property {object} TimeZone -
 * @property {number} TimeZone.ID AutomationSchedule.timezoneId
 * @property {string} _timezoneString internal variable for CLI output only
 * @property {string} StartDateTime AutomationSchedule.startDate
 * @property {string} EndDateTime AutomationSchedule.endDate
 * @property {string} _StartDateTime AutomationSchedule.startDate; internal variable for CLI output only
 * @property {'EndOn'|'EndAfter'} RecurrenceRangeType set to 'EndOn' if AutomationSchedule.icalRecur contains 'UNTIL'; otherwise to 'EndAfter'
 * @property {number} Occurrences only exists if RecurrenceRangeType=='EndAfter'
 */
/**
 * @typedef {object} AutomationItem
 * @property {string} [id] Object Id
 * @property {string} key key
 * @property {string} name name
 * @property {string} description -
 * @property {'scheduled'|'triggered'} type Starting Source = Schedule / File Drop
 * @property {'Scheduled'|'Running'|'Ready'|'Building'|'PausedSchedule'|'InactiveTrigger'} status -
 * @property {AutomationSchedule} [schedule] only existing if type=scheduled
 * @property {object} [fileTrigger] only existing if type=triggered
 * @property {string} fileTrigger.fileNamingPattern file name with placeholders
 * @property {number} fileTrigger.fileNamePatternTypeId -
 * @property {string} fileTrigger.folderLocationText where to look for the fileNamingPattern
 * @property {boolean} fileTrigger.isPublished ?
 * @property {boolean} fileTrigger.queueFiles ?
 * @property {boolean} fileTrigger.triggerActive -
 * @property {object} [startSource] -
 * @property {AutomationSchedule} [startSource.schedule] rewritten to AutomationItem.schedule
 * @property {object} [startSource.fileDrop] rewritten to AutomationItem.fileTrigger
 * @property {string} startSource.fileDrop.fileNamingPattern file name with placeholders
 * @property {string} startSource.fileDrop.fileNamePatternTypeId -
 * @property {string} startSource.fileDrop.folderLocation -
 * @property {boolean} startSource.fileDrop.queueFiles -
 * @property {number} startSource.typeId -
 * @property {AutomationStep[]} steps -
 * @property {string} r__folder_Path folder path
 * @property {string} [categoryId] holds folder ID, replaced with r__folder_Path during retrieve
 */
/**
 * @typedef {Object.<string, AutomationItem>} AutomationMap
 * @typedef {{metadata:AutomationMap,type:string}} AutomationMapObj
 * @typedef {{metadata:AutomationItem,type:string}} AutomationItemObj
<<<<<<< HEAD
 * @typedef {object} DeltaPkgItem
 * @property {string} file relative path to file
 * @property {number} changes changed lines
 * @property {number} insertions added lines
 * @property {number} deletions deleted lines
 * @property {boolean} binary is a binary file
 * @property {boolean} moved git thinks this file was moved
 * @property {string} [fromPath] git thinks this relative path is where the file was before
 * @property {SupportedMetadataTypes} type metadata type
 * @property {string} externalKey key
 * @property {string} name name
 * @property {'move'|'add/update'|'delete'} gitAction what git recognized as an action
 * @property {string} _credential mcdev credential name
 * @property {string} _businessUnit mcdev business unit name inside of _credential
=======
>>>>>>> 98b66859
 * @typedef {SDK} SDK
 */

/**
 * @typedef {object} skipInteraction signals what to insert automatically for things usually asked via wizard
 * @property {string} client_id client id of installed package
 * @property {string} client_secret client secret of installed package
 * @property {string} auth_url tenant specific auth url of installed package
 * @property {number} account_id MID of the Parent Business Unit
 * @property {string} credentialName how you would like the credential to be named
 * @property {string} gitRemoteUrl URL of Git remote server
 */

/**
 * @typedef {object} AuthObject
 * @property {string} client_id client_id client_id for sfmc-sdk auth
 * @property {string} client_secret client_secret for sfmc-sdk auth
 * @property {number} account_id mid of business unit to auth against
 * @property {string} auth_url authentication base url
 */

module.exports = {};<|MERGE_RESOLUTION|>--- conflicted
+++ resolved
@@ -217,7 +217,6 @@
  * @typedef {Object.<string, AutomationItem>} AutomationMap
  * @typedef {{metadata:AutomationMap,type:string}} AutomationMapObj
  * @typedef {{metadata:AutomationItem,type:string}} AutomationItemObj
-<<<<<<< HEAD
  * @typedef {object} DeltaPkgItem
  * @property {string} file relative path to file
  * @property {number} changes changed lines
@@ -232,8 +231,6 @@
  * @property {'move'|'add/update'|'delete'} gitAction what git recognized as an action
  * @property {string} _credential mcdev credential name
  * @property {string} _businessUnit mcdev business unit name inside of _credential
-=======
->>>>>>> 98b66859
  * @typedef {SDK} SDK
  */
 
