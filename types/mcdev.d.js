/**
 * @typedef {object} BuObject
 * @property {string} [clientId] installed package client id
 * @property {string} [clientSecret] installed package client secret
 * @property {string} [tenant] subdomain part of Authentication Base Uri
 * @property {number} [eid] Enterprise ID = MID of the parent BU
 * @property {number} [mid] MID of the BU to work with
 * @property {string} [businessUnit] name of the BU to interact with
 * @property {string} [credential] name of the credential to interact with
 */
/**
 * @typedef {Object.<string, string>} TemplateMap
 * @typedef {'asset'|'asset-archive'|'asset-asset'|'asset-audio'|'asset-block'|'asset-code'|'asset-document'|'asset-image'|'asset-message'|'asset-other'|'asset-rawimage'|'asset-template'|'asset-textfile'|'asset-video'|'attributeGroup'|'attributeSet'|'automation'|'campaign'|'contentArea'|'dataExtension'|'dataExtensionField'|'dataExtensionTemplate'|'dataExtract'|'dataExtractType'|'discovery'|'deliveryProfile'|'email'|'emailSend'|'event'|'fileLocation'|'fileTransfer'|'filter'|'folder'|'importFile'|'journey'|'list'|'mobileCode'|'mobileKeyword'|'mobileMessage'|'query'|'role'|'script'|'sendClassification'|'senderProfile'|'transactionalEmail'|'transactionalPush'|'transactionalSMS'|'triggeredSend'|'user'|'verification'} SupportedMetadataTypes
 * @typedef {Object.<SupportedMetadataTypes, string[]>} TypeKeyCombo object-key=metadata type, value=array of external keys
 */

/**
 * @typedef {Object.<any, any>} MetadataTypeItem generic metadata item
 * @typedef {Object.<string, MetadataTypeItem>} MetadataTypeMap key=customer key
 * @typedef {Object.<string, MetadataTypeMap>} MultiMetadataTypeMap key=Supported MetadataType
 * @typedef {Object.<string, MetadataTypeItem[]>} MultiMetadataTypeList key=Supported MetadataType
 * @typedef {{metadata: MetadataTypeMap, type: string}} MetadataTypeMapObj
 * @typedef {{metadata: MetadataTypeItem, type: string}} MetadataTypeItemObj
 * @typedef {Object.<number, MultiMetadataTypeMap>} Cache key=MID
 * @typedef {{before: MetadataTypeItem, after: MetadataTypeItem}} MetadataTypeItemDiff used during update
 */

/**
 * @typedef {object} CodeExtractItem
 * @property {MetadataTypeItem} json metadata of one item w/o code
 * @property {CodeExtract[]} codeArr list of code snippets in this item
 * @property {string[]} subFolder mostly set to null, otherwise list of subfolders
 */
/**
 * @typedef {object} CodeExtract
 * @property {string[]} subFolder mostly set to null, otherwise subfolders path split into elements
 * @property {string} fileName name of file w/o extension
 * @property {string} fileExt file extension
 * @property {string} content file content
 * @property {'base64'} [encoding] optional for binary files
 */
/**
 * @typedef {object} QueryItem
 * @property {string} name name
 * @property {string} key key
 * @property {string} description -
 * @property {string} [targetId] Object ID of DE (removed before save)
 * @property {string} targetKey key of target data extension
 * @property {string} r__dataExtension_key key of target data extension
 * @property {string} createdDate e.g. "2020-09-14T01:42:03.017"
 * @property {string} modifiedDate e.g. "2020-09-14T01:42:03.017"
 * @property {'Overwrite'|'Update'|'Append'} targetUpdateTypeName defines how the query writes into the target data extension
 * @property {number} [targetUpdateTypeId] 0|1|2, mapped to targetUpdateTypeName via this.definition.targetUpdateTypeMapping
 * @property {string} [targetDescription] Description DE (removed before save)
 * @property {boolean} isFrozen looks like this is always set to false
 * @property {string} [queryText] contains SQL query with line breaks converted to '\n'. The content is extracted during retrieval and written into a separate *.sql file
 * @property {string} [categoryId] holds folder ID, replaced with r__folder_Path during retrieve
 * @property {string} r__folder_Path folder path in which this DE is saved
 * @property {string} [queryDefinitionId] Object ID of query
 * @typedef {Object.<string, QueryItem>} QueryMap
 */
/**
 * @typedef {object} ScriptItem
 * @property {string} name name
 * @property {string} key key
 * @property {string} description -
 * @property {string} createdDate e.g. "2020-09-14T01:42:03.017"
 * @property {string} modifiedDate e.g. "2020-09-14T01:42:03.017"
 * @property {string} [script] contains script with line breaks converted to '\n'. The content is extracted during retrieval and written into a separate *.ssjs file
 * @property {string} [categoryId] holds folder ID, replaced with r__folder_Path during retrieve
 * @property {string} r__folder_Path folder path in which this DE is saved
 * @typedef {Object.<string, ScriptItem>} ScriptMap
 */
/**
 * @typedef {Object.<string, any>} AssetItem
 * @typedef {Object.<string, AssetItem>} AssetMap
 * @typedef {'archive'|'asset'|'audio'|'block'|'code'|'document'|'image'|'message'|'other'|'rawimage'|'template'|'textfile'|'video'} AssetSubType
 */
/**
 * @typedef {object} DataExtensionFieldItem
 * @property {string} [ObjectID] id
 * @property {string} [CustomerKey] key in format [DEkey].[FieldName]
 * @property {object} [DataExtension] -
 * @property {string} DataExtension.CustomerKey key of DE
 * @property {string} Name name of field
 * @property {string} [Name_new] custom attribute that is only used when trying to rename a field from Name to Name_new
 * @property {string} DefaultValue empty string for not set
 * @property {true|false} IsRequired -
 * @property {true|false} [IsNullable] opposite of IsRequired
 * @property {true|false} IsPrimaryKey -
 * @property {number} Ordinal 1, 2, 3, ...
 * @property {'Text'|'Number'|'Date'|'Boolean'|'Decimal'|'EmailAddress'|'Phone'|'Locale'} FieldType can only be set on create
 * @property {number|string} MaxLength field length
 * @property {string} Scale the number of places after the decimal that the field can hold; example: "0","1", ...
 */
/**
 * @typedef {Object.<string, DataExtensionFieldItem>} DataExtensionFieldMap
 */
/**
 * @typedef {object} DataExtensionItem
 * @property {string} CustomerKey key
 * @property {string} Name name
 * @property {string} Description -
 * @property {string} [CreatedDate] iso format
 * @property {string} [ModifiedDate] iso format
 * @property {true|false} IsSendable -
 * @property {true|false} IsTestable -
 * @property {object} SendableDataExtensionField -
 * @property {string} SendableDataExtensionField.Name -
 * @property {object} SendableSubscriberField -
 * @property {string} SendableSubscriberField.Name -
 * @property {DataExtensionFieldItem[]} Fields list of DE fields
 * @property {'dataextension'|'salesforcedataextension'|'synchronizeddataextension'|'shared_dataextension'|'shared_salesforcedataextension'} r__folder_ContentType retrieved from associated folder
 * @property {string} r__folder_Path folder path in which this DE is saved
 * @property {string} [CategoryID] holds folder ID, replaced with r__folder_Path during retrieve
 * @property {string} [r__dataExtensionTemplate_name] name of optionally associated DE template
 * @property {object} [Template] -
 * @property {string} [Template.CustomerKey] key of optionally associated DE teplate
 * @property {string} RetainUntil empty string or US date + 12:00:00 AM
 * @property {string} c__retainUntil YYYY-MM-DD
 * @property {'none'|'allRecordsAndDataextension'|'allRecords'|'individialRecords'} [c__retentionPolicy] readable name of retention policy
 * @property {number} [DataRetentionPeriodLength] number of days/weeks/months/years before retention kicks in
 * @property {number} [DataRetentionPeriodUnitOfMeasure] 3:Days, 4:Weeks, 5:Months, 6:Years
 * @property {string} [c__dataRetentionPeriodUnitOfMeasure] 3:Days, 4:Weeks, 5:Months, 6:Years
 * @property {boolean} [RowBasedRetention] true for retention policy individialRecords
 * @property {boolean} ResetRetentionPeriodOnImport ?
 * @property {boolean} [DeleteAtEndOfRetentionPeriod] true for retention policy allRecords
 */
/**
 * @typedef {Object.<string, DataExtensionItem>} DataExtensionMap
 */
/**
 * @typedef {object} UserDocument
 * @property {'User'|'Installed Package'|'Inactivated User'} TYPE -
 * @property {string} [ID] equal to UserID; optional in update/create calls
 * @property {string} UserID equal to ID; required in update/create calls
 * @property {number} [AccountUserID] user.AccountUserID
 * @property {number} c__AccountUserID copy of AccountUserID
 * @property {string} CustomerKey user.CustomerKey
 * @property {string} Name user.Name
 * @property {string} Email user.Email
 * @property {string} NotificationEmailAddress user.NotificationEmailAddress
 * @property {boolean} ActiveFlag user.ActiveFlag === true ? '✓' : '-'
 * @property {boolean} IsAPIUser user.IsAPIUser === true ? '✓' : '-'
 * @property {boolean} MustChangePassword user.MustChangePassword === true ? '✓' : '-'
 * @property {number} DefaultBusinessUnit default MID; BUName after we resolved it
 * @property {number[]} c__AssociatedBusinessUnits associatedBus
 * @property {object} [Roles] (API only)
 * @property {object[]} [Roles.Role] roles (API only)
 * @property {string[]} c__RoleNamesGlobal roles
 * @property {string[]} UserPermissions userPermissions
 * @property {string} LastSuccessfulLogin this.timeSinceDate(user.LastSuccessfulLogin)
 * @property {string} CreatedDate user.CreatedDate
 * @property {string} ModifiedDate user.ModifiedDate
 * @property {object} Client -
 * @property {number} [Client.ID] EID e.g:7281698
 * @property {number} [Client.ModifiedBy] AccountUserID of user who last modified this user
 * @property {'User'|'Installed Package'} c__type -
 * @property {boolean|string} [IsLocked] (API only)
 * @property {boolean} [Unlock] used to unlock a user that has IsLocked === true
 * @property {boolean} c__IsLocked_readOnly copy of IsLocked
 * @property {string} c__TimeZoneName name of timezone
 * @property {object} [TimeZone] (API only)
 * @property {string} [TimeZone.Name] (API only)
 * @property {string} [TimeZone.ID] (API only)
 * @property {string} [Password] only used to set the password. cannot be retrieved
 * @property {'en-US'|'fr-CA'|'fr-FR'|'de-DE'|'it-IT'|'ja-JP'|'pt-BR'|'es-419'|'es-ES'} c__LocaleCode fr-CA, en-US, ...
 * @property {object} [Locale] (API only)
 * @property {'en-US'|'fr-CA'|'fr-FR'|'de-DE'|'it-IT'|'ja-JP'|'pt-BR'|'es-419'|'es-ES'} [Locale.LocaleCode] (API only)
 * @property {object} [SsoIdentity] -
 * @property {Array|object} [SsoIdentities] -
 */
/**
 * @typedef {{before:UserDocument,after:UserDocument}} UserDocumentDiff
 * @typedef {Object.<string, UserDocument>} UserDocumentMap key=customer key
 */
/**
 * @typedef {UserDocument & object} UserDocumentDocument
 * @property {boolean | string} ActiveFlag user.ActiveFlag === true ? '✓' : '-'
 * @property {boolean | string} IsAPIUser user.IsAPIUser === true ? '✓' : '-'
 * @property {boolean | string} MustChangePassword user.MustChangePassword === true ? '✓' : '-'
 * @property {number | string} DefaultBusinessUnit default MID; BUName after we resolved it
 */
/**
 * @typedef {object} AccountUserConfiguration
 * @property {object} Client wrapper
 * @property {number} Client.ID EID e.g:7281698
 * @property {string} [PartnerKey] empty string
 * @property {number | string} ID User ID e.g:717133502
 * @property {string} [ObjectID] empty string
 * @property {number} [Delete] 0,1
 * @property {BusinessUnitAssignmentConfiguration} BusinessUnitAssignmentConfiguration -
 * @typedef {object} BusinessUnitAssignmentConfiguration
 * @property {object} BusinessUnitIds wrapper
 * @property {number[]|number} BusinessUnitIds.BusinessUnitId e.g:[518003624]
 * @property {boolean} IsDelete assign BU if false, remove assignment if true
 */

/**
 * @typedef {object} AutomationActivity
 * @property {string} r__key key of associated activity
 * @property {string} [name] name (not key) of associated activity
 * @property {number} [objectTypeId] Id of assoicated activity type; see this.definition.activityTypeMapping
 * @property {string} [activityObjectId] Object Id of assoicated metadata item
 * @property {number} [displayOrder] order within step; starts with 1 or higher number
 * @property {string} r__type see this.definition.activityTypeMapping
 */
/**
 * @typedef {object}  AutomationStep
 * @property {string} name description
 * @property {string} [annotation] equals AutomationStep.name
 * @property {number} [step] step iterator; starts with 1
 * @property {number} [stepNumber] step iterator, automatically set during deployment
 * @property {AutomationActivity[]} activities -
 */
/**
 * @typedef {object} AutomationSchedule REST format
 * @property {number} typeId equals schedule.scheduleTypeId; upsert endpoint requires scheduleTypeId. retrieve endpoint returns typeId
 * @property {number} [scheduleTypeId] equals schedule.typeId; upsert endpoint requires scheduleTypeId. retrieve endpoint returns typeId
 * @property {string} startDate example: '2021-05-07T09:00:00'
 * @property {string} endDate example: '2021-05-07T09:00:00'
 * @property {string} icalRecur example: 'FREQ=DAILY;UNTIL=20790606T160000;INTERVAL=1'
 * @property {string} timezoneName example: 'W. Europe Standard Time'; see this.definition.timeZoneMapping
 * @property {number} [timezoneId] see this.definition.timeZoneMapping
 * @property {number} [rangeTypeId] ?
 * @property {any} [pattern] ?
 * @property {any} [scheduledTime] ?
 * @property {string} [scheduledStatus] ?
 */
/**
 * @typedef {object} AutomationScheduleSoap SOAP format
 * @property {string} [RecurrenceType] 'Minutely'|'Hourly'|'Daily'|'Weekly'|'Monthly'|'Yearly'
 * @property {object} Recurrence -
 * @property {object} [Recurrence.$] {'xsi:type': keyStem + 'lyRecurrence'}
 * @property {'ByYear'} [Recurrence.YearlyRecurrencePatternType] * currently not supported by tool *
 * @property {'ByMonth'} [Recurrence.MonthlyRecurrencePatternType] * currently not supported by tool *
 * @property {'ByWeek'} [Recurrence.WeeklyRecurrencePatternType] * currently not supported by tool *
 * @property {'ByDay'} [Recurrence.DailyRecurrencePatternType] -
 * @property {'Interval'} [Recurrence.MinutelyRecurrencePatternType] -
 * @property {'Interval'} [Recurrence.HourlyRecurrencePatternType] -
 * @property {number} [Recurrence.YearInterval] 1..n * currently not supported by tool *
 * @property {number} [Recurrence.MonthInterval] 1..n * currently not supported by tool *
 * @property {number} [Recurrence.WeekInterval] 1..n * currently not supported by tool *
 * @property {number} [Recurrence.DayInterval] 1..n
 * @property {number} [Recurrence.HourInterval] 1..n
 * @property {number} [Recurrence.MinuteInterval] 1..n
 * @property {number} [_interval] internal variable for CLI output only
 * @property {object} TimeZone -
 * @property {number} TimeZone.ID AutomationSchedule.timezoneId
 * @property {true} [TimeZone.IDSpecified] always true
 * @property {string} [_timezoneString] internal variable for CLI output only
 * @property {string} StartDateTime AutomationSchedule.startDate
 * @property {string} [_StartDateTime] AutomationSchedule.startDate; internal variable for CLI output only
 * @property {string} [EndDateTime] AutomationSchedule.endDate
 * @property {'EndOn'|'EndAfter'} RecurrenceRangeType set to 'EndOn' if AutomationSchedule.icalRecur contains 'UNTIL'; otherwise to 'EndAfter'
 * @property {number} [Occurrences] only exists if RecurrenceRangeType=='EndAfter'
 */
/**
 * @typedef {object} AutomationItem
 * @property {string} id Object Id
 * @property {string} [legacyId] legacy Object Id - used for handling notifications
 * @property {string} [ObjectID] Object Id as returned by SOAP API
 * @property {string} [programId] legacy id
 * @property {string} key key (Rest API)
 * @property {string} [CustomerKey] key (SOAP API)
 * @property {string} [name] name (Rest API)
 * @property {string} [Name] name (SOAP API)
 * @property {any} [notifications] notifications
 * @property {string} [description] -
 * @property {'scheduled'|'triggered'} [type] Starting Source = Schedule / File Drop
 * @property {'Scheduled'|'Running'|'Ready'|'Building'|'PausedSchedule'|'InactiveTrigger'} [status] automation status
 * @property {number} [statusId] automation status
 * @property {AutomationSchedule} [schedule] only existing if type=scheduled
 * @property {object} [fileTrigger] only existing if type=triggered
 * @property {string} fileTrigger.fileNamingPattern file name with placeholders
 * @property {number} fileTrigger.fileNamePatternTypeId -
 * @property {string} fileTrigger.folderLocationText where to look for the fileNamingPattern
 * @property {boolean} fileTrigger.isPublished ?
 * @property {boolean} fileTrigger.queueFiles ?
 * @property {boolean} fileTrigger.triggerActive -
 * @property {object} [startSource] -
 * @property {AutomationSchedule} [startSource.schedule] rewritten to AutomationItem.schedule
 * @property {object} [startSource.fileDrop] rewritten to AutomationItem.fileTrigger
 * @property {string} startSource.fileDrop.fileNamePattern file name with placeholders
 * @property {number} startSource.fileDrop.fileNamePatternTypeId -
 * @property {string} startSource.fileDrop.folderLocation -
 * @property {boolean} startSource.fileDrop.queueFiles -
 * @property {number} startSource.typeId -
 * @property {AutomationStep[]} [steps] -
 * @property {string} [r__folder_Path] folder path
 * @property {string} [categoryId] holds folder ID, replaced with r__folder_Path during retrieve
 */
/**
 * @typedef {object} VerificationItem
 * @property {string} dataVerificationDefinitionId ID / Key
 * @property {'IsEqualTo'|'IsLessThan'|'IsGreaterThan'|'IsOutsideRange'|'IsInsideRange'|'IsNotEqualTo'|'IsNotLessThan'|'IsNotGreaterThan'|'IsNotOutsideRange'|'IsNotInsideRange'} verificationType key
 * @property {number} value1 used for all verificationTypes; lower value for IsOutsideRange, IsInsideRange, IsNotOutsideRange, IsNotInsideRange
 * @property {number} value2 only used for IsOutsideRange, IsInsideRange, IsNotOutsideRange, IsNotInsideRange; otherwise set to 0
 * @property {boolean} shouldStopOnFailure flag to stop automation if verification fails
 * @property {boolean} shouldEmailOnFailure flag to send email if verification fails
 * @property {string} notificationEmailAddress email address to send notification to; empty string if shouldEmailOnFailure=false
 * @property {string} notificationEmailMessage email message to send; empty string if shouldEmailOnFailure=false
 * @property {number} createdBy user id of creator
 * @property {string} [targetObjectId] ObjectID of target data extension
 * @property {string} r__dataExtension_key key of target data extension
 */

/**
 * @typedef {Object.<string, AutomationItem>} AutomationMap
 * @typedef {{metadata:AutomationMap,type:string}} AutomationMapObj
 * @typedef {{metadata:object | AutomationItem,type:string}} AutomationItemObj
 * @typedef {object} McdevDeltaPkgItem
 * @property {string} file relative path to file
 * @property {number} changes changed lines
 * @property {number} insertions added lines
 * @property {number} deletions deleted lines
 * @property {boolean} binary is a binary file
 * @property {boolean} moved git thinks this file was moved
 * @property {string} [fromPath] git thinks this relative path is where the file was before
 * @property {string} type metadata type
 * @property {string} externalKey key
 * @property {string} name name
 * @property {'move'|'add/update'|'delete'} gitAction what git recognized as an action
 * @property {string} _credential mcdev credential name
 * @property {string} _businessUnit mcdev business unit name inside of _credential
 * @typedef {import('simple-git').DiffResultTextFile & McdevDeltaPkgItem} DeltaPkgItem
 */
/**
 * @typedef {import('sfmc-sdk/auth').default} SDKauth
 * @typedef {import('sfmc-sdk/rest').default} SDKrest
 * @typedef {import('sfmc-sdk/soap').default} SDKsoap
 * @typedef {import('sfmc-sdk/util').RestError} RestError
 * @typedef {import('sfmc-sdk/util').SOAPError} SOAPError
 * @typedef {SOAPError & RestError} SDKError
 * @typedef {object} SDK
 * @property {SDKauth} auth SDKauth
 * @property {SDKrest} rest SDKrest
 * @property {SDKsoap} soap SDKsoap
 */

/**
 * @typedef {object} SkipInteraction signals what to insert automatically for things usually asked via wizard
 * @property {string} [client_id] client id of installed package
 * @property {string} [client_secret] client secret of installed package
 * @property {string} [auth_url] tenant specific auth url of installed package
 * @property {number} [account_id] MID of the Parent Business Unit
 * @property {string} [credentialName] how you would like the credential to be named
 * @property {string} [gitRemoteUrl] URL of Git remote server
 * @property {boolean} [fixKeysReretrieve] will trigger re-downloading latest versions of dependent types after fixing keys
 * @property {string} [gitPush] used by mcdev init to directly push to a remote
 * @property {string} [developmentBu] used by mcdev init to directly push to a remote
 * @property {string} [downloadBUs] used by mcdev init to directly push to a remote
 */

/**
 * @typedef {object} AuthObject
 * @property {string} client_id client_id client_id for sfmc-sdk auth
 * @property {string} client_secret client_secret for sfmc-sdk auth
 * @property {number} account_id mid of business unit to auth against
 * @property {string} auth_url authentication base url
 */

/**
 * @typedef {object} SoapRequestParams
 * @property {string} [continueRequest] request id
 * @property {object} [options] additional options (CallsInConversation, Client, ConversationID, Priority, RequestType, SaveOptions, ScheduledTime, SendResponseTo, SequenceCode)
 * @property {*} [clientIDs] ?
 * @property {SoapSDKFilter} [filter] simple or complex
complex
 * @property {boolean} [QueryAllAccounts] all BUs or just one
 */
/**
 * @typedef {object} SoapFilterSimple
 * @property {string} property field
 * @property {'equals'|'notEquals'|'isNull'|'isNotNull'|'greaterThan'|'lessThan'|'greaterThanOrEqual'|'lessThanOrEqual'|'between'|'IN'|'in'|'like'} simpleOperator various options
 * @property {string | number | boolean | string[] | number[]} [value] field value
 */
/**
 * @typedef {object} SoapFilterComplex
 * @property {SoapSDKFilter} leftOperand string for simple or a new filter-object for complex
 * @property {'AND'|'OR'} logicalOperator various options
 * @property {SoapSDKFilter} rightOperand string for simple or a new filter-object for complex; omit for isNull and isNotNull
 */
/**
 * @typedef {object} SoapSDKFilterSimple
 * @property {SoapFilterSimple["property"]} leftOperand string for simple or a new filter-object for complex
 * @property {SoapFilterSimple["simpleOperator"]} operator various options
 * @property {SoapFilterSimple["value"]} [rightOperand] string for simple or a new filter-object for complex; omit for isNull and isNotNull
 */
/**
 * @typedef {object} SoapSDKFilterComplex
 * @property {SoapFilterComplex["leftOperand"]} leftOperand string for simple or a new filter-object for complex
 * @property {SoapFilterComplex["logicalOperator"]} operator various options
 * @property {SoapFilterComplex["rightOperand"]} rightOperand string for simple or a new filter-object for complex; omit for isNull and isNotNull
 */
/**
 * @typedef {SoapSDKFilterSimple | SoapSDKFilterComplex} SoapSDKFilter
 */

/**
 * @typedef {object} AssetRequestParams
 * @property {string} [continueRequest] request id
 * @property {object} [options] additional options (CallsInConversation, Client, ConversationID, Priority, RequestType, SaveOptions, ScheduledTime, SendResponseTo, SequenceCode)
 * @property {*} [clientIDs] ?
complex
 * @property {object} [page] pagination
 * @property {string[]} [fields] list of fields we want returned
 * @property {{property:string, direction: 'ASC'|'DESC'}[]} [sort] pagination
 * @property {AssetFilter | AssetFilterSimple} [query] simple or complex filter
 */

/**
 * @typedef {object} AssetFilter
 * @property {AssetFilter | AssetFilterSimple} leftOperand string for simple or a new filter-object for complex
 * @property {'AND'|'OR'} logicalOperator various options
 * @property {SoapSDKFilter | AssetFilterSimple} [rightOperand] string for simple or a new filter-object for complex; omit for isNull and isNotNull
 */
/**
 * @typedef {object} AssetFilterSimple
 * @property {string} property field
 * @property {'equal'|'notEquals'|'isNull'|'isNotNull'|'greaterThan'|'lessThan'|'greaterThanOrEqual'|'lessThanOrEqual'|'between'|'IN'|'in'|'like'} simpleOperator various options
 * @property {string | number | boolean | Array} value field value
 */

/**
 * @typedef {object} Mcdevrc
 * @property {object} credentials list of credentials
 * @property {object} options configure options for mcdev
 * @property {object} directories configure directories for mcdev to read/write to
 * @property {string} directories.businessUnits "businessUnits/"
 * @property {string} directories.deploy "deploy/"
 * @property {string} directories.docs "docs/"
 * @property {string} directories.retrieve "retrieve/"
 * @property {string} directories.template "template/"
 * @property {string} directories.templateBuilds ["retrieve/", "deploy/"]
 * @property {Object.<string, object>} markets templating variables grouped by markets
 * @property {object} marketList combination of markets and BUs for streamlined deployments
 * @property {object} metaDataTypes templating variables grouped by markets
 * @property {string[]} metaDataTypes.retrieve define what types shall be downloaded by default during retrieve
 * @property {string[]} metaDataTypes.documentOnRetrieve which types should be parsed & documented after retrieve
 * @property {string} version mcdev version that last updated the config file
 */

/**
 * @typedef {'error'|'verbose'|'info'|'debug'} LoggerLevel
 * @typedef {object} McdevLogger
 * @property {LoggerLevel} [level] (msg) print info message
 * @property {Function} error (msg) print error message
 * @property {Function} errorStack (ex, msg) print error with trace message
 * @typedef {import('winston').Logger & McdevLogger} Logger
 */
/**
<<<<<<< HEAD
 * @typedef {{id: number, key: string, pathName: string}} AssetItemSimple
 * @typedef {Object.<string, AssetItemSimple>} AssetItemSimpleMap
 * @typedef {Object.<number, AssetItemSimple>} AssetItemIdSimpleMap
 * @typedef {'id'|'key'|'pathName'} ContentBlockConversionTypes
=======
 * @typedef {object} ExplainType
 * @property {string} name readable name of type
 * @property {string} apiName api parameter name for type
 * @property {string} description more info on what this type is about
 * @property {boolean | string[]} retrieveByDefault is it retrieved by default OR list of subtypes that are retrieved by default
 * @property {object} supports supported features
 * @property {boolean} supports.retrieve can you download this type
 * @property {boolean} supports.create can you create new records of this type
 * @property {boolean} supports.update can you update records of this type
 * @property {boolean} supports.delete can you delete records of this type
 * @property {boolean} supports.changeKey can you change the key of existing records of this type
 * @property {boolean} supports.buildTemplate can you apply templating on downloaded records of this type
 * @property {boolean} supports.retrieveAsTemplate can you retrieve & template in one step
>>>>>>> b0ef75e5
 */

export default {};<|MERGE_RESOLUTION|>--- conflicted
+++ resolved
@@ -450,12 +450,12 @@
  * @typedef {import('winston').Logger & McdevLogger} Logger
  */
 /**
-<<<<<<< HEAD
  * @typedef {{id: number, key: string, pathName: string}} AssetItemSimple
  * @typedef {Object.<string, AssetItemSimple>} AssetItemSimpleMap
  * @typedef {Object.<number, AssetItemSimple>} AssetItemIdSimpleMap
  * @typedef {'id'|'key'|'pathName'} ContentBlockConversionTypes
-=======
+ */
+/**
  * @typedef {object} ExplainType
  * @property {string} name readable name of type
  * @property {string} apiName api parameter name for type
@@ -469,7 +469,6 @@
  * @property {boolean} supports.changeKey can you change the key of existing records of this type
  * @property {boolean} supports.buildTemplate can you apply templating on downloaded records of this type
  * @property {boolean} supports.retrieveAsTemplate can you retrieve & template in one step
->>>>>>> b0ef75e5
  */
 
 export default {};